--- conflicted
+++ resolved
@@ -5,10 +5,6 @@
 
     Option(sys.props("script.path")) match {
     case Some(path) =>
-<<<<<<< HEAD
-<<<<<<< HEAD
-=======
->>>>>>> 91c03b1f
       if ! path.endsWith("scriptPath.sc") then
         printf( s"incorrect script.path defined as [$path]")
       else
@@ -20,13 +16,8 @@
       val pathEntries = System.getenv("PATH").split(psep).toList
       System.err.printf("sun.java.command: %s\n", sys.props("sun.java.command"))
       System.err.printf("first 5 PATH entries:\n%s\n",pathEntries.take(5).mkString("\n"))
-<<<<<<< HEAD
-=======
       printf("script.path: %s\n",path.norm)
       assert(path.endsWith("scriptPath.sc"),s"actual path [$path]")
->>>>>>> refactor CliCommand.expandArg method; fix script.path regression, Windows classpath regression
-=======
->>>>>>> 91c03b1f
     }
 
   extension(s: String)
