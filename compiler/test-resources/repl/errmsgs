--- conflicted
+++ resolved
@@ -3,67 +3,32 @@
 scala> val x: List[String] = List(1)
 1 | val x: List[String] = List(1)
   |                            ^
-<<<<<<< HEAD
   |                            Found:    Int(1)
   |                            Required: String
-  |
 scala> val y: List[List[String]] = List(List(1))
 1 | val y: List[List[String]] = List(List(1))
   |                                       ^
   |                                       Found:    Int(1)
   |                                       Required: String
-  |
 scala> val z: (List[String], List[Int]) = (List(1), List("a"))
 1 | val z: (List[String], List[Int]) = (List(1), List("a"))
   |                                          ^
   |                                          Found:    Int(1)
   |                                          Required: String
-  |
 1 | val z: (List[String], List[Int]) = (List(1), List("a"))
   |                                                   ^^^
   |                                                   Found:    String("a")
   |                                                   Required: Int
-  |
 scala> val a: Inv[String] = new Inv(new Inv(1))
 1 | val a: Inv[String] = new Inv(new Inv(1))
   |                              ^^^^^^^^^^
   |                              Found:    Inv[Int]
   |                              Required: String
-  |
 scala> val b: Inv[String] = new Inv(1)
 1 | val b: Inv[String] = new Inv(1)
   |                              ^
   |                              Found:    Int(1)
-  |                              Required: String
-  |
-=======
-  |                            found:    Int(1)
-  |                            required: String
-scala> val y: List[List[String]] = List(List(1))
-1 | val y: List[List[String]] = List(List(1))
-  |                                       ^
-  |                                       found:    Int(1)
-  |                                       required: String
-scala> val z: (List[String], List[Int]) = (List(1), List("a"))
-1 | val z: (List[String], List[Int]) = (List(1), List("a"))
-  |                                          ^
-  |                                          found:    Int(1)
-  |                                          required: String
-1 | val z: (List[String], List[Int]) = (List(1), List("a"))
-  |                                                   ^^^
-  |                                                   found:    String("a")
-  |                                                   required: Int
-scala> val a: Inv[String] = new Inv(new Inv(1))
-1 | val a: Inv[String] = new Inv(new Inv(1))
-  |                              ^^^^^^^^^^
-  |                              found:    Inv[Int]
-  |                              required: String
-scala> val b: Inv[String] = new Inv(1)
-1 | val b: Inv[String] = new Inv(1)
-  |                              ^
-  |                              found:    Int(1)
-  |                              required: String
->>>>>>> 80045665
+  |                              Required: Stri
 scala> abstract class C { type T; val x: T; val s: Unit = { type T = String; var y: T = x; locally { def f() = { type T = Int; val z: T = y }; f() } }; }
 1 | abstract class C { type T; val x: T; val s: Unit = { type T = String; var y: T = x; locally { def f() = { type T = Int; val z: T = y }; f() } }; }
   |                                                                                  ^
@@ -86,14 +51,8 @@
 scala> val x: List[Int] = "foo" :: List(1)
 1 | val x: List[Int] = "foo" :: List(1)
   |                    ^^^^^
-<<<<<<< HEAD
   |                    Found:    String("foo")
   |                    Required: Int
-  |
-=======
-  |                    found:    String("foo")
-  |                    required: Int
->>>>>>> 80045665
 scala> { def f: Int = g; val x: Int = 1; def g: Int = 5; }
 1 | { def f: Int = g; val x: Int = 1; def g: Int = 5; }
   |                ^
