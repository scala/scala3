--- conflicted
+++ resolved
@@ -1,16 +1,9 @@
 scala> import scala.quoted._
 scala> def foo(expr: Expr[Any])(using Quotes) = expr match { case '{ $x: t } => '{ $x: Any } }
 def foo
-<<<<<<< HEAD
-  (expr: quoted.Expr[Any])(using x$2: quoted.Quotes): scala.quoted.Expr[Any]
-scala> def bar(expr: Expr[Any])(using Quotes) = expr match { case '{ $x: t } => '{ val a: t = ??? ; ???} }
-def bar
-  (expr: quoted.Expr[Any])(using x$2: quoted.Quotes): scala.quoted.Expr[Nothing]
-=======
   (expr: scala.quoted.Expr[Any])
     (using x$2: scala.quoted.Quotes): scala.quoted.Expr[Any]
 scala> def bar(expr: Expr[Any])(using Quotes) = expr match { case '{ $x: t } => '{ val a: t = ??? ; ???} }
 def bar
   (expr: scala.quoted.Expr[Any])
-    (using x$2: scala.quoted.Quotes): scala.quoted.Expr[Nothing]
->>>>>>> a92a4639
+    (using x$2: scala.quoted.Quotes): scala.quoted.Expr[Nothing]