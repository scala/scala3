--- conflicted
+++ resolved
@@ -172,11 +172,7 @@
       case Nil => args
       case _ => "--" +: args
     val newJOpts = jOpts.map(s => s"--java-opt ${s.stripPrefix("-J")}").mkString(" ")
-<<<<<<< HEAD
-    execCmd("./cs", (s"""launch "org.scala-lang:scala3-compiler_3:${sys.env("DOTTY_BOOTSTRAPPED_VERSION")}" $newJOpts --main-class "$entry" --property "scala.usejavacp=true" --property "scala.use_legacy_launcher=true"""" +: newOptions)*)._2
-=======
     execCmd("./cs", (s"""launch "org.scala-lang:scala3-compiler_3:${sys.env("DOTTY_BOOTSTRAPPED_VERSION")}" $newJOpts --main-class "$entry" --property "scala.usejavacp=true" --property "scala.use_legacy_launcher=true"""" +: newOptions), stdin)._2
->>>>>>> c33db50d
 
   /** Get coursier script */
   @BeforeClass def setup(): Unit =
