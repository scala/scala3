package dotty.tools
package dotc
package cc

import core.*
import Types.*, Symbols.*, Contexts.*
import Decorators.i

/** A (possibly boxed) capturing type. This is internally represented as an annotated type with a @retains
 *  or @retainsByName annotation, but the extractor will succeed only at phase CheckCaptures.
 *  That way, we can ignore caturing information until phase CheckCaptures since it is
 *  wrapped in a plain annotation.
 *
 *  The same trick does not work for the boxing information. Boxing is context dependent, so
 *  we have to add that information in the Setup step preceding CheckCaptures. Boxes are
 *  added for all type arguments of methods. For type arguments of applied types a different
 *  strategy is used where we box arguments of applied types that are not functions when
 *  accessing the argument.
 *
 *  An alternative strategy would add boxes also to arguments of applied types during setup.
 *  But this would have to be done for all possibly accessibly types from the compiled units
 *  as well as their dependencies. It's difficult to do this in a DenotationTransformer without
 *  accidentally forcing symbol infos. That's why this alternative was not implemented.
 *  If we would go back on this it would make sense to also treat captuyring types different
 *  from annotations and to generate them all during Setup and in DenotationTransformers.
 */
object CapturingType:

  /** Smart constructor that
   *   - drops empty capture sets
   *   - drops a capability class expansion if it is further refined with another capturing type
   *   - fuses compatible capturing types.
   *  An outer type capturing type A can be fused with an inner capturing type B if their
   *  boxing status is the same or if A is boxed.
   */
  def apply(parent: Type, refs: CaptureSet, boxed: Boolean = false)(using Context): Type =
    if refs.isAlwaysEmpty then parent
    else parent match
      case parent @ CapturingType(parent1, refs1) if refs1 eq defn.expandedUniversalSet =>
        apply(parent1, refs, boxed)
      case parent @ CapturingType(parent1, refs1) if boxed || !parent.isBoxed =>
        apply(parent1, refs ++ refs1, boxed)
      case _ =>
        AnnotatedType(parent, CaptureAnnotation(refs, boxed)(defn.RetainsAnnot))

  /** An extractor for CapturingTypes. Capturing types are recognized if
   *   - the annotation is a CaptureAnnotation and we are not past CheckCapturingPhase, or
   *   - the annotation is a @retains and we are in CheckCapturingPhase,
   *  but not if the IgnoreCaptures mode is set.
   *  Boxing status is returned separately by CaptureOps.isBoxed.
   */
  def unapply(tp: AnnotatedType)(using Context): Option[(Type, CaptureSet)] =
    if ctx.mode.is(Mode.IgnoreCaptures) then None
    else decomposeCapturingType(tp)

<<<<<<< HEAD
  /** Check whether a type is uncachable when computing `baseType`.
    * - Avoid caching all the types during the setup phase, since at that point
    *   the capture set variables are not fully installed yet.
    * - Avoid caching capturing types when IgnoreCaptures mode is set, since the
    *   capture sets may be thrown away in the computed base type.
    */
  def isUncachable(tp: Type)(using Context): Boolean =
    ctx.phase == Phases.checkCapturesPhase &&
      (Setup.isDuringSetup || ctx.mode.is(Mode.IgnoreCaptures) && tp.isEventuallyCapturingType)

end CapturingType

/** An extractor for types that will be capturing types at phase CheckCaptures. Also
 *  included are types that indicate captures on enclosing call-by-name parameters
 *  before phase ElimByName.
 */
object EventuallyCapturingType:
=======
  /** Decompose `tp` as a capturing type without taking IgnoreCaptures into account */
  def decomposeCapturingType(tp: Type)(using Context): Option[(Type, CaptureSet)] = tp match
    case AnnotatedType(parent, ann: CaptureAnnotation)
    if isCaptureCheckingOrSetup =>
      Some((parent, ann.refs))
    case AnnotatedType(parent, ann)
    if ann.symbol == defn.RetainsAnnot && isCaptureChecking =>
      // There are some circumstances where we cannot map annotated types
      // with retains annotations to capturing types, so this second recognizer
      // path still has to exist. One example is when checking capture sets
      // of dependent function type results for well-formedness. E.g. in
      // `(x: C^{f}) -> () ->{x} Unit` we need to check that the capture set of
      // `x` is not empty. We use the original, untransformed type for that
      // since the transformed type already normalizes capture sets which would
      // drop subsumed references. But the original type refers to the untransfomed
      // type `C^{f}` which does not have a capture annotation yet. The transformed
      // type would be in a copy of the dependent function type, but it is useless
      // since we need to check the original reference.
      try Some((parent, ann.tree.toCaptureSet))
      catch case ex: IllegalCaptureRef => None
    case _ =>
      None
>>>>>>> a92a4639

  /** Check whether a type is uncachable when computing `baseType`.
   *  We avoid caching capturing types when IgnoreCaptures mode is set.
   */
  def isUncachable(tp: Type)(using Context): Boolean =
    ctx.mode.is(Mode.IgnoreCaptures) && decomposeCapturingType(tp).isDefined

end CapturingType

<|MERGE_RESOLUTION|>--- conflicted
+++ resolved
@@ -53,25 +53,6 @@
     if ctx.mode.is(Mode.IgnoreCaptures) then None
     else decomposeCapturingType(tp)
 
-<<<<<<< HEAD
-  /** Check whether a type is uncachable when computing `baseType`.
-    * - Avoid caching all the types during the setup phase, since at that point
-    *   the capture set variables are not fully installed yet.
-    * - Avoid caching capturing types when IgnoreCaptures mode is set, since the
-    *   capture sets may be thrown away in the computed base type.
-    */
-  def isUncachable(tp: Type)(using Context): Boolean =
-    ctx.phase == Phases.checkCapturesPhase &&
-      (Setup.isDuringSetup || ctx.mode.is(Mode.IgnoreCaptures) && tp.isEventuallyCapturingType)
-
-end CapturingType
-
-/** An extractor for types that will be capturing types at phase CheckCaptures. Also
- *  included are types that indicate captures on enclosing call-by-name parameters
- *  before phase ElimByName.
- */
-object EventuallyCapturingType:
-=======
   /** Decompose `tp` as a capturing type without taking IgnoreCaptures into account */
   def decomposeCapturingType(tp: Type)(using Context): Option[(Type, CaptureSet)] = tp match
     case AnnotatedType(parent, ann: CaptureAnnotation)
@@ -94,7 +75,6 @@
       catch case ex: IllegalCaptureRef => None
     case _ =>
       None
->>>>>>> a92a4639
 
   /** Check whether a type is uncachable when computing `baseType`.
    *  We avoid caching capturing types when IgnoreCaptures mode is set.
