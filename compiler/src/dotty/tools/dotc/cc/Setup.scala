package dotty.tools
package dotc
package cc

import core.*
import Phases.*, DenotTransformers.*, SymDenotations.*
import Contexts.*, Names.*, Flags.*, Symbols.*, Decorators.*
import Types.*, StdNames.*
import Annotations.Annotation
import config.Feature
import config.Printers.{capt, captDebug}
import ast.tpd, tpd.*
import transform.{PreRecheck, Recheck}, Recheck.*
import Synthetics.isExcluded
import util.SimpleIdentitySet
import util.chaining.*
import reporting.Message
import printing.{Printer, Texts}, Texts.{Text, Str}
import collection.mutable
import CCState.*
import dotty.tools.dotc.util.NoSourcePosition
import CheckCaptures.CheckerAPI
import NamerOps.methodType
<<<<<<< HEAD
=======
import NameKinds.{CanThrowEvidenceName, TryOwnerName}
import Capabilities.*
>>>>>>> efb6ce75

/** Operations accessed from CheckCaptures */
trait SetupAPI:

  /** Setup procedure to run for each compilation unit
   *   @param tree       the typed tree of the unit to check
   *   @param checker    the capture checker which will run subsequently.
   */
  def setupUnit(tree: Tree, checker: CheckerAPI)(using Context): Unit

  /** Symbol is a term member of a class that was not capture checked
   *  The info of these symbols is made fluid.
   */
  def isPreCC(sym: Symbol)(using Context): Boolean

  /** Check to do after the capture checking traversal */
  def postCheck()(using Context): Unit

object Setup:

  val name: String = "setupCC"
  val description: String = "prepare compilation unit for capture checking"

  /** Recognizer for `res $throws exc`, returning `(res, exc)` in case of success */
  object throwsAlias:
    def unapply(tp: Type)(using Context): Option[(Type, Type)] = tp match
      case AppliedType(tycon, res :: exc :: Nil) if tycon.typeSymbol == defn.throwsAlias =>
        Some((res, exc))
      case _ =>
        None

  def firstCanThrowEvidence(body: Tree)(using Context): Option[Tree] = body match
    case Block(stats, expr) =>
      if stats.isEmpty then firstCanThrowEvidence(expr)
      else stats.find:
        case vd: ValDef => vd.symbol.name.is(CanThrowEvidenceName)
        case _ => false
    case _ => None

end Setup
import Setup.*

/** Phase that sets up everthing for capture checking.
 *
 *  A tree traverser that prepares a compilation unit to be capture checked.
 *  It does the following:
 *    - For every inferred type, drop any retains annotations,
 *      add capture sets to all its parts, add refinements to class types and function types.
 *      (c.f. mapInferred)
 *    - For explicit capturing types, expand throws aliases to the underlying (pure) function,
 *      and add some implied capture sets to curried functions (c.f. expandThrowsAlias, expandAbbreviations).
 *    - Add capture sets to self types of classes and objects, unless the self type was written explicitly.
 *    - Box the types of mutable variables and type arguments to methods (type arguments of types
 *      are boxed on access).
 *    - Link the external types of val and def symbols with the inferred types based on their parameter symbols.
 */
class Setup extends PreRecheck, SymTransformer, SetupAPI:
  thisPhase =>

  override def phaseName: String = Setup.name

  override def description: String = Setup.description

  override def isRunnable(using Context) =
    super.isRunnable && Feature.ccEnabledSomewhere

  /** A set containing symbols whose denotation is in train of being updated
   *  Used to suppress transforming the denotations of these symbols.
   */
  private val toBeUpdated = new mutable.HashSet[Symbol]

  /** Drops `private` from the flags of `symd` provided it is
   *  a parameter accessor that's not `constructorOnly` or `uncheckedCaptured`
   *  and that contains at least one @retains in co- or in-variant position.
   *  The @retains might be implicit for a type deriving from `Capability`.
   */
  private def newFlagsFor(symd: SymDenotation)(using Context): FlagSet =

    object containsCovarRetains extends TypeAccumulator[Boolean]:
      val seen = util.HashSet[Symbol]()
      def apply(x: Boolean, tp: Type): Boolean =
        if x then true
        else if tp.derivesFromCapability && variance >= 0 then true
        else tp.dealiasKeepAnnots match
          case AnnotatedType(_, ann) if ann.symbol.isRetains && variance >= 0 => true
          case t: TypeRef if t.symbol.isAbstractOrParamType && !seen.contains(t.symbol) =>
            seen += t.symbol
            apply(x, t.info.bounds.hi)
          case tp1 =>
            foldOver(x, tp1)
      def apply(tp: Type): Boolean = apply(false, tp)

    if symd.symbol.isRefiningParamAccessor
        && symd.is(Private)
        && symd.owner.is(CaptureChecked)
        && containsCovarRetains(symd.symbol.originDenotation.info)
    then symd.flags &~ Private
    else symd.flags
  end newFlagsFor

  /** Symbol is a term member of a class that was not capture checked
   *  The info of these symbols is made fluid.
   */
  def isPreCC(sym: Symbol)(using Context): Boolean =
    sym.isTerm && sym.maybeOwner.isClass
    && !sym.is(Module)
    && !sym.owner.is(CaptureChecked)
    && !defn.isFunctionSymbol(sym.owner)

  /** The symbol transformer of this phase.
   *   - Resets `private` flags of parameter accessors so that we can refine them
   *     in Setup if they have non-empty capture sets.
   *   - Special handling of some symbols defined for case classes.
   *  Enabled only until recheck is finished, and provided some compilation unit
   *  is CC-enabled.
   */
  def transformSym(symd: SymDenotation)(using Context): SymDenotation =
    if !pastRecheck && Feature.ccEnabledSomewhere then
      val sym = symd.symbol
      def mappedInfo =
        if toBeUpdated.contains(sym)
        then symd.info // don't transform symbols that will anyway be updated
        else transformExplicitType(symd.info, sym, freshen = true)
      if Synthetics.needsTransform(symd) then
        Synthetics.transform(symd, mappedInfo)
      else if isPreCC(sym) then
        symd.copySymDenotation(info = fluidify(sym.info))
      else if symd.owner.isTerm || symd.is(CaptureChecked) || symd.owner.is(CaptureChecked) then
        val newFlags = newFlagsFor(symd)
        val newInfo = mappedInfo
        if sym.isClass then
          sym.thisType.asInstanceOf[ThisType].invalidateCaches()
        if newFlags != symd.flags || (newInfo ne sym.info)
        then symd.copySymDenotation(initFlags = newFlags, info = newInfo)
        else symd
      else symd
    else symd
  end transformSym

  /** If `tp` is an unboxed capturing type or a function returning an unboxed capturing type,
   *  convert it to be boxed.
   */
  private def box(tp: Type)(using Context): Type =
    def recur(tp: Type): Type = tp.dealiasKeepAnnotsAndOpaques match
      case tp @ CapturingType(parent, refs) =>
        if tp.isBoxed || parent.derivesFrom(defn.Caps_CapSet) then tp
        else tp.boxed
      case tp @ AnnotatedType(parent, ann) =>
        if ann.symbol.isRetains && !parent.derivesFrom(defn.Caps_CapSet)
        then CapturingType(parent, ann.tree.toCaptureSet, boxed = true)
        else tp.derivedAnnotatedType(box(parent), ann)
      case tp1 @ AppliedType(tycon, args) if defn.isNonRefinedFunction(tp1) =>
        val res = args.last
        val boxedRes = recur(res)
        if boxedRes eq res then tp
        else tp1.derivedAppliedType(tycon, args.init :+ boxedRes)
      case tp1 @ defn.RefinedFunctionOf(rinfo: MethodType) =>
        val boxedRinfo = recur(rinfo)
        if boxedRinfo eq rinfo then tp
        else boxedRinfo.toFunctionType(alwaysDependent = true)
      case tp1: MethodOrPoly =>
        val res = tp1.resType
        val boxedRes = recur(res)
        if boxedRes eq res then tp
        else tp1.derivedLambdaType(resType = boxedRes)
      case _ => tp
    tp match
      case tp: MethodOrPoly => tp // don't box results of methods outside refinements
      case _ => recur(tp)

  private trait SetupTypeMap extends FollowAliasesMap:
    private var isTopLevel = true

    protected def innerApply(tp: Type): Type

    final def apply(tp: Type) =
      val saved = isTopLevel
      if variance < 0 then isTopLevel = false
      try tp match
        case defn.RefinedFunctionOf(rinfo: MethodType) =>
          val rinfo1 = apply(rinfo)
          if rinfo1 ne rinfo then rinfo1.toFunctionType(alwaysDependent = true)
          else tp
        case _ =>
          innerApply(tp)
      finally isTopLevel = saved

<<<<<<< HEAD
=======
    override def mapArg(arg: Type, tparam: ParamInfo): Type =
      super.mapArg(Recheck.mapExprType(arg), tparam)

>>>>>>> efb6ce75
    /** Map parametric functions with results that have a capture set somewhere
     *  to dependent functions.
     */
    protected def normalizeFunctions(tp: Type, original: Type, expandAlways: Boolean = false)(using Context): Type =
      tp match
      case AppliedType(tycon, args)
      if defn.isNonRefinedFunction(tp) && isTopLevel =>
        // Expand if we have an applied type that underwent some addition of capture sets
        val expand = expandAlways || original.match
          case AppliedType(`tycon`, args0) => args0.last ne args.last
          case _ => false
        if expand then
<<<<<<< HEAD
          depFun(args.init, args.last,
            isContextual = defn.isContextFunctionClass(tycon.classSymbol))
              .showing(i"add function refinement $tp ($tycon, ${args.init}, ${args.last}) --> $result", capt)
=======
          val fn = depFun(
            args.init, args.last,
            isContextual = defn.isContextFunctionClass(tycon.classSymbol))
              .showing(i"add function refinement $tp ($tycon, ${args.init}, ${args.last}) --> $result", capt)
          AnnotatedType(fn, Annotation(defn.InferredDepFunAnnot, util.Spans.NoSpan))
>>>>>>> efb6ce75
        else tp
      case _ => tp

    /** Pull out an embedded capture set from a part of `tp` */
    def normalizeCaptures(tp: Type)(using Context): Type = tp match
      case tp @ RefinedType(parent @ CapturingType(parent1, refs), rname, rinfo) =>
        CapturingType(tp.derivedRefinedType(parent1, rname, rinfo), refs, parent.isBoxed)
      case tp: RecType =>
        tp.parent match
          case parent @ CapturingType(parent1, refs) =>
            CapturingType(tp.derivedRecType(parent1), refs, parent.isBoxed)
          case _ =>
            tp // can return `tp` here since unlike RefinedTypes, RecTypes are never created
                // by `mapInferred`. Hence if the underlying type admits capture variables
                // a variable was already added, and the first case above would apply.
      case AndType(tp1 @ CapturingType(parent1, refs1), tp2 @ CapturingType(parent2, refs2)) =>
        assert(tp1.isBoxed == tp2.isBoxed)
        CapturingType(AndType(parent1, parent2), refs1 ** refs2, tp1.isBoxed)
      case tp @ OrType(tp1 @ CapturingType(parent1, refs1), tp2 @ CapturingType(parent2, refs2)) =>
        assert(tp1.isBoxed == tp2.isBoxed)
        CapturingType(OrType(parent1, parent2, tp.isSoft), refs1 ++ refs2, tp1.isBoxed)
      case tp @ OrType(tp1 @ CapturingType(parent1, refs1), tp2) =>
        CapturingType(OrType(parent1, tp2, tp.isSoft), refs1, tp1.isBoxed)
      case tp @ OrType(tp1, tp2 @ CapturingType(parent2, refs2)) =>
        CapturingType(OrType(tp1, parent2, tp.isSoft), refs2, tp2.isBoxed)
      case tp @ AppliedType(tycon, args)
      if !defn.isFunctionClass(tp.dealias.typeSymbol) && (tp.dealias eq tp) =>
        tp.derivedAppliedType(tycon, args.mapConserve(box))
      case tp: RealTypeBounds =>
        tp.derivedTypeBounds(tp.lo, box(tp.hi))
      case tp: LazyRef =>
        normalizeCaptures(tp.ref)
      case _ =>
        tp

  end SetupTypeMap

  /** Transform the type of an InferredTypeTree by performing the following transformation
    * steps everywhere in the type:
    *  1. Drop retains annotations
    *  2. Turn plain function types into dependent function types, so that
    *     we can refer to their parameters in capture sets. Currently this is
    *     only done at the toplevel, i.e. for function types that are not
    *     themselves argument types of other function types. Without this restriction
    *     pos.../lists.scala and pos/...curried-shorthands.scala fail.
    *     Need to figure out why.
    *  3. Refine other class types C by adding capture set variables to their parameter getters
    *     (see addCaptureRefinements), provided `refine` is true.
    *  4. Add capture set variables to all types that can be tracked
    *  5. Perform normalizeCaptures
    *
    *  Polytype bounds are only cleaned using step 1, but not otherwise transformed.
    */
  private def transformInferredType(tp: Type)(using Context): Type =
    def mapInferred(refine: Boolean): TypeMap = new TypeMap with SetupTypeMap:
      override def toString = "map inferred"

      var refiningNames: Set[Name] = Set()

      /** Refine a possibly applied class type C where the class has tracked parameters
       *  x_1: T_1, ..., x_n: T_n to C { val x_1: T_1^{CV_1}, ..., val x_n: T_n^{CV_n} }
       *  where CV_1, ..., CV_n are fresh capture set variables.
       */
      def addCaptureRefinements(tp: Type): Type = tp match
        case _: TypeRef | _: AppliedType if refine && tp.typeParams.isEmpty =>
          tp.typeSymbol match
            case cls: ClassSymbol
            if !defn.isFunctionClass(cls) && cls.is(CaptureChecked) =>
              cls.paramGetters.foldLeft(tp) { (core, getter) =>
                if atPhase(thisPhase.next)(getter.hasTrackedParts)
                    && getter.isRefiningParamAccessor
                    && !refiningNames.contains(getter.name) // Don't add a refinement if we have already an explicit one for the same name
                then
                  val getterType =
                    mapInferred(refine = false)(tp.memberInfo(getter)).strippedDealias
                  RefinedType(core, getter.name,
                      CapturingType(getterType, new CaptureSet.RefiningVar(ctx.owner)))
                    .showing(i"add capture refinement $tp --> $result", capt)
                else
                  core
              }
            case _ => tp
        case _ => tp

      def innerApply(tp: Type) =
        val tp1 = tp match
          case AnnotatedType(parent, annot) if annot.symbol.isRetains =>
            // Drop explicit retains annotations
            apply(parent)
          case tp: TypeLambda =>
            // Don't recurse into parameter bounds, just cleanup any stray retains annotations
            ccState.withoutMappedFutureElems:
              tp.derivedLambdaType(
                paramInfos = tp.paramInfos.mapConserve(_.dropAllRetains.bounds),
                resType = this(tp.resType))
          case tp @ RefinedType(parent, rname, rinfo) =>
            val saved = refiningNames
            refiningNames += rname
            val parent1 = try this(parent) finally refiningNames = saved
            tp.derivedRefinedType(parent1, rname, this(rinfo))
          case _ =>
            mapFollowingAliases(tp)
        addVar(
          addCaptureRefinements(normalizeCaptures(normalizeFunctions(tp1, tp))),
          ctx.owner)
    end mapInferred

    try
      val tp1 = mapInferred(refine = true)(tp)
<<<<<<< HEAD
      val tp2 = root.toResultInResults(_ => assert(false))(tp1)
=======
      val tp2 = toResultInResults(NoSymbol, _ => assert(false))(tp1)
>>>>>>> efb6ce75
      if tp2 ne tp then capt.println(i"expanded inferred in ${ctx.owner}: $tp  -->  $tp1  -->  $tp2")
      tp2
    catch case ex: AssertionError =>
      println(i"error while mapping inferred $tp")
      throw ex
  end transformInferredType

  /** Transform an explicitly given type by performing the following transformation
   *  steps everywhere in the type:
   *   1. Expand throws aliases to contextual function type with CanThrow parameters
   *   2. Map types with retains annotations to CapturingTypes
   *   3. Add universal capture sets to types deriving from Capability
   *   4. Map `cap` in function result types to existentially bound variables.
   *   5. Schedule deferred well-formed tests for types with retains annotations.
   *   6. Perform normalizeCaptures
   */
  private def transformExplicitType(tp: Type, sym: Symbol, freshen: Boolean, tptToCheck: Tree = EmptyTree)(using Context): Type =

    def fail(msg: Message) =
      if !tptToCheck.isEmpty then report.error(msg, tptToCheck.srcPos)

    /** If C derives from Capability and we have a C^cs in source, we leave it as is
     *  instead of expanding it to C^{cap.rd}^cs. We do this by stripping capability-generated
     *  universal capture sets from the parent of a CapturingType.
     */
    def stripImpliedCaptureSet(tp: Type): Type = tp match
      case tp @ CapturingType(parent, refs)
<<<<<<< HEAD
      if (refs eq CaptureSet.universalImpliedByCapability) && !tp.isBoxedCapturing =>
=======
      if refs.isInstanceOf[CaptureSet.CSImpliedByCapability] && !tp.isBoxedCapturing =>
>>>>>>> efb6ce75
        parent
      case tp: AliasingBounds =>
        tp.derivedAlias(stripImpliedCaptureSet(tp.alias))
      case tp: RealTypeBounds =>
        tp.derivedTypeBounds(stripImpliedCaptureSet(tp.lo), stripImpliedCaptureSet(tp.hi))
      case _ => tp

    object toCapturing extends DeepTypeMap, SetupTypeMap:
      override def toString = "transformExplicitType"

      var keepFunAliases = true
      var keptFunAliases = false

      /** Expand $throws aliases. This is hard-coded here since $throws aliases in stdlib
        * are defined with `?=>` rather than `?->`.
        * We also have to add a capture set to the last expanded throws alias. I.e.
        *       T $throws E1 $throws E2
        * expands to
        *       (erased x$0: CanThrow[E1]) ?-> (erased x$1: CanThrow[E1]) ?->{x$0} T
        */
      private def expandThrowsAlias(res: Type, exc: Type, encl: List[MethodType]): Type =
        val paramType = AnnotatedType(
            defn.CanThrowClass.typeRef.appliedTo(exc),
            Annotation(defn.ErasedParamAnnot, defn.CanThrowClass.span))
        val resDecomposed = throwsAlias.unapply(res)
        val paramName = nme.syntheticParamName(encl.length)
        val mt = ContextualMethodType(paramName :: Nil)(
            _ => paramType :: Nil,
            mt => resDecomposed match
              case Some((res1, exc1)) => expandThrowsAlias(res1, exc1, mt :: encl)
              case _ => res
          )
        val fntpe = defn.PolyFunctionOf(mt)
        if !encl.isEmpty then
          val cs = CaptureSet(encl.map(_.paramRefs.head)*)
          CapturingType(fntpe, cs, boxed = false)
        else fntpe

<<<<<<< HEAD
      /** Check that types extending SharedCapability don't have a `cap` in their capture set.
       *  TODO This is not enough.
       *  We need to also track that we cannot get exclusive capabilities in paths
       *  where some prefix derives from SharedCapability. Also, can we just
       *  exclude `cap`, or do we have to extend this to all exclusive capabilties?
       *  The problem is that we know what is exclusive in general only after capture
       *  checking, not before.
       */
      def checkSharedOK(tp: Type): tp.type =
        tp match
          case CapturingType(parent, refs)
          if refs.isUniversal && parent.derivesFromSharedCapability =>
            fail(em"$tp extends SharedCapability, so it cannot capture `cap`")
          case _ =>
        tp

      /** Map references to capability classes C to C^,
=======
      /** 1. Check that parents of capturing types are not pure.
       *  2. Check that types extending SharedCapability don't have a `cap` in their capture set.
       *     TODO This is not enough.
       *     We need to also track that we cannot get exclusive capabilities in paths
       *     where some prefix derives from SharedCapability. Also, can we just
       *     exclude `cap`, or do we have to extend this to all exclusive capabilties?
       *     The problem is that we know what is exclusive in general only after capture
       *     checking, not before.
       */
      def checkRetainsOK(tp: Type): tp.type =
        tp match
          case CapturingType(parent, refs) =>
            if parent.isAlwaysPure && !tptToCheck.span.isZeroExtent then
              // If tptToCheck is zero-extent it could be copied from an overridden
              // method's result type. In that case, there's no point requiring
              // an explicit result type in the override, the inherited capture set
              // will be ignored anyway.
              fail(em"$parent is a pure type, it makes no sense to add a capture set to it")
            else if refs.isUniversal && parent.derivesFromSharedCapability then
              fail(em"$tp extends SharedCapability, so it cannot capture `cap`")
          case _ =>
        tp

      /** Map references to capability classes C to C^{cap.rd},
>>>>>>> efb6ce75
       *  normalize captures and map to dependent functions.
       */
      def defaultApply(t: Type) =
        if t.derivesFromCapability
          && !t.isSingleton
          && (!sym.isConstructor || (t ne tp.finalResultType))
            // Don't add ^ to result types of class constructors deriving from Capability
<<<<<<< HEAD
        then CapturingType(t, CaptureSet.universalImpliedByCapability, boxed = false)
=======
        then CapturingType(t, CaptureSet.CSImpliedByCapability(), boxed = false)
>>>>>>> efb6ce75
        else normalizeCaptures(mapFollowingAliases(t))

      def innerApply(t: Type) =
        t match
          case t @ CapturingType(parent, refs) =>
<<<<<<< HEAD
            checkSharedOK:
=======
            checkRetainsOK:
>>>>>>> efb6ce75
              t.derivedCapturingType(stripImpliedCaptureSet(this(parent)), refs)
          case t @ AnnotatedType(parent, ann) =>
            val parent1 = this(parent)
            if ann.symbol.isRetains then
              val parent2 = stripImpliedCaptureSet(parent1)
              if !tptToCheck.isEmpty then
                checkWellformedLater(parent2, ann.tree, tptToCheck)
              try
<<<<<<< HEAD
                checkSharedOK:
                  CapturingType(parent2, ann.tree.toCaptureSet)
              catch case ex: IllegalCaptureRef =>
                if !tptToCheck.isEmpty then
                  report.error(em"Illegal capture reference: ${ex.getMessage.nn}", tptToCheck.srcPos)
=======
                checkRetainsOK:
                  CapturingType(parent2, ann.tree.toCaptureSet)
              catch case ex: IllegalCaptureRef =>
                if !tptToCheck.isEmpty then
                  report.error(em"Illegal capture reference: ${ex.getMessage}", tptToCheck.srcPos)
>>>>>>> efb6ce75
                parent2
            else if ann.symbol == defn.UncheckedCapturesAnnot then
              makeUnchecked(apply(parent))
            else
              t.derivedAnnotatedType(parent1, ann)
          case throwsAlias(res, exc) =>
            this(expandThrowsAlias(res, exc, Nil))
          case t @ AppliedType(tycon, args)
          if defn.isNonRefinedFunction(t)
              && !defn.isFunctionSymbol(t.typeSymbol) && (t.dealias ne tp) =>
            if keepFunAliases then
              // Hold off with dealising and expand in a second pass.
              // This is necessary to bind existentialFresh instances to the right method binder.
              keptFunAliases = true
              mapOver(t)
            else
              // In the second pass, map the alias
              apply(t.dealias)
          case t =>
            defaultApply(t)
    end toCapturing

    def transform(tp: Type): Type =
      val tp1 = toCapturing(tp)
<<<<<<< HEAD
      val tp2 = root.toResultInResults(fail, toCapturing.keepFunAliases)(tp1)
=======
      val tp2 = toResultInResults(sym, fail, toCapturing.keepFunAliases)(tp1)
>>>>>>> efb6ce75
      val snd = if toCapturing.keepFunAliases then "" else " 2nd time"
      if tp2 ne tp then capt.println(i"expanded explicit$snd in ${ctx.owner}: $tp  -->  $tp1  -->  $tp2")
      tp2

    val tp1 = transform(tp)
    val tp2 =
      if toCapturing.keptFunAliases then
        toCapturing.keepFunAliases = false
        transform(tp1)
      else tp1
    val tp3 =
      if sym.isType then stripImpliedCaptureSet(tp2)
      else tp2
<<<<<<< HEAD
    if freshen then root.capToFresh(tp3).tap(addOwnerAsHidden(_, sym))
=======
    if freshen then
      capToFresh(tp3, Origin.InDecl(sym)).tap(addOwnerAsHidden(_, sym))
>>>>>>> efb6ce75
    else tp3
  end transformExplicitType

  /** Update info of `sym` for CheckCaptures phase only */
  private def updateInfo(sym: Symbol, info: Type, owner: Symbol)(using Context) =
    toBeUpdated += sym
    sym.updateInfo(thisPhase, info, newFlagsFor(sym), owner)
    toBeUpdated -= sym

  /** The info of `sym` at the CheckCaptures phase */
  extension (sym: Symbol) def nextInfo(using Context): Type =
    atPhase(thisPhase.next)(sym.info)

  private def addOwnerAsHidden(tp: Type, owner: Symbol)(using Context): Unit =
    val ref = owner.termRef
    def add = new TypeTraverser:
      var reach = false
      def traverse(t: Type): Unit = t match
<<<<<<< HEAD
        case root.Fresh(hidden) =>
          if reach then hidden.elems += ref.reach
          else if ref.isTracked then hidden.elems += ref
        case t @ CapturingType(_, _) if t.isBoxed && !reach =>
          reach = true
          try traverseChildren(t) finally reach = false
=======
        case t @ CapturingType(parent, refs) =>
          val saved = reach
          reach |= t.isBoxed
          try
            traverse(parent)
            for case fresh: FreshCap <- refs.elems.iterator do // TODO: what about fresh.rd elems?
              if reach then fresh.hiddenSet.elems += ref.reach
              else if ref.isTracked then fresh.hiddenSet.elems += ref
          finally reach = saved
>>>>>>> efb6ce75
        case _ =>
          traverseChildren(t)
    if ref.isTrackableRef then add.traverse(tp)
  end addOwnerAsHidden

  /** A traverser that adds knownTypes and updates symbol infos */
  def setupTraverser(checker: CheckerAPI) = new TreeTraverserWithPreciseImportContexts:
    import checker.*

    /** Transform type of tree, and remember the transformed type as the type of the tree
     *  @pre !(boxed && sym.exists)
     */
    private def transformTT(tree: TypeTree, sym: Symbol, boxed: Boolean)(using Context): Unit =
      if !tree.hasNuType then
        var transformed =
          if tree.isInferred
          then transformInferredType(tree.tpe)
          else transformExplicitType(tree.tpe, sym, freshen = !boxed, tptToCheck = tree)
        if boxed then transformed = box(transformed)
        tree.setNuType(
          if sym.hasAnnotation(defn.UncheckedCapturesAnnot) then makeUnchecked(transformed)
          else transformed)

    /** Transform the type of a val or var or the result type of a def */
    def transformResultType(tpt: TypeTree, sym: Symbol)(using Context): Unit =
      // First step: Transform the type and record it as knownType of tpt.
      try
        transformTT(tpt, sym, boxed = false)
      catch case ex: IllegalCaptureRef =>
        capt.println(i"fail while transforming result type $tpt of $sym")
        throw ex

      // Second step: Add descriptions for all capture set variables created in
      // step one stating that they belong to `sym`.
      val addDescription = new TypeTraverser:
        def traverse(tp: Type) = tp match
          case tp @ CapturingType(parent, refs) =>
            if !refs.isConst && refs.description.isEmpty then
              refs.withDescription(i"of $sym")
            traverse(parent)
          case _ =>
            traverseChildren(tp)
      addDescription.traverse(tpt.nuType)
    end transformResultType

    def traverse(tree: Tree)(using Context): Unit =
      tree match
        case tree @ DefDef(_, paramss, tpt: TypeTree, _) =>
          val meth = tree.symbol
          if isExcluded(meth) then
            return

          ccState.recordLevel(meth)
          ccState.inNestedLevel:
            inContext(ctx.withOwner(meth)):
              paramss.foreach(traverse)
              transformResultType(tpt, meth)
              traverse(tree.rhs)

        case tree @ ValDef(_, tpt: TypeTree, _) =>
          val sym = tree.symbol
          ccState.recordLevel(sym)
          val defCtx = if sym.isOneOf(TermParamOrAccessor) then ctx else ctx.withOwner(sym)
          inContext(defCtx):
            transformResultType(tpt, sym)
            traverse(tree.rhs)

        case tree @ TypeApply(fn, args) =>
          traverse(fn)
          for case arg: TypeTree <- args do
            if defn.isTypeTestOrCast(fn.symbol) then
<<<<<<< HEAD
              arg.setNuType(root.capToFresh(arg.tpe))
=======
              arg.setNuType(
                capToFresh(arg.tpe, Origin.TypeArg(arg.tpe)))
>>>>>>> efb6ce75
            else
              transformTT(arg, NoSymbol, boxed = true) // type arguments in type applications are boxed

        case tree: TypeDef if tree.symbol.isClass =>
          val sym = tree.symbol
          ccState.recordLevel(sym)
          ccState.inNestedLevelUnless(sym.is(Module)):
            inContext(ctx.withOwner(sym))
              traverseChildren(tree)

        case tree @ TypeDef(_, rhs: TypeTree) =>
          transformTT(rhs, tree.symbol, boxed = false)

        case tree @ SeqLiteral(elems, tpt: TypeTree) =>
          traverse(elems)
          tpt.setNuType(box(transformInferredType(tpt.tpe)))

<<<<<<< HEAD
        case tree: Block =>
          ccState.inNestedLevel(traverseChildren(tree))

=======
        case tree @ Try(body, catches, finalizer) =>
          val tryOwner = firstCanThrowEvidence(body) match
            case Some(vd) =>
              newSymbol(ctx.owner, TryOwnerName.fresh(),
                Method | Synthetic, ExprType(defn.NothingType), coord = tree.span)
            case _ =>
              ctx.owner
          inContext(ctx.withOwner(tryOwner)):
            traverse(body)
          catches.foreach(traverse)
          traverse(finalizer)
        case tree: New =>
>>>>>>> efb6ce75
        case _ =>
          traverseChildren(tree)
      postProcess(tree)
      checkProperUseOrConsume(tree)
    end traverse

    /** Processing done on node `tree` after its children are traversed */
    def postProcess(tree: Tree)(using Context): Unit = tree match
      case tree: TypeTree =>
        transformTT(tree, NoSymbol, boxed = false)
      case tree: ValOrDefDef =>
        // Make sure denotation of tree's symbol is correct
        val sym = tree.symbol

        // The return type of a constructor instantiated with local type and value
        // parameters. Constructor defs have `Unit` as result type tree, that's why
        // we can't get this type by reading the result type tree, and have to construct
        // it explicitly.
        def constrReturnType(info: Type, psymss: List[List[Symbol]]): Type = info match
          case info: MethodOrPoly =>
            constrReturnType(info.instantiate(psymss.head.map(_.namedType)), psymss.tail)
          case _ =>
            info

        // The local result type, which is the known type of the result type tree,
        // with special treatment for constructors.
        def localReturnType =
          if sym.isConstructor then constrReturnType(sym.info, sym.paramSymss)
          else tree.tpt.nuType

        // A test whether parameter signature might change. This returns true if one of
        // the parameters has a new type installed. The idea here is that we store a new
        // type only if the transformed type is different from the original.
        def paramSignatureChanges = tree.match
          case tree: DefDef =>
            tree.paramss.nestedExists:
              case param: ValDef =>  param.tpt.hasNuType
              case param: TypeDef => param.rhs.hasNuType
          case _ => false

        // A symbol's signature changes if some of its parameter types or its result type
        // have a new type installed here (meaning hasRememberedType is true)
        def signatureChanges =
          tree.tpt.hasNuType || paramSignatureChanges
<<<<<<< HEAD

        def paramsToCap(mt: Type)(using Context): Type = mt match
          case mt: MethodType =>
            mt.derivedLambdaType(
              paramInfos = mt.paramInfos.map(root.freshToCap),
              resType = paramsToCap(mt.resType))
=======
        def ownerChanges =
          ctx.owner.name.is(TryOwnerName)

        def paramsToCap(mt: Type)(using Context): Type = mt match
          case mt: MethodType =>
            try
              mt.derivedLambdaType(
                paramInfos = mt.paramInfos.map(freshToCap),
                resType = paramsToCap(mt.resType))
            catch case ex: AssertionError =>
              println(i"error while mapping params ${mt.paramInfos} of $sym")
              throw ex
>>>>>>> efb6ce75
          case mt: PolyType =>
            mt.derivedLambdaType(resType = paramsToCap(mt.resType))
          case _ => mt

<<<<<<< HEAD
        // If there's a change in the signature, update the info of `sym`
        if sym.exists && signatureChanges then
          val updatedInfo =

            val paramSymss = sym.paramSymss
            def newInfo(using Context) = // will be run in this or next phase
              root.toResultInResults(report.error(_, tree.srcPos)):
                if sym.is(Method) then
                  paramsToCap(methodType(paramSymss, localReturnType))
                else tree.tpt.nuType
            if tree.tpt.isInstanceOf[InferredTypeTree]
                && !sym.is(Param) && !sym.is(ParamAccessor)
            then
              val prevInfo = sym.info
              new LazyType:
                def complete(denot: SymDenotation)(using Context) =
                  assert(ctx.phase == thisPhase.next, i"$sym")
                  sym.info = prevInfo // set info provisionally so we can analyze the symbol in recheck
                  completeDef(tree, sym, this)
                  sym.info = newInfo
                    .showing(i"new info of $sym = $result", capt)
            else if sym.is(Method) then
              new LazyType:
                def complete(denot: SymDenotation)(using Context) =
                  sym.info = newInfo
                    .showing(i"new info of $sym = $result", capt)
            else newInfo
          updateInfo(sym, updatedInfo)
=======
        // If there's a change in the signature or owner, update the info of `sym`
        if sym.exists && (signatureChanges || ownerChanges) then
          val updatedInfo =
            if signatureChanges then
              val paramSymss = sym.paramSymss
              def newInfo(using Context) = // will be run in this or next phase
                toResultInResults(sym, report.error(_, tree.srcPos)):
                  if sym.is(Method) then
                    paramsToCap(methodType(paramSymss, localReturnType))
                  else tree.tpt.nuType
              if tree.tpt.isInstanceOf[InferredTypeTree]
                  && !sym.is(Param) && !sym.is(ParamAccessor)
              then
                val prevInfo = sym.info
                new LazyType:
                  def complete(denot: SymDenotation)(using Context) =
                    assert(ctx.phase == thisPhase.next, i"$sym")
                    sym.info = prevInfo // set info provisionally so we can analyze the symbol in recheck
                    completeDef(tree, sym, this)
                    sym.info = newInfo
                      .showing(i"new info of $sym = $result", capt)
              else if sym.is(Method) then
                new LazyType:
                  def complete(denot: SymDenotation)(using Context) =
                    sym.info = newInfo
                      .showing(i"new info of $sym = $result", capt)
              else newInfo
            else sym.info
          val updatedOwner = if ownerChanges then ctx.owner else sym.owner
          updateInfo(sym, updatedInfo, updatedOwner)
>>>>>>> efb6ce75

      case tree: Bind =>
        val sym = tree.symbol
        updateInfo(sym, transformInferredType(sym.info), sym.owner)
      case tree: TypeDef =>
        tree.symbol match
          case cls: ClassSymbol =>
            ccState.inNestedLevelUnless(cls.is(Module)):
              val cinfo @ ClassInfo(prefix, _, ps, decls, selfInfo) = cls.classInfo

              // Compute new self type
              def isInnerModule = cls.is(ModuleClass) && !cls.isStatic
              val selfInfo1 =
                if (selfInfo ne NoType) && !isInnerModule then
                  // if selfInfo is explicitly given then use that one, except if
                  // self info applies to non-static modules, these still need to be inferred
                  selfInfo
                else if cls.isPureClass then
                  // is cls is known to be pure, nothing needs to be added to self type
                  selfInfo
                else if !cls.isEffectivelySealed && !cls.baseClassHasExplicitNonUniversalSelfType then
                  // assume {cap} for completely unconstrained self types of publicly extensible classes
                  CapturingType(cinfo.selfType, CaptureSet.universal)
                else
                  // Infer the self type for the rest, which is all classes without explicit
                  // self types (to which we also add nested module classes), provided they are
                  // neither pure, nor are publicily extensible with an unconstrained self type.
<<<<<<< HEAD
                  CapturingType(cinfo.selfType, CaptureSet.Var(cls, level = ccState.currentLevel))
=======
                  val cs = CaptureSet.Var(cls, level = ccState.currentLevel)
                  if cls.derivesFrom(defn.Caps_Capability) then
                    // If cls is a capability class, we need to add a fresh readonly capability to
                    // ensure we cannot treat the class as pure.
                    CaptureSet.fresh(Origin.InDecl(cls)).readOnly.subCaptures(cs)
                  CapturingType(cinfo.selfType, cs)
>>>>>>> efb6ce75

              // Compute new parent types
              val ps1 = inContext(ctx.withOwner(cls)):
                ps.mapConserve(transformExplicitType(_, NoSymbol, freshen = false))

              // Install new types and if it is a module class also update module object
              if (selfInfo1 ne selfInfo) || (ps1 ne ps) then
                val newInfo = ClassInfo(prefix, cls, ps1, decls, selfInfo1)
                updateInfo(cls, newInfo, cls.owner)
                capt.println(i"update class info of $cls with parents $ps selfinfo $selfInfo to $newInfo")
                cls.thisType.asInstanceOf[ThisType].invalidateCaches()
                if cls.is(ModuleClass) then
                  // if it's a module, the capture set of the module reference is the capture set of the self type
                  val modul = cls.sourceModule
                  val selfCaptures = selfInfo1 match
                    case CapturingType(_, refs) => refs
                    case _ => CaptureSet.empty
                  // Note: Can't do val selfCaptures = selfInfo1.captureSet here.
                  // This would potentially give stackoverflows when setup is run repeatedly.
                  // One test case is pos-custom-args/captures/checkbounds.scala under
                  // ccConfig.alwaysRepeatRun = true.
<<<<<<< HEAD
                  updateInfo(modul, CapturingType(modul.info, selfCaptures))
=======
                  updateInfo(modul, CapturingType(modul.info, selfCaptures), modul.owner)
>>>>>>> efb6ce75
                  modul.termRef.invalidateCaches()
          case _ =>
      case _ =>
    end postProcess

    /** Check that @use and @consume annotations only appear on parameters and not on
     *  anonymous function parameters
     */
    def checkProperUseOrConsume(tree: Tree)(using Context): Unit = tree match
      case tree: MemberDef =>
        val sym = tree.symbol
        def isMethodParam = (sym.is(Param) || sym.is(ParamAccessor))
            && !sym.owner.isAnonymousFunction
        for ann <- tree.symbol.annotations do
          val annotCls = ann.symbol
          if annotCls == defn.ConsumeAnnot then
            if !(isMethodParam && sym.isTerm)
              && !(sym.is(Method) && sym.owner.isClass)
            then
              report.error(
                em"""@consume cannot be used here. Only memeber methods and their term parameters
                    |can have @consume annotations.""",
                tree.srcPos)
          else if annotCls == defn.UseAnnot then
            if !isMethodParam then
              report.error(
                em"@use cannot be used here. Only method parameters can have @use annotations.",
                tree.srcPos)
      case _ =>
    end checkProperUseOrConsume
  end setupTraverser

// --------------- Adding capture set variables ----------------------------------

  /** Checks whether an abstract type or its bound could be impure. If that's the case,
   *  the abstract type gets a capture set variable in `decorate`.
   *  See also: [[needsVariable]].
   */
  private def instanceCanBeImpure(tp: Type)(using Context): Boolean = {
    tp.dealiasKeepAnnots match
      case CapturingType(_, refs) =>
        !refs.isAlwaysEmpty
      case RetainingType(parent, refs) =>
        !refs.retainedElements.isEmpty
      case tp: (TypeRef | AppliedType) =>
        val sym = tp.typeSymbol
        if sym.isClass
        then !sym.isPureClass
        else !tp.derivesFrom(defn.Caps_CapSet) // CapSet arguments don't get other capture set variables added
          && instanceCanBeImpure(tp.superType)
      case tp: (RefinedOrRecType | MatchType) =>
        instanceCanBeImpure(tp.underlying)
      case tp: AndType =>
        instanceCanBeImpure(tp.tp1) || instanceCanBeImpure(tp.tp2)
      case tp: OrType =>
        instanceCanBeImpure(tp.tp1) && instanceCanBeImpure(tp.tp2)
      case _ =>
        false
  }.showing(i"instance can be impure $tp = $result", capt)

  /** Should a capture set variable be added on type `tp`?
   *  Notable exceptions are:
   *   - If type refers to a class which is Pure, or it is Any, it does not need a variable.
   *   - If type is an abstract or parameter type we decide according to `instanceCanBeImpure`
   *   - If type is a capturing type that has already a capture set variable or has
   *     the universal capture set, it does not need a variable.
   */
  def needsVariable(tp: Type)(using Context): Boolean = {
    tp.typeParams.isEmpty && tp.match
      case tp: (TypeRef | AppliedType) =>
        val sym = tp.typeSymbol
        if sym.isClass then
          !sym.isPureClass && sym != defn.AnyClass
        else
          val tp1 = tp.dealiasKeepAnnotsAndOpaques
          if tp1 ne tp then needsVariable(tp1)
          else instanceCanBeImpure(tp1)
      case tp: (RefinedOrRecType | MatchType) =>
        needsVariable(tp.underlying)
      case tp: AndType =>
        needsVariable(tp.tp1) && needsVariable(tp.tp2)
      case tp: OrType =>
        needsVariable(tp.tp1) || needsVariable(tp.tp2)
      case CapturingType(parent, refs) =>
        needsVariable(parent)
        && refs.isConst       // if refs is a variable, no need to add another
        && !refs.isUniversal  // if refs is {cap}, an added variable would not change anything
      case RetainingType(parent, refs) =>
        needsVariable(parent)
<<<<<<< HEAD
        && !refs.tpes.exists:
            case ref: TermRef => ref.isCap
=======
        && !refs.retainedElements.exists:
            case ref: TermRef => ref.isCapRef
>>>>>>> efb6ce75
            case _ => false
      case AnnotatedType(parent, _) =>
        needsVariable(parent)
      case _ =>
        false
  }.showing(i"can have inferred capture $tp = $result", captDebug)

  /** Add a capture set variable or <fluid> set to `tp` if necessary.
   *  Dealias `tp` (but keep annotations and opaque types) if doing
   *  so ends up adding a capture set.
   *  @param tp     the type to add a capture set to
   *  @param added  A function producing the added capture set from a set of initial elements.
   */
  def decorate(tp: Type, added: CaptureSet.Refs => CaptureSet)(using Context): Type =
    if tp.typeSymbol == defn.FromJavaObjectSymbol then
      // For capture checking, we assume Object from Java is the same as Any
      tp
    else
      def maybeAdd(target: Type, fallback: Type) =
        if needsVariable(target) then
          target match
            case CapturingType(_, CaptureSet.Fluid) =>
              target
            case CapturingType(target1, cs1) if cs1.isConst =>
              CapturingType(target1, added(cs1.elems))
            case _ =>
              CapturingType(target, added(SimpleIdentitySet.empty))
        else fallback
      val dealiased = tp.dealiasKeepAnnotsAndOpaques
      if dealiased ne tp then
        val transformed = transformInferredType(dealiased)
        maybeAdd(transformed, if transformed ne dealiased then transformed else tp)
      else maybeAdd(tp, tp)

  /** Add a capture set variable to `tp` if necessary. */
  private def addVar(tp: Type, owner: Symbol)(using Context): Type =
    decorate(tp, CaptureSet.Var(owner, _, level = ccState.currentLevel))

  /** A map that adds <fluid> capture sets at all contra- and invariant positions
   *  in a type where a capture set would be needed. This is used to make types
   *  that were not capture checked compatible with types that are capture checked.
   *  We don't need to add <fluid> in covariant positions since pure types are
   *  anyway compatible with capturing types.
   */
  private def fluidify(using Context) = new TypeMap:
    def apply(t: Type): Type = t match
      case t: MethodType =>
        mapOver(t)
      case t: TypeLambda =>
        t.derivedLambdaType(resType = this(t.resType))
      case CapturingType(_, _) =>
        t
      case _ =>
        val t1  = t match
          case t @ defn.RefinedFunctionOf(rinfo: MethodType) =>
            // Just refine the apply method, don't bother with the parent
            t.derivedRefinedType(t.parent, t.refinedName, this(rinfo))
          case _ =>
            mapOver(t)
        if variance > 0 then t1
        else decorate(t1, Function.const(CaptureSet.Fluid))

  /** Replace all universal capture sets in this type by <fluid> */
  private def makeUnchecked(using Context): TypeMap = new TypeMap with FollowAliasesMap:
    def apply(t: Type) = t match
      case t @ CapturingType(parent, refs) =>
        val parent1 = this(parent)
<<<<<<< HEAD
        if refs.containsRootCapability then t.derivedCapturingType(parent1, CaptureSet.Fluid)
=======
        if refs.containsTerminalCapability then t.derivedCapturingType(parent1, CaptureSet.Fluid)
>>>>>>> efb6ce75
        else t
      case _ => mapFollowingAliases(t)

  /** Run setup on a compilation unit with given `tree`.
   *  @param recheckDef   the function to run for completing a val or def
   */
  def setupUnit(tree: Tree, checker: CheckerAPI)(using Context): Unit =
    setupTraverser(checker).traverse(tree)(using ctx.withPhase(thisPhase))

  // ------ Checks to run after main capture checking --------------------------

  /** A list of actions to perform at postCheck */
  private val todoAtPostCheck = new mutable.ListBuffer[Context => Unit]

  /** If `tp` is a capturing type, check that all references it mentions have non-empty
   *  capture sets.
   *  Also: warn about redundant capture annotations.
   *  This check is performed after capture sets are computed in phase cc.
   *  Note: We need to perform the check on the original annotation rather than its
   *  capture set since the conversion to a capture set already eliminates redundant elements.
   *  @param parent   the parent of the capturing type
   *  @param ann      the original retains annotation
   *  @param tpt      the tree for which an error or warning should be reported
   */
  private def checkWellformed(parent: Type, ann: Tree, tpt: Tree)(using Context): Unit =
<<<<<<< HEAD
    capt.println(i"checkWF post $parent ${ann.retainedElems} in $tpt")
    var retained = ann.retainedElems.toArray
    for i <- 0 until retained.length do
      val refTree = retained(i)
      val refs =
        try refTree.toCaptureRefs
        catch case ex: IllegalCaptureRef =>
          report.error(em"Illegal capture reference: ${ex.getMessage.nn}", refTree.srcPos)
          Nil
      for ref <- refs do
=======
    capt.println(i"checkWF post $parent ${ann.retainedSet} in $tpt")
    try
      var retained = ann.retainedSet.retainedElements.toArray
      for i <- 0 until retained.length do
        val ref = retained(i)
>>>>>>> efb6ce75
        def pos =
          if ann.span.exists then ann.srcPos
          else tpt.srcPos

        def check(others: CaptureSet, dom: Type | CaptureSet): Unit =
          if others.accountsFor(ref) then
            report.warning(em"redundant capture: $dom already accounts for $ref", pos)

        if ref.captureSetOfInfo.elems.isEmpty
            && !ref.coreType.derivesFrom(defn.Caps_Capability)
            && !ref.coreType.derivesFrom(defn.Caps_CapSet) then
          val deepStr = if ref.isReach then " deep" else ""
          report.error(em"$ref cannot be tracked since its$deepStr capture set is empty", pos)
        check(parent.captureSet, parent)

        val others =
          for
            j <- 0 until retained.length if j != i
<<<<<<< HEAD
            r <- retained(j).toCaptureRefs
            if !r.isRootCapability
=======
            r = retained(j)
            if !r.isTerminalCapability
>>>>>>> efb6ce75
          yield r
        val remaining = CaptureSet(others*)
        check(remaining, remaining)
      end for
    catch case ex: IllegalCaptureRef =>
      report.error(em"Illegal capture reference: ${ex.getMessage}", tpt.srcPos)
  end checkWellformed

  /** Check well formed at post check time. We need to wait until after
   *  recheck because we find out only then whether capture sets are empty or
   *  capabilities are redundant.
   */
  private def checkWellformedLater(parent: Type, ann: Tree, tpt: Tree)(using Context): Unit =
    if !tpt.span.isZeroExtent && enclosingInlineds.isEmpty then
      todoAtPostCheck += (ctx1 =>
        checkWellformed(parent, ann, tpt)(using ctx1.withOwner(ctx.owner)))

  /** Run all well formedness tests that were deferred to post check */
  def postCheck()(using Context): Unit =
    for chk <- todoAtPostCheck do chk(ctx)
    todoAtPostCheck.clear()
end Setup<|MERGE_RESOLUTION|>--- conflicted
+++ resolved
@@ -21,11 +21,8 @@
 import dotty.tools.dotc.util.NoSourcePosition
 import CheckCaptures.CheckerAPI
 import NamerOps.methodType
-<<<<<<< HEAD
-=======
 import NameKinds.{CanThrowEvidenceName, TryOwnerName}
 import Capabilities.*
->>>>>>> efb6ce75
 
 /** Operations accessed from CheckCaptures */
 trait SetupAPI:
@@ -213,12 +210,9 @@
           innerApply(tp)
       finally isTopLevel = saved
 
-<<<<<<< HEAD
-=======
     override def mapArg(arg: Type, tparam: ParamInfo): Type =
       super.mapArg(Recheck.mapExprType(arg), tparam)
 
->>>>>>> efb6ce75
     /** Map parametric functions with results that have a capture set somewhere
      *  to dependent functions.
      */
@@ -231,17 +225,11 @@
           case AppliedType(`tycon`, args0) => args0.last ne args.last
           case _ => false
         if expand then
-<<<<<<< HEAD
-          depFun(args.init, args.last,
-            isContextual = defn.isContextFunctionClass(tycon.classSymbol))
-              .showing(i"add function refinement $tp ($tycon, ${args.init}, ${args.last}) --> $result", capt)
-=======
           val fn = depFun(
             args.init, args.last,
             isContextual = defn.isContextFunctionClass(tycon.classSymbol))
               .showing(i"add function refinement $tp ($tycon, ${args.init}, ${args.last}) --> $result", capt)
           AnnotatedType(fn, Annotation(defn.InferredDepFunAnnot, util.Spans.NoSpan))
->>>>>>> efb6ce75
         else tp
       case _ => tp
 
@@ -351,11 +339,7 @@
 
     try
       val tp1 = mapInferred(refine = true)(tp)
-<<<<<<< HEAD
-      val tp2 = root.toResultInResults(_ => assert(false))(tp1)
-=======
       val tp2 = toResultInResults(NoSymbol, _ => assert(false))(tp1)
->>>>>>> efb6ce75
       if tp2 ne tp then capt.println(i"expanded inferred in ${ctx.owner}: $tp  -->  $tp1  -->  $tp2")
       tp2
     catch case ex: AssertionError =>
@@ -383,11 +367,7 @@
      */
     def stripImpliedCaptureSet(tp: Type): Type = tp match
       case tp @ CapturingType(parent, refs)
-<<<<<<< HEAD
-      if (refs eq CaptureSet.universalImpliedByCapability) && !tp.isBoxedCapturing =>
-=======
       if refs.isInstanceOf[CaptureSet.CSImpliedByCapability] && !tp.isBoxedCapturing =>
->>>>>>> efb6ce75
         parent
       case tp: AliasingBounds =>
         tp.derivedAlias(stripImpliedCaptureSet(tp.alias))
@@ -426,25 +406,6 @@
           CapturingType(fntpe, cs, boxed = false)
         else fntpe
 
-<<<<<<< HEAD
-      /** Check that types extending SharedCapability don't have a `cap` in their capture set.
-       *  TODO This is not enough.
-       *  We need to also track that we cannot get exclusive capabilities in paths
-       *  where some prefix derives from SharedCapability. Also, can we just
-       *  exclude `cap`, or do we have to extend this to all exclusive capabilties?
-       *  The problem is that we know what is exclusive in general only after capture
-       *  checking, not before.
-       */
-      def checkSharedOK(tp: Type): tp.type =
-        tp match
-          case CapturingType(parent, refs)
-          if refs.isUniversal && parent.derivesFromSharedCapability =>
-            fail(em"$tp extends SharedCapability, so it cannot capture `cap`")
-          case _ =>
-        tp
-
-      /** Map references to capability classes C to C^,
-=======
       /** 1. Check that parents of capturing types are not pure.
        *  2. Check that types extending SharedCapability don't have a `cap` in their capture set.
        *     TODO This is not enough.
@@ -469,7 +430,6 @@
         tp
 
       /** Map references to capability classes C to C^{cap.rd},
->>>>>>> efb6ce75
        *  normalize captures and map to dependent functions.
        */
       def defaultApply(t: Type) =
@@ -477,21 +437,13 @@
           && !t.isSingleton
           && (!sym.isConstructor || (t ne tp.finalResultType))
             // Don't add ^ to result types of class constructors deriving from Capability
-<<<<<<< HEAD
-        then CapturingType(t, CaptureSet.universalImpliedByCapability, boxed = false)
-=======
         then CapturingType(t, CaptureSet.CSImpliedByCapability(), boxed = false)
->>>>>>> efb6ce75
         else normalizeCaptures(mapFollowingAliases(t))
 
       def innerApply(t: Type) =
         t match
           case t @ CapturingType(parent, refs) =>
-<<<<<<< HEAD
-            checkSharedOK:
-=======
             checkRetainsOK:
->>>>>>> efb6ce75
               t.derivedCapturingType(stripImpliedCaptureSet(this(parent)), refs)
           case t @ AnnotatedType(parent, ann) =>
             val parent1 = this(parent)
@@ -500,19 +452,11 @@
               if !tptToCheck.isEmpty then
                 checkWellformedLater(parent2, ann.tree, tptToCheck)
               try
-<<<<<<< HEAD
-                checkSharedOK:
-                  CapturingType(parent2, ann.tree.toCaptureSet)
-              catch case ex: IllegalCaptureRef =>
-                if !tptToCheck.isEmpty then
-                  report.error(em"Illegal capture reference: ${ex.getMessage.nn}", tptToCheck.srcPos)
-=======
                 checkRetainsOK:
                   CapturingType(parent2, ann.tree.toCaptureSet)
               catch case ex: IllegalCaptureRef =>
                 if !tptToCheck.isEmpty then
                   report.error(em"Illegal capture reference: ${ex.getMessage}", tptToCheck.srcPos)
->>>>>>> efb6ce75
                 parent2
             else if ann.symbol == defn.UncheckedCapturesAnnot then
               makeUnchecked(apply(parent))
@@ -537,11 +481,7 @@
 
     def transform(tp: Type): Type =
       val tp1 = toCapturing(tp)
-<<<<<<< HEAD
-      val tp2 = root.toResultInResults(fail, toCapturing.keepFunAliases)(tp1)
-=======
       val tp2 = toResultInResults(sym, fail, toCapturing.keepFunAliases)(tp1)
->>>>>>> efb6ce75
       val snd = if toCapturing.keepFunAliases then "" else " 2nd time"
       if tp2 ne tp then capt.println(i"expanded explicit$snd in ${ctx.owner}: $tp  -->  $tp1  -->  $tp2")
       tp2
@@ -555,12 +495,8 @@
     val tp3 =
       if sym.isType then stripImpliedCaptureSet(tp2)
       else tp2
-<<<<<<< HEAD
-    if freshen then root.capToFresh(tp3).tap(addOwnerAsHidden(_, sym))
-=======
     if freshen then
       capToFresh(tp3, Origin.InDecl(sym)).tap(addOwnerAsHidden(_, sym))
->>>>>>> efb6ce75
     else tp3
   end transformExplicitType
 
@@ -579,14 +515,6 @@
     def add = new TypeTraverser:
       var reach = false
       def traverse(t: Type): Unit = t match
-<<<<<<< HEAD
-        case root.Fresh(hidden) =>
-          if reach then hidden.elems += ref.reach
-          else if ref.isTracked then hidden.elems += ref
-        case t @ CapturingType(_, _) if t.isBoxed && !reach =>
-          reach = true
-          try traverseChildren(t) finally reach = false
-=======
         case t @ CapturingType(parent, refs) =>
           val saved = reach
           reach |= t.isBoxed
@@ -596,7 +524,6 @@
               if reach then fresh.hiddenSet.elems += ref.reach
               else if ref.isTracked then fresh.hiddenSet.elems += ref
           finally reach = saved
->>>>>>> efb6ce75
         case _ =>
           traverseChildren(t)
     if ref.isTrackableRef then add.traverse(tp)
@@ -668,12 +595,8 @@
           traverse(fn)
           for case arg: TypeTree <- args do
             if defn.isTypeTestOrCast(fn.symbol) then
-<<<<<<< HEAD
-              arg.setNuType(root.capToFresh(arg.tpe))
-=======
               arg.setNuType(
                 capToFresh(arg.tpe, Origin.TypeArg(arg.tpe)))
->>>>>>> efb6ce75
             else
               transformTT(arg, NoSymbol, boxed = true) // type arguments in type applications are boxed
 
@@ -691,11 +614,6 @@
           traverse(elems)
           tpt.setNuType(box(transformInferredType(tpt.tpe)))
 
-<<<<<<< HEAD
-        case tree: Block =>
-          ccState.inNestedLevel(traverseChildren(tree))
-
-=======
         case tree @ Try(body, catches, finalizer) =>
           val tryOwner = firstCanThrowEvidence(body) match
             case Some(vd) =>
@@ -708,7 +626,6 @@
           catches.foreach(traverse)
           traverse(finalizer)
         case tree: New =>
->>>>>>> efb6ce75
         case _ =>
           traverseChildren(tree)
       postProcess(tree)
@@ -753,14 +670,6 @@
         // have a new type installed here (meaning hasRememberedType is true)
         def signatureChanges =
           tree.tpt.hasNuType || paramSignatureChanges
-<<<<<<< HEAD
-
-        def paramsToCap(mt: Type)(using Context): Type = mt match
-          case mt: MethodType =>
-            mt.derivedLambdaType(
-              paramInfos = mt.paramInfos.map(root.freshToCap),
-              resType = paramsToCap(mt.resType))
-=======
         def ownerChanges =
           ctx.owner.name.is(TryOwnerName)
 
@@ -773,41 +682,10 @@
             catch case ex: AssertionError =>
               println(i"error while mapping params ${mt.paramInfos} of $sym")
               throw ex
->>>>>>> efb6ce75
           case mt: PolyType =>
             mt.derivedLambdaType(resType = paramsToCap(mt.resType))
           case _ => mt
 
-<<<<<<< HEAD
-        // If there's a change in the signature, update the info of `sym`
-        if sym.exists && signatureChanges then
-          val updatedInfo =
-
-            val paramSymss = sym.paramSymss
-            def newInfo(using Context) = // will be run in this or next phase
-              root.toResultInResults(report.error(_, tree.srcPos)):
-                if sym.is(Method) then
-                  paramsToCap(methodType(paramSymss, localReturnType))
-                else tree.tpt.nuType
-            if tree.tpt.isInstanceOf[InferredTypeTree]
-                && !sym.is(Param) && !sym.is(ParamAccessor)
-            then
-              val prevInfo = sym.info
-              new LazyType:
-                def complete(denot: SymDenotation)(using Context) =
-                  assert(ctx.phase == thisPhase.next, i"$sym")
-                  sym.info = prevInfo // set info provisionally so we can analyze the symbol in recheck
-                  completeDef(tree, sym, this)
-                  sym.info = newInfo
-                    .showing(i"new info of $sym = $result", capt)
-            else if sym.is(Method) then
-              new LazyType:
-                def complete(denot: SymDenotation)(using Context) =
-                  sym.info = newInfo
-                    .showing(i"new info of $sym = $result", capt)
-            else newInfo
-          updateInfo(sym, updatedInfo)
-=======
         // If there's a change in the signature or owner, update the info of `sym`
         if sym.exists && (signatureChanges || ownerChanges) then
           val updatedInfo =
@@ -838,7 +716,6 @@
             else sym.info
           val updatedOwner = if ownerChanges then ctx.owner else sym.owner
           updateInfo(sym, updatedInfo, updatedOwner)
->>>>>>> efb6ce75
 
       case tree: Bind =>
         val sym = tree.symbol
@@ -866,16 +743,12 @@
                   // Infer the self type for the rest, which is all classes without explicit
                   // self types (to which we also add nested module classes), provided they are
                   // neither pure, nor are publicily extensible with an unconstrained self type.
-<<<<<<< HEAD
-                  CapturingType(cinfo.selfType, CaptureSet.Var(cls, level = ccState.currentLevel))
-=======
                   val cs = CaptureSet.Var(cls, level = ccState.currentLevel)
                   if cls.derivesFrom(defn.Caps_Capability) then
                     // If cls is a capability class, we need to add a fresh readonly capability to
                     // ensure we cannot treat the class as pure.
                     CaptureSet.fresh(Origin.InDecl(cls)).readOnly.subCaptures(cs)
                   CapturingType(cinfo.selfType, cs)
->>>>>>> efb6ce75
 
               // Compute new parent types
               val ps1 = inContext(ctx.withOwner(cls)):
@@ -897,11 +770,7 @@
                   // This would potentially give stackoverflows when setup is run repeatedly.
                   // One test case is pos-custom-args/captures/checkbounds.scala under
                   // ccConfig.alwaysRepeatRun = true.
-<<<<<<< HEAD
-                  updateInfo(modul, CapturingType(modul.info, selfCaptures))
-=======
                   updateInfo(modul, CapturingType(modul.info, selfCaptures), modul.owner)
->>>>>>> efb6ce75
                   modul.termRef.invalidateCaches()
           case _ =>
       case _ =>
@@ -991,13 +860,8 @@
         && !refs.isUniversal  // if refs is {cap}, an added variable would not change anything
       case RetainingType(parent, refs) =>
         needsVariable(parent)
-<<<<<<< HEAD
-        && !refs.tpes.exists:
-            case ref: TermRef => ref.isCap
-=======
         && !refs.retainedElements.exists:
             case ref: TermRef => ref.isCapRef
->>>>>>> efb6ce75
             case _ => false
       case AnnotatedType(parent, _) =>
         needsVariable(parent)
@@ -1065,11 +929,7 @@
     def apply(t: Type) = t match
       case t @ CapturingType(parent, refs) =>
         val parent1 = this(parent)
-<<<<<<< HEAD
-        if refs.containsRootCapability then t.derivedCapturingType(parent1, CaptureSet.Fluid)
-=======
         if refs.containsTerminalCapability then t.derivedCapturingType(parent1, CaptureSet.Fluid)
->>>>>>> efb6ce75
         else t
       case _ => mapFollowingAliases(t)
 
@@ -1095,24 +955,11 @@
    *  @param tpt      the tree for which an error or warning should be reported
    */
   private def checkWellformed(parent: Type, ann: Tree, tpt: Tree)(using Context): Unit =
-<<<<<<< HEAD
-    capt.println(i"checkWF post $parent ${ann.retainedElems} in $tpt")
-    var retained = ann.retainedElems.toArray
-    for i <- 0 until retained.length do
-      val refTree = retained(i)
-      val refs =
-        try refTree.toCaptureRefs
-        catch case ex: IllegalCaptureRef =>
-          report.error(em"Illegal capture reference: ${ex.getMessage.nn}", refTree.srcPos)
-          Nil
-      for ref <- refs do
-=======
     capt.println(i"checkWF post $parent ${ann.retainedSet} in $tpt")
     try
       var retained = ann.retainedSet.retainedElements.toArray
       for i <- 0 until retained.length do
         val ref = retained(i)
->>>>>>> efb6ce75
         def pos =
           if ann.span.exists then ann.srcPos
           else tpt.srcPos
@@ -1131,13 +978,8 @@
         val others =
           for
             j <- 0 until retained.length if j != i
-<<<<<<< HEAD
-            r <- retained(j).toCaptureRefs
-            if !r.isRootCapability
-=======
             r = retained(j)
             if !r.isTerminalCapability
->>>>>>> efb6ce75
           yield r
         val remaining = CaptureSet(others*)
         check(remaining, remaining)
