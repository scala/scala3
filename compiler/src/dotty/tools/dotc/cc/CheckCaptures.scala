package dotty.tools
package dotc
package cc

import core.*
import Phases.*, DenotTransformers.*, SymDenotations.*
import Contexts.*, Names.*, Flags.*, Symbols.*, Decorators.*
import Types.*, StdNames.*, Denotations.*
import config.Printers.{capt, recheckr}
import config.{Config, Feature}
import ast.{tpd, untpd, Trees}
import Trees.*
import typer.RefChecks.{checkAllOverrides, checkSelfAgainstParents, OverridingPairsChecker}
import typer.Checking.{checkBounds, checkAppliedTypesIn}
import util.{SimpleIdentitySet, EqHashMap, SrcPos}
import transform.SymUtils.*
import transform.{Recheck, PreRecheck}
import Recheck.*
import scala.collection.mutable
import CaptureSet.{withCaptureSetsExplained, IdempotentCaptRefMap}
import StdNames.nme
import NameKinds.DefaultGetterName
import reporting.trace

/** The capture checker */
object CheckCaptures:
  import ast.tpd.*

  class Pre extends PreRecheck, SymTransformer:

    override def isEnabled(using Context) = true

  	/** Reset `private` flags of parameter accessors so that we can refine them
     *  in Setup if they have non-empty capture sets. Special handling of some
     *  symbols defined for case classes.
     */
    def transformSym(sym: SymDenotation)(using Context): SymDenotation =
      if sym.isAllOf(PrivateParamAccessor) && !sym.hasAnnotation(defn.ConstructorOnlyAnnot) then
        sym.copySymDenotation(initFlags = sym.flags &~ Private | Recheck.ResetPrivate)
      else if Synthetics.needsTransform(sym) then
        Synthetics.transformToCC(sym)
      else
        sym
  end Pre

  /** A class describing environments.
   *  @param owner         the current owner
   *  @param nestedInOwner true if the environment is a temporary one nested in the owner's environment,
   *                       and does not have a different actual owner symbol (this happens when doing box adaptation).
   *  @param captured      the caputure set containing all references to tracked free variables outside of boxes
   *  @param isBoxed       true if the environment is inside a box (in which case references are not counted)
   *  @param outer0        the next enclosing environment
   */
  case class Env(
      owner: Symbol,
      nestedInOwner: Boolean,
      captured: CaptureSet,
      isBoxed: Boolean,
      outer0: Env | Null):

    def outer = outer0.nn

    def isOutermost = outer0 == null

    /** If an environment is open it tracks free references */
    def isOpen = !captured.isAlwaysEmpty && !isBoxed
  end Env

  /** Similar normal substParams, but this is an approximating type map that
   *  maps parameters in contravariant capture sets to the empty set.
   *  TODO: check what happens with non-variant.
   */
  final class SubstParamsMap(from: BindingType, to: List[Type])(using Context)
  extends ApproximatingTypeMap, IdempotentCaptRefMap:
    /** This SubstParamsMap is exact if `to` only contains `CaptureRef`s. */
    private val isExactSubstitution: Boolean = to.forall(_.isInstanceOf[CaptureRef])

    /** As long as this substitution is exact, there is no need to create `Range`s when mapping invariant positions. */
    override protected def needsRangeIfInvariant(refs: CaptureSet): Boolean = !isExactSubstitution

    def apply(tp: Type): Type =
      tp match
        case tp: ParamRef =>
          if tp.binder == from then to(tp.paramNum) else tp
        case tp: NamedType =>
          if tp.prefix `eq` NoPrefix then tp
          else tp.derivedSelect(apply(tp.prefix))
        case _: ThisType =>
          tp
        case _ =>
          mapOver(tp)

  /** Check that a @retains annotation only mentions references that can be tracked.
   *  This check is performed at Typer.
   */
  def checkWellformed(ann: Tree)(using Context): Unit =
    for elem <- retainedElems(ann) do
      elem.tpe match
        case ref: CaptureRef =>
          if !ref.canBeTracked then
            report.error(em"$elem cannot be tracked since it is not a parameter or local value", elem.srcPos)
        case tpe =>
          report.error(em"$elem: $tpe is not a legal element of a capture set", elem.srcPos)

  /** If `tp` is a capturing type, check that all references it mentions have non-empty
   *  capture sets. Also: warn about redundant capture annotations.
   *  This check is performed after capture sets are computed in phase cc.
   */
  def checkWellformedPost(tp: Type, pos: SrcPos)(using Context): Unit = tp match
    case CapturingType(parent, refs) =>
      for ref <- refs.elems do
        if ref.captureSetOfInfo.elems.isEmpty then
          report.error(em"$ref cannot be tracked since its capture set is empty", pos)
        else if parent.captureSet.accountsFor(ref) then
          report.warning(em"redundant capture: $parent already accounts for $ref", pos)
    case _ =>

  /** Warn if `ann`, which is a tree of a @retains annotation, defines some elements that
   *  are already accounted for by other elements of the same annotation.
   *  Note: We need to perform the check on the original annotation rather than its
   *  capture set since the conversion to a capture set already eliminates redundant elements.
   */
  def warnIfRedundantCaptureSet(ann: Tree)(using Context): Unit =
    // The lists `elems(i) :: prev.reverse :: elems(0),...,elems(i-1),elems(i+1),elems(n)`
    // where `n == elems.length-1`, i <- 0..n`.
    // I.e.
    // choices(Nil, elems) = [[elems(i), elems(0), ..., elems(i-1), elems(i+1), .... elems(n)] | i <- 0..n]
    def choices(prev: List[Tree], elems: List[Tree]): List[List[Tree]] = elems match
      case Nil => Nil
      case elem :: elems =>
        List(elem :: (prev reverse_::: elems)) ++ choices(elem :: prev, elems)
    for case first :: others <- choices(Nil, retainedElems(ann)) do
      val firstRef = first.toCaptureRef
      val remaining = CaptureSet(others.map(_.toCaptureRef)*)
      if remaining.accountsFor(firstRef) then
        report.warning(em"redundant capture: $remaining already accounts for $firstRef", ann.srcPos)

  def disallowRootCapabilitiesIn(tp: Type, what: String, have: String, addendum: String, pos: SrcPos)(using Context) =
    val check = new TypeTraverser:
      def traverse(t: Type) =
        if variance >= 0 then
        t.captureSet.disallowRootCapability: () =>
          def part = if t eq tp then "" else i"the part $t of "
          report.error(
            em"""$what cannot $have $tp since
                |${part}that type captures the root capability `cap`.
                |$addendum""",
            pos)
        traverseChildren(t)
    check.traverse(tp)

class CheckCaptures extends Recheck, SymTransformer:
  thisPhase =>

  import ast.tpd.*
  import CheckCaptures.*

  def phaseName: String = "cc"
  override def isEnabled(using Context) = true

  def newRechecker()(using Context) = CaptureChecker(ctx)

  override def run(using Context): Unit =
    if Feature.ccEnabled then
      super.run

  override def transformSym(sym: SymDenotation)(using Context): SymDenotation =
    if Synthetics.needsTransform(sym) then Synthetics.transformFromCC(sym)
    else super.transformSym(sym)

  class CaptureChecker(ictx: Context) extends Rechecker(ictx):
    import ast.tpd.*

    override def keepType(tree: Tree) =
      super.keepType(tree)
      || tree.isInstanceOf[Try]  // type of `try` needs tp be checked for * escapes

    /** Instantiate capture set variables appearing contra-variantly to their
     *  upper approximation.
     */
    private def interpolator(startingVariance: Int = 1)(using Context) = new TypeTraverser:
      variance = startingVariance
      override def traverse(t: Type) =
        t match
          case CapturingType(parent, refs: CaptureSet.Var) =>
            if variance < 0 then
              capt.println(i"solving $t")
              refs.solve()
            traverse(parent)
          case t @ RefinedType(_, nme.apply, rinfo) if defn.isFunctionOrPolyType(t) =>
            traverse(rinfo)
          case tp: TypeVar =>
          case tp: TypeRef =>
            traverse(tp.prefix)
          case _ =>
            traverseChildren(t)

    /** If `tpt` is an inferred type, interpolate capture set variables appearing contra-
     *  variantly in it.
     */
    private def interpolateVarsIn(tpt: Tree)(using Context): Unit =
      if tpt.isInstanceOf[InferredTypeTree] then
        interpolator().traverse(tpt.knownType)
          .showing(i"solved vars in ${tpt.knownType}", capt)

    /** Assert subcapturing `cs1 <: cs2` */
    def assertSub(cs1: CaptureSet, cs2: CaptureSet)(using Context) =
      assert(cs1.subCaptures(cs2, frozen = false).isOK, i"$cs1 is not a subset of $cs2")

    /** Check subcapturing `{elem} <: cs`, report error on failure */
    def checkElem(elem: CaptureRef, cs: CaptureSet, pos: SrcPos)(using Context) =
      val res = elem.singletonCaptureSet.subCaptures(cs, frozen = false)
      if !res.isOK then
        report.error(em"$elem cannot be referenced here; it is not included in the allowed capture set ${res.blocking}", pos)

    /** Check subcapturing `cs1 <: cs2`, report error on failure */
    def checkSubset(cs1: CaptureSet, cs2: CaptureSet, pos: SrcPos)(using Context) =
      val res = cs1.subCaptures(cs2, frozen = false)
      if !res.isOK then
        def header =
          if cs1.elems.size == 1 then i"reference ${cs1.elems.toList}%, % is not"
          else i"references $cs1 are not all"
        report.error(em"$header included in allowed capture set ${res.blocking}", pos)

    /** The current environment */
    private var curEnv: Env = Env(NoSymbol, nestedInOwner = false, CaptureSet.empty, isBoxed = false, null)

    private val myCapturedVars: util.EqHashMap[Symbol, CaptureSet] = EqHashMap()

    /** If `sym` is a class or method nested inside a term, a capture set variable representing
     *  the captured variables of the environment associated with `sym`.
     */
    def capturedVars(sym: Symbol)(using Context) =
      myCapturedVars.getOrElseUpdate(sym,
        if sym.ownersIterator.exists(_.isTerm) then CaptureSet.Var()
        else CaptureSet.empty)

    /** For all nested environments up to `limit` perform `op` */
    def forallOuterEnvsUpTo(limit: Symbol)(op: Env => Unit)(using Context): Unit =
      def recur(env: Env): Unit =
        if env.isOpen && env.owner != limit then
          op(env)
          if !env.isOutermost then
            var nextEnv = env.outer
            if env.owner.isConstructor then
              if nextEnv.owner != limit && !nextEnv.isOutermost then
                recur(nextEnv.outer)
            else recur(nextEnv)
      recur(curEnv)

    /** Include `sym` in the capture sets of all enclosing environments nested in the
     *  the environment in which `sym` is defined.
     */
    def markFree(sym: Symbol, pos: SrcPos)(using Context): Unit =
      if sym.exists then
        val ref = sym.termRef
        if ref.isTracked then
          forallOuterEnvsUpTo(sym.enclosure) { env =>
            capt.println(i"Mark $sym with cs ${ref.captureSet} free in ${env.owner}")
            checkElem(ref, env.captured, pos)
          }

    /** Make sure (projected) `cs` is a subset of the capture sets of all enclosing
     *  environments. At each stage, only include references from `cs` that are outside
     *  the environment's owner
     */
    def markFree(cs: CaptureSet, pos: SrcPos)(using Context): Unit =
      if !cs.isAlwaysEmpty then
        forallOuterEnvsUpTo(ctx.owner.topLevelClass) { env =>
          val included = cs.filter {
            case ref: TermRef =>
              (env.nestedInOwner || env.owner != ref.symbol.owner)
                && env.owner.isContainedIn(ref.symbol.owner)
            case ref: ThisType =>
              (env.nestedInOwner || env.owner != ref.cls)
                && env.owner.isContainedIn(ref.cls)
            case _ => false
          }
          capt.println(i"Include call capture $included in ${env.owner}")
          checkSubset(included, env.captured, pos)
        }

    /** Include references captured by the called method in the current environment stack */
    def includeCallCaptures(sym: Symbol, pos: SrcPos)(using Context): Unit =
      if sym.exists && curEnv.isOpen then markFree(capturedVars(sym), pos)

    override def recheckIdent(tree: Ident)(using Context): Type =
      if tree.symbol.is(Method) then includeCallCaptures(tree.symbol, tree.srcPos)
      else markFree(tree.symbol, tree.srcPos)
      super.recheckIdent(tree)

    /** A specialized implementation of the selection rule.
     *
     *  E |- f: Cf f { m: Cr R }
     *  ------------------------
     *  E |- f.m: C R
     *
     *  The implementation picks as `C` one of `{f}` or `Cr`, depending on the
     *  outcome of a `mightSubcapture` test. It picks `{f}` if this might subcapture Cr
     *  and Cr otherwise.
     */
    override def recheckSelection(tree: Select, qualType: Type, name: Name, pt: Type)(using Context) = {
      def disambiguate(denot: Denotation): Denotation = denot match
        case MultiDenotation(denot1, denot2) =>
          // This case can arise when we try to merge multiple types that have different
          // capture sets on some part. For instance an asSeenFrom might produce
          // a bi-mapped capture set arising from a substition. Applying the same substitution
          // to the same type twice will nevertheless produce different capture setsw which can
          // lead to a failure in disambiguation since neither alternative is better than the
          // other in a frozen constraint. An example test case is disambiguate-select.scala.
          // We address the problem by disambiguating while ignoring all capture sets as a fallback.
          withMode(Mode.IgnoreCaptures) {
            disambiguate(denot1).meet(disambiguate(denot2), qualType)
          }
        case _ => denot

      val selType = recheckSelection(tree, qualType, name, disambiguate)
      val selCs = selType.widen.captureSet
      if selCs.isAlwaysEmpty || selType.widen.isBoxedCapturing || qualType.isBoxedCapturing then
        selType
      else
        val qualCs = qualType.captureSet
        capt.println(i"intersect $qualType, ${selType.widen}, $qualCs, $selCs in $tree")
        if qualCs.mightSubcapture(selCs)
            && !selCs.mightSubcapture(qualCs)
            && !pt.stripCapturing.isInstanceOf[SingletonType]
        then
          selType.widen.stripCapturing.capturing(qualCs)
            .showing(i"alternate type for select $tree: $selType --> $result, $qualCs / $selCs", capt)
        else
          selType
    }//.showing(i"recheck sel $tree, $qualType = $result")

    /** A specialized implementation of the apply rule.
     *
     *  E |- f: Cf (Ra -> Cr Rr)
     *  E |- a: Ca Ra
     *  ------------------------
     *  E |- f a: C Rr
     *
     *  The implementation picks as `C` one of `{f, a}` or `Cr`, depending on the
     *  outcome of a `mightSubcapture` test. It picks `{f, a}` if this might subcapture Cr
     *  and Cr otherwise.
     */
    override def recheckApply(tree: Apply, pt: Type)(using Context): Type =
      val meth = tree.fun.symbol
      includeCallCaptures(meth, tree.srcPos)
      def mapArgUsing(f: Type => Type) =
        val arg :: Nil = tree.args: @unchecked
        val argType0 = f(recheckStart(arg, pt))
        val argType = super.recheckFinish(argType0, arg, pt)
        super.recheckFinish(argType, tree, pt)

      if meth == defn.Caps_unsafeBox then
        mapArgUsing(_.forceBoxStatus(true))
      else if meth == defn.Caps_unsafeUnbox then
        mapArgUsing(_.forceBoxStatus(false))
      else if meth == defn.Caps_unsafeBoxFunArg then
        mapArgUsing {
<<<<<<< HEAD
          case defn.FunctionOf(paramtpe :: Nil, restpe, isContectual, isErased) =>
            defn.FunctionOf(paramtpe.forceBoxStatus(true) :: Nil, restpe, isContectual, isErased)
=======
          case defn.FunctionOf(paramtpe :: Nil, restpe, isContectual) =>
            defn.FunctionOf(paramtpe.forceBoxStatus(true) :: Nil, restpe, isContectual)
>>>>>>> 721e7c87
        }
      else
        super.recheckApply(tree, pt) match
          case appType @ CapturingType(appType1, refs) =>
            tree.fun match
              case Select(qual, _)
              if !tree.fun.symbol.isConstructor
                  && !qual.tpe.isBoxedCapturing
                  && !tree.args.exists(_.tpe.isBoxedCapturing)
                  && qual.tpe.captureSet.mightSubcapture(refs)
                  && tree.args.forall(_.tpe.captureSet.mightSubcapture(refs))
              =>
                val callCaptures = tree.args.foldLeft(qual.tpe.captureSet)((cs, arg) =>
                  cs ++ arg.tpe.captureSet)
                appType.derivedCapturingType(appType1, callCaptures)
                  .showing(i"narrow $tree: $appType, refs = $refs, qual = ${qual.tpe.captureSet} --> $result", capt)
              case _ => appType
          case appType => appType
    end recheckApply

    /** Handle an application of method `sym` with type `mt` to arguments of types `argTypes`.
     *  This means:
     *   - Instantiate result type with actual arguments
     *   - If call is to a constructor:
     *      - remember types of arguments corresponding to tracked
     *        parameters in refinements.
     *      - add capture set of instantiated class to capture set of result type.
     */
    override def instantiate(mt: MethodType, argTypes: List[Type], sym: Symbol)(using Context): Type =
      val ownType =
        if mt.isResultDependent then SubstParamsMap(mt, argTypes)(mt.resType)
        else mt.resType

      if sym.isConstructor then
        val cls = sym.owner.asClass

        /** First half of result pair:
         *  Refine the type of a constructor call `new C(t_1, ..., t_n)`
         *  to C{val x_1: T_1, ..., x_m: T_m} where x_1, ..., x_m are the tracked
         *  parameters of C and T_1, ..., T_m are the types of the corresponding arguments.
         *
         *  Second half: union of all capture sets of arguments to tracked parameters.
         */
        def addParamArgRefinements(core: Type, initCs: CaptureSet): (Type, CaptureSet) =
          mt.paramNames.lazyZip(argTypes).foldLeft((core, initCs)) { (acc, refine) =>
            val (core, allCaptures) = acc
            val (getterName, argType) = refine
            val getter = cls.info.member(getterName).suchThat(_.is(ParamAccessor)).symbol
            if getter.termRef.isTracked && !getter.is(Private)
            then (RefinedType(core, getterName, argType), allCaptures ++ argType.captureSet)
            else (core, allCaptures)
          }

        def augmentConstructorType(core: Type, initCs: CaptureSet): Type = core match
          case core: MethodType =>
            // more parameters to follow; augment result type
            core.derivedLambdaType(resType = augmentConstructorType(core.resType, initCs))
          case CapturingType(parent, refs) =>
            // can happen for curried constructors if instantiate of a previous step
            // added capture set to result.
            augmentConstructorType(parent, initCs ++ refs)
          case _ =>
            val (refined, cs) = addParamArgRefinements(core, initCs)
            refined.capturing(cs)

        augmentConstructorType(ownType, CaptureSet.empty) match
          case augmented: MethodType =>
            augmented
          case augmented =>
            // add capture sets of class and constructor to final result of constructor call
            augmented.capturing(capturedVars(cls) ++ capturedVars(sym))
              .showing(i"constr type $mt with $argTypes%, % in $cls = $result", capt)
      else ownType
    end instantiate

    override def recheckClosure(tree: Closure, pt: Type)(using Context): Type =
      val cs = capturedVars(tree.meth.symbol)
      capt.println(i"typing closure $tree with cvs $cs")
      super.recheckClosure(tree, pt).capturing(cs)
        .showing(i"rechecked $tree / $pt = $result", capt)

    /** Additionally to normal processing, update types of closures if the expected type
     *  is a function with only pure parameters. In that case, make the anonymous function
     *  also have the same parameters as the prototype.
     *  TODO: Develop a clearer rationale for this.
     *  TODO: Can we generalize this to arbitrary parameters?
     *        Currently some tests fail if we do this. (e.g. neg.../stackAlloc.scala, others)
     */
    override def recheckBlock(block: Block, pt: Type)(using Context): Type =
      block match
        case closureDef(mdef) =>
          pt.dealias match
<<<<<<< HEAD
            case defn.FunctionOf(ptformals, _, _, _)
=======
            case defn.FunctionOf(ptformals, _, _)
>>>>>>> 721e7c87
            if ptformals.nonEmpty && ptformals.forall(_.captureSet.isAlwaysEmpty) =>
              // Redo setup of the anonymous function so that formal parameters don't
              // get capture sets. This is important to avoid false widenings to `cap`
              // when taking the base type of the actual closures's dependent function
              // type so that it conforms to the expected non-dependent function type.
              // See withLogFile.scala for a test case.
              val meth = mdef.symbol
              // First, undo the previous setup which installed a completer for `meth`.
              atPhase(preRecheckPhase.prev)(meth.denot.copySymDenotation())
                .installAfter(preRecheckPhase)

              // Next, update all parameter symbols to match expected formals
              meth.paramSymss.head.lazyZip(ptformals).foreach { (psym, pformal) =>
                psym.updateInfoBetween(preRecheckPhase, thisPhase, pformal.mapExprType)
              }
              // Next, update types of parameter ValDefs
              mdef.paramss.head.lazyZip(ptformals).foreach { (param, pformal) =>
                val ValDef(_, tpt, _) = param: @unchecked
                tpt.rememberTypeAlways(pformal)
              }
              // Next, install a new completer reflecting the new parameters for the anonymous method
              val mt = meth.info.asInstanceOf[MethodType]
              val completer = new LazyType:
                def complete(denot: SymDenotation)(using Context) =
                  denot.info = mt.companion(ptformals, mdef.tpt.knownType)
                    .showing(i"simplify info of $meth to $result", capt)
                  recheckDef(mdef, meth)
              meth.updateInfoBetween(preRecheckPhase, thisPhase, completer)
            case _ =>
        case _ =>
      super.recheckBlock(block, pt)

    override def recheckValDef(tree: ValDef, sym: Symbol)(using Context): Unit =
      try
        if !sym.is(Module) then // Modules are checked by checking the module class
          super.recheckValDef(tree, sym)
      finally
        if !sym.is(Param) then
          // Parameters with inferred types belong to anonymous methods. We need to wait
          // for more info from the context, so we cannot interpolate. Note that we cannot
          // expect to have all necessary info available at the point where the anonymous
          // function is compiled since we do not propagate expected types into blocks.
          interpolateVarsIn(tree.tpt)

    override def recheckDefDef(tree: DefDef, sym: Symbol)(using Context): Unit =
      if !Synthetics.isExcluded(sym) then
        val saved = curEnv
        val localSet = capturedVars(sym)
        if !localSet.isAlwaysEmpty then curEnv = Env(sym, nestedInOwner = false, localSet, isBoxed = false, curEnv)
        try super.recheckDefDef(tree, sym)
        finally
          interpolateVarsIn(tree.tpt)
          curEnv = saved

    /** Class-specific capture set relations:
     *   1. The capture set of a class includes the capture sets of its parents.
     *   2. The capture set of the self type of a class includes the capture set of the class.
     *   3. The capture set of the self type of a class includes the capture set of every class parameter,
     *      unless the parameter is marked @constructorOnly.
     */
    override def recheckClassDef(tree: TypeDef, impl: Template, cls: ClassSymbol)(using Context): Type =
      val saved = curEnv
      val localSet = capturedVars(cls)
      for parent <- impl.parents do // (1)
        checkSubset(capturedVars(parent.tpe.classSymbol), localSet, parent.srcPos)
      if !localSet.isAlwaysEmpty then curEnv = Env(cls, nestedInOwner = false, localSet, isBoxed = false, curEnv)
      try
        val thisSet = cls.classInfo.selfType.captureSet.withDescription(i"of the self type of $cls")
        checkSubset(localSet, thisSet, tree.srcPos) // (2)
        for param <- cls.paramGetters do
          if !param.hasAnnotation(defn.ConstructorOnlyAnnot) then
            checkSubset(param.termRef.captureSet, thisSet, param.srcPos) // (3)
        for pureBase <- cls.pureBaseClass do
          checkSubset(thisSet,
            CaptureSet.empty.withDescription(i"of pure base class $pureBase"),
            tree.srcPos)
        super.recheckClassDef(tree, impl, cls)
      finally
        curEnv = saved

    /** If type is of the form `T @requiresCapability(x)`,
     *  mark `x` as free in the current environment. This is used to require the
     *  correct `CanThrow` capability when encountering a `throw`.
     */
    override def recheckTyped(tree: Typed)(using Context): Type =
      tree.tpt.tpe match
        case AnnotatedType(_, annot) if annot.symbol == defn.RequiresCapabilityAnnot =>
          annot.tree match
            case Apply(_, cap :: Nil) =>
              markFree(cap.symbol, tree.srcPos)
            case _ =>
        case _ =>
      super.recheckTyped(tree)

    override def recheckTry(tree: Try, pt: Type)(using Context): Type =
      val tp = super.recheckTry(tree, pt)
      if allowUniversalInBoxed && Feature.enabled(Feature.saferExceptions) then
        disallowRootCapabilitiesIn(tp,
          "Result of `try`", "have type",
          "This is often caused by a locally generated exception capability leaking as part of its result.",
          tree.srcPos)
      tp

    /* Currently not needed, since capture checking takes place after ElimByName.
     * Keep around in case we need to get back to it
    def recheckByNameArg(tree: Tree, pt: Type)(using Context): Type =
      val closureDef(mdef) = tree: @unchecked
      val arg = mdef.rhs
      val localSet = CaptureSet.Var()
      curEnv = Env(mdef.symbol, localSet, isBoxed = false, curEnv)
      val result =
        try
          inContext(ctx.withOwner(mdef.symbol)) {
            recheckStart(arg, pt).capturing(localSet)
          }
        finally curEnv = curEnv.outer
      recheckFinish(result, arg, pt)
    */

    /** If expected type `pt` is boxed and the tree is a function or a reference,
     *  don't propagate free variables.
     *  Otherwise, if the result type is boxed, simulate an unboxing by
     *  adding all references in the boxed capture set to the current environment.
     */
    override def recheck(tree: Tree, pt: Type = WildcardType)(using Context): Type =
      if tree.isTerm && pt.isBoxedCapturing then
        val saved = curEnv

        tree match
          case _: RefTree | closureDef(_) =>
            curEnv = Env(curEnv.owner, nestedInOwner = false, CaptureSet.Var(), isBoxed = true, curEnv)
          case _ =>

        try super.recheck(tree, pt)
        finally curEnv = saved
      else
        val res = super.recheck(tree, pt)
        if tree.isTerm then markFree(res.boxedCaptureSet, tree.srcPos)
        res

    /** If `tree` is a reference or an application where the result type refers
     *  to an enclosing class or method parameter of the reference, check that the result type
     *  does not capture the universal capability. This is justified since the
     *  result type would have to be implicitly unboxed.
     *  TODO: Can we find a cleaner way to achieve this? Logically, this should be part
     *  of simulated boxing and unboxing.
     */
    override def recheckFinish(tpe: Type, tree: Tree, pt: Type)(using Context): Type =
      val typeToCheck = tree match
        case _: Ident | _: Select | _: Apply | _: TypeApply if tree.symbol.unboxesResult =>
          tpe
        case _: Try =>
          tpe
        case _ =>
          NoType
      def checkNotUniversal(tp: Type): Unit = tp.widenDealias match
        case wtp @ CapturingType(parent, refs) =>
          refs.disallowRootCapability { () =>
            val kind = if tree.isInstanceOf[ValDef] then "mutable variable" else "expression"
            report.error(
              em"""The $kind's type $wtp is not allowed to capture the root capability `cap`.
                  |This usually means that a capability persists longer than its allowed lifetime.""",
              tree.srcPos)
          }
          checkNotUniversal(parent)
        case _ =>
      if !allowUniversalInBoxed then checkNotUniversal(typeToCheck)
      super.recheckFinish(tpe, tree, pt)

    /** Massage `actual` and `expected` types using the methods below before checking conformance */
    override def checkConformsExpr(actual: Type, expected: Type, tree: Tree)(using Context): Unit =
      val expected1 = alignDependentFunction(addOuterRefs(expected, actual), actual.stripCapturing)
      val actual1 = adaptBoxed(actual, expected1, tree.srcPos)
      //println(i"check conforms $actual1 <<< $expected1")
      super.checkConformsExpr(actual1, expected1, tree)

<<<<<<< HEAD
    private def toDepFun(args: List[Type], resultType: Type, isContextual: Boolean, isErased: Boolean)(using Context): Type =
      MethodType.companion(isContextual = isContextual, isErased = isErased)(args, resultType)
=======
    private def toDepFun(args: List[Type], resultType: Type, isContextual: Boolean)(using Context): Type =
      MethodType.companion(isContextual = isContextual)(args, resultType)
>>>>>>> 721e7c87
        .toFunctionType(isJava = false, alwaysDependent = true)

    /** Turn `expected` into a dependent function when `actual` is dependent. */
    private def alignDependentFunction(expected: Type, actual: Type)(using Context): Type =
      def recur(expected: Type): Type = expected.dealias match
        case expected @ CapturingType(eparent, refs) =>
          CapturingType(recur(eparent), refs, boxed = expected.isBoxed)
<<<<<<< HEAD
        case expected @ defn.FunctionOf(args, resultType, isContextual, isErased)
          if defn.isNonRefinedFunction(expected) && defn.isFunctionType(actual) && !defn.isNonRefinedFunction(actual) =>
          val expected1 = toDepFun(args, resultType, isContextual, isErased)
=======
        case expected @ defn.FunctionOf(args, resultType, isContextual)
          if defn.isNonRefinedFunction(expected) && defn.isFunctionType(actual) && !defn.isNonRefinedFunction(actual) =>
          val expected1 = toDepFun(args, resultType, isContextual)
>>>>>>> 721e7c87
          expected1
        case _ =>
          expected
      recur(expected)

    /** For the expected type, implement the rule outlined in #14390:
     *   - when checking an expression `a: Ca Ta` against an expected type `Ce Te`,
     *   - where the capture set `Ce` contains Cls.this,
     *   - and where and all method definitions enclosing `a` inside class `Cls`
     *     have only pure parameters,
     *   - add to `Ce` all references to variables or this-references in `Ca`
     *     that are outside `Cls`. These are all accessed through `Cls.this`,
     *     so we can assume they are already accounted for by `Ce` and adding
     *     them explicitly to `Ce` changes nothing.
     */
    private def addOuterRefs(expected: Type, actual: Type)(using Context): Type =
      def isPure(info: Type): Boolean = info match
        case info: PolyType => isPure(info.resType)
        case info: MethodType => info.paramInfos.forall(_.captureSet.isAlwaysEmpty) && isPure(info.resType)
        case _ => true
      def isPureContext(owner: Symbol, limit: Symbol): Boolean =
        if owner == limit then true
        else if !owner.exists then false
        else isPure(owner.info) && isPureContext(owner.owner, limit)
      def augment(erefs: CaptureSet, arefs: CaptureSet): CaptureSet =
        (erefs /: erefs.elems) { (erefs, eref) =>
          eref match
            case eref: ThisType if isPureContext(ctx.owner, eref.cls) =>
              erefs ++ arefs.filter {
                case aref: TermRef => eref.cls.isProperlyContainedIn(aref.symbol.owner)
                case aref: ThisType => eref.cls.isProperlyContainedIn(aref.cls)
                case _ => false
              }
            case _ =>
              erefs
        }
      expected match
        case CapturingType(ecore, erefs) =>
          val erefs1 = augment(erefs, actual.captureSet)
          if erefs1 ne erefs then
            capt.println(i"augmented $expected from ${actual.captureSet} --> $erefs1")
          expected.derivedCapturingType(ecore, erefs1)
        case _ =>
          expected

    /** Adapt `actual` type to `expected` type by inserting boxing and unboxing conversions
<<<<<<< HEAD
     * 
=======
     *
>>>>>>> 721e7c87
     *  @param alwaysConst  always make capture set variables constant after adaptation
     */
    def adaptBoxed(actual: Type, expected: Type, pos: SrcPos, alwaysConst: Boolean = false)(using Context): Type =

      /** Adapt function type `actual`, which is `aargs -> ares` (possibly with dependencies)
       *  to `expected` type.
       *  It returns the adapted type along with the additionally captured variable
       *  during adaptation.
       *   @param reconstruct  how to rebuild the adapted function type
       */
      def adaptFun(actual: Type, aargs: List[Type], ares: Type, expected: Type,
          covariant: Boolean, boxed: Boolean,
          reconstruct: (List[Type], Type) => Type): (Type, CaptureSet) =
        val saved = curEnv
        curEnv = Env(curEnv.owner, nestedInOwner = true, CaptureSet.Var(), isBoxed = false, if boxed then null else curEnv)

        try
          val (eargs, eres) = expected.dealias.stripCapturing match
            case defn.FunctionOf(eargs, eres, _) => (eargs, eres)
            case expected: MethodType => (expected.paramInfos, expected.resType)
            case expected @ RefinedType(_, _, rinfo: MethodType) if defn.isFunctionType(expected) => (rinfo.paramInfos, rinfo.resType)
            case _ => (aargs.map(_ => WildcardType), WildcardType)
          val aargs1 = aargs.zipWithConserve(eargs) { (aarg, earg) => adapt(aarg, earg, !covariant) }
          val ares1 = adapt(ares, eres, covariant)

          val resTp =
            if (ares1 eq ares) && (aargs1 eq aargs) then actual
            else reconstruct(aargs1, ares1)

          (resTp, curEnv.captured)
        finally
          curEnv = saved

      /** Adapt type function type `actual` to the expected type.
       *  @see [[adaptFun]]
       */
      def adaptTypeFun(
          actual: Type, ares: Type, expected: Type,
          covariant: Boolean, boxed: Boolean,
          reconstruct: Type => Type): (Type, CaptureSet) =
        val saved = curEnv
        curEnv = Env(curEnv.owner, nestedInOwner = true, CaptureSet.Var(), isBoxed = false, if boxed then null else curEnv)

        try
          val eres = expected.dealias.stripCapturing match
            case RefinedType(_, _, rinfo: PolyType) => rinfo.resType
            case expected: PolyType => expected.resType
            case _ => WildcardType

          val ares1 = adapt(ares, eres, covariant)

          val resTp =
            if ares1 eq ares then actual
            else reconstruct(ares1)

          (resTp, curEnv.captured)
        finally
          curEnv = saved
      end adaptTypeFun

      def adaptInfo(actual: Type, expected: Type, covariant: Boolean): String =
        val arrow = if covariant then "~~>" else "<~~"
        i"adapting $actual $arrow $expected"

<<<<<<< HEAD
      /** Destruct a capturing type `tp` to a tuple (cs, tp0, boxed),
       *  where `tp0` is not a capturing type.
       *
       *  If `tp` is a nested capturing type, the return tuple always represents
       *  the innermost capturing type. The outer capture annotations can be
       *  reconstructed with the returned function.
       */
      def destructCapturingType(tp: Type, reconstruct: Type => Type = x => x): ((Type, CaptureSet, Boolean), Type => Type) =
        tp.dealias match
          case tp @ CapturingType(parent, cs) =>
            if parent.dealias.isCapturingType then
              destructCapturingType(parent, res => reconstruct(tp.derivedCapturingType(res, cs)))
            else
              ((parent, cs, tp.isBoxed), reconstruct)
          case actual =>
            val res = if tp.isFromJavaObject then tp else actual
            ((res, CaptureSet(), false), reconstruct)

=======
>>>>>>> 721e7c87
      def adapt(actual: Type, expected: Type, covariant: Boolean): Type = trace(adaptInfo(actual, expected, covariant), recheckr, show = true) {
        if expected.isInstanceOf[WildcardType] then actual
        else
          // Decompose the actual type into the inner shape type, the capture set and the box status
          val styp = if actual.isFromJavaObject then actual else actual.stripCapturing
          val cs = actual.captureSet
          val boxed = actual.isBoxedCapturing

          // A box/unbox should be inserted, if the actual box status mismatches with the expectation
          val needsAdaptation = boxed != expected.isBoxedCapturing
          // Whether to insert a box or an unbox?
          val insertBox = needsAdaptation && covariant != boxed

          // Adapt the inner shape type: get the adapted shape type, and the capture set leaked during adaptation
          val (styp1, leaked) = styp match {
            case actual @ AppliedType(tycon, args) if defn.isNonRefinedFunction(actual) =>
              adaptFun(actual, args.init, args.last, expected, covariant, insertBox,
                  (aargs1, ares1) => actual.derivedAppliedType(tycon, aargs1 :+ ares1))
            case actual @ RefinedType(_, _, rinfo: MethodType) if defn.isFunctionOrPolyType(actual) =>
              // TODO Find a way to combine handling of generic and dependent function types (here and elsewhere)
              adaptFun(actual, rinfo.paramInfos, rinfo.resType, expected, covariant, insertBox,
                (aargs1, ares1) =>
                  rinfo.derivedLambdaType(paramInfos = aargs1, resType = ares1)
                    .toFunctionType(isJava = false, alwaysDependent = true))
            case actual: MethodType =>
              adaptFun(actual, actual.paramInfos, actual.resType, expected, covariant, insertBox,
                (aargs1, ares1) =>
                  actual.derivedLambdaType(paramInfos = aargs1, resType = ares1))
            case actual @ RefinedType(p, nme, rinfo: PolyType) if defn.isFunctionOrPolyType(actual) =>
              adaptTypeFun(actual, rinfo.resType, expected, covariant, insertBox,
                ares1 =>
                  val rinfo1 = rinfo.derivedLambdaType(rinfo.paramNames, rinfo.paramInfos, ares1)
                  val actual1 = actual.derivedRefinedType(p, nme, rinfo1)
                  actual1
              )
            case _ =>
              (styp, CaptureSet())
          }

          // Capture set of the term after adaptation
          val cs1 = cs ++ leaked

          // Compute the adapted type
          def adaptedType(resultBoxed: Boolean) =
            styp1.capturing(if alwaysConst then CaptureSet(cs1.elems) else cs1).forceBoxStatus(resultBoxed)

          if needsAdaptation then
            val criticalSet =          // the set which is not allowed to have `cap`
              if covariant then cs1    // can't box with `cap`
              else expected.captureSet // can't unbox with `cap`
            if criticalSet.isUniversal && expected.isValueType && !allowUniversalInBoxed then
              // We can't box/unbox the universal capability. Leave `actual` as it is
              // so we get an error in checkConforms. This tends to give better error
              // messages than disallowing the root capability in `criticalSet`.
              if ctx.settings.YccDebug.value then
                println(i"cannot box/unbox $actual vs $expected")
              actual
            else
              if !allowUniversalInBoxed then
                // Disallow future addition of `cap` to `criticalSet`.
                criticalSet.disallowRootCapability { () =>
                  report.error(
                    em"""$actual cannot be box-converted to $expected
                        |since one of their capture sets contains the root capability `cap`""",
                  pos)
                }
              if !insertBox then  // unboxing
                markFree(criticalSet, pos)
<<<<<<< HEAD
              recon(CapturingType(parent1, if alwaysConst then CaptureSet(cs1.elems) else cs1, !actualIsBoxed))
          else
            recon(CapturingType(parent1, if alwaysConst then CaptureSet(cs1.elems) else cs1, actualIsBoxed))
=======
              adaptedType(!boxed)
          else
            adaptedType(boxed)
>>>>>>> 721e7c87
      }

      var actualw = actual.widenDealias
      actual match
        case ref: CaptureRef if ref.isTracked =>
          actualw match
            case CapturingType(p, refs) =>
              actualw = actualw.derivedCapturingType(p, ref.singletonCaptureSet)
                // given `a: C T`, improve `C T` to `{a} T`
            case _ =>
        case _ =>
      val adapted = adapt(actualw, expected, covariant = true)
      if adapted ne actualw then
        capt.println(i"adapt boxed $actual vs $expected ===> $adapted")
        adapted
      else actual
    end adaptBoxed

    /** Check overrides again, taking capture sets into account.
    *  TODO: Can we avoid doing overrides checks twice?
    *  We need to do them here since only at this phase CaptureTypes are relevant
    *  But maybe we can then elide the check during the RefChecks phase under captureChecking?
    */
    def checkOverrides = new TreeTraverser:
      class OverridingPairsCheckerCC(clazz: ClassSymbol, self: Type, srcPos: SrcPos)(using Context) extends OverridingPairsChecker(clazz, self) {
        /** Check subtype with box adaptation.
        *  This function is passed to RefChecks to check the compatibility of overriding pairs.
        *  @param sym  symbol of the field definition that is being checked
        */
        override def checkSubType(actual: Type, expected: Type)(using Context): Boolean =
          val expected1 = alignDependentFunction(addOuterRefs(expected, actual), actual.stripCapturing)
          val actual1 =
            val saved = curEnv
            try
              curEnv = Env(clazz, nestedInOwner = true, capturedVars(clazz), isBoxed = false, outer0 = curEnv)
              val adapted = adaptBoxed(actual, expected1, srcPos, alwaysConst = true)
              actual match
                case _: MethodType =>
                  // We remove the capture set resulted from box adaptation for method types,
                  // since class methods are always treated as pure, and their captured variables
                  // are charged to the capture set of the class (which is already done during
                  // box adaptation).
                  adapted.stripCapturing
                case _ => adapted
            finally curEnv = saved
          actual1 frozen_<:< expected1
      }

      def traverse(t: Tree)(using Context) =
        t match
          case t: Template =>
            checkAllOverrides(ctx.owner.asClass, OverridingPairsCheckerCC(_, _, t))
          case _ =>
        traverseChildren(t)

    override def checkUnit(unit: CompilationUnit)(using Context): Unit =
      Setup(preRecheckPhase, thisPhase, recheckDef)(ctx.compilationUnit.tpdTree)
      //println(i"SETUP:\n${Recheck.addRecheckedTypes.transform(ctx.compilationUnit.tpdTree)}")
      withCaptureSetsExplained {
        super.checkUnit(unit)
        checkOverrides.traverse(unit.tpdTree)
        checkSelfTypes(unit.tpdTree)
        postCheck(unit.tpdTree)
        if ctx.settings.YccDebug.value then
          show(unit.tpdTree) // this does not print tree, but makes its variables visible for dependency printing
      }

    /** Check that self types of subclasses conform to self types of super classes.
     *  (See comment below how this is achieved). The check assumes that classes
     *  without an explicit self type have the universal capture set `{cap}` on the
     *  self type. If a class without explicit self type is not `effectivelyFinal`
     *  it is checked that the inferred self type is universal, in order to assure
     *  that joint and separate compilation give the same result.
     */
    def checkSelfTypes(unit: tpd.Tree)(using Context): Unit =
      val parentTrees = mutable.HashMap[Symbol, List[Tree]]()
      unit.foreachSubTree {
        case cdef @ TypeDef(_, impl: Template) => parentTrees(cdef.symbol) = impl.parents
        case _ =>
      }
      // Perform self type checking. The problem here is that `checkParents` compares a
      // self type of a subclass with the result of an asSeenFrom of the self type of the
      // superclass. That's no good. We need to constrain the original superclass self type
      // capture set, not the set mapped by asSeenFrom.
      //
      // Instead, we proceed from parent classes to child classes. For every class
      // we first check its parents, and then interpolate the self type to an
      // upper approximation that satisfies all constraints on its capture set.
      // That means all capture sets of parent self types are constants, so mapping
      // them with asSeenFrom is OK.
      while parentTrees.nonEmpty do
        val roots = parentTrees.keysIterator.filter {
          cls => !parentTrees(cls).exists(ptree => parentTrees.contains(ptree.tpe.classSymbol))
        }
        assert(roots.nonEmpty)
        for case root: ClassSymbol <- roots do
          checkSelfAgainstParents(root, root.baseClasses)
          val selfType = root.asClass.classInfo.selfType
          interpolator(startingVariance = -1).traverse(selfType)
          if !root.isEffectivelySealed  then
            def matchesExplicitRefsInBaseClass(refs: CaptureSet, cls: ClassSymbol): Boolean =
              cls.baseClasses.tail.exists { psym =>
                val selfType = psym.asClass.givenSelfType
                selfType.exists && selfType.captureSet.elems == refs.elems
              }
            selfType match
              case CapturingType(_, refs: CaptureSet.Var)
              if !refs.isUniversal && !matchesExplicitRefsInBaseClass(refs, root) =>
                // Forbid inferred self types unless they are already implied by an explicit
                // self type in a parent.
                report.error(
                  em"""$root needs an explicitly declared self type since its
                      |inferred self type $selfType
                      |is not visible in other compilation units that define subclasses.""",
                  root.srcPos)
              case _ =>
          parentTrees -= root
          capt.println(i"checked $root with $selfType")
    end checkSelfTypes

    /** Heal ill-formed capture sets in the type parameter.
     *
     *  We can push parameter refs into a capture set in type parameters
     *  that this type parameter can't see.
     *  For example, when capture checking the following expression:
     *
<<<<<<< HEAD
     *    def usingLogFile[T](op: (f: {*} File) => T): T = ...
     *
     *    usingLogFile[box ?1 () -> Unit] { (f: {*} File) => () => { f.write(0) } }
     *
     *  We may propagate `f` into ?1, making ?1 ill-formed.
     *  This also causes soundness issues, since `f` in ?1 should be widened to `*`,
     *  giving rise to an error that `*` cannot be included in a boxed capture set.
=======
     *    def usingLogFile[T](op: (f: {cap} File) => T): T = ...
     *
     *    usingLogFile[box ?1 () -> Unit] { (f: {cap} File) => () => { f.write(0) } }
     *
     *  We may propagate `f` into ?1, making ?1 ill-formed.
     *  This also causes soundness issues, since `f` in ?1 should be widened to `cap`,
     *  giving rise to an error that `cap` cannot be included in a boxed capture set.
>>>>>>> 721e7c87
     *
     *  To solve this, we still allow ?1 to capture parameter refs like `f`, but
     *  compensate this by pushing the widened capture set of `f` into ?1.
     *  This solves the soundness issue caused by the ill-formness of ?1.
     */
    private def healTypeParam(tree: Tree)(using Context): Unit =
      val checker = new TypeTraverser:
        private def isAllowed(ref: CaptureRef): Boolean = ref match
          case ref: TermParamRef => allowed.contains(ref)
          case _ => true

        // Widen the given term parameter refs x₁ : C₁ S₁ , ⋯ , xₙ : Cₙ Sₙ to their capture sets C₁ , ⋯ , Cₙ.
        //
        // If in these capture sets there are any capture references that are term parameter references we should avoid,
        // we will widen them recursively.
        private def widenParamRefs(refs: List[TermParamRef]): List[CaptureSet] =
          @scala.annotation.tailrec
          def recur(todos: List[TermParamRef], acc: List[CaptureSet]): List[CaptureSet] =
            todos match
              case Nil => acc
              case ref :: rem =>
                val cs = ref.captureSetOfInfo
                val nextAcc = cs.filter(isAllowed(_)) :: acc
                val nextRem: List[TermParamRef] = (cs.elems.toList.filter(!isAllowed(_)) ++ rem).asInstanceOf
                recur(nextRem, nextAcc)
          recur(refs, Nil)

        private def healCaptureSet(cs: CaptureSet): Unit =
<<<<<<< HEAD
          val toInclude = widenParamRefs(cs.elems.toList.filter(!isAllowed(_)).asInstanceOf)
          toInclude.foreach(checkSubset(_, cs, tree.srcPos))
=======
          def avoidance(elems: List[CaptureRef])(using Context): Unit =
            val toInclude = widenParamRefs(elems.filter(!isAllowed(_)).asInstanceOf)
            //println(i"HEAL $cs by widening to $toInclude")
            toInclude.foreach(checkSubset(_, cs, tree.srcPos))
          cs.ensureWellformed(avoidance)
>>>>>>> 721e7c87

        private var allowed: SimpleIdentitySet[TermParamRef] = SimpleIdentitySet.empty

        def traverse(tp: Type) =
          tp match
            case CapturingType(parent, refs) =>
              healCaptureSet(refs)
              traverse(parent)
<<<<<<< HEAD
            case tp @ RefinedType(parent, rname, rinfo: MethodType) if defn.isFunctionType(tp) =>
=======
            case tp @ RefinedType(parent, rname, rinfo: MethodType) if defn.isFunctionOrPolyType(tp) =>
>>>>>>> 721e7c87
              traverse(rinfo)
            case tp: TermLambda =>
              val saved = allowed
              try
                tp.paramRefs.foreach(allowed += _)
                traverseChildren(tp)
              finally allowed = saved
            case _ =>
              traverseChildren(tp)

      if tree.isInstanceOf[InferredTypeTree] then
        checker.traverse(tree.knownType)
    end healTypeParam

    /** Perform the following kinds of checks
     *   - Check all explicitly written capturing types for well-formedness using `checkWellFormedPost`.
     *   - Check that externally visible `val`s or `def`s have empty capture sets. If not,
     *     suggest an explicit type. This is so that separate compilation (where external
     *     symbols have empty capture sets) gives the same results as joint compilation.
     *   - Check that arguments of TypeApplys and AppliedTypes conform to their bounds.
     *   - Heal ill-formed capture sets of type parameters. See `healTypeParam`.
     */
    def postCheck(unit: tpd.Tree)(using Context): Unit =
      val checker = new TreeTraverser:
        def traverse(tree: Tree)(using Context): Unit =
          traverseChildren(tree)
          check(tree)
        def check(tree: Tree) = tree match
          case _: InferredTypeTree =>
          case tree: TypeTree if !tree.span.isZeroExtent =>
            tree.knownType.foreachPart { tp =>
              checkWellformedPost(tp, tree.srcPos)
              tp match
                case AnnotatedType(_, annot) if annot.symbol == defn.RetainsAnnot =>
                  warnIfRedundantCaptureSet(annot.tree)
                case _ =>
            }
          case t: ValOrDefDef
          if t.tpt.isInstanceOf[InferredTypeTree] && !Synthetics.isExcluded(t.symbol) =>
            val sym = t.symbol
            val isLocal =
              sym.owner.ownersIterator.exists(_.isTerm)
              || sym.accessBoundary(defn.RootClass).isContainedIn(sym.topLevelClass)
            def canUseInferred =    // If canUseInferred is false, all capturing types in the type of `sym` need to be given explicitly
              sym.is(Private)                   // private symbols can always have inferred types
              || sym.name.is(DefaultGetterName) // default getters are exempted since otherwise it would be
                                                // too annoying. This is a hole since a defualt getter's result type
                                                // might leak into a type variable.
              ||                                // non-local symbols cannot have inferred types since external capture types are not inferred
                isLocal                         // local symbols still need explicit types if
                && !sym.owner.is(Trait)         // they are defined in a trait, since we do OverridingPairs checking before capture inference
            def isNotPureThis(ref: CaptureRef) = ref match {
              case ref: ThisType => !ref.cls.isPureClass
              case _ => true
            }
            if !canUseInferred then
              val inferred = t.tpt.knownType
              def checkPure(tp: Type) = tp match
                case CapturingType(_, refs)
                if !refs.elems.filter(isNotPureThis).isEmpty =>
                  val resultStr = if t.isInstanceOf[DefDef] then " result" else ""
                  report.error(
                    em"""Non-local $sym cannot have an inferred$resultStr type
                        |$inferred
                        |with non-empty capture set $refs.
                        |The type needs to be declared explicitly.""".withoutDisambiguation(),
                    t.srcPos)
                case _ =>
              inferred.foreachPart(checkPure, StopAt.Static)
          case t @ TypeApply(fun, args) =>
            fun.knownType.widen match
              case tl: PolyType =>
                val normArgs = args.lazyZip(tl.paramInfos).map { (arg, bounds) =>
                  arg.withType(arg.knownType.forceBoxStatus(
                    bounds.hi.isBoxedCapturing | bounds.lo.isBoxedCapturing))
                }
                checkBounds(normArgs, tl)
              case _ =>
<<<<<<< HEAD
          }
        case t: ValOrDefDef
        if t.tpt.isInstanceOf[InferredTypeTree] && !Synthetics.isExcluded(t.symbol) =>
          val sym = t.symbol
          val isLocal =
            sym.owner.ownersIterator.exists(_.isTerm)
            || sym.accessBoundary(defn.RootClass).isContainedIn(sym.topLevelClass)
          def canUseInferred =    // If canUseInferred is false, all capturing types in the type of `sym` need to be given explicitly
            sym.is(Private)                   // private symbols can always have inferred types
            || sym.name.is(DefaultGetterName) // default getters are exempted since otherwise it would be
                                              // too annoying. This is a hole since a defualt getter's result type
                                              // might leak into a type variable.
            ||                                // non-local symbols cannot have inferred types since external capture types are not inferred
              isLocal                         // local symbols still need explicit types if
              && !sym.owner.is(Trait)         // they are defined in a trait, since we do OverridingPairs checking before capture inference
          def isNotPureThis(ref: CaptureRef) = ref match {
            case ref: ThisType => !ref.cls.isPureClass
            case _ => true
          }
          if !canUseInferred then
            val inferred = t.tpt.knownType
            def checkPure(tp: Type) = tp match
              case CapturingType(_, refs)
              if !refs.elems.filter(isNotPureThis).isEmpty =>
                val resultStr = if t.isInstanceOf[DefDef] then " result" else ""
                report.error(
                  em"""Non-local $sym cannot have an inferred$resultStr type
                      |$inferred
                      |with non-empty capture set $refs.
                      |The type needs to be declared explicitly.""".withoutDisambiguation(),
                  t.srcPos)
              case _ =>
            inferred.foreachPart(checkPure, StopAt.Static)
        case t @ TypeApply(fun, args) =>
          fun.knownType.widen match
            case tl: PolyType =>
              val normArgs = args.lazyZip(tl.paramInfos).map { (arg, bounds) =>
                arg.withType(arg.knownType.forceBoxStatus(
                  bounds.hi.isBoxedCapturing | bounds.lo.isBoxedCapturing))
              }
              checkBounds(normArgs, tl)
            case _ =>

          args.foreach(healTypeParam(_))
        case _ =>
      }
=======

            args.foreach(healTypeParam(_))
          case _ =>
        end check
      end checker
      checker.traverse(unit)
>>>>>>> 721e7c87
      if !ctx.reporter.errorsReported then
        // We dont report errors here if previous errors were reported, because other
        // errors often result in bad applied types, but flagging these bad types gives
        // often worse error messages than the original errors.
        val checkApplied = new TreeTraverser:
          def traverse(t: Tree)(using Context) = t match
            case tree: InferredTypeTree =>
            case tree: New =>
            case tree: TypeTree => checkAppliedTypesIn(tree.withKnownType)
            case _ => traverseChildren(t)
        checkApplied.traverse(unit)
  end CaptureChecker
end CheckCaptures<|MERGE_RESOLUTION|>--- conflicted
+++ resolved
@@ -357,13 +357,8 @@
         mapArgUsing(_.forceBoxStatus(false))
       else if meth == defn.Caps_unsafeBoxFunArg then
         mapArgUsing {
-<<<<<<< HEAD
-          case defn.FunctionOf(paramtpe :: Nil, restpe, isContectual, isErased) =>
-            defn.FunctionOf(paramtpe.forceBoxStatus(true) :: Nil, restpe, isContectual, isErased)
-=======
           case defn.FunctionOf(paramtpe :: Nil, restpe, isContectual) =>
             defn.FunctionOf(paramtpe.forceBoxStatus(true) :: Nil, restpe, isContectual)
->>>>>>> 721e7c87
         }
       else
         super.recheckApply(tree, pt) match
@@ -456,11 +451,7 @@
       block match
         case closureDef(mdef) =>
           pt.dealias match
-<<<<<<< HEAD
-            case defn.FunctionOf(ptformals, _, _, _)
-=======
             case defn.FunctionOf(ptformals, _, _)
->>>>>>> 721e7c87
             if ptformals.nonEmpty && ptformals.forall(_.captureSet.isAlwaysEmpty) =>
               // Redo setup of the anonymous function so that formal parameters don't
               // get capture sets. This is important to avoid false widenings to `cap`
@@ -637,13 +628,8 @@
       //println(i"check conforms $actual1 <<< $expected1")
       super.checkConformsExpr(actual1, expected1, tree)
 
-<<<<<<< HEAD
-    private def toDepFun(args: List[Type], resultType: Type, isContextual: Boolean, isErased: Boolean)(using Context): Type =
-      MethodType.companion(isContextual = isContextual, isErased = isErased)(args, resultType)
-=======
     private def toDepFun(args: List[Type], resultType: Type, isContextual: Boolean)(using Context): Type =
       MethodType.companion(isContextual = isContextual)(args, resultType)
->>>>>>> 721e7c87
         .toFunctionType(isJava = false, alwaysDependent = true)
 
     /** Turn `expected` into a dependent function when `actual` is dependent. */
@@ -651,15 +637,9 @@
       def recur(expected: Type): Type = expected.dealias match
         case expected @ CapturingType(eparent, refs) =>
           CapturingType(recur(eparent), refs, boxed = expected.isBoxed)
-<<<<<<< HEAD
-        case expected @ defn.FunctionOf(args, resultType, isContextual, isErased)
-          if defn.isNonRefinedFunction(expected) && defn.isFunctionType(actual) && !defn.isNonRefinedFunction(actual) =>
-          val expected1 = toDepFun(args, resultType, isContextual, isErased)
-=======
         case expected @ defn.FunctionOf(args, resultType, isContextual)
           if defn.isNonRefinedFunction(expected) && defn.isFunctionType(actual) && !defn.isNonRefinedFunction(actual) =>
           val expected1 = toDepFun(args, resultType, isContextual)
->>>>>>> 721e7c87
           expected1
         case _ =>
           expected
@@ -706,11 +686,7 @@
           expected
 
     /** Adapt `actual` type to `expected` type by inserting boxing and unboxing conversions
-<<<<<<< HEAD
-     * 
-=======
      *
->>>>>>> 721e7c87
      *  @param alwaysConst  always make capture set variables constant after adaptation
      */
     def adaptBoxed(actual: Type, expected: Type, pos: SrcPos, alwaysConst: Boolean = false)(using Context): Type =
@@ -775,27 +751,6 @@
         val arrow = if covariant then "~~>" else "<~~"
         i"adapting $actual $arrow $expected"
 
-<<<<<<< HEAD
-      /** Destruct a capturing type `tp` to a tuple (cs, tp0, boxed),
-       *  where `tp0` is not a capturing type.
-       *
-       *  If `tp` is a nested capturing type, the return tuple always represents
-       *  the innermost capturing type. The outer capture annotations can be
-       *  reconstructed with the returned function.
-       */
-      def destructCapturingType(tp: Type, reconstruct: Type => Type = x => x): ((Type, CaptureSet, Boolean), Type => Type) =
-        tp.dealias match
-          case tp @ CapturingType(parent, cs) =>
-            if parent.dealias.isCapturingType then
-              destructCapturingType(parent, res => reconstruct(tp.derivedCapturingType(res, cs)))
-            else
-              ((parent, cs, tp.isBoxed), reconstruct)
-          case actual =>
-            val res = if tp.isFromJavaObject then tp else actual
-            ((res, CaptureSet(), false), reconstruct)
-
-=======
->>>>>>> 721e7c87
       def adapt(actual: Type, expected: Type, covariant: Boolean): Type = trace(adaptInfo(actual, expected, covariant), recheckr, show = true) {
         if expected.isInstanceOf[WildcardType] then actual
         else
@@ -864,15 +819,9 @@
                 }
               if !insertBox then  // unboxing
                 markFree(criticalSet, pos)
-<<<<<<< HEAD
-              recon(CapturingType(parent1, if alwaysConst then CaptureSet(cs1.elems) else cs1, !actualIsBoxed))
-          else
-            recon(CapturingType(parent1, if alwaysConst then CaptureSet(cs1.elems) else cs1, actualIsBoxed))
-=======
               adaptedType(!boxed)
           else
             adaptedType(boxed)
->>>>>>> 721e7c87
       }
 
       var actualw = actual.widenDealias
@@ -999,15 +948,6 @@
      *  that this type parameter can't see.
      *  For example, when capture checking the following expression:
      *
-<<<<<<< HEAD
-     *    def usingLogFile[T](op: (f: {*} File) => T): T = ...
-     *
-     *    usingLogFile[box ?1 () -> Unit] { (f: {*} File) => () => { f.write(0) } }
-     *
-     *  We may propagate `f` into ?1, making ?1 ill-formed.
-     *  This also causes soundness issues, since `f` in ?1 should be widened to `*`,
-     *  giving rise to an error that `*` cannot be included in a boxed capture set.
-=======
      *    def usingLogFile[T](op: (f: {cap} File) => T): T = ...
      *
      *    usingLogFile[box ?1 () -> Unit] { (f: {cap} File) => () => { f.write(0) } }
@@ -1015,7 +955,6 @@
      *  We may propagate `f` into ?1, making ?1 ill-formed.
      *  This also causes soundness issues, since `f` in ?1 should be widened to `cap`,
      *  giving rise to an error that `cap` cannot be included in a boxed capture set.
->>>>>>> 721e7c87
      *
      *  To solve this, we still allow ?1 to capture parameter refs like `f`, but
      *  compensate this by pushing the widened capture set of `f` into ?1.
@@ -1044,16 +983,11 @@
           recur(refs, Nil)
 
         private def healCaptureSet(cs: CaptureSet): Unit =
-<<<<<<< HEAD
-          val toInclude = widenParamRefs(cs.elems.toList.filter(!isAllowed(_)).asInstanceOf)
-          toInclude.foreach(checkSubset(_, cs, tree.srcPos))
-=======
           def avoidance(elems: List[CaptureRef])(using Context): Unit =
             val toInclude = widenParamRefs(elems.filter(!isAllowed(_)).asInstanceOf)
             //println(i"HEAL $cs by widening to $toInclude")
             toInclude.foreach(checkSubset(_, cs, tree.srcPos))
           cs.ensureWellformed(avoidance)
->>>>>>> 721e7c87
 
         private var allowed: SimpleIdentitySet[TermParamRef] = SimpleIdentitySet.empty
 
@@ -1062,11 +996,7 @@
             case CapturingType(parent, refs) =>
               healCaptureSet(refs)
               traverse(parent)
-<<<<<<< HEAD
-            case tp @ RefinedType(parent, rname, rinfo: MethodType) if defn.isFunctionType(tp) =>
-=======
             case tp @ RefinedType(parent, rname, rinfo: MethodType) if defn.isFunctionOrPolyType(tp) =>
->>>>>>> 721e7c87
               traverse(rinfo)
             case tp: TermLambda =>
               val saved = allowed
@@ -1145,61 +1075,12 @@
                 }
                 checkBounds(normArgs, tl)
               case _ =>
-<<<<<<< HEAD
-          }
-        case t: ValOrDefDef
-        if t.tpt.isInstanceOf[InferredTypeTree] && !Synthetics.isExcluded(t.symbol) =>
-          val sym = t.symbol
-          val isLocal =
-            sym.owner.ownersIterator.exists(_.isTerm)
-            || sym.accessBoundary(defn.RootClass).isContainedIn(sym.topLevelClass)
-          def canUseInferred =    // If canUseInferred is false, all capturing types in the type of `sym` need to be given explicitly
-            sym.is(Private)                   // private symbols can always have inferred types
-            || sym.name.is(DefaultGetterName) // default getters are exempted since otherwise it would be
-                                              // too annoying. This is a hole since a defualt getter's result type
-                                              // might leak into a type variable.
-            ||                                // non-local symbols cannot have inferred types since external capture types are not inferred
-              isLocal                         // local symbols still need explicit types if
-              && !sym.owner.is(Trait)         // they are defined in a trait, since we do OverridingPairs checking before capture inference
-          def isNotPureThis(ref: CaptureRef) = ref match {
-            case ref: ThisType => !ref.cls.isPureClass
-            case _ => true
-          }
-          if !canUseInferred then
-            val inferred = t.tpt.knownType
-            def checkPure(tp: Type) = tp match
-              case CapturingType(_, refs)
-              if !refs.elems.filter(isNotPureThis).isEmpty =>
-                val resultStr = if t.isInstanceOf[DefDef] then " result" else ""
-                report.error(
-                  em"""Non-local $sym cannot have an inferred$resultStr type
-                      |$inferred
-                      |with non-empty capture set $refs.
-                      |The type needs to be declared explicitly.""".withoutDisambiguation(),
-                  t.srcPos)
-              case _ =>
-            inferred.foreachPart(checkPure, StopAt.Static)
-        case t @ TypeApply(fun, args) =>
-          fun.knownType.widen match
-            case tl: PolyType =>
-              val normArgs = args.lazyZip(tl.paramInfos).map { (arg, bounds) =>
-                arg.withType(arg.knownType.forceBoxStatus(
-                  bounds.hi.isBoxedCapturing | bounds.lo.isBoxedCapturing))
-              }
-              checkBounds(normArgs, tl)
-            case _ =>
-
-          args.foreach(healTypeParam(_))
-        case _ =>
-      }
-=======
 
             args.foreach(healTypeParam(_))
           case _ =>
         end check
       end checker
       checker.traverse(unit)
->>>>>>> 721e7c87
       if !ctx.reporter.errorsReported then
         // We dont report errors here if previous errors were reported, because other
         // errors often result in bad applied types, but flagging these bad types gives
