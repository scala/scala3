--- conflicted
+++ resolved
@@ -18,21 +18,14 @@
 import transform.{Recheck, PreRecheck, CapturedVars}
 import Recheck.*
 import scala.collection.mutable
-<<<<<<< HEAD
-import CaptureSet.{withCaptureSetsExplained, CompareResult, CompareFailure, ExistentialSubsumesFailure}
-=======
 import CaptureSet.{withCaptureSetsExplained, IncludeFailure, ExistentialSubsumesFailure}
->>>>>>> efb6ce75
 import CCState.*
 import StdNames.nme
 import NameKinds.{DefaultGetterName, WildcardParamName, UniqueNameKind}
 import reporting.{trace, Message, OverrideError}
 import Annotations.Annotation
-<<<<<<< HEAD
-=======
 import Capabilities.*
 import dotty.tools.dotc.cc.CaptureSet.MutAdaptFailure
->>>>>>> efb6ce75
 
 /** The capture checker */
 object CheckCaptures:
@@ -67,12 +60,6 @@
 
     def isOutermost = outer0 == null
 
-<<<<<<< HEAD
-    /** If an environment is open it tracks free references */
-    def isOpen(using Context) = !captured.isAlwaysEmpty && kind != EnvKind.Boxed
-
-=======
->>>>>>> efb6ce75
     def outersIterator: Iterator[Env] = new:
       private var cur = Env.this
       def hasNext = !cur.isOutermost
@@ -119,19 +106,6 @@
         report.error(em"$elem: $tpe is not a legal element of a capture set", pos)
     for elem <- ann.retainedSet.retainedElementsRaw do
       elem match
-<<<<<<< HEAD
-        case CapsOfApply(arg) =>
-          def isLegalCapsOfArg =
-            arg.symbol.isType && arg.symbol.info.derivesFrom(defn.Caps_CapSet)
-          if !isLegalCapsOfArg then
-            report.error(
-              em"""$arg is not a legal prefix for `^` here,
-                  |is must be a type parameter or abstract type with a caps.CapSet upper bound.""",
-              elem.srcPos)
-        case ReachCapabilityApply(arg) => check(arg, elem.srcPos)
-        case ReadOnlyCapabilityApply(arg) => check(arg, elem.srcPos)
-        case _ => check(elem, elem.srcPos)
-=======
         case ref: TypeRef =>
           val refSym = ref.symbol
           if refSym.isType && !refSym.info.derivesFrom(defn.Caps_CapSet) then
@@ -142,7 +116,6 @@
           check(ref, ann.srcPos)
         case _ =>
           check(elem, ann.srcPos)
->>>>>>> efb6ce75
 
   /** Under the sealed policy, report an error if some part of `tp` contains the
    *  root capability in its capture set or if it refers to a type parameter that
@@ -175,11 +148,7 @@
           case CapturingType(parent, refs) =>
             if variance >= 0 then
               val openScopes = openExistentialScopes
-<<<<<<< HEAD
-              refs.disallowRootCapability: () =>
-=======
               refs.disallowRootCapability(upto): () =>
->>>>>>> efb6ce75
                 def part =
                   if t eq tp then ""
                   else
@@ -187,11 +156,7 @@
                     def showInOpenedFreshBinders(mts: List[MethodType]): String = mts match
                       case Nil => i"the part $t of "
                       case mt :: mts1 =>
-<<<<<<< HEAD
-                        CCState.inNewExistentialScope(mt):
-=======
                         inNewExistentialScope(mt):
->>>>>>> efb6ce75
                           showInOpenedFreshBinders(mts1)
                     showInOpenedFreshBinders(openScopes.reverse)
                 report.error(
@@ -358,13 +323,8 @@
             case t @ CapturingType(parent, refs) =>
               for ref <- refs.elems do
                 ref match
-<<<<<<< HEAD
-                  case root.Fresh(hidden) if !hidden.givenOwner.exists =>
-                    hidden.givenOwner = sym
-=======
                   case ref: FreshCap if !ref.hiddenSet.givenOwner.exists =>
                     ref.hiddenSet.givenOwner = sym
->>>>>>> efb6ce75
                   case _ =>
               traverse(parent)
             case t @ defn.RefinedFunctionOf(rinfo) =>
@@ -386,24 +346,6 @@
 
     /** Assert subcapturing `cs1 <: cs2` (available for debugging, otherwise unused) */
     def assertSub(cs1: CaptureSet, cs2: CaptureSet)(using Context) =
-<<<<<<< HEAD
-      assert(cs1.subCaptures(cs2).isOK, i"$cs1 is not a subset of $cs2")
-
-    /** If `res` is not CompareResult.OK, report an error */
-    def checkOK(res: CompareResult, prefix: => String, added: CaptureRef | CaptureSet, target: CaptureSet, pos: SrcPos, provenance: => String = "")(using Context): Unit =
-      res match
-        case res: CompareFailure =>
-          def msg(provisional: Boolean) =
-            def toAdd: String = errorNotes(res.errorNotes).toAdd.mkString
-            def descr: String =
-              val d = res.blocking.description
-              if d.isEmpty then provenance else ""
-            def kind = if provisional then "previously estimated\n" else "allowed "
-            em"$prefix included in the ${kind}capture set ${res.blocking}$descr$toAdd"
-          target match
-            case target: CaptureSet.Var
-            if res.blocking.isProvisionallySolved =>
-=======
       assert(cs1.subCaptures(cs2), i"$cs1 is not a subset of $cs2")
 
     /** If `res` is not CompareResult.OK, report an error */
@@ -422,35 +364,22 @@
           target match
             case target: CaptureSet.Var
             if res.cs.isProvisionallySolved =>
->>>>>>> efb6ce75
               report.warning(
                 msg(provisional = true)
                   .prepend(i"Another capture checking run needs to be scheduled because\n"),
                 pos)
               needAnotherRun = true
               added match
-<<<<<<< HEAD
-                case added: CaptureRef => target.elems += added
-                case added: CaptureSet => target.elems ++= added.elems
-            case _ =>
-              inContext(root.printContext(added, res.blocking)):
-                report.error(msg(provisional = false), pos)
-=======
                 case added: Capability => target.elems += added
                 case added: CaptureSet => target.elems ++= added.elems
             case _ =>
               report.error(msg(provisional = false), pos)
->>>>>>> efb6ce75
         case _ =>
 
     /** Check subcapturing `{elem} <: cs`, report error on failure */
     def checkElem(elem: Capability, cs: CaptureSet, pos: SrcPos, provenance: => String = "")(using Context) =
       checkOK(
-<<<<<<< HEAD
-          ccState.test(elem.singletonCaptureSet.subCaptures(cs)),
-=======
           TypeComparer.compareResult(elem.singletonCaptureSet.subCaptures(cs)),
->>>>>>> efb6ce75
           i"$elem cannot be referenced here; it is not",
           elem, cs, pos, provenance)
 
@@ -458,13 +387,8 @@
     def checkSubset(cs1: CaptureSet, cs2: CaptureSet, pos: SrcPos,
         provenance: => String = "", cs1description: String = "")(using Context) =
       checkOK(
-<<<<<<< HEAD
-          ccState.test(cs1.subCaptures(cs2)),
-          if cs1.elems.size == 1 then i"reference ${cs1.elems.toList.head}$cs1description is not"
-=======
           TypeComparer.compareResult(cs1.subCaptures(cs2)),
           if cs1.elems.size == 1 then i"reference ${cs1.elems.nth(0)}$cs1description is not"
->>>>>>> efb6ce75
           else i"references $cs1$cs1description are not all",
           cs1, cs2, pos, provenance)
 
@@ -516,13 +440,8 @@
     def markFree(sym: Symbol, tree: Tree)(using Context): Unit =
       markFree(sym, sym.termRef, tree)
 
-<<<<<<< HEAD
-    def markFree(sym: Symbol, ref: CaptureRef, tree: Tree)(using Context): Unit =
-      if sym.exists && ref.isTracked then markFree(ref.captureSet, tree)
-=======
     def markFree(sym: Symbol, ref: Capability, tree: Tree)(using Context): Unit =
       if sym.exists && ref.isTracked then markFree(ref.singletonCaptureSet, tree)
->>>>>>> efb6ce75
 
     /** Make sure the (projected) `cs` is a subset of the capture sets of all enclosing
      *  environments. At each stage, only include references from `cs` that are outside
@@ -564,14 +483,6 @@
             case _ =>
         else
           val underlying = c match
-<<<<<<< HEAD
-            case ReachCapability(c1) =>
-              CaptureSet.ofTypeDeeply(c1.widen)
-            case _ =>
-              CaptureSet.ofType(c.widen, followResult = false)
-            capt.println(i"Widen reach $c to $underlying in ${env.owner}")
-          underlying.disallowRootCapability: () =>
-=======
             case Reach(c1) => CaptureSet.ofTypeDeeply(c1.widen)
             case _ => c.core match
               case c1: RootCapability => c1.singletonCaptureSet
@@ -579,7 +490,6 @@
                 CaptureSet.ofType(c1.widen, followResult = false)
           capt.println(i"Widen reach $c to $underlying in ${env.owner}")
           underlying.disallowRootCapability(NoSymbol): () =>
->>>>>>> efb6ce75
             report.error(em"Local capability $c in ${env.ownerString} cannot have `cap` as underlying capture set", tree.srcPos)
           recur(underlying, env, lastEnv)
 
@@ -603,20 +513,12 @@
             val underlying = CaptureSet.ofTypeDeeply(c1.widen)
             capt.println(i"Widen reach $c to $underlying in ${env.owner}")
             if ccConfig.useSepChecks then
-<<<<<<< HEAD
-              recur(underlying.filter(!_.isRootCapability), env, null)
-=======
               recur(underlying.filter(!_.isTerminalCapability), env, null)
->>>>>>> efb6ce75
                 // we don't want to disallow underlying Fresh instances, since these are typically locally created
                 // fresh capabilities. We don't need to also follow the hidden set since separation
                 // checking makes ure that locally hidden references need to go to @consume parameters.
             else
-<<<<<<< HEAD
-              underlying.disallowRootCapability: () =>
-=======
               underlying.disallowRootCapability(ctx.owner): () =>
->>>>>>> efb6ce75
                 report.error(em"Local reach capability $c leaks into capture scope of ${env.ownerString}", tree.srcPos)
               recur(underlying, env, null)
         case c: TypeRef if c.isParamPath =>
@@ -649,13 +551,6 @@
     def includeCallCaptures(sym: Symbol, resType: Type, tree: Tree)(using Context): Unit = resType match
       case _: MethodOrPoly => // wait until method is fully applied
       case _ =>
-<<<<<<< HEAD
-        def isRetained(ref: CaptureRef): Boolean = ref.pathRoot match
-          case root: ThisType => ctx.owner.isContainedIn(root.cls)
-          case _ => true
-        if sym.exists && curEnv.isOpen then
-          markFree(capturedVars(sym).filter(isRetained), tree)
-=======
         def isRetained(ref: Capability): Boolean = ref.pathRoot match
           case root: ThisType => ctx.owner.isContainedIn(root.cls)
           case _ => true
@@ -671,7 +566,6 @@
           resultToFresh(tp, Origin.ResultInstance(tp, sym))
         case _ =>
           tp
->>>>>>> efb6ce75
 
     /** Under the sealed policy, disallow the root capability in type arguments.
      *  Type arguments come either from a TypeApply node or from an AppliedType
@@ -697,11 +591,7 @@
           def where = if sym.exists then i" in an argument of $sym" else ""
           val (addendum, errTree) =
             if arg.isInferred
-<<<<<<< HEAD
-            then ("\nThis is often caused by a local capability$where\nleaking as part of its result.", fn)
-=======
             then (i"\nThis is often caused by a local capability$where\nleaking as part of its result.", fn)
->>>>>>> efb6ce75
             else if arg.span.exists then ("", arg)
             else ("", fn)
           disallowRootCapabilitiesIn(arg.nuType, NoSymbol,
@@ -726,11 +616,7 @@
         // modifier implied by the expected type `pt`.
         // Example: If we have `x` and the expected type says we select that with `.a.b`
         // where `b` is a read-only method, we charge `x.a.b.rd` instead of `x`.
-<<<<<<< HEAD
-        def addSelects(ref: TermRef, pt: Type): CaptureRef = pt match
-=======
         def addSelects(ref: TermRef, pt: Type): Capability = pt match
->>>>>>> efb6ce75
           case pt: PathSelectionProto if ref.isTracked =>
             if pt.sym.isReadOnlyMethod then
               ref.readOnly
@@ -739,19 +625,11 @@
               // class SerializationProxy in stdlib-cc/../LazyListIterable.scala has an example where this matters.
               addSelects(ref.select(pt.sym).asInstanceOf[TermRef], pt.pt)
           case _ => ref
-<<<<<<< HEAD
-        var pathRef: CaptureRef = addSelects(sym.termRef, pt)
-        if pathRef.derivesFrom(defn.Caps_Mutable) && pt.isValueType && !pt.isMutableType then
-          pathRef = pathRef.readOnly
-        markFree(sym, pathRef, tree)
-      super.recheckIdent(tree, pt)
-=======
         var pathRef: Capability = addSelects(sym.termRef, pt)
         if pathRef.derivesFromMutable && pt.isValueType && !pt.isMutableType then
           pathRef = pathRef.readOnly
         markFree(sym, pathRef, tree)
       mapResultRoots(super.recheckIdent(tree, pt), tree.symbol)
->>>>>>> efb6ce75
 
     /** The expected type for the qualifier of a selection. If the selection
      *  could be part of a capability path or is a a read-only method, we return
@@ -798,21 +676,13 @@
                 |since its capture set ${qualType.captureSet} is read-only""",
             tree.srcPos)
 
-<<<<<<< HEAD
-      val selType = recheckSelection(tree, qualType, name, disambiguate)
-=======
       val selType = mapResultRoots(recheckSelection(tree, qualType, name, disambiguate), tree.symbol)
->>>>>>> efb6ce75
       val selWiden = selType.widen
 
       // Don't apply the rule
       //   - on the LHS of assignments, or
       //   - if the qualifier or selection type is boxed, or
-<<<<<<< HEAD
-      //   - the selection is either a trackable capture ref or a pure type
-=======
       //   - the selection is either a trackable capture reference or a pure type
->>>>>>> efb6ce75
       if noWiden(selType, pt)
           || qualType.isBoxedCapturing
           || selWiden.isBoxedCapturing
@@ -835,22 +705,6 @@
           selType
     }//.showing(i"recheck sel $tree, $qualType = $result")
 
-<<<<<<< HEAD
-    /** Hook for massaging a function before it is applied. Copies all @use and @consume
-     *  annotations on method parameter symbols to the corresponding paramInfo types.
-     */
-    override def prepareFunction(funtpe: MethodType, meth: Symbol)(using Context): MethodType =
-      val paramInfosWithUses =
-        funtpe.paramInfos.zipWithConserve(funtpe.paramNames): (formal, pname) =>
-          val param = meth.paramNamed(pname)
-          def copyAnnot(tp: Type, cls: ClassSymbol) = param.getAnnotation(cls) match
-            case Some(ann) => AnnotatedType(tp, ann)
-            case _ => tp
-          copyAnnot(copyAnnot(formal, defn.UseAnnot), defn.ConsumeAnnot)
-      funtpe.derivedLambdaType(paramInfos = paramInfosWithUses)
-
-=======
->>>>>>> efb6ce75
     /** Recheck applications, with special handling of unsafeAssumePure.
      *  More work is done in `recheckApplication`, `recheckArg` and `instantiate` below.
      */
@@ -858,11 +712,7 @@
       val meth = tree.fun.symbol
       if meth == defn.Caps_unsafeAssumePure then
         val arg :: Nil = tree.args: @unchecked
-<<<<<<< HEAD
-        val argType0 = recheck(arg, pt.stripCapturing.capturing(root.Fresh()))
-=======
         val argType0 = recheck(arg, pt.stripCapturing.capturing(FreshCap(Origin.UnsafeAssumePure)))
->>>>>>> efb6ce75
         val argType =
           if argType0.captureSet.isAlwaysEmpty then argType0
           else argType0.widen.stripCapturing
@@ -877,14 +727,6 @@
      *  occurrences are replaced by `Fresh` instances. Also, if formal parameter carries a `@use`,
      *  charge the deep capture set of the actual argument to the environment.
      */
-<<<<<<< HEAD
-    protected override def recheckArg(arg: Tree, formal: Type)(using Context): Type =
-      val freshenedFormal = root.capToFresh(formal)
-      val argType = recheck(arg, freshenedFormal)
-        .showing(i"recheck arg $arg vs $freshenedFormal = $result", capt)
-      if formal.hasAnnotation(defn.UseAnnot) || formal.hasAnnotation(defn.ConsumeAnnot) then
-        // The @use and/or @consume annotation is added to `formal` by `prepareFunction`
-=======
     protected override def recheckArg(arg: Tree, formal: Type, pref: ParamRef, app: Apply)(using Context): Type =
       val freshenedFormal = capToFresh(formal, Origin.Formal(pref, app))
       val argType = recheck(arg, freshenedFormal)
@@ -892,7 +734,6 @@
       if formal.hasAnnotation(defn.UseAnnot) || formal.hasAnnotation(defn.ConsumeAnnot) then
         // The @use and/or @consume annotation is added to `formal` when creating methods types.
         // See [[MethodTypeCompanion.adaptParamInfo]].
->>>>>>> efb6ce75
         capt.println(i"charging deep capture set of $arg: ${argType} = ${argType.deepCaptureSet}")
         markFree(argType.deepCaptureSet, arg)
       if formal.containsCap then
@@ -922,13 +763,9 @@
      */
     protected override
     def recheckApplication(tree: Apply, qualType: Type, funType: MethodType, argTypes: List[Type])(using Context): Type =
-<<<<<<< HEAD
-      val appType = root.resultToFresh(super.recheckApplication(tree, qualType, funType, argTypes))
-=======
       val appType = resultToFresh(
         super.recheckApplication(tree, qualType, funType, argTypes),
         Origin.ResultInstance(funType, tree.symbol))
->>>>>>> efb6ce75
       val qualCaptures = qualType.captureSet
       val argCaptures =
         for (argType, formal) <- argTypes.lazyZip(funType.paramInfos) yield
@@ -981,36 +818,21 @@
        *
        *  Second half: union of initial capture set and all capture sets of arguments
        *  to tracked parameters. The initial capture set `initCs` is augmented with
-<<<<<<< HEAD
-       *   - root.Fresh(...)    if `core` extends Mutable
-       *   - root.Fresh(...).rd if `core` extends Capability
-=======
        *   - FreshCap(...)    if `core` extends Mutable
        *   - FreshCap(...).rd if `core` extends Capability
->>>>>>> efb6ce75
        */
       def addParamArgRefinements(core: Type, initCs: CaptureSet): (Type, CaptureSet) =
         var refined: Type = core
         var allCaptures: CaptureSet =
-<<<<<<< HEAD
-          if core.derivesFromMutable then initCs ++ CaptureSet.fresh()
-          else if core.derivesFromCapability then initCs ++ root.Fresh.withOwner(core.classSymbol).readOnly.singletonCaptureSet
-=======
           if core.derivesFromMutable then
             initCs ++ FreshCap(Origin.NewMutable(core)).singletonCaptureSet
           else if core.derivesFromCapability then
             initCs ++ FreshCap(Origin.NewCapability(core)).readOnly.singletonCaptureSet
->>>>>>> efb6ce75
           else initCs
         for (getterName, argType) <- mt.paramNames.lazyZip(argTypes) do
           val getter = cls.info.member(getterName).suchThat(_.isRefiningParamAccessor).symbol
           if !getter.is(Private) && getter.hasTrackedParts then
-<<<<<<< HEAD
-            refined = RefinedType(refined, getterName,
-              AnnotatedType(argType.unboxed, Annotation(defn.RefineOverrideAnnot, util.Spans.NoSpan))) // Yichen you might want to check this
-=======
             refined = refined.refinedOverride(getterName, argType.unboxed) // Yichen you might want to check this
->>>>>>> efb6ce75
             allCaptures ++= argType.captureSet
         (refined, allCaptures)
 
@@ -1046,12 +868,8 @@
         case fun => fun.symbol
       def methDescr = if meth.exists then i"$meth's type " else ""
       disallowCapInTypeArgs(tree.fun, meth, tree.args)
-<<<<<<< HEAD
-      val res = root.resultToFresh(super.recheckTypeApply(tree, pt))
-=======
       val funType = super.recheckTypeApply(tree, pt)
       val res = resultToFresh(funType, Origin.ResultInstance(funType, meth))
->>>>>>> efb6ce75
       includeCallCaptures(tree.symbol, res, tree)
       checkContains(tree)
       res
@@ -1072,12 +890,6 @@
             report.error(em"$refArg is not a tracked capability", refArg.srcPos)
       case _ =>
 
-<<<<<<< HEAD
-    override def recheckBlock(tree: Block, pt: Type)(using Context): Type =
-      ccState.inNestedLevel(super.recheckBlock(tree, pt))
-
-=======
->>>>>>> efb6ce75
     /** Recheck Closure node: add the captured vars of the anonymoys function
      *  to the result type. See also `recheckClosureBlock` which rechecks the
      *  block containing the anonymous function and the Closure node.
@@ -1104,11 +916,7 @@
             assert(params.hasSameLengthAs(argTypes), i"$mdef vs $pt, ${params}")
             for (argType, param) <- argTypes.lazyZip(params) do
               val paramTpt = param.asInstanceOf[ValDef].tpt
-<<<<<<< HEAD
-              val paramType = root.freshToCap(paramTpt.nuType)
-=======
               val paramType = freshToCap(paramTpt.nuType)
->>>>>>> efb6ce75
               checkConformsExpr(argType, paramType, param)
                 .showing(i"compared expected closure formal $argType against $param with ${paramTpt.nuType}", capt)
             if ccConfig.preTypeClosureResults && !(isEtaExpansion(mdef) && ccConfig.handleEtaExpansionsSpecially) then
@@ -1121,16 +929,6 @@
               // neg-custom-args/captures/vars.scala. That's why this code is conditioned.
               // to apply only to closures that are not eta expansions.
               assert(paramss1.isEmpty)
-<<<<<<< HEAD
-              val respt = root.resultToFresh:
-                pt match
-                  case defn.RefinedFunctionOf(rinfo) =>
-                    val paramTypes = params.map(_.asInstanceOf[ValDef].tpt.nuType)
-                    rinfo.instantiate(paramTypes)
-                  case _ =>
-                    resType
-              val res = root.resultToFresh(mdef.tpt.nuType)
-=======
               val respt0 = pt match
                 case defn.RefinedFunctionOf(rinfo) =>
                   val paramTypes = params.map(_.asInstanceOf[ValDef].tpt.nuType)
@@ -1139,7 +937,6 @@
                   resType
               val respt = resultToFresh(respt0, Origin.LambdaExpected(respt0))
               val res = resultToFresh(mdef.tpt.nuType, Origin.LambdaActual(mdef.tpt.nuType))
->>>>>>> efb6ce75
               // We need to open existentials here in order not to get vars mixed up in them
               // We do the proper check with existentials when we are finished with the closure block.
               capt.println(i"pre-check closure $expr of type $res against $respt")
@@ -1152,16 +949,12 @@
         // TODO follow up on this
       try
         matchParams(mdef.paramss, pt)
-<<<<<<< HEAD
-        recheckDef(mdef, mdef.symbol)
-=======
         capt.println(i"recheck closure block $mdef: ${mdef.symbol.infoOrCompleter}")
         if !mdef.symbol.isCompleted then
           mdef.symbol.ensureCompleted() // this will recheck def
         else
           recheckDef(mdef, mdef.symbol)
 
->>>>>>> efb6ce75
         recheckClosure(expr, pt, forceDependent = true)
       finally
         openClosures = openClosures.tail
@@ -1356,24 +1149,14 @@
         checkSubset(capturedVars(parent.tpe.classSymbol), localSet, parent.srcPos,
           i"\nof the references allowed to be captured by $cls")
       val saved = curEnv
-<<<<<<< HEAD
-      if localSet ne CaptureSet.empty then
-        curEnv = Env(cls, EnvKind.Regular, localSet, curEnv)
-=======
       curEnv = Env(cls, EnvKind.Regular, localSet, curEnv)
->>>>>>> efb6ce75
       try
         val thisSet = cls.classInfo.selfType.captureSet.withDescription(i"of the self type of $cls")
         checkSubset(localSet, thisSet, tree.srcPos) // (2)
         for param <- cls.paramGetters do
           if !param.hasAnnotation(defn.ConstructorOnlyAnnot)
-<<<<<<< HEAD
-            && !param.hasAnnotation(defn.UntrackedCapturesAnnot) then
-            CCState.withCapAsRoot: // OK? We need this here since self types use `cap` instead of `fresh`
-=======
               && !param.hasAnnotation(defn.UntrackedCapturesAnnot) then
             withCapAsRoot: // OK? We need this here since self types use `cap` instead of `fresh`
->>>>>>> efb6ce75
               checkSubset(param.termRef.captureSet, thisSet, param.srcPos) // (3)
         for pureBase <- cls.pureBaseClass do // (4)
           def selfTypeTree = impl.body
@@ -1414,16 +1197,12 @@
      *  result type of a try
      */
     override def recheckTry(tree: Try, pt: Type)(using Context): Type =
-<<<<<<< HEAD
-      val tp = super.recheckTry(tree, pt)
-=======
       val tryOwner = Setup.firstCanThrowEvidence(tree.expr) match
         case Some(vd) => vd.symbol.owner
         case None => ctx.owner
       val bodyType = inContext(ctx.withOwner(tryOwner)):
         recheck(tree.expr, pt)
       val tp = recheckTryRest(bodyType, tree.cases, tree.finalizer, pt)
->>>>>>> efb6ce75
       if Feature.enabled(Feature.saferExceptions) then
         disallowRootCapabilitiesIn(tp, ctx.owner,
           "The result of `try`", "have type",
@@ -1458,12 +1237,8 @@
       val saved = curEnv
       tree match
         case _: RefTree | closureDef(_) if pt.isBoxedCapturing =>
-<<<<<<< HEAD
-          curEnv = Env(curEnv.owner, EnvKind.Boxed, CaptureSet.Var(curEnv.owner, level = ccState.currentLevel), curEnv)
-=======
           curEnv = Env(curEnv.owner, EnvKind.Boxed,
             CaptureSet.Var(curEnv.owner, level = ccState.currentLevel), curEnv)
->>>>>>> efb6ce75
         case _ =>
       val res =
         try
@@ -1493,17 +1268,6 @@
 
     type BoxErrors = mutable.ListBuffer[Message] | Null
 
-<<<<<<< HEAD
-    private def errorNotes(notes: List[ErrorNote])(using Context): Addenda =
-      if notes.isEmpty then NothingToAdd
-      else new Addenda:
-        override def toAdd(using Context) = notes.map: note =>
-          val msg = note match
-            case CompareResult.LevelError(cs, ref) =>
-              if ref.stripReadOnly.isCapOrFresh then
-                def capStr = if ref.isReadOnly then "cap.rd" else "cap"
-                i"""the universal capability `$capStr`
-=======
     private def errorNotes(notes: List[TypeComparer.ErrorNote])(using Context): Addenda =
       val printableNotes = notes.filter:
         case IncludeFailure(_, _, true) => true
@@ -1516,24 +1280,12 @@
             case IncludeFailure(cs, ref, _) =>
               if ref.core.isCapOrFresh then
                 i"""the universal capability $ref
->>>>>>> efb6ce75
                    |cannot be included in capture set $cs"""
               else
                 val levelStr = ref match
                   case ref: TermRef => i", defined in ${ref.symbol.maybeOwner}"
                   case _ => ""
                 i"""reference ${ref}$levelStr
-<<<<<<< HEAD
-                  |cannot be included in outer capture set $cs"""
-            case ExistentialSubsumesFailure(ex, other) =>
-              def since =
-                if other.isRootCapability then ""
-                else " since that capability is not a SharedCapability"
-              i"""the existential capture root in ${ex.rootAnnot.originalBinder.resType}
-                 |cannot subsume the capability $other$since"""
-          i"""
-             |
-=======
                     |cannot be included in outer capture set $cs"""
             case ExistentialSubsumesFailure(ex, other) =>
               def since =
@@ -1546,7 +1298,6 @@
               i"""$cs is an exclusive capture set ${ofType(hi)},
                  |it cannot subsume a read-only capture set ${ofType(lo)}."""
           i"""
->>>>>>> efb6ce75
              |Note that ${msg.toString}"""
 
 
@@ -1586,34 +1337,13 @@
     inline def testAdapted(actual: Type, expected: Type, tree: Tree, addenda: Addenda)
         (fail: (Tree, Type, Addenda) => Unit)(using Context): Type =
       var expected1 = alignDependentFunction(expected, actual.stripCapturing)
-<<<<<<< HEAD
-=======
       val falseDeps = expected1 ne expected
->>>>>>> efb6ce75
       val actualBoxed = adapt(actual, expected1, tree)
       //println(i"check conforms $actualBoxed <<< $expected1")
 
       if actualBoxed eq actual then
         // Only `addOuterRefs` when there is no box adaptation
         expected1 = addOuterRefs(expected1, actual, tree.srcPos)
-<<<<<<< HEAD
-      ccState.testOK(isCompatible(actualBoxed, expected1)) match
-        case CompareResult.OK =>
-          if debugSuccesses then tree match
-              case Ident(_) =>
-                println(i"SUCCESS $tree for $actual <:< $expected:\n${TypeComparer.explained(_.isSubType(actualBoxed, expected1))}")
-              case _ =>
-          actualBoxed
-        case fail: CompareFailure =>
-          capt.println(i"conforms failed for ${tree}: $actual vs $expected")
-          inContext(root.printContext(actualBoxed, expected1)):
-            err.typeMismatch(tree.withType(actualBoxed), expected1,
-                addApproxAddenda(
-                  addenda ++ errorNotes(fail.errorNotes),
-                  expected1))
-          actual
-    end checkConformsExpr
-=======
       TypeComparer.compareResult(isCompatible(actualBoxed, expected1)) match
         case TypeComparer.CompareResult.Fail(notes) =>
           capt.println(i"conforms failed for ${tree}: $actual vs $expected")
@@ -1628,7 +1358,6 @@
             case _ =>
           actualBoxed
     end testAdapted
->>>>>>> efb6ce75
 
     /** Turn `expected` into a dependent function when `actual` is dependent. */
     private def alignDependentFunction(expected: Type, actual: Type)(using Context): Type =
@@ -1796,13 +1525,7 @@
           val cs = actual.captureSet
           if covariant then cs ++ leaked
           else
-<<<<<<< HEAD
-            if // CCState.withCapAsRoot: // Not sure withCapAsRoot is OK here, actually
-              !leaked.subCaptures(cs).isOK
-            then
-=======
             if !leaked.subCaptures(cs) then
->>>>>>> efb6ce75
               report.error(
                 em"""$expected cannot be box-converted to ${actual.capturing(leaked)}
                     |since the additional capture set $leaked resulting from box conversion is not allowed in $actual""", tree.srcPos)
@@ -1846,11 +1569,7 @@
      *    foo: Foo { def a: C^{foo}; def b: C^{foo} }^{foo}
      */
     private def improveCaptures(widened: Type, prefix: Type)(using Context): Type = prefix match
-<<<<<<< HEAD
-      case ref: CaptureRef if ref.isTracked =>
-=======
       case ref: Capability if ref.isTracked =>
->>>>>>> efb6ce75
         widened match
           case widened @ CapturingType(p, refs) if ref.singletonCaptureSet.mightSubcapture(refs) =>
             val improvedCs =
@@ -1869,18 +1588,6 @@
      *  to narrow to the read-only set, since that set can be propagated
      *  by the type variable instantiation.
      */
-<<<<<<< HEAD
-    private def improveReadOnly(actual: Type, expected: Type)(using Context): Type = actual match
-      case actual @ CapturingType(parent, refs)
-      if parent.derivesFrom(defn.Caps_Mutable)
-          && expected.isValueType
-          && !expected.isMutableType
-          && !expected.isSingleton
-          && !expected.isBoxedCapturing =>
-        actual.derivedCapturingType(parent, refs.readOnly)
-      case _ =>
-        actual
-=======
     private def improveReadOnly(actual: Type, expected: Type)(using Context): Type = reporting.trace(i"improv ro $actual vs $expected"):
       actual.dealiasKeepAnnots match
       case actual @ CapturingType(parent, refs) =>
@@ -1956,7 +1663,6 @@
       case _ =>
         actual
     end improveReadOnly
->>>>>>> efb6ce75
 
     /* Currently not needed since it forms part of `adapt`
     private def improve(actual: Type, prefix: Type)(using Context): Type =
@@ -1983,14 +1689,10 @@
       if noWiden(actual, expected) then
         actual
       else
-<<<<<<< HEAD
-        val improvedVAR = improveCaptures(actual.widen.dealiasKeepAnnots, actual)
-=======
         // Compute the widened type. Drop `@use` and `@consume` annotations from the type,
         // since they obscures the capturing type.
         val widened = actual.widen.dealiasKeepAnnots.dropUseAndConsumeAnnots
         val improvedVAR = improveCaptures(widened, actual)
->>>>>>> efb6ce75
         val improved = improveReadOnly(improvedVAR, expected)
         val adapted = adaptBoxed(
             improved.withReachCaptures(actual), expected, tree,
@@ -2030,12 +1732,8 @@
                           memberTp,
                           otherTp.derivedTypeBounds(
                             otherTp.lo,
-<<<<<<< HEAD
-                            hi.derivedCapturingType(parent, root.Fresh().singletonCaptureSet))))
-=======
                             hi.derivedCapturingType(parent,
                                 CaptureSet.fresh(Origin.OverriddenType(member))))))
->>>>>>> efb6ce75
                       case _ => None
                   case _ => None
               case _ => None
@@ -2299,11 +1997,7 @@
                 val normArgs = args.lazyZip(tl.paramInfos).map: (arg, bounds) =>
                   arg.withType(arg.nuType.forceBoxStatus(
                     bounds.hi.isBoxedCapturing | bounds.lo.isBoxedCapturing))
-<<<<<<< HEAD
-                CCState.withCapAsRoot: // OK? We need this since bounds use `cap` instead of `fresh`
-=======
                 withCollapsedFresh: // OK? We need this since bounds use `cap` instead of `fresh`
->>>>>>> efb6ce75
                   checkBounds(normArgs, tl)
                 if ccConfig.postCheckCapturesets then
                   args.lazyZip(tl.paramNames).foreach(checkTypeParam(_, _, fun.symbol))
@@ -2323,11 +2017,7 @@
             case tree: InferredTypeTree =>
             case tree: New =>
             case tree: TypeTree =>
-<<<<<<< HEAD
-              CCState.withCapAsRoot:
-=======
               withCollapsedFresh:
->>>>>>> efb6ce75
                 checkAppliedTypesIn(tree.withType(tree.nuType))
             case _ => traverseChildren(t)
         checkApplied.traverse(unit)
