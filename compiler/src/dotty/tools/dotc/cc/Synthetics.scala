package dotty.tools
package dotc
package cc

import core.*
import Symbols.*, SymDenotations.*, Contexts.*, Flags.*, Types.*, Decorators.*
import StdNames.nme
import Names.Name
import NameKinds.DefaultGetterName
import config.Printers.capt
import Capabilities.*

/** Classification and transformation methods for function methods and
 *  synthetic case class methods that need to be treated specially.
 *  In particular, compute capturing types for some of these methods which
 *  have inferred (result-)types that need to be established under separate
 *  compilation.
 */
object Synthetics:
  private def isSyntheticCopyMethod(sym: SymDenotation)(using Context) =
    sym.name == nme.copy && sym.is(Synthetic) && sym.owner.isClass && sym.owner.is(Case)

  private def isSyntheticCompanionMethod(sym: SymDenotation, names: Name*)(using Context): Boolean =
     names.contains(sym.name) && sym.is(Synthetic) && sym.owner.is(Module) && sym.owner.companionClass.is(Case)

  private def isSyntheticCopyDefaultGetterMethod(sym: SymDenotation)(using Context) = sym.name match
    case DefaultGetterName(nme.copy, _) => sym.is(Synthetic) && sym.owner.isClass && sym.owner.is(Case)
    case _ => false

  private val functionCombinatorNames = Set[Name](
    nme.andThen, nme.compose, nme.curried, nme.tupled)

  /** Is `sym` a synthetic apply, copy, or copy default getter method?
   *  The types of these symbols are transformed in a special way without
   *  looking at the definitions's RHS
   */
  def needsTransform(symd: SymDenotation)(using Context): Boolean =
    isSyntheticCopyMethod(symd)
    || isSyntheticCompanionMethod(symd, nme.apply, nme.unapply)
    || isSyntheticCopyDefaultGetterMethod(symd)
    || (symd.symbol eq defn.Object_eq)
    || (symd.symbol eq defn.Object_ne)
    || defn.isFunctionClass(symd.owner) && functionCombinatorNames.contains(symd.name)

  /** Method is excluded from regular capture checking.
   *  Excluded are synthetic class members
   *   - that override a synthesized case class symbol, or
   *   - the fromProduct method, or
   *   - members transformed specially as indicated by `needsTransform`.
   */
  def isExcluded(sym: Symbol)(using Context): Boolean =
    sym.is(Synthetic)
    && sym.owner.isClass
    && ( defn.caseClassSynthesized.exists(
             ccsym => sym.overriddenSymbol(ccsym.owner.asClass) == ccsym)
        || isSyntheticCompanionMethod(sym, nme.fromProduct)
        || needsTransform(sym))

  /** Transform the type of a method either to its type under capture checking
   *  or back to its previous type.
   *  @param  sym  The method to transform @pre needsTransform(sym) must hold.
   *  @param  info The possibly already mapped info of sym
   */
  def transform(symd: SymDenotation, info: Type)(using Context): SymDenotation =

    /** Add capture dependencies to the type of the `apply` or `copy` method of a case class.
     *  An apply method in a case class like this:
     *    case class CC(a: A^{d}, b: B, c: C^{cap})
     *  would get type
     *    def apply(a': A^{d}, b: B, c': C^{cap}): CC^{a', c'} { val a = A^{a'}, val c = C^{c'} }
     *  where `'` is used to indicate the difference between parameter symbol and refinement name.
     *  Analogous for the copy method.
     */
    def addCaptureDeps(info: Type): Type = info match
      case info: MethodType =>
        val trackedParams = info.paramRefs.filter(atPhase(Phases.checkCapturesPhase)(_.isTracked))
        def augmentResult(tp: Type): Type = tp match
          case tp: MethodOrPoly =>
            tp.derivedLambdaType(resType = augmentResult(tp.resType))
          case _ =>
            val refined = trackedParams.foldLeft(tp): (parent, pref) =>
              parent.refinedOverride(pref.paramName,
                CapturingType(
                  atPhase(ctx.phase.next)(pref.underlying.stripCapturing),
                  CaptureSet(pref)))
            CapturingType(refined, CaptureSet(trackedParams*))
        if trackedParams.isEmpty then info
        else augmentResult(info).showing(i"augment apply/copy type $info to $result", capt)
      case info: PolyType =>
        info.derivedLambdaType(resType = addCaptureDeps(info.resType))
      case _ =>
        info

    /** Add capture information to the type of the default getter of a case class copy method
     */
    def transformDefaultGetterCaptures(info: Type, owner: Symbol, idx: Int)(using Context): Type = info match
      case info: MethodOrPoly =>
        info.derivedLambdaType(resType = transformDefaultGetterCaptures(info.resType, owner, idx))
      case info: ExprType =>
        info.derivedExprType(transformDefaultGetterCaptures(info.resType, owner, idx))
      case CapturingType(parent, _) =>
        transformDefaultGetterCaptures(parent, owner, idx)
      case info @ AnnotatedType(parent, annot) =>
        info.derivedAnnotatedType(transformDefaultGetterCaptures(parent, owner, idx), annot)
      case _ if idx < owner.asClass.paramGetters.length =>
        val param = owner.asClass.paramGetters(idx)
        val pinfo = param.info
        atPhase(ctx.phase.next) {
          if pinfo.captureSet.isAlwaysEmpty then info
          else CapturingType(pinfo.stripCapturing, CaptureSet(param.termRef))
        }
      case _ =>
        info

    /** Augment an unapply of type `(x: C): D` to `(x: C^{cap}): D^{x}` */
    def transformUnapplyCaptures(info: Type)(using Context): Type = info match
      case info: MethodType =>
        val paramInfo :: Nil = info.paramInfos: @unchecked
        val newParamInfo = CapturingType(paramInfo, CaptureSet.fresh())
        val trackedParam = info.paramRefs.head
        def newResult(tp: Type): Type = tp match
          case tp: MethodOrPoly =>
            tp.derivedLambdaType(resType = newResult(tp.resType))
          case _ =>
            CapturingType(tp, CaptureSet(trackedParam))
        info.derivedLambdaType(paramInfos = newParamInfo :: Nil, resType = newResult(info.resType))
          .showing(i"augment unapply type $info to $result", capt)
      case info: PolyType =>
        info.derivedLambdaType(resType = transformUnapplyCaptures(info.resType))

    def transformComposeCaptures(info: Type, owner: Symbol) =
      val (pt: PolyType) = info: @unchecked
      val (mt: MethodType) = pt.resType: @unchecked
      val (enclThis: ThisType) = owner.thisType: @unchecked
<<<<<<< HEAD
      val paramCaptures = CaptureSet(enclThis, root.cap)
=======
      val paramCaptures = CaptureSet(enclThis, GlobalCap)
>>>>>>> efb6ce75
      pt.derivedLambdaType(resType = MethodType(mt.paramNames)(
        mt1 => mt.paramInfos.map(_.capturing(paramCaptures)),
        mt1 => CapturingType(mt.resType, CaptureSet(enclThis, mt1.paramRefs.head))))

    def transformCurriedTupledCaptures(info: Type, owner: Symbol) =
      val (et: ExprType) = info: @unchecked
      val (enclThis: ThisType) = owner.thisType: @unchecked
      def mapFinalResult(tp: Type, f: Type => Type): Type = tp match
        case FunctionOrMethod(args, res) =>
          tp.derivedFunctionOrMethod(args, mapFinalResult(res, f))
        case _ =>
          f(tp)
      ExprType(mapFinalResult(et.resType, CapturingType(_, CaptureSet(enclThis))))

    def transformCompareCaptures =
      val (enclThis: ThisType) = symd.owner.thisType: @unchecked
      MethodType(
<<<<<<< HEAD
        defn.ObjectType.capturing(CaptureSet(root.cap, enclThis)) :: Nil,
=======
        defn.ObjectType.capturing(CaptureSet(GlobalCap, enclThis)) :: Nil,
>>>>>>> efb6ce75
        defn.BooleanType)

    symd.copySymDenotation(info = symd.name match
      case DefaultGetterName(nme.copy, n) =>
        transformDefaultGetterCaptures(info, symd.owner, n)
      case nme.unapply =>
        transformUnapplyCaptures(info)
      case nme.apply | nme.copy =>
        addCaptureDeps(info)
      case nme.andThen | nme.compose =>
        transformComposeCaptures(info, symd.owner)
      case nme.curried | nme.tupled =>
        transformCurriedTupledCaptures(info, symd.owner)
      case n if n == nme.eq || n == nme.ne =>
        transformCompareCaptures)
  end transform

end Synthetics<|MERGE_RESOLUTION|>--- conflicted
+++ resolved
@@ -116,7 +116,7 @@
     def transformUnapplyCaptures(info: Type)(using Context): Type = info match
       case info: MethodType =>
         val paramInfo :: Nil = info.paramInfos: @unchecked
-        val newParamInfo = CapturingType(paramInfo, CaptureSet.fresh())
+        val newParamInfo = CapturingType(paramInfo, CaptureSet.universal)
         val trackedParam = info.paramRefs.head
         def newResult(tp: Type): Type = tp match
           case tp: MethodOrPoly =>
@@ -132,11 +132,7 @@
       val (pt: PolyType) = info: @unchecked
       val (mt: MethodType) = pt.resType: @unchecked
       val (enclThis: ThisType) = owner.thisType: @unchecked
-<<<<<<< HEAD
-      val paramCaptures = CaptureSet(enclThis, root.cap)
-=======
       val paramCaptures = CaptureSet(enclThis, GlobalCap)
->>>>>>> efb6ce75
       pt.derivedLambdaType(resType = MethodType(mt.paramNames)(
         mt1 => mt.paramInfos.map(_.capturing(paramCaptures)),
         mt1 => CapturingType(mt.resType, CaptureSet(enclThis, mt1.paramRefs.head))))
@@ -154,11 +150,7 @@
     def transformCompareCaptures =
       val (enclThis: ThisType) = symd.owner.thisType: @unchecked
       MethodType(
-<<<<<<< HEAD
-        defn.ObjectType.capturing(CaptureSet(root.cap, enclThis)) :: Nil,
-=======
         defn.ObjectType.capturing(CaptureSet(GlobalCap, enclThis)) :: Nil,
->>>>>>> efb6ce75
         defn.BooleanType)
 
     symd.copySymDenotation(info = symd.name match
