package dotty.tools.dotc.quoted

import dotty.tools.dotc.ast.Trees._
import dotty.tools.dotc.ast.{TreeTypeMap, tpd}
import dotty.tools.dotc.config.Printers._
import dotty.tools.dotc.core.Contexts._
import dotty.tools.dotc.core.Decorators._
import dotty.tools.dotc.core.Flags._
import dotty.tools.dotc.core.Mode
import dotty.tools.dotc.core.Symbols._
import dotty.tools.dotc.core.Types._
import dotty.tools.dotc.core.tasty.{ PositionPickler, TastyPickler, TastyPrinter, TreePickler }
import dotty.tools.dotc.core.tasty.DottyUnpickler
import dotty.tools.dotc.core.tasty.TreeUnpickler.UnpickleMode
import dotty.tools.dotc.report
import dotty.tools.dotc.reporting.Message

import scala.quoted.Quotes
import scala.quoted.runtime.impl._

import scala.collection.mutable

import QuoteUtils._

object PickledQuotes {
  import tpd._

  /** Pickle the tree of the quote into strings */
  def pickleQuote(tree: Tree)(using Context): List[String] =
    if (ctx.reporter.hasErrors) Nil
    else {
      assert(!tree.isInstanceOf[Hole]) // Should not be pickled as it represents `'{$x}` which should be optimized to `x`
      val pickled = pickle(tree)
      TastyString.pickle(pickled)
    }

  /** Transform the expression into its fully spliced Tree */
  def quotedExprToTree[T](expr: quoted.Expr[T])(using Context): Tree = {
    val expr1 = expr.asInstanceOf[ExprImpl]
    ScopeException.checkInCorrectScope(expr1.scope, SpliceScope.getCurrent, expr1.tree, "Expr")
    changeOwnerOfTree(expr1.tree, ctx.owner)
  }

  /** Transform the expression into its fully spliced TypeTree */
  def quotedTypeToTree(tpe: quoted.Type[?])(using Context): Tree = {
    val tpe1 = tpe.asInstanceOf[TypeImpl]
    ScopeException.checkInCorrectScope(tpe1.scope, SpliceScope.getCurrent, tpe1.typeTree, "Type")
    changeOwnerOfTree(tpe1.typeTree, ctx.owner)
  }

  /** `typeHole`/`types` argument of `QuoteUnpickler.{unpickleExpr,unpickleExprV2,unpickleType,unpickleTypeV2}` */
  enum TypeHole:
    /** `termHole` argument of `QuoteUnpickler.{unpickleExpr, unpickleType}`.
     *  From code compiled with Scala 3.0.x and 3.1.x.
     *  Note: For `unpickleType` it will always be `null`.
     */
    case V1(evalHole: Null | ((Int, Seq[scala.quoted.Type[?]]) => scala.quoted.Type[?]))
    /** `termHole` argument of `QuoteUnpickler.unpickleExprV2`
     *  From code compiled with Scala 3.2.0+
     */
    case V2(types: Null | Seq[scala.quoted.Type[?]])

    def isEmpty: Boolean = this match
      case V1(evalHole) => evalHole == null
      case V2(types) => types == null

  enum ExprHole:
    /** `termHole` argument of `QuoteUnpickler.{unpickleExpr, unpickleType}`.
     *  From code compiled with Scala 3.0.x and 3.1.x.
     *  Note: For `unpickleType` it will always be `null`.
     */
    case V1(evalHole: Null | ((Int, Seq[ExprHole.ArgV1], scala.quoted.Quotes) => scala.quoted.Expr[?]))
    /** `termHole` argument of `QuoteUnpickler.unpickleExprV2`
     *  From code compiled with Scala 3.2.0+
     */
    case V2(evalHole: Null | ((Int, Seq[ExprHole.ArgV2], scala.quoted.Quotes) => scala.quoted.Expr[?]))

  object ExprHole:
    type ArgV1 = scala.quoted.Type[?] | (Quotes ?=> scala.quoted.Expr[Any])
    type ArgV2 = scala.quoted.Type[?] | scala.quoted.Expr[Any]

  /** Unpickle the tree contained in the TastyExpr */
  def unpickleTerm(pickled: String | List[String], typeHole: TypeHole, termHole: ExprHole)(using Context): Tree = {
    val unpickled = withMode(Mode.ReadPositions)(unpickle(pickled, isType = false))
    val Inlined(call, Nil, expansion) = unpickled: @unchecked
    val inlineCtx = inlineContext(call)
    val expansion1 = spliceTypes(expansion, typeHole)(using inlineCtx)
    val expansion2 = spliceTerms(expansion1, typeHole, termHole)(using inlineCtx)
    cpy.Inlined(unpickled)(call, Nil, expansion2)
  }


  /** Unpickle the tree contained in the TastyType */
  def unpickleTypeTree(pickled: String | List[String], typeHole: TypeHole)(using Context): Tree = {
    val unpickled = withMode(Mode.ReadPositions)(unpickle(pickled, isType = true))
    spliceTypes(unpickled, typeHole)
  }

  /** Replace all term holes with the spliced terms */
  private def spliceTerms(tree: Tree, typeHole: TypeHole, termHole: ExprHole)(using Context): Tree = {
    def evaluateHoles = new TreeMap {
      override def transform(tree: tpd.Tree)(using Context): tpd.Tree = tree match {
        case Hole(isTerm, idx, args, _) =>
          inContext(SpliceScope.contextWithNewSpliceScope(tree.sourcePos)) {
            if isTerm then
              val quotedExpr = termHole match
                case ExprHole.V1(evalHole) =>
                  evalHole.nn.apply(idx, reifyExprHoleV1Args(args), QuotesImpl())
                case ExprHole.V2(evalHole) =>
                  evalHole.nn.apply(idx, reifyExprHoleV2Args(args), QuotesImpl())

              val filled = PickledQuotes.quotedExprToTree(quotedExpr)

              // We need to make sure a hole is created with the source file of the surrounding context, even if
              // it filled with contents a different source file.
              if filled.source == ctx.source then filled
              else filled.cloneIn(ctx.source).withSpan(tree.span)
            else
              // For backwards compatibility with 3.0.x and 3.1.x
              // In 3.2.0+ all these holes are handled by `spliceTypes` before we call `spliceTerms`.
              //
              // Replaces type holes generated by PickleQuotes (non-spliced types).
              // These are types defined in a quote and used at the same level in a nested quote.
              val TypeHole.V1(evalHole) = typeHole: @unchecked
              val quotedType = evalHole.nn.apply(idx, reifyTypeHoleArgs(args))
              PickledQuotes.quotedTypeToTree(quotedType)
          }
        case tree =>
          if tree.isDef then
            tree.symbol.annotations = tree.symbol.annotations.map {
              annot => annot.derivedAnnotation(transform(annot.tree))
            }
          end if

         val tree1 = super.transform(tree)
         tree1.withType(mapAnnots(tree1.tpe))
      }

      // Evaluate holes in type annotations
      private val mapAnnots = new TypeMap {
        override def apply(tp: Type): Type = {
            tp match
              case tp @ AnnotatedType(underlying, annot) =>
                val underlying1 = this(underlying)
                derivedAnnotatedType(tp, underlying1, annot.derivedAnnotation(transform(annot.tree)))
              case _ => mapOver(tp)
        }
      }
    }
    val tree1 = termHole match
      case ExprHole.V2(null) => tree
      case _ => evaluateHoles.transform(tree)
    quotePickling.println(i"**** evaluated quote\n$tree1")
    tree1
  }

  /** Replace all type holes generated with the spliced types */
  private def spliceTypes(tree: Tree, typeHole: TypeHole)(using Context): Tree = {
    if typeHole.isEmpty then tree
    else tree match
      case Block(stat :: rest, expr1) if stat.symbol.hasAnnotation(defn.QuotedRuntime_SplicedTypeAnnot) =>
        val typeSpliceMap = (stat :: rest).iterator.map {
          case tdef: TypeDef =>
            assert(tdef.symbol.hasAnnotation(defn.QuotedRuntime_SplicedTypeAnnot))
            val tree = typeHole match
              case TypeHole.V1(evalHole) =>
                tdef.rhs match
                  case TypeBoundsTree(_, Hole(_, idx, args, _), _) =>
                    // To keep for backwards compatibility. In some older version holes where created in the bounds.
                    val quotedType = evalHole.nn.apply(idx, reifyTypeHoleArgs(args))
                    PickledQuotes.quotedTypeToTree(quotedType)
                  case TypeBoundsTree(_, tpt, _) =>
                    // To keep for backwards compatibility. In some older version we missed the creation of some holes.
                    tpt
              case TypeHole.V2(types) =>
                val Hole(_, idx, _, _) = tdef.rhs: @unchecked
                PickledQuotes.quotedTypeToTree(types.nn.apply(idx))
            (tdef.symbol, tree.tpe)
        }.toMap
        class ReplaceSplicedTyped extends TypeMap() {
          override def apply(tp: Type): Type = tp match {
            case tp: ClassInfo =>
              tp.derivedClassInfo(declaredParents = tp.declaredParents.map(apply))
            case tp: TypeRef =>
              typeSpliceMap.get(tp.symbol) match
                case Some(t) if tp.typeSymbol.hasAnnotation(defn.QuotedRuntime_SplicedTypeAnnot) => mapOver(t)
                case _ => mapOver(tp)
            case _ =>
              mapOver(tp)
          }
        }
        val expansion2 = new TreeTypeMap(new ReplaceSplicedTyped).transform(expr1)
        quotePickling.println(i"**** typed quote\n${expansion2.show}")
        expansion2
      case _ =>
        tree
  }

  def reifyTypeHoleArgs(args: List[Tree])(using Context): List[scala.quoted.Type[?]] =
    args.map(arg => new TypeImpl(arg, SpliceScope.getCurrent))

  def reifyExprHoleV1Args(args: List[Tree])(using Context): List[ExprHole.ArgV1] =
    args.map { arg =>
      if arg.isTerm then (q: Quotes) ?=> new ExprImpl(arg, SpliceScope.getCurrent)
      else new TypeImpl(arg, SpliceScope.getCurrent)
    }

  def reifyExprHoleV2Args(args: List[Tree])(using Context): List[ExprHole.ArgV2] =
    args.map { arg =>
      if arg.isTerm then new ExprImpl(arg, SpliceScope.getCurrent)
      else new TypeImpl(arg, SpliceScope.getCurrent)
    }

  // TASTY picklingtests/pos/quoteTest.scala

  /** Pickle tree into it's TASTY bytes s*/
  private def pickle(tree: Tree)(using Context): Array[Byte] = {
    quotePickling.println(i"**** pickling quote of\n$tree")
    val pickler = new TastyPickler(defn.RootClass)
    val treePkl = new TreePickler(pickler)
    treePkl.pickle(tree :: Nil)
    treePkl.compactify()
    if tree.span.exists then
      val positionWarnings = new mutable.ListBuffer[Message]()
      val reference = ctx.settings.sourceroot.value
      PositionPickler.picklePositions(pickler, treePkl.buf.addrOfTree, treePkl.treeAnnots, reference,
        ctx.compilationUnit.source, tree :: Nil, positionWarnings)
      positionWarnings.foreach(report.warning(_))

    val pickled = pickler.assembleParts()
    quotePickling.println(s"**** pickled quote\n${TastyPrinter.showContents(pickled, ctx.settings.color.value == "never")}")
    pickled
  }

  /** Unpickle TASTY bytes into it's tree */
  private def unpickle(pickled: String | List[String], isType: Boolean)(using Context): Tree = {
    QuotesCache.getTree(pickled) match
      case Some(tree) =>
        quotePickling.println(s"**** Using cached quote for TASTY\n$tree")
        treeOwner(tree) match
          case Some(owner) =>
            // Copy the cached tree to make sure the all definitions are unique.
            TreeTypeMap(oldOwners = List(owner), newOwners = List(owner)).apply(tree)
          case _ =>
            tree

      case _ =>
        val bytes = pickled match
          case pickled: String => TastyString.unpickle(pickled)
          case pickled: List[String] => TastyString.unpickle(pickled)

        val unpicklingContext =
          if ctx.owner.isClass then
            // When a quote is unpickled with a Quotes context that that has a class `spliceOwner`
            // we need to use a dummy owner to unpickle it. Otherwise any definitions defined
            // in the quoted block would be accidentally entered in the class.
            // When splicing this expression, this owner is replaced with the correct owner (see `quotedExprToTree` and `quotedTypeToTree` above).
            // On the other hand, if the expression is used as a reflect term, the user must call `changeOwner` (same as with other expressions used within a nested owner).
            // `-Xcheck-macros` will check for inconsistent owners and provide the users hints on how to improve them.
            //
            // Quotes context that that has a class `spliceOwner` can come from a macro annotation
            // or a user setting it explicitly using `Symbol.asQuotes`.
            ctx.withOwner(newSymbol(ctx.owner, "$quoteOwnedByClass$".toTermName, Private, defn.AnyType, NoSymbol))
            else ctx

        inContext(unpicklingContext) {

          quotePickling.println(s"**** unpickling quote from TASTY\n${TastyPrinter.showContents(bytes, ctx.settings.color.value == "never")}")

          val mode = if (isType) UnpickleMode.TypeTree else UnpickleMode.Term
          val unpickler = new DottyUnpickler(bytes, mode)
          unpickler.enter(Set.empty)

          val tree = unpickler.tree
          QuotesCache(pickled) = tree

          // Make sure trees and positions are fully loaded
<<<<<<< HEAD
          new TreeTraverser {
            def traverse(tree: Tree)(using Context): Unit = traverseChildren(tree)
          }.traverse(tree)
=======
          tree.foreachSubTree(identity)
>>>>>>> 721e7c87

          quotePickling.println(i"**** unpickled quote\n$tree")

          tree
        }

  }

}<|MERGE_RESOLUTION|>--- conflicted
+++ resolved
@@ -275,13 +275,7 @@
           QuotesCache(pickled) = tree
 
           // Make sure trees and positions are fully loaded
-<<<<<<< HEAD
-          new TreeTraverser {
-            def traverse(tree: Tree)(using Context): Unit = traverseChildren(tree)
-          }.traverse(tree)
-=======
           tree.foreachSubTree(identity)
->>>>>>> 721e7c87
 
           quotePickling.println(i"**** unpickled quote\n$tree")
 
