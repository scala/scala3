package dotty.tools.dotc.quoted

import dotty.tools.dotc.ast.Trees.*
import dotty.tools.dotc.ast.{TreeTypeMap, tpd}
<<<<<<< HEAD
import dotty.tools.dotc.config.Printers._
import dotty.tools.dotc.core.Contexts._
import dotty.tools.dotc.core.Decorators._
import dotty.tools.dotc.core.Flags._
=======
import dotty.tools.dotc.config.Printers.*
import dotty.tools.dotc.core.Contexts.*
import dotty.tools.dotc.core.Decorators.*
import dotty.tools.dotc.core.Flags.*
>>>>>>> a92a4639
import dotty.tools.dotc.core.Mode
import dotty.tools.dotc.core.Symbols.*
import dotty.tools.dotc.core.Types.*
import dotty.tools.dotc.core.tasty.{ PositionPickler, TastyPickler, TastyPrinter, TreePickler, Attributes }
import dotty.tools.dotc.core.tasty.DottyUnpickler
import dotty.tools.dotc.core.tasty.TreeUnpickler.UnpickleMode
import dotty.tools.dotc.report
import dotty.tools.dotc.reporting.Message

import scala.quoted.Quotes
import scala.quoted.runtime.impl.*

import scala.collection.mutable

import QuoteUtils.*
import dotty.tools.io.NoAbstractFile

object PickledQuotes {
  import tpd.*

  /** Pickle the tree of the quote into strings */
  def pickleQuote(tree: Tree)(using Context): List[String] =
    if (ctx.reporter.hasErrors) Nil
    else {
      assert(!tree.isInstanceOf[Hole]) // Should not be pickled as it represents `'{$x}` which should be optimized to `x`
      val pickled = pickle(tree)
      TastyString.pickle(pickled)
    }

  /** Transform the expression into its fully spliced Tree */
  def quotedExprToTree[T](expr: quoted.Expr[T])(using Context): Tree = {
    val expr1 = expr.asInstanceOf[ExprImpl]
    ScopeException.checkInCorrectScope(expr1.scope, SpliceScope.getCurrent, expr1.tree, "Expr")
    changeOwnerOfTree(expr1.tree, ctx.owner)
  }

  /** Transform the expression into its fully spliced TypeTree */
  def quotedTypeToTree(tpe: quoted.Type[?])(using Context): Tree = {
    val tpe1 = tpe.asInstanceOf[TypeImpl]
    ScopeException.checkInCorrectScope(tpe1.scope, SpliceScope.getCurrent, tpe1.typeTree, "Type")
    changeOwnerOfTree(tpe1.typeTree, ctx.owner)
  }

  /** `typeHole`/`types` argument of `QuoteUnpickler.{unpickleExpr,unpickleExprV2,unpickleType,unpickleTypeV2}` */
  enum TypeHole:
    /** `termHole` argument of `QuoteUnpickler.{unpickleExpr, unpickleType}`.
     *  From code compiled with Scala 3.0.x and 3.1.x.
     *  Note: For `unpickleType` it will always be `null`.
     */
    case V1(evalHole: Null | ((Int, Seq[scala.quoted.Type[?]]) => scala.quoted.Type[?]))
    /** `termHole` argument of `QuoteUnpickler.unpickleExprV2`
     *  From code compiled with Scala 3.2.0+
     */
    case V2(types: Null | Seq[scala.quoted.Type[?]])

    def isEmpty: Boolean = this match
      case V1(evalHole) => evalHole == null
      case V2(types) => types == null

  enum ExprHole:
    /** `termHole` argument of `QuoteUnpickler.{unpickleExpr, unpickleType}`.
     *  From code compiled with Scala 3.0.x and 3.1.x.
     *  Note: For `unpickleType` it will always be `null`.
     */
    case V1(evalHole: Null | ((Int, Seq[ExprHole.ArgV1], scala.quoted.Quotes) => scala.quoted.Expr[?]))
    /** `termHole` argument of `QuoteUnpickler.unpickleExprV2`
     *  From code compiled with Scala 3.2.0+
     */
    case V2(evalHole: Null | ((Int, Seq[ExprHole.ArgV2], scala.quoted.Quotes) => scala.quoted.Expr[?]))

  object ExprHole:
    type ArgV1 = scala.quoted.Type[?] | (Quotes ?=> scala.quoted.Expr[Any])
    type ArgV2 = scala.quoted.Type[?] | scala.quoted.Expr[Any]

  /** Unpickle the tree contained in the TastyExpr */
  def unpickleTerm(pickled: String | List[String], typeHole: TypeHole, termHole: ExprHole)(using Context): Tree = {
    withMode(Mode.ReadPositions)(unpickle(pickled, isType = false)) match
      case tree @ Inlined(call, Nil, expansion) =>
        val inlineCtx = inlineContext(tree)
        val expansion1 = spliceTypes(expansion, typeHole)(using inlineCtx)
        val expansion2 = spliceTerms(expansion1, typeHole, termHole)(using inlineCtx)
        cpy.Inlined(tree)(call, Nil, expansion2)
  }


  /** Unpickle the tree contained in the TastyType */
  def unpickleTypeTree(pickled: String | List[String], typeHole: TypeHole)(using Context): Tree = {
    val unpickled = withMode(Mode.ReadPositions)(unpickle(pickled, isType = true))
    spliceTypes(unpickled, typeHole)
  }

  /** Replace all term holes with the spliced terms */
  private def spliceTerms(tree: Tree, typeHole: TypeHole, termHole: ExprHole)(using Context): Tree = {
    def evaluateHoles = new TreeMapWithPreciseStatContexts {
      override def transform(tree: tpd.Tree)(using Context): tpd.Tree = tree match {
        case Hole(isTerm, idx, args, _) =>
          inContext(SpliceScope.contextWithNewSpliceScope(tree.sourcePos)) {
            if isTerm then
              val quotedExpr = termHole match
                case ExprHole.V1(evalHole) =>
                  evalHole.nn.apply(idx, reifyExprHoleV1Args(args), QuotesImpl())
                case ExprHole.V2(evalHole) =>
                  evalHole.nn.apply(idx, reifyExprHoleV2Args(args), QuotesImpl())

              val filled = PickledQuotes.quotedExprToTree(quotedExpr)

              // We need to make sure a hole is created with the source file of the surrounding context, even if
              // it filled with contents a different source file.
              if filled.source == ctx.source then filled
              else filled.cloneIn(ctx.source).withSpan(tree.span)
            else
              // For backwards compatibility with 3.0.x and 3.1.x
              // In 3.2.0+ all these holes are handled by `spliceTypes` before we call `spliceTerms`.
              //
              // Replaces type holes generated by PickleQuotes (non-spliced types).
              // These are types defined in a quote and used at the same level in a nested quote.
              val TypeHole.V1(evalHole) = typeHole: @unchecked
              val quotedType = evalHole.nn.apply(idx, reifyTypeHoleArgs(args))
              PickledQuotes.quotedTypeToTree(quotedType)
          }
        case tree =>
          if tree.isDef then
            tree.symbol.annotations = tree.symbol.annotations.map {
              annot => annot.derivedAnnotation(transform(annot.tree))
            }
          end if

         val tree1 = super.transform(tree)
         tree1.withType(mapAnnots(tree1.tpe))
      }

      // Evaluate holes in type annotations
      private val mapAnnots = new TypeMap {
        override def apply(tp: Type): Type = {
            tp match
              case tp @ AnnotatedType(underlying, annot) =>
                val underlying1 = this(underlying)
                derivedAnnotatedType(tp, underlying1, annot.derivedAnnotation(transform(annot.tree)))
              case _ => mapOver(tp)
        }
      }
    }
    val tree1 = termHole match
      case ExprHole.V2(null) => tree
      case _ => evaluateHoles.transform(tree)
    quotePickling.println(i"**** evaluated quote\n$tree1")
    tree1
  }

  /** Replace all type holes generated with the spliced types */
  private def spliceTypes(tree: Tree, typeHole: TypeHole)(using Context): Tree = {
    if typeHole.isEmpty then tree
    else tree match
      case Block(stat :: rest, expr1) if stat.symbol.hasAnnotation(defn.QuotedRuntime_SplicedTypeAnnot) =>
        val typeSpliceMap = (stat :: rest).iterator.map {
          case tdef: TypeDef =>
            assert(tdef.symbol.hasAnnotation(defn.QuotedRuntime_SplicedTypeAnnot))
            val tree = typeHole match
              case TypeHole.V1(evalHole) =>
                tdef.rhs match
                  case TypeBoundsTree(_, Hole(_, idx, args, _), _) =>
                    // To keep for backwards compatibility. In some older version holes where created in the bounds.
                    val quotedType = evalHole.nn.apply(idx, reifyTypeHoleArgs(args))
                    PickledQuotes.quotedTypeToTree(quotedType)
                  case TypeBoundsTree(_, tpt, _) =>
                    // To keep for backwards compatibility. In some older version we missed the creation of some holes.
                    tpt
              case TypeHole.V2(types) =>
                val Hole(_, idx, _, _) = tdef.rhs: @unchecked
                PickledQuotes.quotedTypeToTree(types.nn.apply(idx))
            (tdef.symbol, tree.tpe)
        }.toMap
        class ReplaceSplicedTyped extends TypeMap() {
          override def apply(tp: Type): Type = tp match {
            case tp: ClassInfo =>
              tp.derivedClassInfo(declaredParents = tp.declaredParents.map(apply))
            case tp: TypeRef =>
              typeSpliceMap.get(tp.symbol) match
                case Some(t) if tp.typeSymbol.hasAnnotation(defn.QuotedRuntime_SplicedTypeAnnot) => mapOver(t)
                case _ => mapOver(tp)
            case _ =>
              mapOver(tp)
          }
        }
        val expansion2 = new TreeTypeMap(new ReplaceSplicedTyped).transform(expr1)
        quotePickling.println(i"**** typed quote\n${expansion2.show}")
        expansion2
      case _ =>
        tree
  }

  def reifyTypeHoleArgs(args: List[Tree])(using Context): List[scala.quoted.Type[?]] =
    args.map(arg => new TypeImpl(arg, SpliceScope.getCurrent))

  def reifyExprHoleV1Args(args: List[Tree])(using Context): List[ExprHole.ArgV1] =
    args.map { arg =>
      if arg.isTerm then (q: Quotes) ?=> new ExprImpl(arg, SpliceScope.getCurrent)
      else new TypeImpl(arg, SpliceScope.getCurrent)
    }

  def reifyExprHoleV2Args(args: List[Tree])(using Context): List[ExprHole.ArgV2] =
    args.map { arg =>
      if arg.isTerm then new ExprImpl(arg, SpliceScope.getCurrent)
      else new TypeImpl(arg, SpliceScope.getCurrent)
    }

  // TASTY picklingtests/pos/quoteTest.scala

  /** Pickle tree into it's TASTY bytes s*/
  private def pickle(tree: Tree)(using Context): Array[Byte] = {
    quotePickling.println(i"**** pickling quote of\n$tree")
    val pickler = new TastyPickler(defn.RootClass)
    val treePkl = new TreePickler(pickler, Attributes.empty)
    treePkl.pickle(tree :: Nil)
    treePkl.compactify()
    if tree.span.exists then
      val positionWarnings = new mutable.ListBuffer[Message]()
      val reference = ctx.settings.sourceroot.value
      PositionPickler.picklePositions(pickler, treePkl.buf.addrOfTree, treePkl.treeAnnots, reference,
        ctx.compilationUnit.source, tree :: Nil, positionWarnings)
      positionWarnings.foreach(report.warning(_))

    val pickled = pickler.assembleParts()
    quotePickling.println(s"**** pickled quote\n${TastyPrinter.showContents(pickled, ctx.settings.color.value == "never")}")
    pickled
  }

  /** Unpickle TASTY bytes into it's tree */
  private def unpickle(pickled: String | List[String], isType: Boolean)(using Context): Tree = {
    QuotesCache.getTree(pickled) match
      case Some(tree) =>
        quotePickling.println(s"**** Using cached quote for TASTY\n$tree")
        treeOwner(tree) match
          case Some(owner) =>
            // Copy the cached tree to make sure the all definitions are unique.
            TreeTypeMap(oldOwners = List(owner), newOwners = List(owner)).apply(tree)
          case _ =>
            tree

      case _ =>
        val bytes = pickled match
          case pickled: String => TastyString.unpickle(pickled)
          case pickled: List[String] => TastyString.unpickle(pickled)

        val unpicklingContext =
          if ctx.owner.isClass then
            // When a quote is unpickled with a Quotes context that that has a class `spliceOwner`
            // we need to use a dummy owner to unpickle it. Otherwise any definitions defined
            // in the quoted block would be accidentally entered in the class.
            // When splicing this expression, this owner is replaced with the correct owner (see `quotedExprToTree` and `quotedTypeToTree` above).
            // On the other hand, if the expression is used as a reflect term, the user must call `changeOwner` (same as with other expressions used within a nested owner).
            // `-Xcheck-macros` will check for inconsistent owners and provide the users hints on how to improve them.
            //
            // Quotes context that that has a class `spliceOwner` can come from a macro annotation
            // or a user setting it explicitly using `Symbol.asQuotes`.
            ctx.withOwner(newSymbol(ctx.owner, "$quoteOwnedByClass$".toTermName, Private, defn.AnyType, NoSymbol))
            else ctx

        inContext(unpicklingContext) {

          quotePickling.println(s"**** unpickling quote from TASTY\n${TastyPrinter.showContents(bytes, ctx.settings.color.value == "never")}")

          val mode = if (isType) UnpickleMode.TypeTree else UnpickleMode.Term
<<<<<<< HEAD
          val unpickler = new DottyUnpickler(bytes, mode)
=======
          val unpickler = new DottyUnpickler(NoAbstractFile, bytes, mode)
>>>>>>> a92a4639
          unpickler.enter(Set.empty)

          val tree = unpickler.tree
          QuotesCache(pickled) = tree

          // Make sure trees and positions are fully loaded
          tree.foreachSubTree(identity)

          quotePickling.println(i"**** unpickled quote\n$tree")

          tree
        }

  }

}<|MERGE_RESOLUTION|>--- conflicted
+++ resolved
@@ -2,17 +2,10 @@
 
 import dotty.tools.dotc.ast.Trees.*
 import dotty.tools.dotc.ast.{TreeTypeMap, tpd}
-<<<<<<< HEAD
-import dotty.tools.dotc.config.Printers._
-import dotty.tools.dotc.core.Contexts._
-import dotty.tools.dotc.core.Decorators._
-import dotty.tools.dotc.core.Flags._
-=======
 import dotty.tools.dotc.config.Printers.*
 import dotty.tools.dotc.core.Contexts.*
 import dotty.tools.dotc.core.Decorators.*
 import dotty.tools.dotc.core.Flags.*
->>>>>>> a92a4639
 import dotty.tools.dotc.core.Mode
 import dotty.tools.dotc.core.Symbols.*
 import dotty.tools.dotc.core.Types.*
@@ -276,11 +269,7 @@
           quotePickling.println(s"**** unpickling quote from TASTY\n${TastyPrinter.showContents(bytes, ctx.settings.color.value == "never")}")
 
           val mode = if (isType) UnpickleMode.TypeTree else UnpickleMode.Term
-<<<<<<< HEAD
-          val unpickler = new DottyUnpickler(bytes, mode)
-=======
           val unpickler = new DottyUnpickler(NoAbstractFile, bytes, mode)
->>>>>>> a92a4639
           unpickler.enter(Set.empty)
 
           val tree = unpickler.tree
