--- conflicted
+++ resolved
@@ -225,12 +225,9 @@
   case FormatInterpolationErrorID // errorNumber: 209
   case ValueClassCannotExtendAliasOfAnyValID // errorNumber: 210
   case MatchIsNotPartialFunctionID // errorNumber: 211
-<<<<<<< HEAD
-=======
   case OnlyFullyDependentAppliedConstructorTypeID // errorNumber: 212
   case PointlessAppliedConstructorTypeID // errorNumber: 213
   case IllegalContextBoundsID // errorNumber: 214
->>>>>>> efb6ce75
 
   def errorNumber = ordinal - 1
 
