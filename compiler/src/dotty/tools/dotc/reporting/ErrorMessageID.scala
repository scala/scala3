package dotty.tools.dotc.reporting

//////////////////////////////////////////////////////////////////////////
// IMPORTANT                                                            //
// Only add new IDs at end of the enumeration list and never remove IDs //
//////////////////////////////////////////////////////////////////////////

/** Unique IDs identifying the messages, this will be used to reference documentation online.
 *
 *  @param isActive Whether or not the compile still emits this ErrorMessageID
 **/
enum ErrorMessageID(val isActive: Boolean = true) extends java.lang.Enum[ErrorMessageID]:

  case NoExplanationID // errorNumber: -1

  case EmptyCatchOrFinallyBlockID extends ErrorMessageID(isActive = false) // errorNumber: 0
  case EmptyCatchBlockID // errorNumber: 1
  case EmptyCatchAndFinallyBlockID // errorNumber: 2
  case DeprecatedWithOperatorID // errorNumber: 3
  case CaseClassMissingParamListID // errorNumber: 4
  case DuplicateBindID // errorNumber: 5
  case MissingIdentID // errorNumber: 6
  case TypeMismatchID // errorNumber: 7
  case NotAMemberID // errorNumber: 8
  case EarlyDefinitionsNotSupportedID // errorNumber: 9
  case TopLevelImplicitClassID extends ErrorMessageID(isActive = false) // errorNumber: 10
  case ImplicitCaseClassID // errorNumber: 11
  case ImplicitClassPrimaryConstructorArityID // errorNumber: 12
  case ObjectMayNotHaveSelfTypeID // errorNumber: 13
  case TupleTooLongID extends ErrorMessageID(isActive = false) // errorNumber: 14
  case RepeatedModifierID // errorNumber: 15
  case InterpolatedStringErrorID // errorNumber: 16
  case UnboundPlaceholderParameterID // errorNumber: 17
  case IllegalStartSimpleExprID // errorNumber: 18
  case MissingReturnTypeID // errorNumber: 19
  case YieldOrDoExpectedInForComprehensionID // errorNumber: 20
  case ProperDefinitionNotFoundID // errorNumber: 21
  case ByNameParameterNotSupportedID // errorNumber: 22
  case WrongNumberOfTypeArgsID // errorNumber: 23
  case IllegalVariableInPatternAlternativeID // errorNumber: 24
  case IdentifierExpectedID // errorNumber: 25
  case AuxConstructorNeedsNonImplicitParameterID // errorNumber: 26
  case VarArgsParamMustComeLastID // errorNumber: 27
  case IllegalLiteralID // errorNumber: 28
  case PatternMatchExhaustivityID // errorNumber: 29
  case MatchCaseUnreachableID // errorNumber: 30
  case SeqWildcardPatternPosID // errorNumber: 31
  case IllegalStartOfSimplePatternID // errorNumber: 32
  case PkgDuplicateSymbolID // errorNumber: 33
  case ExistentialTypesNoLongerSupportedID // errorNumber: 34
  case UnboundWildcardTypeID // errorNumber: 35
  case DanglingThisInPathID extends ErrorMessageID(isActive = false) // errorNumber: 36
  case OverridesNothingID // errorNumber: 37
  case OverridesNothingButNameExistsID // errorNumber: 38
  case ForwardReferenceExtendsOverDefinitionID // errorNumber: 39
  case ExpectedTokenButFoundID // errorNumber: 40
  case MixedLeftAndRightAssociativeOpsID // errorNumber: 41
  case CantInstantiateAbstractClassOrTraitID // errorNumber: 42
  case UnreducibleApplicationID // errorNumber: 43
  case OverloadedOrRecursiveMethodNeedsResultTypeID // errorNumber: 44
  case RecursiveValueNeedsResultTypeID // errorNumber: 45
  case CyclicReferenceInvolvingID // errorNumber: 46
  case CyclicReferenceInvolvingImplicitID // errorNumber: 47
  case SuperQualMustBeParentID // errorNumber: 48
  case AmbiguousReferenceID // errorNumber: 49
  case MethodDoesNotTakeParametersId // errorNumber: 50
  case AmbiguousOverloadID // errorNumber: 51
  case ReassignmentToValID // errorNumber: 52
  case TypeDoesNotTakeParametersID // errorNumber: 53
  case ParameterizedTypeLacksArgumentsID extends ErrorMessageID(isActive = false) // errorNumber: 54
  case VarValParametersMayNotBeCallByNameID // errorNumber: 55
  case MissingTypeParameterForID // errorNumber: 56
  case DoesNotConformToBoundID // errorNumber: 57
  case DoesNotConformToSelfTypeID // errorNumber: 58
  case DoesNotConformToSelfTypeCantBeInstantiatedID // errorNumber: 59
  case AbstractMemberMayNotHaveModifierID // errorNumber: 60
  case TopLevelCantBeImplicitID extends ErrorMessageID(isActive = false) // errorNumber: 61
  case TypesAndTraitsCantBeImplicitID // errorNumber: 62
  case OnlyClassesCanBeAbstractID // errorNumber: 63
  case AbstractOverrideOnlyInTraitsID // errorNumber: 64
  case TraitsMayNotBeFinalID // errorNumber: 65
  case NativeMembersMayNotHaveImplementationID // errorNumber: 66
  case OnlyClassesCanHaveDeclaredButUndefinedMembersID // errorNumber: 67
  case CannotExtendAnyValID // errorNumber: 68
  case CannotHaveSameNameAsID // errorNumber: 69
  case ValueClassesMayNotDefineInnerID // errorNumber: 70
  case ValueClassesMayNotDefineNonParameterFieldID // errorNumber: 71
  case ValueClassesMayNotDefineASecondaryConstructorID // errorNumber: 72
  case ValueClassesMayNotContainInitalizationID // errorNumber: 73
  case ValueClassesMayNotBeAbstractID // errorNumber: 74
  case ValueClassesMayNotBeContaintedID // errorNumber: 75
  case ValueClassesMayNotWrapAnotherValueClassID // errorNumber: 76
  case ValueClassParameterMayNotBeAVarID // errorNumber: 77
  case ValueClassNeedsExactlyOneValParamID // errorNumber: 78
  case OnlyCaseClassOrCaseObjectAllowedID extends ErrorMessageID(isActive = false) // errorNumber: 79
  case ExpectedTopLevelDefID extends ErrorMessageID(isActive = false) // errorNumber: 80
  case AnonymousFunctionMissingParamTypeID // errorNumber: 81
  case SuperCallsNotAllowedInlineableID // errorNumber: 82
  case NotAPathID // errorNumber: 83
  case WildcardOnTypeArgumentNotAllowedOnNewID // errorNumber: 84
  case FunctionTypeNeedsNonEmptyParameterListID // errorNumber: 85
  case WrongNumberOfParametersID // errorNumber: 86
  case DuplicatePrivateProtectedQualifierID // errorNumber: 87
  case ExpectedStartOfTopLevelDefinitionID // errorNumber: 88
  case MissingReturnTypeWithReturnStatementID // errorNumber: 89
  case NoReturnFromInlineableID // errorNumber: 90
  case ReturnOutsideMethodDefinitionID // errorNumber: 91
  case UncheckedTypePatternID // errorNumber: 92
  case ExtendFinalClassID // errorNumber: 93
  case EnumCaseDefinitionInNonEnumOwnerID // errorNumber: 94
  case ExpectedTypeBoundOrEqualsID // errorNumber: 95
  case ClassAndCompanionNameClashID // errorNumber: 96
  case TailrecNotApplicableID // errorNumber: 97
  case FailureToEliminateExistentialID // errorNumber: 98
  case OnlyFunctionsCanBeFollowedByUnderscoreID // errorNumber: 99
  case MissingEmptyArgumentListID // errorNumber: 100
  case DuplicateNamedTypeParameterID // errorNumber: 101
  case UndefinedNamedTypeParameterID // errorNumber: 102
  case IllegalStartOfStatementID // errorNumber: 1033
  case TraitIsExpectedID // errorNumber: 104
  case TraitRedefinedFinalMethodFromAnyRefID // errorNumber: 105
  case PackageNameAlreadyDefinedID // errorNumber: 106
  case UnapplyInvalidNumberOfArgumentsID // errorNumber: 107
  case UnapplyInvalidReturnTypeID // errorNumber: 108
  case StaticFieldsOnlyAllowedInObjectsID // errorNumber: 109
  case CyclicInheritanceID // errorNumber: 110
  case BadSymbolicReferenceID // errorNumber: 111
  case UnableToExtendSealedClassID // errorNumber: 112
  case SymbolHasUnparsableVersionNumberID // errorNumber: 113
  case SymbolChangedSemanticsInVersionID // errorNumber: 114
  case UnableToEmitSwitchID // errorNumber: 115
  case MissingCompanionForStaticID // errorNumber: 116
  case PolymorphicMethodMissingTypeInParentID // errorNumber: 117
  case ParamsNoInlineID // errorNumber: 118
  case SymbolIsNotAValueID // errorNumber: 119
  case DoubleDefinitionID // errorNumber: 120
  case MatchCaseOnlyNullWarningID // errorNumber: 121
  case ImportedTwiceID // errorNumber: 122
  case TypeTestAlwaysDivergesID // errorNumber: 123
  case TermMemberNeedsNeedsResultTypeForImplicitSearchID // errorNumber: 124
  case ClassCannotExtendEnumID // errorNumber: 125
  case ValueClassParameterMayNotBeCallByNameID // errorNumber: 126
  case NotAnExtractorID // errorNumber: 127
  case MemberWithSameNameAsStaticID // errorNumber: 128
  case PureExpressionInStatementPositionID // errorNumber: 129
  case TraitCompanionWithMutableStaticID // errorNumber: 130
  case LazyStaticFieldID // errorNumber: 131
  case StaticOverridingNonStaticMembersID // errorNumber: 132
  case OverloadInRefinementID // errorNumber: 133
  case NoMatchingOverloadID // errorNumber: 134
  case StableIdentPatternID // errorNumber: 135
  case StaticFieldsShouldPrecedeNonStaticID // errorNumber: 136
  case IllegalSuperAccessorID // errorNumber: 137
  case TraitParameterUsedAsParentPrefixID // errorNumber: 138
  case UnknownNamedEnclosingClassOrObjectID // errorNumber: 139
  case IllegalCyclicTypeReferenceID // errorNumber: 140
  case MissingTypeParameterInTypeAppID // errorNumber: 141
  case SkolemInInferredID // errorNumber: 142
  case ErasedTypesCanOnlyBeFunctionTypesID // errorNumber: 143
  case CaseClassMissingNonImplicitParamListID // errorNumber: 144
  case EnumerationsShouldNotBeEmptyID // errorNumber: 145
  case IllegalParameterInitID // errorNumber: 146
  case RedundantModifierID // errorNumber: 147
  case TypedCaseDoesNotExplicitlyExtendTypedEnumID // errorNumber: 148
  case IllegalRedefinitionOfStandardKindID // errorNumber: 149
  case NoExtensionMethodAllowedID // errorNumber: 150
  case ExtensionMethodCannotHaveTypeParamsID // errorNumber: 151
  case ExtensionCanOnlyHaveDefsID // errorNumber: 152
  case UnexpectedPatternForSummonFromID // errorNumber: 153
  case AnonymousInstanceCannotBeEmptyID // errorNumber: 154
  case TypeSpliceInValPatternID extends ErrorMessageID(isActive = false) // errorNumber: 155
  case ModifierNotAllowedForDefinitionID // errorNumber: 156
  case CannotExtendJavaEnumID // errorNumber: 157
  case InvalidReferenceInImplicitNotFoundAnnotationID // errorNumber: 158
  case TraitMayNotDefineNativeMethodID // errorNumber: 159
  case JavaEnumParentArgsID // errorNumber: 160
  case AlreadyDefinedID // errorNumber: 161
  case CaseClassInInlinedCodeID // errorNumber: 162
  case OverrideTypeMismatchErrorID extends ErrorMessageID(isActive = false) // errorNumber: 163
  case OverrideErrorID // errorNumber: 164
  case MatchableWarningID // errorNumber: 165
  case CannotExtendFunctionID // errorNumber: 166
  case LossyWideningConstantConversionID // errorNumber: 167
  case ImplicitSearchTooLargeID // errorNumber: 168
  case TargetNameOnTopLevelClassID // errorNumber: 169
  case NotClassTypeID // errorNumber 170
  case MissingArgumentID // errorNumer 171
  case MissingImplicitArgumentID // errorNumber 172
  case CannotBeAccessedID // errorNumber 173
  case InlineGivenShouldNotBeFunctionID // errorNumber 174
  case ValueDiscardingID // errorNumber 175
  case UnusedNonUnitValueID // errorNumber 176
  case ConstrProxyShadowsID // errorNumber 177
  case MissingArgumentListID // errorNumber: 178
  case MatchTypeScrutineeCannotBeHigherKindedID // errorNumber: 179
  case AmbiguousExtensionMethodID // errorNumber 180
  case UnqualifiedCallToAnyRefMethodID // errorNumber: 181
  case NotConstantID // errorNumber: 182
  case ClosureCannotHaveInternalParameterDependenciesID // errorNumber: 183
  case MatchTypeNoCasesID // errorNumber: 184
  case UnimportedAndImportedID // errorNumber: 185
  case ImplausiblePatternWarningID // errorNumber: 186
  case SynchronizedCallOnBoxedClassID // errorNumber: 187
  case VarArgsParamCannotBeGivenID // errorNumber: 188
  case ExtractorNotFoundID // errorNumber: 189
  case PureUnitExpressionID // errorNumber: 190
  case MatchTypeLegacyPatternID // errorNumber: 191
  case UnstableInlineAccessorID // errorNumber: 192
  case VolatileOnValID // errorNumber: 193
  case ExtensionNullifiedByMemberID // errorNumber: 194
  case PhantomSymbolNotValueID // errorNumber: 195
  case ContextBoundCompanionNotValueID // errorNumber: 196
  case InlinedAnonClassWarningID // errorNumber: 197
  case UnusedSymbolID // errorNumber: 198
  case TailrecNestedCallID //errorNumber: 199
  case FinalLocalDefID // errorNumber: 200
  case NonNamedArgumentInJavaAnnotationID // errorNumber: 201
  case QuotedTypeMissingID // errorNumber: 202
  case DeprecatedAssignmentSyntaxID // errorNumber: 203
  case DeprecatedInfixNamedArgumentSyntaxID // errorNumber: 204
  case GivenSearchPriorityID // errorNumber: 205
  case EnumMayNotBeValueClassesID // errorNumber: 206
  case IllegalUnrollPlacementID // errorNumber: 207
  case ExtensionHasDefaultID // errorNumber: 208
  case FormatInterpolationErrorID // errorNumber: 209
  case ValueClassCannotExtendAliasOfAnyValID // errorNumber: 210
  case MatchIsNotPartialFunctionID // errorNumber: 211
  case OnlyFullyDependentAppliedConstructorTypeID // errorNumber: 212
  case PointlessAppliedConstructorTypeID // errorNumber: 213
  case IllegalContextBoundsID // errorNumber: 214
  case NamedPatternNotApplicableID // errorNumber: 215
  case UnnecessaryNN // errorNumber: 216
  case ErasedNotPureID // errorNumber: 217
  case IllegalErasedDefID // errorNumber: 218
<<<<<<< HEAD
  case ConcreteClassHasUnimplementedMethodsID // errorNumer: 219
=======
  case CannotInstantiateQuotedTypeVarID // errorNumber: 219
  case DefaultShadowsGivenID // errorNumber: 220
  case RecurseWithDefaultID // errorNumber: 221
>>>>>>> 45ad465d

  def errorNumber = ordinal - 1

object ErrorMessageID:
  def fromErrorNumber(n: Int): Option[ErrorMessageID] =
    val enumId = n + 1
    if enumId >= 1 && enumId < ErrorMessageID.values.length then
      Some(fromOrdinal(enumId))
    else
      None<|MERGE_RESOLUTION|>--- conflicted
+++ resolved
@@ -232,13 +232,10 @@
   case UnnecessaryNN // errorNumber: 216
   case ErasedNotPureID // errorNumber: 217
   case IllegalErasedDefID // errorNumber: 218
-<<<<<<< HEAD
-  case ConcreteClassHasUnimplementedMethodsID // errorNumer: 219
-=======
   case CannotInstantiateQuotedTypeVarID // errorNumber: 219
   case DefaultShadowsGivenID // errorNumber: 220
   case RecurseWithDefaultID // errorNumber: 221
->>>>>>> 45ad465d
+  case ConcreteClassHasUnimplementedMethodsID // errorNumer: 222
 
   def errorNumber = ordinal - 1
 
