--- conflicted
+++ resolved
@@ -219,10 +219,7 @@
   case DeprecatedAssignmentSyntaxID // errorNumber: 203
   case DeprecatedInfixNamedArgumentSyntaxID // errorNumber: 204
   case GivenSearchPriorityID // errorNumber: 205
-<<<<<<< HEAD
-=======
   case EnumMayNotBeValueClassesID // errorNumber: 206
->>>>>>> 6b2b8819
 
   def errorNumber = ordinal - 1
 
