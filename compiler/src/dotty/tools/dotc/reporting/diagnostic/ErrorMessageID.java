package dotty.tools.dotc.reporting.diagnostic;

/** Unique IDs identifying the messages */
public enum ErrorMessageID {

    // IMPORTANT: Add new IDs only at the end and never remove IDs

    LazyErrorId, // // errorNumber: -2
    NoExplanationID, // errorNumber: -1

    EmptyCatchOrFinallyBlockID, // errorNumber: 0
    EmptyCatchBlockID, // errorNumber: 1
    EmptyCatchAndFinallyBlockID, // errorNumber: 2
    DeprecatedWithOperatorID,
    CaseClassMissingParamListID,
    DuplicateBindID,
    MissingIdentID,
    TypeMismatchID,
    NotAMemberID,
    EarlyDefinitionsNotSupportedID,
    TopLevelImplicitClassID,
    ImplicitCaseClassID,
    ObjectMayNotHaveSelfTypeID,
    TupleTooLongID,
    RepeatedModifierID,
    InterpolatedStringErrorID,
    UnboundPlaceholderParameterID,
    IllegalStartSimpleExprID,
    MissingReturnTypeID,
    YieldOrDoExpectedInForComprehensionID,
    ProperDefinitionNotFoundID,
    ByNameParameterNotSupportedID,
    WrongNumberOfTypeArgsID,
    IllegalVariableInPatternAlternativeID,
    TypeParamsTypeExpectedID,
    IdentifierExpectedID,
    AuxConstructorNeedsNonImplicitParameterID,
    IncorrectRepeatedParameterSyntaxID,
    IllegalLiteralID,
    PatternMatchExhaustivityID,
    MatchCaseUnreachableID,
    SeqWildcardPatternPosID,
    IllegalStartOfSimplePatternID,
    PkgDuplicateSymbolID,
    ExistentialTypesNoLongerSupportedID,
    UnboundWildcardTypeID,
    DanglingThisInPathID,
    OverridesNothingID,
    OverridesNothingButNameExistsID,
    ForwardReferenceExtendsOverDefinitionID,
    ExpectedTokenButFoundID,
    MixedLeftAndRightAssociativeOpsID,
    CantInstantiateAbstractClassOrTraitID,
<<<<<<< HEAD
    OverloadedOrRecursiveMethodNeedsResultTypeID,
    RecursiveValueNeedsResultTypeID,
    CyclicReferenceInvolvingImplicitID,
=======
    AnnotatedPrimaryConstructorRequiresModifierOrThisID,
>>>>>>> feaa0aeb
    ;

    public int errorNumber() {
        return ordinal() - 2;
    }

}<|MERGE_RESOLUTION|>--- conflicted
+++ resolved
@@ -51,13 +51,10 @@
     ExpectedTokenButFoundID,
     MixedLeftAndRightAssociativeOpsID,
     CantInstantiateAbstractClassOrTraitID,
-<<<<<<< HEAD
+    AnnotatedPrimaryConstructorRequiresModifierOrThisID,
     OverloadedOrRecursiveMethodNeedsResultTypeID,
     RecursiveValueNeedsResultTypeID,
     CyclicReferenceInvolvingImplicitID,
-=======
-    AnnotatedPrimaryConstructorRequiresModifierOrThisID,
->>>>>>> feaa0aeb
     ;
 
     public int errorNumber() {
