package dotty.tools
package dotc
package reporting
package diagnostic

import dotc.core._
import Contexts.Context
import Decorators._
import Symbols._
import Names._
import NameOps._
import Types._
import util.SourcePosition
import config.Settings.Setting
import interfaces.Diagnostic.{ERROR, INFO, WARNING}
import dotc.parsing.Scanners.Token
import dotc.parsing.Tokens
import printing.Highlighting._
import printing.Formatting
import ErrorMessageID._
import Denotations.SingleDenotation
import dotty.tools.dotc.ast.Trees
import dotty.tools.dotc.ast.untpd.Modifiers
import dotty.tools.dotc.core.Flags.{FlagSet, Mutable}
import dotty.tools.dotc.core.SymDenotations.SymDenotation
import scala.util.control.NonFatal

object messages {

  // `MessageContainer`s to be consumed by `Reporter` ---------------------- //
  class Error(
    msgFn: => Message,
    pos: SourcePosition
  ) extends MessageContainer(msgFn, pos, ERROR)

  class Warning(
    msgFn: => Message,
    pos: SourcePosition
  ) extends MessageContainer(msgFn, pos, WARNING) {
    def toError: Error = new Error(msgFn, pos)
  }

  class Info(
    msgFn: => Message,
    pos: SourcePosition
  ) extends MessageContainer(msgFn, pos, INFO)

  abstract class ConditionalWarning(
    msgFn: => Message,
    pos: SourcePosition
  ) extends Warning(msgFn, pos) {
    def enablingOption(implicit ctx: Context): Setting[Boolean]
  }

  class FeatureWarning(
    msgFn: => Message,
    pos: SourcePosition
  ) extends ConditionalWarning(msgFn, pos) {
    def enablingOption(implicit ctx: Context) = ctx.settings.feature
  }

  class UncheckedWarning(
    msgFn: => Message,
    pos: SourcePosition
  ) extends ConditionalWarning(msgFn, pos) {
    def enablingOption(implicit ctx: Context) = ctx.settings.unchecked
  }

  class DeprecationWarning(
    msgFn: => Message,
    pos: SourcePosition
  ) extends ConditionalWarning(msgFn, pos) {
    def enablingOption(implicit ctx: Context) = ctx.settings.deprecation
  }

  class MigrationWarning(
    msgFn: => Message,
    pos: SourcePosition
  ) extends ConditionalWarning(msgFn, pos) {
    def enablingOption(implicit ctx: Context) = ctx.settings.migration
  }

  /**  Messages
    *  ========
    *  The role of messages is to provide the necessary details for a simple to
    *  understand diagnostic event. Each message can be turned into a message
    *  container (one of the above) by calling the appropriate method on them.
    *  For instance:
    *
    *  ```scala
    *  EmptyCatchBlock(tree).error(pos)   // res: Error
    *  EmptyCatchBlock(tree).warning(pos) // res: Warning
    *  ```
    */
  import ast.Trees._
  import ast.untpd
  import ast.tpd

  /** Helper methods for messages */
  def implicitClassRestrictionsText(implicit ctx: Context) =
    hl"""|${NoColor("For a full list of restrictions on implicit classes visit")}
         |${Blue("http://docs.scala-lang.org/overviews/core/implicit-classes.html")}"""


  // Syntax Errors ---------------------------------------------------------- //
  abstract class EmptyCatchOrFinallyBlock(tryBody: untpd.Tree, errNo: ErrorMessageID)(implicit ctx: Context)
  extends Message(EmptyCatchOrFinallyBlockID) {
    val explanation = {
      val tryString = tryBody match {
        case Block(Nil, untpd.EmptyTree) => "{}"
        case _ => tryBody.show
      }

      val code1 =
        s"""|import scala.util.control.NonFatal
            |
            |try $tryString catch {
            |  case NonFatal(e) => ???
            |}""".stripMargin

      val code2 =
        s"""|try $tryString finally {
            |  // perform your cleanup here!
            |}""".stripMargin

      hl"""|A ${"try"} expression should be followed by some mechanism to handle any exceptions
           |thrown. Typically a ${"catch"} expression follows the ${"try"} and pattern matches
           |on any expected exceptions. For example:
           |
           |$code1
           |
           |It is also possible to follow a ${"try"} immediately by a ${"finally"} - letting the
           |exception propagate - but still allowing for some clean up in ${"finally"}:
           |
           |$code2
           |
           |It is recommended to use the ${"NonFatal"} extractor to catch all exceptions as it
           |correctly handles transfer functions like ${"return"}."""
    }
  }

  case class EmptyCatchBlock(tryBody: untpd.Tree)(implicit ctx: Context)
 extends EmptyCatchOrFinallyBlock(tryBody, EmptyCatchBlockID) {
    val kind = "Syntax"
    val msg =
      hl"""|The ${"catch"} block does not contain a valid expression, try
           |adding a case like - `${"case e: Exception =>"}` to the block"""
  }

  case class EmptyCatchAndFinallyBlock(tryBody: untpd.Tree)(implicit ctx: Context)
  extends EmptyCatchOrFinallyBlock(tryBody, EmptyCatchAndFinallyBlockID) {
    val kind = "Syntax"
    val msg =
      hl"""|A ${"try"} without ${"catch"} or ${"finally"} is equivalent to putting
           |its body in a block; no exceptions are handled."""
  }

  case class DeprecatedWithOperator()(implicit ctx: Context)
  extends Message(DeprecatedWithOperatorID) {
    val kind = "Syntax"
    val msg =
      hl"""${"with"} as a type operator has been deprecated; use `&' instead"""
    val explanation =
      hl"""|Dotty introduces intersection types - `&' types. These replace the
           |use of the ${"with"} keyword. There are a few differences in
           |semantics between intersection types and using `${"with"}'."""
  }

  case class CaseClassMissingParamList(cdef: untpd.TypeDef)(implicit ctx: Context)
  extends Message(CaseClassMissingParamListID) {
    val kind = "Syntax"
    val msg =
      hl"""|A ${"case class"} must have at least one parameter list"""

    val explanation =
      hl"""|${cdef.name} must have at least one parameter list, if you would rather
           |have a singleton representation of ${cdef.name}, use a "${"case object"}".
           |Or, add an explicit `()' as a parameter list to ${cdef.name}."""
  }

  case class AnonymousFunctionMissingParamType(param: untpd.ValDef,
                                               args: List[untpd.Tree],
                                               tree: untpd.Function,
                                               pt: Type)
                                              (implicit ctx: Context)
  extends Message(AnonymousFunctionMissingParamTypeID) {
    val kind = "Syntax"

    val msg = {
      val ofFun =
        if (MethodType.syntheticParamNames(args.length + 1) contains param.name)
          i" of expanded function $tree"
        else
          ""

      i"missing parameter type for parameter ${param.name}$ofFun, expected = $pt"
    }

    val explanation =
      hl"""|Anonymous functions must define a type. For example, if you define a function like this one:
           |
           |${"val f = { case xs @ List(1, 2, 3) => Some(xs) }"}
           |
           |Make sure you give it a type of what you expect to match and help the type inference system:
           |
           |${"val f: Seq[Int] => Option[List[Int]] = { case xs @ List(1, 2, 3) => Some(xs) }"} """
  }

  case class WildcardOnTypeArgumentNotAllowedOnNew()(implicit ctx: Context)
  extends Message(WildcardOnTypeArgumentNotAllowedOnNewID) {
    val kind = "syntax"
    val msg = "type argument must be fully defined"

    val code1 =
      """
        |object TyperDemo {
        |  class Team[A]
        |  val team = new Team[_]
        |}
      """.stripMargin

    val code2 =
      """
        |object TyperDemo {
        |  class Team[A]
        |  val team = new Team[Int]
        |}
      """.stripMargin

    val explanation =
      hl"""|Wildcard on arguments is not allowed when declaring a new type.
           |
           |Given the following example:
           |
           |$code1
           |
           |You must complete all the type parameters, for instance:
           |
           |$code2 """
  }


  // Type Errors ------------------------------------------------------------ //
  case class DuplicateBind(bind: untpd.Bind, tree: untpd.CaseDef)(implicit ctx: Context)
  extends Message(DuplicateBindID) {
    val kind = "Naming"
    val msg = em"duplicate pattern variable: `${bind.name}`"

    val explanation = {
      val pat = tree.pat.show
      val guard = tree.guard match {
        case untpd.EmptyTree => ""
        case guard => s"if ${guard.show}"
      }

      val body = tree.body match {
        case Block(Nil, untpd.EmptyTree) => ""
        case body => s" ${body.show}"
      }

      val caseDef = s"case $pat$guard => $body"

      hl"""|For each ${"case"} bound variable names have to be unique. In:
           |
           |$caseDef
           |
           |`${bind.name}` is not unique. Rename one of the bound variables!"""
    }
  }

  case class MissingIdent(tree: untpd.Ident, treeKind: String, name: String)(implicit ctx: Context)
  extends Message(MissingIdentID) {
    val kind = "Unbound Identifier"
    val msg = em"not found: $treeKind$name"

    val explanation = {
      hl"""|The identifier for `$treeKind$name` is not bound, that is,
           |no declaration for this identifier can be found.
           |That can happen for instance if $name or its declaration has either been
           |misspelt, or if you're forgetting an import"""
    }
  }

  case class TypeMismatch(found: Type, expected: Type, whyNoMatch: String = "", implicitFailure: String = "")(implicit ctx: Context)
  extends Message(TypeMismatchID) {
    val kind = "Type Mismatch"
    val msg = {
      val (where, printCtx) = Formatting.disambiguateTypes(found, expected)
      val (fnd, exp) = Formatting.typeDiff(found, expected)(printCtx)
      s"""|found:    $fnd
          |required: $exp
          |
          |$where""".stripMargin + whyNoMatch + implicitFailure
    }

    val explanation = ""
  }

  case class NotAMember(site: Type, name: Name, selected: String)(implicit ctx: Context)
  extends Message(NotAMemberID) {
    val kind = "Member Not Found"

    //println(i"site = $site, decls = ${site.decls}, source = ${site.widen.typeSymbol.sourceFile}") //DEBUG

    val msg = {
      import core.Flags._
      val maxDist = 3
      val decls = site.decls.toList.flatMap { sym =>
        if (sym.flagsUNSAFE.is(Synthetic | PrivateOrLocal) || sym.isConstructor) Nil
        else List((sym.name.show, sym))
      }

      // Calculate Levenshtein distance
      def distance(n1: Iterable[_], n2: Iterable[_]) =
        n1.foldLeft(List.range(0, n2.size)) { (prev, x) =>
          (prev zip prev.tail zip n2).scanLeft(prev.head + 1) {
            case (h, ((d, v), y)) => math.min(
              math.min(h + 1, v + 1),
              if (x == y) d else d + 1
            )
          }
        }.last

      // Count number of wrong characters
      def incorrectChars(x: (String, Int, Symbol)): (String, Symbol, Int) = {
        val (currName, _, sym) = x
        val matching = name.show.zip(currName).foldLeft(0) {
          case (acc, (x,y)) => if (x != y) acc + 1 else acc
        }
        (currName, sym, matching)
      }

      // Get closest match in `site`
      val closest =
        decls
        .map { case (n, sym) => (n, distance(n, name.show), sym) }
        .collect { case (n, dist, sym) if dist <= maxDist => (n, dist, sym) }
        .groupBy(_._2).toList
        .sortBy(_._1)
        .headOption.map(_._2).getOrElse(Nil)
        .map(incorrectChars).toList
        .sortBy(_._3)
        .take(1).map { case (n, sym, _) => (n, sym) }

      val siteName = site match {
        case site: NamedType => site.name.show
        case site => i"$site"
      }

      val closeMember = closest match {
        case (n, sym) :: Nil => hl""" - did you mean `${s"$siteName.$n"}`?"""
        case Nil => ""
        case _ => assert(
          false,
          "Could not single out one distinct member to match on input with"
        )
      }

      val siteType = site match {
        case tp: NamedType => tp.info
        case tp => tp
      }

      ex"$selected `$name` is not a member of $siteType$closeMember"
    }

    val explanation = ""
  }

  case class EarlyDefinitionsNotSupported()(implicit ctx: Context)
  extends Message(EarlyDefinitionsNotSupportedID) {
    val kind = "Syntax"
    val msg = "early definitions are not supported; use trait parameters instead"

    val explanation = {
      val code1 =
        """|trait Logging {
           |  val f: File
           |  f.open()
           |  onExit(f.close())
           |  def log(msg: String) = f.write(msg)
           |}
           |
           |class B extends Logging {
           |  val f = new File("log.data") // triggers a NullPointerException
           |}
           |
           |// early definition gets around the NullPointerException
           |class C extends {
           |  val f = new File("log.data")
           |} with Logging""".stripMargin

      val code2 =
        """|trait Logging(f: File) {
           |  f.open()
           |  onExit(f.close())
           |  def log(msg: String) = f.write(msg)
           |}
           |
           |class C extends Logging(new File("log.data"))""".stripMargin

      hl"""|Earlier versions of Scala did not support trait parameters and "early
           |definitions" (also known as "early initializers") were used as an alternative.
           |
           |Example of old syntax:
           |
           |$code1
           |
           |The above code can now be written as:
           |
           |$code2
           |"""
    }
  }

  case class TopLevelImplicitClass(cdef: untpd.TypeDef)(implicit ctx: Context)
  extends Message(TopLevelImplicitClassID) {
    val kind = "Syntax"
    val msg = hl"""An ${"implicit class"} may not be top-level"""

    val explanation = {
      val TypeDef(name, impl @ Template(constr0, parents, self, _)) = cdef
      val exampleArgs =
        if(constr0.vparamss.isEmpty) "..."
        else constr0.vparamss(0).map(_.withMods(untpd.Modifiers()).show).mkString(", ")
      def defHasBody[T] = impl.body.exists(!_.isEmpty)
      val exampleBody = if (defHasBody) "{\n ...\n }" else ""
      hl"""|There may not be any method, member or object in scope with the same name as
           |the implicit class and a case class automatically gets a companion object with
           |the same name created by the compiler which would cause a naming conflict if it
           |were allowed.
           |
           |""" + implicitClassRestrictionsText + hl"""|
           |
           |To resolve the conflict declare ${cdef.name} inside of an ${"object"} then import the class
           |from the object at the use site if needed, for example:
           |
           |object Implicits {
           |  implicit class ${cdef.name}($exampleArgs)$exampleBody
           |}
           |
           |// At the use site:
           |import Implicits.${cdef.name}"""
    }
  }

  case class ImplicitCaseClass(cdef: untpd.TypeDef)(implicit ctx: Context)
  extends Message(ImplicitCaseClassID) {
    val kind = "Syntax"
    val msg = hl"""A ${"case class"} may not be defined as ${"implicit"}"""

    val explanation =
      hl"""|implicit classes may not be case classes. Instead use a plain class:
           |
           |implicit class ${cdef.name}...
           |
           |""" + implicitClassRestrictionsText
  }

  case class ObjectMayNotHaveSelfType(mdef: untpd.ModuleDef)(implicit ctx: Context)
  extends Message(ObjectMayNotHaveSelfTypeID) {
    val kind = "Syntax"
    val msg = hl"""${"object"}s must not have a self ${"type"}"""

    val explanation = {
      val untpd.ModuleDef(name, tmpl) = mdef
      val ValDef(_, selfTpt, _) = tmpl.self
      hl"""|${"object"}s must not have a self ${"type"}:
           |
           |Consider these alternative solutions:
           |  - Create a trait or a class instead of an object
           |  - Let the object extend a trait containing the self type:
           |
           |    object $name extends ${selfTpt.show}"""
    }
  }

  case class TupleTooLong(ts: List[untpd.Tree])(implicit ctx: Context)
  extends Message(TupleTooLongID) {
    import Definitions.MaxTupleArity
    val kind = "Syntax"
    val msg = hl"""A ${"tuple"} cannot have more than ${MaxTupleArity} members"""

    val explanation = {
      val members = ts.map(_.showSummary).grouped(MaxTupleArity)
      val nestedRepresentation = members.map(_.mkString(", ")).mkString(")(")
      hl"""|This restriction will be removed in the future.
           |Currently it is possible to use nested tuples when more than $MaxTupleArity are needed, for example:
           |
           |((${nestedRepresentation}))"""
    }
  }

  case class RepeatedModifier(modifier: String)(implicit ctx:Context)
  extends Message(RepeatedModifierID) {
    val kind = "Syntax"
    val msg = hl"""repeated modifier $modifier"""

    val explanation = {
      val code1 = hl"""private private val Origin = Point(0, 0)"""
      val code2 = hl"""private final val Origin = Point(0, 0)"""
      hl"""This happens when you accidentally specify the same modifier twice.
           |
           |Example:
           |
           |$code1
           |
           |instead of
           |
           |$code2
           |
           |"""
    }
  }

  case class InterpolatedStringError()(implicit ctx:Context)
  extends Message(InterpolatedStringErrorID) {
    val kind = "Syntax"
    val msg = "error in interpolated string: identifier or block expected"
    val explanation = {
      val code1 = "s\"$new Point(0, 0)\""
      val code2 = "s\"${new Point(0, 0)}\""
      hl"""|This usually happens when you forget to place your expressions inside curly braces.
           |
           |$code1
           |
           |should be written as
           |
           |$code2
           |"""
    }
  }

  case class UnboundPlaceholderParameter()(implicit ctx:Context)
  extends Message(UnboundPlaceholderParameterID) {
    val kind = "Syntax"
    val msg = "unbound placeholder parameter; incorrect use of `_`"
    val explanation =
      hl"""|The `_` placeholder syntax was used where it could not be bound.
           |Consider explicitly writing the variable binding.
           |
           |This can be done by replacing `_` with a variable (eg. `x`)
           |and adding ${"x =>"} where applicable.
           |
           |Example before:
           |
           |${"{ _ }"}
           |
           |Example after:
           |
           |${"x => { x }"}
           |
           |Another common occurrence for this error is defining a val with `_`:
           |
           |${"val a = _"}
           |
           |But this val definition isn't very useful, it can never be assigned
           |another value. And thus will always remain uninitialized.
           |Consider replacing the ${"val"} with ${"var"}:
           |
           |${"var a = _"}
           |
           |Note that this use of `_` is not placeholder syntax,
           |but an uninitialized var definition.
           |Only fields can be left uninitialized in this manner; local variables
           |must be initialized.
           |"""
  }

  case class IllegalStartSimpleExpr(illegalToken: String)(implicit ctx: Context)
  extends Message(IllegalStartSimpleExprID) {
    val kind = "Syntax"
    val msg = "illegal start of simple expression"
    val explanation = {
      hl"""|An expression yields a value. In the case of the simple expression, this error
           |commonly occurs when there's a missing parenthesis or brace. The reason being
           |that a simple expression is one of the following:
           |
           |- Block
           |- Expression in parenthesis
           |- Identifier
           |- Object creation
           |- Literal
           |
           |which cannot start with ${Red(illegalToken)}."""
    }
  }

  case class MissingReturnType()(implicit ctx:Context)
  extends Message(MissingReturnTypeID) {
    val kind = "Syntax"
    val msg = "missing return type"
    val explanation =
      hl"""|An abstract declaration must have a return type. For example:
           |
           |trait Shape {
           |  def area: Double // abstract declaration returning a ${"Double"}
           |}"""
  }

  case class MissingReturnTypeWithReturnStatement(method: Symbol)(implicit ctx: Context)
  extends Message(MissingReturnTypeWithReturnStatementID) {
    val kind = "Syntax"
    val msg = hl"$method has a return statement; it needs a result type"
    val explanation =
      hl"""|If a method contains a ${"return"} statement, it must have an
           |explicit return type. For example:
           |
           |${"def good: Int /* explicit return type */ = return 1"}"""
  }

  case class YieldOrDoExpectedInForComprehension()(implicit ctx: Context)
  extends Message(YieldOrDoExpectedInForComprehensionID) {
    val kind = "Syntax"
    val msg = hl"${"yield"} or ${"do"} expected"

    val explanation =
      hl"""|When the enumerators in a for comprehension are not placed in parentheses or
           |braces, a ${"do"} or ${"yield"} statement is required after the enumerators
           |section of the comprehension.
           |
           |You can save some keystrokes by omitting the parentheses and writing
           |
           |${"val numbers = for i <- 1 to 3 yield i"}
           |
           |  instead of
           |
           |${"val numbers = for (i <- 1 to 3) yield i"}
           |
           |but the ${"yield"} keyword is still required.
           |
           |For comprehensions that simply perform a side effect without yielding anything
           |can also be written without parentheses but a ${"do"} keyword has to be
           |included. For example,
           |
           |${"for (i <- 1 to 3) println(i)"}
           |
           |can be written as
           |
           |${"for i <- 1 to 3 do println(i) // notice the 'do' keyword"}
           |
           |"""
  }

  case class ProperDefinitionNotFound()(implicit ctx: Context)
  extends Message(ProperDefinitionNotFoundID) {
    val kind = "Definition Not Found"
    val msg = hl"""Proper definition was not found in ${"@usecase"}"""

    val explanation = {
      val noUsecase =
        "def map[B, That](f: A => B)(implicit bf: CanBuildFrom[List[A], B, That]): That"

      val usecase =
        """|/** Map from List[A] => List[B]
           |  *
           |  * @usecase def map[B](f: A => B): List[B]
           |  */
           |def map[B, That](f: A => B)(implicit bf: CanBuildFrom[List[A], B, That]): That
           |""".stripMargin

      hl"""|Usecases are only supported for ${"def"}s. They exist because with Scala's
           |advanced type-system, we sometimes end up with seemingly scary signatures.
           |The usage of these methods, however, needs not be - for instance the `map`
           |function
           |
           |${"List(1, 2, 3).map(2 * _) // res: List(2, 4, 6)"}
           |
           |is easy to understand and use - but has a rather bulky signature:
           |
           |$noUsecase
           |
           |to mitigate this and ease the usage of such functions we have the ${"@usecase"}
           |annotation for docstrings. Which can be used like this:
           |
           |$usecase
           |
           |When creating the docs, the signature of the method is substituted by the
           |usecase and the compiler makes sure that it is valid. Because of this, you're
           |only allowed to use ${"def"}s when defining usecases."""
    }
  }

  case class ByNameParameterNotSupported()(implicit ctx: Context)
  extends Message(ByNameParameterNotSupportedID) {
    val kind = "Syntax"
    val msg = "By-name parameter type not allowed here."

    val explanation =
      hl"""|By-name parameters act like functions that are only evaluated when referenced,
           |allowing for lazy evaluation of a parameter.
           |
           |An example of using a by-name parameter would look like:
           |${"def func(f: => Boolean) = f // 'f' is evaluated when referenced within the function"}
           |
           |An example of the syntax of passing an actual function as a parameter:
           |${"def func(f: (Boolean => Boolean)) = f(true)"}
           |
           |or:
           |
           |${"def func(f: Boolean => Boolean) = f(true)"}
           |
           |And the usage could be as such:
           |${"func(bool => // do something...)"}
           |"""
  }

  case class WrongNumberOfTypeArgs(fntpe: Type, expectedArgs: List[ParamInfo], actual: List[untpd.Tree])(implicit ctx: Context)
  extends Message(WrongNumberOfTypeArgsID) {
    val kind = "Syntax"

    private val expectedCount = expectedArgs.length
    private val actualCount = actual.length
    private val msgPrefix = if (actualCount > expectedCount) "Too many" else "Not enough"

    //TODO add def simpleParamName to ParamInfo
    private val expectedArgString = expectedArgs
      .map(_.paramName.unexpandedName.show)
      .mkString("[", ", ", "]")

    private val actualArgString = actual.map(_.show).mkString("[", ", ", "]")

    private val prettyName =
      try
        fntpe.termSymbol match {
          case NoSymbol => fntpe.show
          case symbol   => symbol.showFullName
        }
      catch {
        case NonFatal(ex) => fntpe.show
      }

    val msg =
      hl"""|${NoColor(msgPrefix)} type arguments for $prettyName$expectedArgString
           |expected: $expectedArgString
           |actual:   $actualArgString""".stripMargin

    val explanation = {
      val tooManyTypeParams =
        """|val tuple2: (Int, String) = (1, "one")
           |val list: List[(Int, String)] = List(tuple2)""".stripMargin

      if (actualCount > expectedCount)
        hl"""|You have supplied too many type parameters
             |
             |For example List takes a single type parameter (List[A])
             |If you need to hold more types in a list then you need to combine them
             |into another data type that can contain the number of types you need,
             |In this example one solution would be to use a Tuple:
             |
             |${tooManyTypeParams}"""
      else
        hl"""|You have not supplied enough type parameters
             |If you specify one type parameter then you need to specify every type parameter."""
    }
  }

  case class IllegalVariableInPatternAlternative()(implicit ctx: Context)
  extends Message(IllegalVariableInPatternAlternativeID) {
    val kind = "Syntax"
    val msg = "Variables are not allowed in alternative patterns"
    val explanation = {
      val varInAlternative =
        """|def g(pair: (Int,Int)): Int = pair match {
           |  case (1, n) | (n, 1) => n
           |  case _ => 0
           |}""".stripMargin

      val fixedVarInAlternative =
        """|def g(pair: (Int,Int)): Int = pair match {
           |  case (1, n) => n
           |  case (n, 1) => n
           |  case _ => 0
           |}""".stripMargin

      hl"""|Variables are not allowed within alternate pattern matches. You can workaround
           |this issue by adding additional cases for each alternative. For example, the
           |illegal function:
           |
           |$varInAlternative
           |could be implemented by moving each alternative into a separate case:
           |
           |$fixedVarInAlternative"""
    }
  }

  case class IdentifierExpected(identifier: String)(implicit ctx: Context)
  extends Message(IdentifierExpectedID) {
    val kind = "Syntax"
    val msg = "identifier expected"
    val explanation = {
      val wrongIdentifier = s"def foo: $identifier = {...}"
      val validIdentifier = s"def foo = {...}"
      hl"""|An identifier expected, but `$identifier` found. This could be because
           |`$identifier` is not a valid identifier. As a workaround, the compiler could
           |infer the type for you. For example, instead of:
           |
           |$wrongIdentifier
           |
           |Write your code like:
           |
           |$validIdentifier
           |
           |"""
    }
  }

  case class AuxConstructorNeedsNonImplicitParameter()(implicit ctx:Context)
  extends Message(AuxConstructorNeedsNonImplicitParameterID) {
    val kind = "Syntax"
    val msg = "auxiliary constructor needs non-implicit parameter list"
    val explanation =
      hl"""|Only the primary constructor is allowed an ${"implicit"} parameter list;
           |auxiliary constructors need non-implicit parameter lists. When a primary
           |constructor has an implicit argslist, auxiliary constructors that call the
           |primary constructor must specify the implicit value.
           |
           |To resolve this issue check for:
           | - forgotten parenthesis on ${"this"} (${"def this() = { ... }"})
           | - auxiliary constructors specify the implicit value
           |"""
  }

  case class IncorrectRepeatedParameterSyntax()(implicit ctx: Context)
  extends Message(IncorrectRepeatedParameterSyntaxID) {
    val kind = "Syntax"
    val msg = "'*' expected"
    val explanation =
      hl"""|Expected * in '_*' operator.
           |
           |The '_*' operator can be used to supply a sequence-based argument
           |to a method with a variable-length or repeated parameter. It is used
           |to expand the sequence to a variable number of arguments, such that:
           |func(args: _*) would expand to func(arg1, arg2 ... argN).
           |
           |Below is an example of how a method with a variable-length
           |parameter can be declared and used.
           |
           |Squares the arguments of a variable-length parameter:
           |${"def square(args: Int*) = args.map(a => a * a)"}
           |
           |Usage:
           |${"square(1, 2, 3) // res0: List[Int] = List(1, 4, 9)"}
           |
           |Secondary Usage with '_*':
           |${"val ints = List(2, 3, 4)  // ints: List[Int] = List(2, 3, 4)"}
           |${"square(ints: _*)          // res1: List[Int] = List(4, 9, 16)"}
           |""".stripMargin
  }

  case class IllegalLiteral()(implicit ctx: Context)
  extends Message(IllegalLiteralID) {
    val kind = "Syntax"
    val msg = "illegal literal"
    val explanation =
      hl"""|Available literals can be divided into several groups:
           | - Integer literals: 0, 21, 0xFFFFFFFF, -42L
           | - Floating Point Literals: 0.0, 1e30f, 3.14159f, 1.0e-100, .1
           | - Boolean Literals: true, false
           | - Character Literals: 'a', '\u0041', '\n'
           | - String Literals: "Hello, World!"
           | - null
           |"""
  }

  case class PatternMatchExhaustivity(uncovered: String)(implicit ctx: Context)
  extends Message(PatternMatchExhaustivityID) {
    val kind = "Pattern Match Exhaustivity"
    val msg =
      hl"""|match may not be exhaustive.
           |
           |It would fail on: $uncovered"""


    val explanation =
      hl"""|There are several ways to make the match exhaustive:
           | - Add missing cases as shown in the warning
           | - If an extractor always return 'Some(...)', write 'Some[X]' for its return type
           | - Add a 'case _ => ...' at the end to match all remaining cases
           |"""
  }

  case class UncheckedTypePattern(msg: String)(implicit ctx: Context)
    extends Message(UncheckedTypePatternID) {
    val kind = "Pattern Match Exhaustivity"

    val explanation =
      hl"""|Type arguments and type refinements are erased during compile time, thus it's
           |impossible to check them at run-time.
           |
           |You can either replace the type arguments by `_` or use `@unchecked`.
           |"""
  }

  case class MatchCaseUnreachable()(implicit ctx: Context)
  extends Message(MatchCaseUnreachableID) {
    val kind = s"""Match ${hl"case"} Unreachable"""
    val msg = "unreachable code"
    val explanation = ""
  }

  case class SeqWildcardPatternPos()(implicit ctx: Context)
  extends Message(SeqWildcardPatternPosID) {
    val kind = "Syntax"
    val msg = "`_*' can be used only for last argument"
    val explanation = {
      val code =
        """def sumOfTheFirstTwo(list: List[Int]): Int = list match {
          |  case List(first, second, x:_*) => first + second
          |  case _ => 0
          |}"""
      hl"""|Sequence wildcard pattern is expected at the end of an argument list.
           |This pattern matches any remaining elements in a sequence.
           |Consider the following example:
           |
           |$code
           |
           |Calling:
           |
           |${"sumOfTheFirstTwo(List(1, 2, 10))"}
           |
           |would give 3 as a result"""
    }
  }

  case class IllegalStartOfSimplePattern()(implicit ctx: Context)
  extends Message(IllegalStartOfSimplePatternID) {
    val kind = "Syntax"
    val msg = "illegal start of simple pattern"
    val explanation = {
      val sipCode =
        """def f(x: Int, y: Int) = x match {
          |  case `y` => ...
          |}
        """
      val constructorPatternsCode =
        """case class Person(name: String, age: Int)
          |
          |def test(p: Person) = p match {
          |  case Person(name, age) => ...
          |}
        """
      val tupplePatternsCode =
        """def swap(tuple: (String, Int)): (Int, String) = tuple match {
          |  case (text, number) => (number, text)
          |}
        """
      val patternSequencesCode =
        """def getSecondValue(list: List[Int]): Int = list match {
          |  case List(_, second, x:_*) => second
          |  case _ => 0
          |}"""
      hl"""|Simple patterns can be divided into several groups:
           |- Variable Patterns: ${"case x => ..."}.
           |  It matches any value, and binds the variable name to that value.
           |  A special case is the wild-card pattern _ which is treated as if it was a fresh
           |  variable on each occurrence.
           |
           |- Typed Patterns: ${"case x: Int => ..."} or ${"case _: Int => ..."}.
           |  This pattern matches any value matched by the specified type; it binds the variable
           |  name to that value.
           |
           |- Literal Patterns: ${"case 123 => ..."} or ${"case 'A' => ..."}.
           |  This type of pattern matches any value that is equal to the specified literal.
           |
           |- Stable Identifier Patterns:
           |
           |  $sipCode
           |
           |  the match succeeds only if the x argument and the y argument of f are equal.
           |
           |- Constructor Patterns:
           |
           |  $constructorPatternsCode
           |
           |  The pattern binds all object's fields to the variable names (name and age, in this
           |  case).
           |
           |- Tuple Patterns:
           |
           |  $tupplePatternsCode
           |
           |  Calling:
           |
           |  ${"""swap(("Luftballons", 99)"""}
           |
           |  would give ${"""(99, "Luftballons")"""} as a result.
           |
           |- Pattern Sequences:
           |
           |  $patternSequencesCode
           |
           |  Calling:
           |
           |  ${"getSecondValue(List(1, 10, 2))"}
           |
           |  would give 10 as a result.
           |  This pattern is possible because a companion object for the List class has a method
           |  with the following signature:
           |
           |  ${"def unapplySeq[A](x: List[A]): Some[List[A]]"}
           |"""
    }
  }

  case class PkgDuplicateSymbol(existing: Symbol)(implicit ctx: Context)
  extends Message(PkgDuplicateSymbolID) {
    val kind = "Duplicate Symbol"
    val msg = hl"trying to define package with same name as `$existing`"
    val explanation = ""
  }

  case class ExistentialTypesNoLongerSupported()(implicit ctx: Context)
  extends Message(ExistentialTypesNoLongerSupportedID) {
    val kind = "Syntax"
    val msg =
      hl"""|Existential types are no longer supported -
           |use a wildcard or dependent type instead"""
    val explanation =
      hl"""|The use of existential types is no longer supported.
           |
           |You should use a wildcard or dependent type instead.
           |
           |For example:
           |
           |Instead of using ${"forSome"} to specify a type variable
           |
           |${"List[T forSome { type T }]"}
           |
           |Try using a wildcard type variable
           |
           |${"List[_]"}
           |"""
  }

  case class UnboundWildcardType()(implicit ctx: Context)
  extends Message(UnboundWildcardTypeID) {
    val kind = "Syntax"
    val msg = "Unbound wildcard type"
    val explanation =
      hl"""|The wildcard type syntax (`_`) was used where it could not be bound.
           |Replace `_` with a non-wildcard type. If the type doesn't matter,
           |try replacing `_` with ${"Any"}.
           |
           |Examples:
           |
           |- Parameter lists
           |
           |  Instead of:
           |    ${"def foo(x: _) = ..."}
           |
           |  Use ${"Any"} if the type doesn't matter:
           |    ${"def foo(x: Any) = ..."}
           |
           |- Type arguments
           |
           |  Instead of:
           |    ${"val foo = List[_](1, 2)"}
           |
           |  Use:
           |    ${"val foo = List[Int](1, 2)"}
           |
           |- Type bounds
           |
           |  Instead of:
           |    ${"def foo[T <: _](x: T) = ..."}
           |
           |  Remove the bounds if the type doesn't matter:
           |    ${"def foo[T](x: T) = ..."}
           |
           |- ${"val"} and ${"def"} types
           |
           |  Instead of:
           |    ${"val foo: _ = 3"}
           |
           |  Use:
           |    ${"val foo: Int = 3"}
           |"""
  }

  case class DanglingThisInPath()(implicit ctx: Context) extends Message(DanglingThisInPathID) {
    val kind = "Syntax"
    val msg = hl"""Expected an additional member selection after the keyword ${"this"}"""

    val contextCode =
      """  trait Outer {
        |    val member: Int
        |    type Member
        |    trait Inner {
        |      ...
        |    }
        |  }"""

    val importCode =
      """  import Outer.this.member
        |  //               ^^^^^^^"""

    val typeCode =
      """  type T = Outer.this.Member
        |  //                 ^^^^^^^"""

    val explanation =
      hl"""|Paths of imports and type selections must not end with the keyword ${"this"}.
           |
           |Maybe you forgot to select a member of ${"this"}? As an example, in the
           |following context:
           |${contextCode}
           |
           |- this is a valid import expression using a path
           |${importCode}
           |
           |- this is a valid type using a path
           |${typeCode}
           |"""
  }

  case class OverridesNothing(member: Symbol)(implicit ctx: Context)
  extends Message(OverridesNothingID) {
    val kind = "Reference"
    val msg = hl"""${member} overrides nothing"""

    val explanation =
      hl"""|There must be a field or method with the name `${member.name}` in a super
           |class of `${member.owner}` to override it. Did you misspell it?
           |Are you extending the right classes?
           |"""
  }

  case class OverridesNothingButNameExists(member: Symbol, existing: List[Denotations.SingleDenotation])(implicit ctx: Context)
  extends Message(OverridesNothingButNameExistsID) {
    val kind = "Reference"
    val msg = hl"""${member} has a different signature than the overridden declaration"""

    val existingDecl = existing.map(_.showDcl).mkString("  \n")

    val explanation =
      hl"""|There must be a non-final field or method with the name `${member.name}` and the
           |same parameter list in a super class of `${member.owner}` to override it.
           |
           |  ${member.showDcl}
           |
           |The super classes of `${member.owner}` contain the following members
           |named `${member.name}`:
           |  ${existingDecl}
           |"""
  }

  case class ForwardReferenceExtendsOverDefinition(value: Symbol, definition: Symbol)(implicit ctx: Context)
  extends Message(ForwardReferenceExtendsOverDefinitionID) {
    val kind = "Reference"
    val msg = hl"`${definition.name}` is a forward reference extending over the definition of `${value.name}`"

    val explanation =
      hl"""|`${definition.name}` is used before you define it, and the definition of `${value.name}`
           |appears between that use and the definition of `${definition.name}`.
           |
           |Forward references are allowed only, if there are no value definitions between
           |the reference and the referred method definition.
           |
           |Define `${definition.name}` before it is used,
           |or move the definition of `${value.name}` so it does not appear between
           |the declaration of `${definition.name}` and its use,
           |or define `${value.name}` as lazy.
           |""".stripMargin
  }

  case class ExpectedTokenButFound(expected: Token, found: Token)(implicit ctx: Context)
  extends Message(ExpectedTokenButFoundID) {
    val kind = "Syntax"

    private val expectedText =
      if (Tokens.isIdentifier(expected)) "an identifier"
      else Tokens.showToken(expected)

    private val foundText = Tokens.showToken(found)

    val msg = hl"""${expectedText} expected, but ${foundText} found"""

    private val ifKeyword =
      if (Tokens.isIdentifier(expected) && Tokens.isKeyword(found))
        s"""
           |If you necessarily want to use $foundText as identifier, you may put it in backticks.""".stripMargin
      else
        ""
    val explanation = s"$ifKeyword"
  }

  case class MixedLeftAndRightAssociativeOps(op1: Name, op2: Name, op2LeftAssoc: Boolean)(implicit ctx: Context)
  extends Message(MixedLeftAndRightAssociativeOpsID) {
    val kind = "Syntax"
    val op1Asso = if (op2LeftAssoc) "which is right-associative" else "which is left-associative"
    val op2Asso = if (op2LeftAssoc) "which is left-associative" else "which is right-associative"
    val msg = s"`${op1}` (${op1Asso}) and `${op2}` ($op2Asso) have same precedence and may not be mixed"
    val explanation =
      s"""|The operators ${op1} and ${op2} are used as infix operators in the same expression,
          |but they bind to different sides:
          |${op1} is applied to the operand to its ${if (op2LeftAssoc) "right" else "left"}
          |${op2} is applied to the operand to its ${if (op2LeftAssoc) "left" else "right"}
          |As both have the same precedence the compiler can't decide which to apply first.
          |
          |You may use parenthesis to make the application order explicit,
          |or use method application syntax `operand1.${op1}(operand2)`.
          |
          |Operators ending in a colon `:` are right-associative. All other operators are left-associative.
          |
          |Infix operator precedence is determined by the operator's first character. Characters are listed
          |below in increasing order of precedence, with characters on the same line having the same precedence.
          |  (all letters)
          |  |
          |  ^
          |  &
          |  = !
          |  < >
          |  :
          |  + -
          |  * / %
          |  (all other special characters)
          |Operators starting with a letter have lowest precedence, followed by operators starting with `|`, etc.
          |""".stripMargin
  }

  case class CantInstantiateAbstractClassOrTrait(cls: Symbol, isTrait: Boolean)(implicit ctx: Context)
  extends Message(CantInstantiateAbstractClassOrTraitID) {
    val kind = "Usage"
    private val traitOrAbstract = if (isTrait) hl"a trait" else hl"abstract"
    val msg = hl"""${cls.name} is ${traitOrAbstract}; it cannot be instantiated"""
    val explanation =
      hl"""|Abstract classes and traits need to be extended by a concrete class or object
           |to make their functionality accessible.
           |
           |You may want to create an anonymous class extending ${cls.name} with
           |  ${s"class ${cls.name} { }"}
           |
           |or add a companion object with
           |  ${s"object ${cls.name} extends ${cls.name}"}
           |
           |You need to implement any abstract members in both cases.
           |""".stripMargin
  }

  case class OverloadedOrRecursiveMethodNeedsResultType private (termName: String)(implicit ctx: Context)
  extends Message(OverloadedOrRecursiveMethodNeedsResultTypeID) {
    val kind = "Syntax"
    val msg = hl"""overloaded or recursive method $termName needs return type"""
    val explanation =
      hl"""Case 1: $termName is overloaded
          |If there are multiple methods named `$termName` and at least one definition of
          |it calls another, you need to specify the calling method's return type.
          |
          |Case 2: $termName is recursive
          |If `$termName` calls itself on any path, you need to specify its return type.
          |""".stripMargin
  }

  object OverloadedOrRecursiveMethodNeedsResultType {
    def apply[T >: Trees.Untyped](tree: NameTree[T])(implicit ctx: Context)
    : OverloadedOrRecursiveMethodNeedsResultType =
      OverloadedOrRecursiveMethodNeedsResultType(tree.name.show)(ctx)
    def apply(symbol: Symbol)(implicit ctx: Context)
    : OverloadedOrRecursiveMethodNeedsResultType =
      OverloadedOrRecursiveMethodNeedsResultType(symbol.name.show)(ctx)
  }

  case class RecursiveValueNeedsResultType(tree: Names.TermName)(implicit ctx: Context)
  extends Message(RecursiveValueNeedsResultTypeID) {
    val kind = "Syntax"
    val msg = hl"""recursive value ${tree.name} needs type"""
    val explanation =
      hl"""The definition of `${tree.name}` is recursive and you need to specify its type.
          |""".stripMargin
  }

  case class CyclicReferenceInvolving(denot: SymDenotation)(implicit ctx: Context)
  extends Message(CyclicReferenceInvolvingID) {
    val kind = "Syntax"
    val msg = hl"""cyclic reference involving $denot"""
    val explanation =
      hl"""|$denot is declared as part of a cycle which makes it impossible for the
           |compiler to decide upon ${denot.name}'s type.
           |""".stripMargin
  }

  case class CyclicReferenceInvolvingImplicit(cycleSym: Symbol)(implicit ctx: Context)
  extends Message(CyclicReferenceInvolvingImplicitID) {
    val kind = "Syntax"
    val msg = hl"""cyclic reference involving implicit $cycleSym"""
    val explanation =
      hl"""|This happens when the right hand-side of $cycleSym's definition involves an implicit search.
           |To avoid this error, give `${cycleSym.name}` an explicit type.
           |""".stripMargin
  }

  case class SuperQualMustBeParent(qual: untpd.Ident, cls: Symbols.ClassSymbol)(implicit ctx: Context)
  extends Message(SuperQualMustBeParentID) {

    val msg = hl"""|$qual does not name a parent of $cls"""
    val kind = "Reference"

    private val parents: Seq[String] = (cls.info.parents map (_.typeSymbol.name.show)).sorted

    val explanation =
      hl"""|When a qualifier ${"T"} is used in a ${"super"} prefix of the form ${"C.super[T]"},
           |${"T"} must be a parent type of ${"C"}.
           |
           |In this case, the parents of $cls are:
           |${parents.mkString("  - ", "\n  - ", "")}
           |""".stripMargin
  }

  case class VarArgsParamMustComeLast()(implicit ctx: Context)
  extends Message(IncorrectRepeatedParameterSyntaxID) {
    val msg = "varargs parameter must come last"
    val kind = "Syntax"
    val explanation =
      hl"""|The varargs field must be the last field in the method signature.
           |Attempting to define a field in a method signature after a varargs field is an error.
           |"""
  }

  case class AmbiguousImport(name: Names.Name, newPrec: Int, prevPrec: Int, prevCtx: Context)(implicit ctx: Context)
    extends Message(AmbiguousImportID) {

    import typer.Typer.BindingPrec

    /** A string which explains how something was bound; Depending on `prec` this is either
      *      imported by <tree>
      *  or  defined in <symbol>
      */
    private def bindingString(prec: Int, whereFound: Context, qualifier: String = "") = {
      val howVisible = prec match {
        case BindingPrec.definition => "defined"
        case BindingPrec.namedImport => "imported by name"
        case BindingPrec.wildImport => "imported"
        case BindingPrec.packageClause => "found"
      }
      if (BindingPrec.isImportPrec(prec)) {
        ex"""$howVisible$qualifier by ${hl"${whereFound.importInfo}"}"""
      } else
        ex"""$howVisible$qualifier in ${hl"${whereFound.owner}"}"""
    }


    val msg =
      i"""|reference to `${hl"$name"}` is ambiguous
          |it is both ${bindingString(newPrec, ctx)}
          |and ${bindingString(prevPrec, prevCtx, " subsequently")}"""

    val kind = "Reference"

    val explanation =
      hl"""|The compiler can't decide which of the possible choices you
           |are referencing with $name.
           |Note:
           |- Definitions take precedence over imports
           |- Named imports take precedence over wildcard imports
           |- You may replace a name when imported using
           |  ${"import"} scala.{ $name => ${name.show + "Tick"} }
           |"""
  }

  case class MethodDoesNotTakeParameters(tree: tpd.Tree, methPartType: Types.Type)
  (err: typer.ErrorReporting.Errors)(implicit ctx: Context)
  extends Message(MethodDoesNotTakeParametersId) {
    private val more = tree match {
      case Apply(_, _) => " more"
      case _ => ""
    }

    val msg = hl"${err.refStr(methPartType)} does not take$more parameters"

    val kind = "Reference"

    private val noParameters = if (methPartType.widenSingleton.isInstanceOf[ExprType])
      hl"""|As ${err.refStr(methPartType)} is defined without parenthesis, you may
           |not use any at call-site, either.
           |"""
    else
      ""

    val explanation =
      s"""|You have specified more parameter lists as defined in the method definition(s).
          |$noParameters""".stripMargin

  }

  case class AmbiguousOverload(tree: tpd.Tree, alts: List[SingleDenotation], pt: Type)(
    err: typer.ErrorReporting.Errors)(
    implicit ctx: Context)
  extends Message(AmbiguousOverloadID) {

    private val all = if (alts.length == 2) "both" else "all"
    val msg =
      s"""|Ambiguous overload. The ${err.overloadedAltsStr(alts)}
          |$all match ${err.expectedTypeStr(pt)}""".stripMargin
    val kind = "Reference"
    val explanation =
      hl"""|There are ${alts.length} methods that could be referenced as the compiler knows too little
           |about the expected type.
           |You may specify the expected type e.g. by
           |- assigning it to a value with a specified type, or
           |- adding a type ascription as in `${"instance.myMethod: String => Int"}`
           |"""
  }

  case class ReassignmentToVal(name: Names.Name)(implicit ctx: Context)
    extends Message(ReassignmentToValID) {
    val kind = "Reference"
    val msg = hl"""reassignment to val `$name`"""
    val explanation =
      hl"""|You can not assign a new value to `$name` as values can't be changed.
           |Keep in mind that every statement has a value, so you may e.g. use
           |  ${"val"} $name ${"= if (condition) 2 else 5"}
           |In case you need a reassignable name, you can declare it as
           |variable
           |  ${"var"} $name ${"="} ...
           |""".stripMargin
  }

  case class TypeDoesNotTakeParameters(tpe: Types.Type, params: List[Trees.Tree[Trees.Untyped]])(implicit ctx: Context)
    extends Message(TypeDoesNotTakeParametersID) {
    val kind = "Reference"
    val msg = hl"$tpe does not take type parameters"

    private val ps =
      if (params.size == 1) hl"a type parameter ${params.head}"
      else hl"type parameters ${params.map(_.show).mkString(", ")}"

    val explanation =
      i"""You specified $ps for ${hl"$tpe"}, which is not
         |declared to take any.
         |"""
  }

  case class ParameterizedTypeLacksArguments(psym: Symbol)(implicit ctx: Context)
    extends Message(ParameterizedTypeLacksArgumentsID) {
    val msg = hl"parameterized $psym lacks argument list"
    val kind = "Reference"
    val explanation =
      hl"""The $psym is declared with non-implicit parameters, you may not leave
          |out the parameter list when extending it.
          |"""
  }

  case class VarValParametersMayNotBeCallByName(name: Names.TermName, mutable: Boolean)(implicit ctx: Context)
    extends Message(VarValParametersMayNotBeCallByNameID) {
    val msg = s"${if (mutable) "`var'" else "`val'"} parameters may not be call-by-name"
    val kind = "Syntax"
    val explanation =
      hl"""${"var"} and ${"val"} parameters of classes and traits may no be call-by-name. In case you
          |want the parameter to be evaluated on demand, consider making it just a parameter
          |and a ${"def"} in the class such as
          |  ${s"class MyClass(${name}Tick: => String) {"}
          |  ${s"  def $name() = ${name}Tick"}
          |  ${"}"}
          |"""
  }

  case class MissingTypeParameterFor(tpe: Type)(implicit ctx: Context)
    extends Message(MissingTypeParameterForID) {
    val msg = hl"missing type parameter for ${tpe}"
    val kind = "Syntax"
    val explanation = ""
  }

  case class DoesNotConformToBound(tpe: Type, which: String, bound: Type)(
    err: typer.ErrorReporting.Errors)(implicit ctx: Context)
    extends Message(DoesNotConformToBoundID) {
    val msg = hl"Type argument ${tpe} does not conform to $which bound $bound ${err.whyNoMatchStr(tpe, bound)}"
    val kind = "Type Mismatch"
    val explanation = ""
  }

  case class DoesNotConformToSelfType(category: String, selfType: Type, cls: Symbol,
                                      otherSelf: Type, relation: String, other: Symbol)(
    implicit ctx: Context)
    extends Message(DoesNotConformToSelfTypeID) {
    val msg = hl"""$category: self type $selfType of $cls does not conform to self type $otherSelf
                  |of $relation $other"""
    val kind = "Type Mismatch"
    val explanation =
      hl"""You mixed in $other which requires self type $otherSelf, but $cls has self type
          |$selfType and does not inherit from $otherSelf.
          |
          |Note: Self types are indicated with the notation
          |  ${s"class "}$other ${"{ this: "}$otherSelf${" => "}
        """
  }

  case class DoesNotConformToSelfTypeCantBeInstantiated(tp: Type, selfType: Type)(
    implicit ctx: Context)
    extends Message(DoesNotConformToSelfTypeCantBeInstantiatedID) {
    val msg = hl"""$tp does not conform to its self type $selfType; cannot be instantiated"""
    val kind = "Type Mismatch"
    val explanation =
      hl"""To create an instance of $tp it needs to inherit $selfType in some way.
          |
          |Note: Self types are indicated with the notation
          |  ${s"class "}$tp ${"{ this: "}$selfType${" => "}
          |"""
  }

  case class AbstractMemberMayNotHaveModifier(sym: Symbol, flag: FlagSet)(
    implicit ctx: Context)
    extends Message(AbstractMemberMayNotHaveModifierID) {
    val msg = hl"""${"abstract"} $sym may not have `$flag' modifier"""
    val kind = "Syntax"
    val explanation = ""
  }

  case class TopLevelCantBeImplicit(sym: Symbol)(
    implicit ctx: Context)
    extends Message(TopLevelCantBeImplicitID) {
    val msg = hl"""${"implicit"} modifier cannot be used for top-level definitions"""
    val kind = "Syntax"
    val explanation = ""
  }

  case class TypesAndTraitsCantBeImplicit(sym: Symbol)(
    implicit ctx: Context)
    extends Message(TypesAndTraitsCantBeImplicitID) {
    val msg = hl"""${"implicit"} modifier cannot be used for types or traits"""
    val kind = "Syntax"
    val explanation = ""
  }

  case class OnlyClassesCanBeAbstract(sym: Symbol)(
    implicit ctx: Context)
    extends Message(OnlyClassesCanBeAbstractID) {
    val msg = hl"""${"abstract"} modifier can be used only for classes; it should be omitted for abstract members"""
    val kind = "Syntax"
    val explanation = ""
  }

  case class AbstractOverrideOnlyInTraits(sym: Symbol)(
    implicit ctx: Context)
    extends Message(AbstractOverrideOnlyInTraitsID) {
    val msg = hl"""${"abstract override"} modifier only allowed for members of traits"""
    val kind = "Syntax"
    val explanation = ""
  }

  case class TraitsMayNotBeFinal(sym: Symbol)(
    implicit ctx: Context)
    extends Message(TraitsMayNotBeFinalID) {
    val msg = hl"""$sym may not be ${"final"}"""
    val kind = "Syntax"
    val explanation =
      "A trait can never be final since it is abstract and must be extended to be useful."
  }

  case class NativeMembersMayNotHaveImplementation(sym: Symbol)(
    implicit ctx: Context)
    extends Message(NativeMembersMayNotHaveImplementationID) {
    val msg = hl"""${"@native"} members may not have an implementation"""
    val kind = "Syntax"
    val explanation = ""
  }

  case class OnlyClassesCanHaveDeclaredButUndefinedMembers(sym: Symbol)(
    implicit ctx: Context)
    extends Message(OnlyClassesCanHaveDeclaredButUndefinedMembersID) {

    private val varNote =
      if (sym.is(Mutable)) "Note that variables need to be initialized to be defined."
      else ""
    val msg = hl"""only classes can have declared but undefined members"""
    val kind = "Syntax"
    val explanation = s"$varNote"
  }

  case class CannotExtendAnyVal(sym: Symbol)(implicit ctx: Context)
    extends Message(CannotExtendAnyValID) {
    val msg = hl"""$sym cannot extend ${"AnyVal"}"""
    val kind = "Syntax"
    val explanation =
      hl"""Only classes (not traits) are allowed to extend ${"AnyVal"}, but traits may extend
          |${"Any"} to become ${Green("\"universal traits\"")} which may only have ${"def"} members.
          |Universal traits can be mixed into classes that extend ${"AnyVal"}.
          |"""
  }

  case class CannotHaveSameNameAs(sym: Symbol, cls: Symbol, reason: CannotHaveSameNameAs.Reason)(implicit ctx: Context)
    extends Message(CannotHaveSameNameAsID) {
    import CannotHaveSameNameAs._
    def reasonMessage: String = reason match {
      case CannotBeOverridden => "class definitions cannot be overridden"
      case DefinedInSelf(self) =>
        s"""cannot define ${sym.showKind} member with the same name as a ${cls.showKind} member in self reference ${self.name}.
           |(Note: this can be resolved by using another name)
           |""".stripMargin
    }

    val msg = hl"""$sym cannot have the same name as ${cls.showLocated} -- """ + reasonMessage
    val kind = "Syntax"
    val explanation = ""
  }
  object CannotHaveSameNameAs {
    sealed trait Reason
    case object CannotBeOverridden extends Reason
    case class DefinedInSelf(self: tpd.ValDef) extends Reason
  }

  case class ValueClassesMayNotDefineInner(valueClass: Symbol, inner: Symbol)(implicit ctx: Context)
    extends Message(ValueClassesMayNotDefineInnerID) {
    val msg = hl"""value classes may not define an inner class"""
    val kind = "Syntax"
    val explanation = ""
  }

  case class ValueClassesMayNotDefineNonParameterField(valueClass: Symbol, field: Symbol)(implicit ctx: Context)
    extends Message(ValueClassesMayNotDefineNonParameterFieldID) {
    val msg = hl"""value classes may not define non-parameter field"""
    val kind = "Syntax"
    val explanation = ""
  }

  case class ValueClassesMayNotDefineASecondaryConstructor(valueClass: Symbol, constructor: Symbol)(implicit ctx: Context)
    extends Message(ValueClassesMayNotDefineASecondaryConstructorID) {
    val msg = hl"""value classes may not define a secondary constructor"""
    val kind = "Syntax"
    val explanation = ""
  }

  case class ValueClassesMayNotContainInitalization(valueClass: Symbol)(implicit ctx: Context)
    extends Message(ValueClassesMayNotContainInitalizationID) {
    val msg = hl"""value classes may not contain initialization statements"""
    val kind = "Syntax"
    val explanation = ""
  }

  case class ValueClassesMayNotBeAbstract(valueClass: Symbol)(implicit ctx: Context)
    extends Message(ValueClassesMayNotBeAbstractID) {
    val msg = hl"""value classes may not be ${"abstract"}"""
    val kind = "Syntax"
    val explanation = ""
  }

  case class ValueClassesMayNotBeContainted(valueClass: Symbol)(implicit ctx: Context)
    extends Message(ValueClassesMayNotBeContaintedID) {
    private val localOrMember = if (valueClass.owner.isTerm) "local class" else "member of another class"
    val msg = s"""value classes may not be a $localOrMember"""
    val kind = "Syntax"
    val explanation = ""
  }

  case class ValueClassesMayNotWrapItself(valueClass: Symbol)(implicit ctx: Context)
    extends Message(ValueClassesMayNotWrapItselfID) {
    val msg = """a value class may not wrap itself"""
    val kind = "Syntax"
    val explanation = ""
  }

  case class ValueClassParameterMayNotBeAVar(valueClass: Symbol, param: Symbol)(implicit ctx: Context)
    extends Message(ValueClassParameterMayNotBeAVarID) {
    val msg = hl"""a value class parameter may not be a ${"var"}"""
    val kind = "Syntax"
    val explanation =
      hl"""A value class must have exactly one ${"val"} parameter.
          |"""
  }

  case class ValueClassNeedsOneValParam(valueClass: Symbol)(implicit ctx: Context)
    extends Message(ValueClassNeedsExactlyOneValParamID) {
    val msg = hl"""value class needs one ${"val"} parameter"""
    val kind = "Syntax"
    val explanation = ""
  }

  case class OnlyCaseClassOrCaseObjectAllowed()(implicit ctx: Context)
    extends Message(OnlyCaseClassOrCaseObjectAllowedID) {
    val msg = "only `case class` or `case object` allowed"
    val kind = "Syntax"
    val explanation = ""
  }

  case class ExpectedClassOrObjectDef()(implicit ctx: Context)
    extends Message(ExpectedClassOrObjectDefID) {
    val kind = "Syntax"
    val msg = "expected class or object definition"
    val explanation = ""
  }

  case class SuperCallsNotAllowedInline(symbol: Symbol)(implicit ctx: Context)
    extends Message(SuperCallsNotAllowedInlineID) {
    val kind = "Syntax"
    val msg = s"super call not allowed in inline $symbol"
    val explanation = "Method inlining prohibits calling superclass methods, as it may lead to confusion about which super is being called."
  }

  case class ModifiersNotAllowed(flags: FlagSet, printableType: Option[String])(implicit ctx: Context)
    extends Message(ModifiersNotAllowedID) {
    val kind = "Syntax"
    val msg = s"modifier(s) `$flags' not allowed for ${printableType.getOrElse("combination")}"
    val explanation = {
      val first = "sealed def y: Int = 1"
      val second = "sealed lazy class z"
      hl"""You tried to use a modifier that is inapplicable for the type of item under modification
         |
         |  Please see the official Scala Language Specification section on modifiers:
         |  https://www.scala-lang.org/files/archive/spec/2.11/05-classes-and-objects.html#modifiers
         |
         |Consider the following example:
         |$first
         |In this instance, the modifier 'sealed' is not applicable to the item type 'def' (method)
         |$second
         |In this instance, the modifier combination is not supported
        """
    }
  }

  case class ImplicitFunctionTypeNeedsNonEmptyParameterList()(implicit ctx: Context)
    extends Message(ImplicitFunctionTypeNeedsNonEmptyParameterListID) {
    val kind = "Syntax"
    val msg = "implicit function type needs non-empty parameter list"
    val explanation = {
      val code1 = "type Transactional[T] = implicit Transaction => T"
      val code2 = "val cl: implicit A => B"
      hl"""It is not allowed to leave implicit function parameter list empty.
         |Possible ways to define implicit function type:
         |
         |$code1
         |
         |or
         |
         |$code2""".stripMargin
    }
  }

  case class WrongNumberOfParameters(expected: Int)(implicit ctx: Context)
    extends Message(WrongNumberOfParametersID) {
    val kind = "Syntax"
    val msg = s"wrong number of parameters, expected: $expected"
    val explanation = ""
  }

  case class DuplicatePrivateProtectedQualifier()(implicit ctx: Context)
    extends Message(DuplicatePrivateProtectedQualifierID) {
    val kind = "Syntax"
    val msg = "duplicate private/protected qualifier"
    val explanation =
      hl"It is not allowed to combine `private` and `protected` modifiers even if they are qualified to different scopes"
  }

  case class ExpectedStartOfTopLevelDefinition()(implicit ctx: Context)
    extends Message(ExpectedStartOfTopLevelDefinitionID) {
    val kind = "Syntax"
    val msg = "expected start of definition"
    val explanation =
      hl"you have to provide either ${"class"}, ${"trait"}, ${"object"}, or ${"enum"} definitions after qualifiers"
  }

  case class NoReturnFromInline(owner: Symbol)(implicit ctx: Context)
    extends Message(NoReturnFromInlineID) {
    val kind = "Syntax"
    val msg = hl"no explicit ${"return"} allowed from inline $owner"
    val explanation =
      hl"""Methods marked with ${"@inline"} may not use ${"return"} statements.
          |Instead, you should rely on the last expression's value being
          |returned from a method.
          |"""
  }

  case class ReturnOutsideMethodDefinition(owner: Symbol)(implicit ctx: Context)
    extends Message(ReturnOutsideMethodDefinitionID) {
    val kind = "Syntax"
    val msg = hl"${"return"} outside method definition"
    val explanation =
      hl"""You used ${"return"} in ${owner}.
          |${"return"} is a keyword and may only be used within method declarations.
          |"""
  }

  case class ExtendFinalClass(clazz:Symbol, finalClazz: Symbol)(implicit ctx: Context)
    extends Message(ExtendFinalClassID) {
    val kind = "Syntax"
    val msg = hl"$clazz cannot extend ${"final"} $finalClazz"
    val explanation =
      hl"""A class marked with the ${"final"} keyword cannot be extended"""
  }

  case class EnumCaseDefinitionInNonEnumOwner(owner: Symbol)(implicit ctx: Context)
    extends Message(EnumCaseDefinitionInNonEnumOwnerID) {
      val kind = "Syntax"
      val msg = em"case not allowed here, since owner ${owner} is not an ${"enum"} object"
      val explanation =
        hl"""${"enum"} cases are only allowed within the companion ${"object"} of an ${"enum class"}.
            |If you want to create an ${"enum"} case, make sure the corresponding ${"enum class"} exists
            |and has the ${"enum"} keyword."""
  }

  case class ExpectedTypeBoundOrEquals(found: Token)(implicit ctx: Context)
    extends Message(ExpectedTypeBoundOrEqualsID) {
    val kind = "Syntax"
    val msg = hl"${"="}, ${">:"}, or ${"<:"} expected, but ${Tokens.showToken(found)} found"

    val explanation =
      hl"""Type parameters and abstract types may be constrained by a type bound.
           |Such type bounds limit the concrete values of the type variables and possibly
           |reveal more information about the members of such types.
           |
           |A lower type bound ${"B >: A"} expresses that the type variable ${"B"}
           |refers to a supertype of type ${"A"}.
           |
           |An upper type bound ${"T <: A"} declares that type variable ${"T"}
           |refers to a subtype of type ${"A"}.
           |"""
  }

  case class ClassAndCompanionNameClash(cls: Symbol, other: Symbol)(implicit ctx: Context)
    extends Message(ClassAndCompanionNameClashID) {
    val kind = "Naming"
    val msg = hl"Name clash: both ${cls.owner} and its companion object defines ${cls.name.stripModuleClassSuffix}"
    val explanation = {
      val kind = if (cls.owner.is(Flags.Trait)) "trait" else "class"

      hl"""|A $kind and its companion object cannot both define a ${"class"}, ${"trait"} or ${"object"} with the same name:
           |  - ${cls.owner} defines ${cls}
           |  - ${other.owner} defines ${other}"""
      }
  }

  case class TailrecNotApplicable(method: Symbol)(implicit ctx: Context)
    extends Message(TailrecNotApplicableID) {
    val kind = "Syntax"
    val msg = hl"TailRec optimisation not applicable, $method is neither ${"private"} nor ${"final"}."
    val explanation =
      hl"A method annotated ${"@tailrec"} must be declared ${"private"} or ${"final"} so it can't be overridden."
  }

  case class FailureToEliminateExistential(tp: Type, tp1: Type, tp2: Type, boundSyms: List[Symbol])(implicit ctx: Context)
    extends Message(FailureToEliminateExistentialID) {
    val kind = "Compatibility"
    val msg = "Failure to eliminate existential type. Proceed at own risk."
    val explanation = {
      val originalType = ctx.dclsText(boundSyms, "; ").show
      hl"""original type    : $tp forSome ${originalType}
          |reduces to       : $tp1
          |type used instead: $tp2"""
    }
  }

  case class OnlyFunctionsCanBeFollowedByUnderscore(pt: Type)(implicit ctx: Context)
    extends Message(OnlyFunctionsCanBeFollowedByUnderscoreID) {
    val kind = "Syntax"
    val msg = hl"Not a function: $pt: cannot be followed by ${"_"}"
    val explanation =
      hl"""The syntax ${"x _"} is no longer supported if ${"x"} is not a function.
          |To convert to a function value, you need to explicitly write ${"() => x"}"""
  }

  case class MissingEmptyArgumentList(method: Symbol)(implicit ctx: Context)
    extends Message(MissingEmptyArgumentListID) {
    val kind = "Syntax"
    val msg = hl"$method must be called with ${"()"} argument"
    val explanation = {
      val codeExample =
        """def next(): T = ...
          |next     // is expanded to next()"""

      hl"""Previously an empty argument list () was implicitly inserted when calling a nullary method without arguments. E.g.
          |
          |$codeExample
          |
          |In Dotty, this idiom is an error. The application syntax has to follow exactly the parameter syntax.
          |Excluded from this rule are methods that are defined in Java or that override methods defined in Java."""
    }
  }

  case class DuplicateNamedTypeParameter(name: Name)(implicit ctx: Context)
    extends Message(DuplicateNamedTypeParameterID) {
    val kind = "Syntax"
    val msg = hl"Type parameter $name was defined multiple times."
    val explanation = ""
  }

  case class UndefinedNamedTypeParameter(undefinedName: Name, definedNames: List[Name])(implicit ctx: Context)
    extends Message(UndefinedNamedTypeParameterID) {
    val kind = "Syntax"
    val msg = hl"Type parameter $undefinedName is undefined. Expected one of ${definedNames.map(_.show).mkString(", ")}."
    val explanation = ""
  }

  case class IllegalStartOfStatement(isModifier: Boolean)(implicit ctx: Context) extends Message(IllegalStartOfStatementID) {
    val kind = "Syntax"
    val msg = {
      val addendum = if (isModifier) ": no modifiers allowed here" else ""
      "Illegal start of statement" + addendum
    }
    val explanation = "A statement is either an import, a definition or an expression."
  }

  case class TraitIsExpected(symbol: Symbol)(implicit ctx: Context) extends Message(TraitIsExpectedID) {
    val kind = "Syntax"
    val msg = hl"$symbol is not a trait"
    val explanation = {
      val errorCodeExample =
        """class A
          |class B
          |
          |val a = new A with B // will fail with a compile error - class B is not a trait""".stripMargin
      val codeExample =
        """class A
          |trait B
          |
          |val a = new A with B // compiles normally""".stripMargin

      hl"""Only traits can be mixed into classes using a ${"with"} keyword.
          |Consider the following example:
          |
          |$errorCodeExample
          |
          |The example mentioned above would fail because B is not a trait.
          |But if you make B a trait it will be compiled without any errors:
          |
          |$codeExample
          |"""
    }
  }

  case class TraitRedefinedFinalMethodFromAnyRef(method: Symbol)(implicit ctx: Context) extends Message(TraitRedefinedFinalMethodFromAnyRefID) {
    val kind = "Syntax"
    val msg = hl"Traits cannot redefine final $method from ${"class AnyRef"}."
    val explanation = ""
  }

  case class PackageNameAlreadyDefined(pkg: Symbol)(implicit ctx: Context) extends Message(PackageNameAlreadyDefinedID) {
    val msg = hl"${pkg} is already defined, cannot be a ${"package"}"
    val kind = "Naming"
    val explanation =
      hl"An ${"object"} cannot have the same name as an existing ${"package"}. Rename either one of them."
  }

  case class UnapplyInvalidNumberOfArguments(qual: untpd.Tree, argTypes: List[Type])(implicit ctx: Context)
    extends Message(UnapplyInvalidNumberOfArgumentsID) {
    val kind = "Syntax"
    val msg = hl"Wrong number of argument patterns for $qual; expected: ($argTypes%, %)"
    val explanation =
      hl"""The Unapply method of $qual was used with incorrect number of arguments.
          |Expected usage would be something like:
          |case $qual(${argTypes.map(_ => '_')}%, %) => ...
          |
        |where subsequent arguments would have following types: ($argTypes%, %).
        |""".stripMargin
  }

  case class StaticFieldsOnlyAllowedInObjects(member: Symbol)(implicit ctx: Context) extends Message(StaticFieldsOnlyAllowedInObjectsID) {
    val msg = hl"${"@static"} $member in ${member.owner} must be defined inside an ${"object"}."
    val kind = "Syntax"
    val explanation =
      hl"${"@static"} members are only allowed inside objects."
  }

  case class CyclicInheritance(symbol: Symbol, addendum: String)(implicit ctx: Context) extends Message(CyclicInheritanceID) {
    val kind = "Syntax"
    val msg = hl"Cyclic inheritance: $symbol extends itself$addendum"
    val explanation = {
      val codeExample = "class A extends A"

      hl"""Cyclic inheritance is prohibited in Dotty.
          |Consider the following example:
          |
          |$codeExample
          |
          |The example mentioned above would fail because this type of inheritance hierarchy
          |creates a "cycle" where a not yet defined class A extends itself which makes
          |impossible to instantiate an object of this class"""
    }
  }

  case class UnableToExtendSealedClass(pclazz: Symbol)(implicit ctx: Context) extends Message(UnableToExtendSealedClassID) {
    val kind = "Syntax"
    val msg = hl"Cannot extend ${"sealed"} $pclazz in a different source file"
    val explanation = "A sealed class or trait can only be extended in the same file as its declaration"
  }

<<<<<<< HEAD
  case class ForwardReferenceNotAllowedFromSelfConstructor()(implicit ctx: Context)
  extends Message(ForwardReferenceNotAllowedFromSelfConstructorID){
    val kind = "Reference"
    val msg = "Forward reference not allowed from self constructor invocation"
    val explanation = {

      val errorCodeExample =
        """class A(a: Any) {
          |  def this() = {
          |    this(b)                      // forward reference
          |    def b = new {}
          |  }
          |
          |  def this(x: Int) = {
          |    this(b)                      // forward reference
          |    lazy val b = new {}
          |  }
          |
          |  def this(x: Int, y: Int) = {
          |    this(b)                      // forward reference
          |    val b = new {}
          |  }
          |
          |  def this(x: Int, y: Int, z: Int) = {
          |    this(b)                      // forward reference
          |    println(".")
          |    def b = new {}
          |  }
          |}""".stripMargin

      hl"""
          |Forward reference is not allowed from self constructors.
          |
          |$errorCodeExample
          |
          |The example above would fail as it contains a forward reference inside each self constructor.
          |When not inside self constructors, a forward reference is allowed when:
          |-The reference is not a variable definition
          |-If it is a variable definition, it must be lazy
        """.stripMargin
=======
  case class UnableToEmitSwitch()(implicit ctx: Context)
  extends Message(UnableToEmitSwitchID) {
    val kind = "Syntax"
    val msg = hl"Could not emit switch for ${"@switch"} annotated match"
    val explanation = {
      val codeExample =
        """val ConstantB = 'B'
          |final val ConstantC = 'C'
          |def tokenMe(ch: Char) = (ch: @switch) match {
          |  case '\t' | '\n' => 1
          |  case 'A'         => 2
          |  case ConstantB   => 3  // a non-literal may prevent switch generation: this would not compile
          |  case ConstantC   => 4  // a constant value is allowed
          |  case _           => 5
          |}""".stripMargin

      hl"""If annotated with ${"@switch"}, the compiler will verify that the match has been compiled to a
          |tableswitch or lookupswitch and issue an error if it instead compiles into a series of conditional
          |expressions. Example usage:
          |
          |$codeExample
          |
          |The compiler will not apply the optimisation if:
          |- the matched value is not of type ${"Int"}, ${"Byte"}, ${"Short"} or ${"Char"}
          |- the matched value is not a constant literal
          |- there are less than three cases"""
>>>>>>> 780183dc
    }
  }
}<|MERGE_RESOLUTION|>--- conflicted
+++ resolved
@@ -1973,7 +1973,6 @@
     val explanation = "A sealed class or trait can only be extended in the same file as its declaration"
   }
 
-<<<<<<< HEAD
   case class ForwardReferenceNotAllowedFromSelfConstructor()(implicit ctx: Context)
   extends Message(ForwardReferenceNotAllowedFromSelfConstructorID){
     val kind = "Reference"
@@ -2014,7 +2013,7 @@
           |-The reference is not a variable definition
           |-If it is a variable definition, it must be lazy
         """.stripMargin
-=======
+
   case class UnableToEmitSwitch()(implicit ctx: Context)
   extends Message(UnableToEmitSwitchID) {
     val kind = "Syntax"
@@ -2041,7 +2040,7 @@
           |- the matched value is not of type ${"Int"}, ${"Byte"}, ${"Short"} or ${"Char"}
           |- the matched value is not a constant literal
           |- there are less than three cases"""
->>>>>>> 780183dc
+
     }
   }
 }