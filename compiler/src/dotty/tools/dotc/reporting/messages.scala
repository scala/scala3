package dotty.tools
package dotc
package reporting

import core._
import Contexts._
import Decorators._, Symbols._, Names._, NameOps._, Types._, Flags._, Phases._
import Denotations.SingleDenotation
import SymDenotations.SymDenotation
import NameKinds.WildcardParamName
import parsing.Scanners.Token
import parsing.Tokens
import printing.Highlighting._
import printing.Formatting
import ErrorMessageID._
import ast.Trees
import config.{Feature, ScalaVersion}
import typer.ErrorReporting.{err, matchReductionAddendum}
import typer.ProtoTypes.ViewProto
import typer.Implicits.Candidate
import scala.util.control.NonFatal
import StdNames.nme
import printing.Formatting.hl
import ast.Trees._
import ast.untpd
import ast.tpd
import transform.SymUtils._
import cc.CaptureSet.IdentityCaptRefMap

/**  Messages
  *  ========
  *  The role of messages is to provide the necessary details for a simple to
  *  understand diagnostic event. Each message can be turned into a message
  *  container (one of the above) by calling the appropriate method on them.
  *  For instance:
  *
  *  ```scala
  *  EmptyCatchBlock(tree).error(pos)   // res: Error
  *  EmptyCatchBlock(tree).warning(pos) // res: Warning
  *  ```
  */

  abstract class SyntaxMsg(errorId: ErrorMessageID) extends Message(errorId):
    def kind = MessageKind.Syntax

  abstract class TypeMsg(errorId: ErrorMessageID) extends Message(errorId):
    def kind = MessageKind.Type

  trait ShowMatchTrace(tps: Type*)(using Context) extends Message:
    override def msgSuffix: String = matchReductionAddendum(tps*)

  abstract class TypeMismatchMsg(found: Type, expected: Type)(errorId: ErrorMessageID)(using Context)
  extends Message(errorId), ShowMatchTrace(found, expected):
    def kind = MessageKind.TypeMismatch
    def explain = err.whyNoMatchStr(found, expected)
    override def canExplain = true

  abstract class NamingMsg(errorId: ErrorMessageID) extends Message(errorId):
    def kind = MessageKind.Naming

  abstract class DeclarationMsg(errorId: ErrorMessageID) extends Message(errorId):
    def kind = MessageKind.Declaration

  /** A simple not found message (either for idents, or member selection.
   *  Messages of this class are sometimes dropped in favor of other, more
   *  specific messages.
   */
  abstract class NotFoundMsg(errorId: ErrorMessageID) extends Message(errorId):
    def kind = MessageKind.NotFound
    def name: Name

  abstract class PatternMatchMsg(errorId: ErrorMessageID) extends Message(errorId):
    def kind = MessageKind.PatternMatch

  abstract class CyclicMsg(errorId: ErrorMessageID) extends Message(errorId):
    def kind = MessageKind.Cyclic

  abstract class ReferenceMsg(errorId: ErrorMessageID) extends Message(errorId):
    def kind = MessageKind.Reference

  abstract class EmptyCatchOrFinallyBlock(tryBody: untpd.Tree, errNo: ErrorMessageID)(using Context)
  extends SyntaxMsg(errNo) {
    def explain = {
      val tryString = tryBody match {
        case Block(Nil, untpd.EmptyTree) => "{}"
        case _ => tryBody.show
      }

      val code1 =
        s"""|import scala.util.control.NonFatal
            |
            |try $tryString catch {
            |  case NonFatal(e) => ???
            |}""".stripMargin

      val code2 =
        s"""|try $tryString finally {
            |  // perform your cleanup here!
            |}""".stripMargin

      em"""|A ${hl("try")} expression should be followed by some mechanism to handle any exceptions
           |thrown. Typically a ${hl("catch")} expression follows the ${hl("try")} and pattern matches
           |on any expected exceptions. For example:
           |
           |$code1
           |
           |It is also possible to follow a ${hl("try")} immediately by a ${hl("finally")} - letting the
           |exception propagate - but still allowing for some clean up in ${hl("finally")}:
           |
           |$code2
           |
           |It is recommended to use the ${hl("NonFatal")} extractor to catch all exceptions as it
           |correctly handles transfer functions like ${hl("return")}."""
    }
  }

  class EmptyCatchBlock(tryBody: untpd.Tree)(using Context)
  extends EmptyCatchOrFinallyBlock(tryBody, EmptyCatchBlockID) {
    def msg =
      em"""|The ${hl("catch")} block does not contain a valid expression, try
           |adding a case like - ${hl("case e: Exception =>")} to the block"""
  }

  class EmptyCatchAndFinallyBlock(tryBody: untpd.Tree)(using Context)
  extends EmptyCatchOrFinallyBlock(tryBody, EmptyCatchAndFinallyBlockID) {
    def msg =
      em"""|A ${hl("try")} without ${hl("catch")} or ${hl("finally")} is equivalent to putting
           |its body in a block; no exceptions are handled."""
  }

  class DeprecatedWithOperator()(using Context)
  extends SyntaxMsg(DeprecatedWithOperatorID) {
    def msg =
      em"""${hl("with")} as a type operator has been deprecated; use ${hl("&")} instead"""
    def explain =
      em"""|Dotty introduces intersection types - ${hl("&")} types. These replace the
           |use of the ${hl("with")} keyword. There are a few differences in
           |semantics between intersection types and using ${hl("with")}."""
  }

  class CaseClassMissingParamList(cdef: untpd.TypeDef)(using Context)
  extends SyntaxMsg(CaseClassMissingParamListID) {
    def msg =
      em"""|A ${hl("case class")} must have at least one parameter list"""

    def explain =
      em"""|${cdef.name} must have at least one parameter list, if you would rather
           |have a singleton representation of ${cdef.name}, use a "${hl("case object")}".
           |Or, add an explicit ${hl("()")} as a parameter list to ${cdef.name}."""
  }

  class AnonymousFunctionMissingParamType(param: untpd.ValDef,
                                          tree: untpd.Function,
                                          pt: Type)
                                          (using Context)
  extends TypeMsg(AnonymousFunctionMissingParamTypeID) {
    def msg = {
      val ofFun =
        if param.name.is(WildcardParamName)
           || (MethodType.syntheticParamNames(tree.args.length + 1) contains param.name)
        then i" of expanded function:\n$tree"
        else ""

      val inferred =
        if (pt == WildcardType) ""
        else i"\nWhat I could infer was: $pt"

      i"""Missing parameter type
         |
         |I could not infer the type of the parameter ${param.name}$ofFun.$inferred"""
    }

    def explain = ""
  }

  class WildcardOnTypeArgumentNotAllowedOnNew()(using Context)
  extends SyntaxMsg(WildcardOnTypeArgumentNotAllowedOnNewID) {
    def msg = "Type argument must be fully defined"
    def explain =
      val code1: String =
        """
          |object TyperDemo {
          |  class Team[A]
          |  val team = new Team[?]
          |}
        """.stripMargin

      val code2: String =
        """
          |object TyperDemo {
          |  class Team[A]
          |  val team = new Team[Int]
          |}
        """.stripMargin
      em"""|Wildcard on arguments is not allowed when declaring a new type.
           |
           |Given the following example:
           |
           |$code1
           |
           |You must complete all the type parameters, for instance:
           |
           |$code2 """
  }


  // Type Errors ------------------------------------------------------------ //
  class DuplicateBind(bind: untpd.Bind, tree: untpd.CaseDef)(using Context)
  extends NamingMsg(DuplicateBindID) {
    def msg = em"duplicate pattern variable: ${bind.name}"

    def explain = {
      val pat = tree.pat.show
      val guard = tree.guard match {
        case untpd.EmptyTree => ""
        case guard => s"if ${guard.show}"
      }

      val body = tree.body match {
        case Block(Nil, untpd.EmptyTree) => ""
        case body => s" ${body.show}"
      }

      val caseDef = s"case $pat$guard => $body"

      em"""|For each ${hl("case")} bound variable names have to be unique. In:
           |
           |$caseDef
           |
           |${bind.name} is not unique. Rename one of the bound variables!"""
    }
  }

  class MissingIdent(tree: untpd.Ident, treeKind: String, val name: Name)(using Context)
  extends NotFoundMsg(MissingIdentID) {
    def msg = em"Not found: $treeKind$name"
    def explain = {
      em"""|The identifier for `$treeKind$name` is not bound, that is,
           |no declaration for this identifier can be found.
           |That can happen, for example, if `$name` or its declaration has either been
           |misspelt or if an import is missing."""
    }
  }

  class TypeMismatch(found: Type,  expected: Type, inTree: Option[untpd.Tree],  addenda: => String*)(using Context)
    extends TypeMismatchMsg(found, expected)(TypeMismatchID):

    // replace constrained TypeParamRefs and their typevars by their bounds where possible
    // and the bounds are not f-bounds.
    // The idea is that if the bounds are also not-subtypes of each other to report
    // the type mismatch on the bounds instead of the original TypeParamRefs, since
    // these are usually easier to analyze. We exclude F-bounds since these would
    // lead to a recursive infinite expansion.
    object reported extends TypeMap, IdentityCaptRefMap:
      def setVariance(v: Int) = variance = v
      val constraint = mapCtx.typerState.constraint
      var fbounded = false
      def apply(tp: Type): Type = tp match
        case tp: TypeParamRef =>
          constraint.entry(tp) match
            case bounds: TypeBounds =>
              if variance < 0 then apply(TypeComparer.fullUpperBound(tp))
              else if variance > 0 then apply(TypeComparer.fullLowerBound(tp))
              else tp
            case NoType => tp
            case instType => apply(instType)
        case tp: TypeVar =>
          apply(tp.stripTypeVar)
        case tp: LazyRef =>
          fbounded = true
          tp
        case _ =>
          mapOver(tp)

    def msg =
      val found1 = reported(found)
      reported.setVariance(-1)
      val expected1 = reported(expected)
      val (found2, expected2) =
        if (found1 frozen_<:< expected1) || reported.fbounded then (found, expected)
        else (found1, expected1)
      val postScript = addenda.find(!_.isEmpty) match
        case Some(p) => p
        case None =>
          if expected.isTopType || found.isBottomType
          then ""
          else ctx.typer.importSuggestionAddendum(ViewProto(found.widen, expected))
      val (where, printCtx) = Formatting.disambiguateTypes(found2, expected2)
      val whereSuffix = if (where.isEmpty) where else s"\n\n$where"
      val (foundStr, expectedStr) = Formatting.typeDiff(found2, expected2)(using printCtx)
      s"""|Found:    $foundStr
          |Required: $expectedStr""".stripMargin
        + whereSuffix + postScript

    override def explain =
      val treeStr = inTree.map(x => s"\nTree: ${x.show}").getOrElse("")
      treeStr + "\n" + super.explain

  end TypeMismatch

  class NotAMember(site: Type, val name: Name, selected: String, addendum: => String = "")(using Context)
  extends NotFoundMsg(NotAMemberID), ShowMatchTrace(site) {
    //println(i"site = $site, decls = ${site.decls}, source = ${site.typeSymbol.sourceFile}") //DEBUG

    def msg = {
      import core.Flags._
      val maxDist = 3  // maximal number of differences to be considered for a hint
      val missing = name.show

      // The symbols of all non-synthetic, non-private members of `site`
      // that are of the same type/term kind as the missing member.
      def candidates: Set[Symbol] =
        for
          bc <- site.widen.baseClasses.toSet
          sym <- bc.info.decls.filter(sym =>
            sym.isType == name.isTypeName
            && !sym.isConstructor
            && !sym.flagsUNSAFE.isOneOf(Synthetic | Private))
        yield sym

      // Calculate Levenshtein distance
      def distance(s1: String, s2: String): Int =
        val dist = Array.ofDim[Int](s2.length + 1, s1.length + 1)
        for
          j <- 0 to s2.length
          i <- 0 to s1.length
        do
          dist(j)(i) =
            if j == 0 then i
            else if i == 0 then j
            else if s2(j - 1) == s1(i - 1) then dist(j - 1)(i - 1)
            else (dist(j - 1)(i) min dist(j)(i - 1) min dist(j - 1)(i - 1)) + 1
        dist(s2.length)(s1.length)

      // A list of possible candidate symbols with their Levenstein distances
      // to the name of the missing member
      def closest: List[(Int, Symbol)] = candidates
        .toList
        .map(sym => (distance(sym.name.show, missing), sym))
        .filter((d, sym) => d <= maxDist && d < missing.length && d < sym.name.show.length)
        .sortBy((d, sym) => (d, sym.name.show))  // sort by distance first, alphabetically second

      val enumClause =
        if ((name eq nme.values) || (name eq nme.valueOf)) && site.classSymbol.companionClass.isEnumClass then
          val kind = if name eq nme.values then i"${nme.values} array" else i"${nme.valueOf} lookup method"
          // an assumption is made here that the values and valueOf methods were not generated
          // because the enum defines non-singleton cases
          i"""
              |Although ${site.classSymbol.companionClass} is an enum, it has non-singleton cases,
              |meaning a $kind is not defined"""
        else
          ""

      def prefixEnumClause(addendum: String) =
        if enumClause.nonEmpty then s".$enumClause$addendum" else addendum

      val finalAddendum =
        if addendum.nonEmpty then prefixEnumClause(addendum)
        else closest match
          case (d, sym) :: _ =>
            val siteName = site match
              case site: NamedType => site.name.show
              case site => i"$site"
            val showName =
              // Add .type to the name if it is a module
              if sym.is(ModuleClass) then s"${sym.name.show}.type"
              else sym.name.show
            s" - did you mean $siteName.$showName?$enumClause"
          case Nil => prefixEnumClause("")

      ex"$selected $name is not a member of ${site.widen}$finalAddendum"
    }

    def explain = ""
  }

  class EarlyDefinitionsNotSupported()(using Context)
  extends SyntaxMsg(EarlyDefinitionsNotSupportedID) {
    def msg = "Early definitions are not supported; use trait parameters instead"

    def explain = {
      val code1 =
        """|trait Logging {
           |  val f: File
           |  f.open()
           |  onExit(f.close())
           |  def log(msg: String) = f.write(msg)
           |}
           |
           |class B extends Logging {
           |  val f = new File("log.data") // triggers a NullPointerException
           |}
           |
           |// early definition gets around the NullPointerException
           |class C extends {
           |  val f = new File("log.data")
           |} with Logging""".stripMargin

      val code2 =
        """|trait Logging(f: File) {
           |  f.open()
           |  onExit(f.close())
           |  def log(msg: String) = f.write(msg)
           |}
           |
           |class C extends Logging(new File("log.data"))""".stripMargin

      em"""|Earlier versions of Scala did not support trait parameters and "early
           |definitions" (also known as "early initializers") were used as an alternative.
           |
           |Example of old syntax:
           |
           |$code1
           |
           |The above code can now be written as:
           |
           |$code2
           |"""
    }
  }

  class TopLevelImplicitClass(cdef: untpd.TypeDef)(using Context)
  extends SyntaxMsg(TopLevelImplicitClassID) {
    def msg = em"""An ${hl("implicit class")} may not be top-level"""

    def explain = {
      val TypeDef(name, impl @ Template(constr0, parents, self, _)) = cdef: @unchecked
      val exampleArgs =
        if(constr0.termParamss.isEmpty) "..."
        else constr0.termParamss(0).map(_.withMods(untpd.Modifiers()).show).mkString(", ")
      def defHasBody[T] = impl.body.exists(!_.isEmpty)
      val exampleBody = if (defHasBody) "{\n ...\n }" else ""
      em"""|There may not be any method, member or object in scope with the same name as
           |the implicit class and a case class automatically gets a companion object with
           |the same name created by the compiler which would cause a naming conflict if it
           |were allowed.
           |           |
           |To resolve the conflict declare ${cdef.name} inside of an ${hl("object")} then import the class
           |from the object at the use site if needed, for example:
           |
           |object Implicits {
           |  implicit class ${cdef.name}($exampleArgs)$exampleBody
           |}
           |
           |// At the use site:
           |import Implicits.${cdef.name}"""
    }
  }

  class ImplicitCaseClass(cdef: untpd.TypeDef)(using Context)
  extends SyntaxMsg(ImplicitCaseClassID) {
    def msg = em"""A ${hl("case class")} may not be defined as ${hl("implicit")}"""

    def explain =
      em"""|Implicit classes may not be case classes. Instead use a plain class:
           |
           |implicit class ${cdef.name}...
           |
           |"""
  }

  class ImplicitClassPrimaryConstructorArity()(using Context)
  extends SyntaxMsg(ImplicitClassPrimaryConstructorArityID){
    def msg = "Implicit classes must accept exactly one primary constructor parameter"
    def explain = {
      val example = "implicit class RichDate(date: java.util.Date)"
      em"""Implicit classes may only take one non-implicit argument in their constructor. For example:
          |
          | $example
          |
          |While it’s possible to create an implicit class with more than one non-implicit argument,
          |such classes aren’t used during implicit lookup.
          |"""
    }
  }

  class ObjectMayNotHaveSelfType(mdef: untpd.ModuleDef)(using Context)
  extends SyntaxMsg(ObjectMayNotHaveSelfTypeID) {
    def msg = em"""${hl("object")}s must not have a self ${hl("type")}"""

    def explain = {
      val untpd.ModuleDef(name, tmpl) = mdef
      val ValDef(_, selfTpt, _) = tmpl.self
      em"""|${hl("object")}s must not have a self ${hl("type")}:
           |
           |Consider these alternative solutions:
           |  - Create a trait or a class instead of an object
           |  - Let the object extend a trait containing the self type:
           |
           |    object $name extends ${selfTpt.show}"""
    }
  }

  class RepeatedModifier(modifier: String)(implicit ctx:Context)
  extends SyntaxMsg(RepeatedModifierID) {
    def msg = em"""Repeated modifier $modifier"""

    def explain = {
      val code1 = em"""private private val Origin = Point(0, 0)"""
      val code2 = em"""private final val Origin = Point(0, 0)"""
      em"""This happens when you accidentally specify the same modifier twice.
           |
           |Example:
           |
           |$code1
           |
           |instead of
           |
           |$code2
           |
           |"""
    }
  }

  class InterpolatedStringError()(implicit ctx:Context)
  extends SyntaxMsg(InterpolatedStringErrorID) {
    def msg = "Error in interpolated string: identifier or block expected"
    def explain = {
      val code1 = "s\"$new Point(0, 0)\""
      val code2 = "s\"${new Point(0, 0)}\""
      em"""|This usually happens when you forget to place your expressions inside curly braces.
           |
           |$code1
           |
           |should be written as
           |
           |$code2
           |"""
    }
  }

  class UnboundPlaceholderParameter()(implicit ctx:Context)
  extends SyntaxMsg(UnboundPlaceholderParameterID) {
    def msg = em"""Unbound placeholder parameter; incorrect use of ${hl("_")}"""
    def explain =
      em"""|The ${hl("_")} placeholder syntax was used where it could not be bound.
           |Consider explicitly writing the variable binding.
           |
           |This can be done by replacing ${hl("_")} with a variable (eg. ${hl("x")})
           |and adding ${hl("x =>")} where applicable.
           |
           |Example before:
           |
           |${hl("{ _ }")}
           |
           |Example after:
           |
           |${hl("x => { x }")}
           |
           |Another common occurrence for this error is defining a val with ${hl("_")}:
           |
           |${hl("val a = _")}
           |
           |But this val definition isn't very useful, it can never be assigned
           |another value. And thus will always remain uninitialized.
           |Consider replacing the ${hl("val")} with ${hl("var")}:
           |
           |${hl("var a = _")}
           |
           |Note that this use of ${hl("_")} is not placeholder syntax,
           |but an uninitialized var definition.
           |Only fields can be left uninitialized in this manner; local variables
           |must be initialized.
           |
           |Another occurrence for this error is self type definition.
           |The ${hl("_")} can be replaced with ${hl("this")}.
           |
           |Example before:
           |
           |${hl("trait A { _: B => ... ")}
           |
           |Example after:
           |
           |${hl("trait A { this: B => ... ")}
           |"""
  }

  class IllegalStartSimpleExpr(illegalToken: String)(using Context)
  extends SyntaxMsg(IllegalStartSimpleExprID) {
    def msg = em"expression expected but ${Red(illegalToken)} found"
    def explain = {
      em"""|An expression cannot start with ${Red(illegalToken)}."""
    }
  }

  class MissingReturnType()(implicit ctx:Context)
  extends SyntaxMsg(MissingReturnTypeID) {
    def msg = "Missing return type"
    def explain =
      em"""|An abstract declaration must have a return type. For example:
           |
           |trait Shape:
           |  ${hl("def area: Double")} // abstract declaration returning a Double"""
  }

  class MissingReturnTypeWithReturnStatement(method: Symbol)(using Context)
  extends SyntaxMsg(MissingReturnTypeWithReturnStatementID) {
    def msg = em"$method has a return statement; it needs a result type"
    def explain =
      em"""|If a method contains a ${hl("return")} statement, it must have an
           |explicit return type. For example:
           |
           |${hl("def good: Int /* explicit return type */ = return 1")}"""
  }

  class YieldOrDoExpectedInForComprehension()(using Context)
  extends SyntaxMsg(YieldOrDoExpectedInForComprehensionID) {
    def msg = em"${hl("yield")} or ${hl("do")} expected"

    def explain =
      em"""|When the enumerators in a for comprehension are not placed in parentheses or
           |braces, a ${hl("do")} or ${hl("yield")} statement is required after the enumerators
           |section of the comprehension.
           |
           |You can save some keystrokes by omitting the parentheses and writing
           |
           |${hl("val numbers = for i <- 1 to 3 yield i")}
           |
           |  instead of
           |
           |${hl("val numbers = for (i <- 1 to 3) yield i")}
           |
           |but the ${hl("yield")} keyword is still required.
           |
           |For comprehensions that simply perform a side effect without yielding anything
           |can also be written without parentheses but a ${hl("do")} keyword has to be
           |included. For example,
           |
           |${hl("for (i <- 1 to 3) println(i)")}
           |
           |can be written as
           |
           |${hl("for i <- 1 to 3 do println(i) // notice the 'do' keyword")}
           |
           |"""
  }

  class ProperDefinitionNotFound()(using Context)
  extends Message(ProperDefinitionNotFoundID) {
    def kind = MessageKind.DocComment
    def msg = em"""Proper definition was not found in ${hl("@usecase")}"""

    def explain = {
      val noUsecase =
        "def map[B, That](f: A => B)(implicit bf: CanBuildFrom[List[A], B, That]): That"

      val usecase =
        """|/** Map from List[A] => List[B]
           |  *
           |  * @usecase def map[B](f: A => B): List[B]
           |  */
           |def map[B, That](f: A => B)(implicit bf: CanBuildFrom[List[A], B, That]): That
           |""".stripMargin

      em"""|Usecases are only supported for ${hl("def")}s. They exist because with Scala's
           |advanced type-system, we sometimes end up with seemingly scary signatures.
           |The usage of these methods, however, needs not be - for instance the ${hl("map")}
           |function
           |
           |${hl("List(1, 2, 3).map(2 * _) // res: List(2, 4, 6)")}
           |
           |is easy to understand and use - but has a rather bulky signature:
           |
           |$noUsecase
           |
           |to mitigate this and ease the usage of such functions we have the ${hl("@usecase")}
           |annotation for docstrings. Which can be used like this:
           |
           |$usecase
           |
           |When creating the docs, the signature of the method is substituted by the
           |usecase and the compiler makes sure that it is valid. Because of this, you're
           |only allowed to use ${hl("def")}s when defining usecases."""
    }
  }

  class ByNameParameterNotSupported(tpe: untpd.Tree)(using Context)
  extends SyntaxMsg(ByNameParameterNotSupportedID) {
    def msg = em"By-name parameter type ${tpe} not allowed here."

    def explain =
      em"""|By-name parameters act like functions that are only evaluated when referenced,
           |allowing for lazy evaluation of a parameter.
           |
           |An example of using a by-name parameter would look like:
           |${hl("def func(f: => Boolean) = f // 'f' is evaluated when referenced within the function")}
           |
           |An example of the syntax of passing an actual function as a parameter:
           |${hl("def func(f: (Boolean => Boolean)) = f(true)")}
           |
           |or:
           |
           |${hl("def func(f: Boolean => Boolean) = f(true)")}
           |
           |And the usage could be as such:
           |${hl("func(bool => // do something...)")}
           |"""
  }

  class WrongNumberOfTypeArgs(fntpe: Type, expectedArgs: List[ParamInfo], actual: List[untpd.Tree])(using Context)
  extends SyntaxMsg(WrongNumberOfTypeArgsID) {

    private val expectedCount = expectedArgs.length
    private val actualCount = actual.length
    private val msgPrefix = if (actualCount > expectedCount) "Too many" else "Not enough"

    def msg =
      val expectedArgString = expectedArgs
        .map(_.paramName.unexpandedName.show)
        .mkString("[", ", ", "]")
      val actualArgString = actual.map(_.show).mkString("[", ", ", "]")
      val prettyName =
        try fntpe.termSymbol match
          case NoSymbol => fntpe.show
          case symbol   => symbol.showFullName
        catch case NonFatal(ex) => fntpe.show
      em"""|$msgPrefix type arguments for $prettyName$expectedArgString
           |expected: $expectedArgString
           |actual:   $actualArgString""".stripMargin

    def explain = {
      val tooManyTypeParams =
        """|val tuple2: (Int, String) = (1, "one")
           |val list: List[(Int, String)] = List(tuple2)""".stripMargin

      if (actualCount > expectedCount)
        em"""|You have supplied too many type parameters
             |
             |For example List takes a single type parameter (List[A])
             |If you need to hold more types in a list then you need to combine them
             |into another data type that can contain the number of types you need,
             |In this example one solution would be to use a Tuple:
             |
             |${tooManyTypeParams}"""
      else
        em"""|You have not supplied enough type parameters
             |If you specify one type parameter then you need to specify every type parameter."""
    }
  }

  class IllegalVariableInPatternAlternative(name: Name)(using Context)
  extends SyntaxMsg(IllegalVariableInPatternAlternativeID) {
    def msg = em"Illegal variable $name in pattern alternative"
    def explain = {
      val varInAlternative =
        """|def g(pair: (Int,Int)): Int = pair match {
           |  case (1, n) | (n, 1) => n
           |  case _ => 0
           |}""".stripMargin

      val fixedVarInAlternative =
        """|def g(pair: (Int,Int)): Int = pair match {
           |  case (1, n) => n
           |  case (n, 1) => n
           |  case _ => 0
           |}""".stripMargin

      em"""|Variables are not allowed within alternate pattern matches. You can workaround
           |this issue by adding additional cases for each alternative. For example, the
           |illegal function:
           |
           |$varInAlternative
           |could be implemented by moving each alternative into a separate case:
           |
           |$fixedVarInAlternative"""
    }
  }

  class IdentifierExpected(identifier: String)(using Context)
  extends SyntaxMsg(IdentifierExpectedID) {
    def msg = "identifier expected"
    def explain = {
      val wrongIdentifier = em"def foo: $identifier = {...}"
      val validIdentifier = em"def foo = {...}"
      em"""|An identifier expected, but $identifier found. This could be because
           |$identifier is not a valid identifier. As a workaround, the compiler could
           |infer the type for you. For example, instead of:
           |
           |$wrongIdentifier
           |
           |Write your code like:
           |
           |$validIdentifier
           |
           |"""
    }
  }

  class AuxConstructorNeedsNonImplicitParameter()(implicit ctx:Context)
  extends SyntaxMsg(AuxConstructorNeedsNonImplicitParameterID) {
    def msg = "Auxiliary constructor needs non-implicit parameter list"
    def explain =
      em"""|Only the primary constructor is allowed an ${hl("implicit")} parameter list;
           |auxiliary constructors need non-implicit parameter lists. When a primary
           |constructor has an implicit argslist, auxiliary constructors that call the
           |primary constructor must specify the implicit value.
           |
           |To resolve this issue check for:
           | - Forgotten parenthesis on ${hl("this")} (${hl("def this() = { ... }")})
           | - Auxiliary constructors specify the implicit value
           |"""
  }

  class IllegalLiteral()(using Context)
  extends SyntaxMsg(IllegalLiteralID) {
    def msg = "Illegal literal"
    def explain =
      em"""|Available literals can be divided into several groups:
           | - Integer literals: 0, 21, 0xFFFFFFFF, -42L
           | - Floating Point Literals: 0.0, 1e30f, 3.14159f, 1.0e-100, .1
           | - Boolean Literals: true, false
           | - Character Literals: 'a', '\u0041', '\n'
           | - String Literals: "Hello, World!"
           | - null
           |"""
  }

  class LossyWideningConstantConversion(sourceType: Type, targetType: Type)(using Context)
  extends Message(LossyWideningConstantConversionID):
    def kind = MessageKind.LossyConversion
    def msg = em"""|Widening conversion from $sourceType to $targetType loses precision.
                   |Write `.to$targetType` instead.""".stripMargin
    def explain = ""

  class PatternMatchExhaustivity(uncoveredFn: => String, hasMore: Boolean)(using Context)
  extends Message(PatternMatchExhaustivityID) {
    def kind = MessageKind.PatternMatchExhaustivity
    lazy val uncovered = uncoveredFn
    def msg =
      val addendum = if hasMore then "(More unmatched cases are elided)" else ""
      em"""|${hl("match")} may not be exhaustive.
           |
           |It would fail on pattern case: $uncovered
           |$addendum"""


    def explain =
      em"""|There are several ways to make the match exhaustive:
           | - Add missing cases as shown in the warning
           | - If an extractor always return ${hl("Some(...)")}, write ${hl("Some[X]")} for its return type
           | - Add a ${hl("case _ => ...")} at the end to match all remaining cases
           |"""
  }

  class UncheckedTypePattern(msgFn: => String)(using Context)
    extends PatternMatchMsg(UncheckedTypePatternID) {
    def msg = msgFn
    def explain =
      em"""|Type arguments and type refinements are erased during compile time, thus it's
           |impossible to check them at run-time.
           |
           |You can either replace the type arguments by ${hl("_")} or use `@unchecked`.
           |"""
  }

  class MatchCaseUnreachable()(using Context)
  extends Message(MatchCaseUnreachableID) {
    def kind = MessageKind.MatchCaseUnreachable
    def msg = "Unreachable case"
    def explain = ""
  }

  class MatchCaseOnlyNullWarning()(using Context)
  extends PatternMatchMsg(MatchCaseOnlyNullWarningID) {
    def msg = em"""Unreachable case except for ${hl("null")} (if this is intentional, consider writing ${hl("case null =>")} instead)."""
    def explain = ""
  }

  class MatchableWarning(tp: Type, pattern: Boolean)(using Context)
  extends TypeMsg(MatchableWarningID) {
    def msg =
      val kind = if pattern then "pattern selector" else "value"
      em"""${kind} should be an instance of Matchable,,
          |but it has unmatchable type $tp instead"""

    def explain =
      if pattern then
        em"""A value of type $tp cannot be the selector of a match expression
            |since it is not constrained to be `Matchable`. Matching on unconstrained
            |values is disallowed since it can uncover implementation details that
            |were intended to be hidden and thereby can violate paramtetricity laws
            |for reasoning about programs.
            |
            |The restriction can be overridden by appending `.asMatchable` to
            |the selector value. `asMatchable` needs to be imported from
            |scala.compiletime. Example:
            |
            |    import compiletime.asMatchable
            |    def f[X](x: X) = x.asMatchable match { ... }"""
      else
        em"""The value can be converted to a `Matchable` by appending `.asMatchable`.
            |`asMatchable` needs to be imported from scala.compiletime."""
  }

  class SeqWildcardPatternPos()(using Context)
  extends SyntaxMsg(SeqWildcardPatternPosID) {
    def msg = em"""${hl("*")} can be used only for last argument"""
    def explain = {
      val code =
        """def sumOfTheFirstTwo(list: List[Int]): Int = list match {
          |  case List(first, second, x*) => first + second
          |  case _ => 0
          |}"""
      em"""|Sequence wildcard pattern is expected at the end of an argument list.
           |This pattern matches any remaining elements in a sequence.
           |Consider the following example:
           |
           |$code
           |
           |Calling:
           |
           |${hl("sumOfTheFirstTwo(List(1, 2, 10))")}
           |
           |would give 3 as a result"""
    }
  }

  class IllegalStartOfSimplePattern()(using Context)
  extends SyntaxMsg(IllegalStartOfSimplePatternID) {
    def msg = "pattern expected"
    def explain = {
      val sipCode =
        """def f(x: Int, y: Int) = x match {
          |  case `y` => ...
          |}
        """
      val constructorPatternsCode =
        """case class Person(name: String, age: Int)
          |
          |def test(p: Person) = p match {
          |  case Person(name, age) => ...
          |}
        """
      val tupplePatternsCode =
        """def swap(tuple: (String, Int)): (Int, String) = tuple match {
          |  case (text, number) => (number, text)
          |}
        """
      val patternSequencesCode =
        """def getSecondValue(list: List[Int]): Int = list match {
          |  case List(_, second, x:_*) => second
          |  case _ => 0
          |}"""
      em"""|Simple patterns can be divided into several groups:
           |- Variable Patterns: ${hl("case x => ...")}.
           |  It matches any value, and binds the variable name to that value.
           |  A special case is the wild-card pattern _ which is treated as if it was a fresh
           |  variable on each occurrence.
           |
           |- Typed Patterns: ${hl("case x: Int => ...")} or ${hl("case _: Int => ...")}.
           |  This pattern matches any value matched by the specified type; it binds the variable
           |  name to that value.
           |
           |- Literal Patterns: ${hl("case 123 => ...")} or ${hl("case 'A' => ...")}.
           |  This type of pattern matches any value that is equal to the specified literal.
           |
           |- Stable Identifier Patterns:
           |
           |  $sipCode
           |
           |  the match succeeds only if the x argument and the y argument of f are equal.
           |
           |- Constructor Patterns:
           |
           |  $constructorPatternsCode
           |
           |  The pattern binds all object's fields to the variable names (name and age, in this
           |  case).
           |
           |- Tuple Patterns:
           |
           |  $tupplePatternsCode
           |
           |  Calling:
           |
           |  ${hl("""swap(("Luftballons", 99)""")}
           |
           |  would give ${hl("""(99, "Luftballons")""")} as a result.
           |
           |- Pattern Sequences:
           |
           |  $patternSequencesCode
           |
           |  Calling:
           |
           |  ${hl("getSecondValue(List(1, 10, 2))")}
           |
           |  would give 10 as a result.
           |  This pattern is possible because a companion object for the List class has a method
           |  with the following signature:
           |
           |  ${hl("def unapplySeq[A](x: List[A]): Some[List[A]]")}
           |"""
    }
  }

  class PkgDuplicateSymbol(existing: Symbol)(using Context)
  extends NamingMsg(PkgDuplicateSymbolID) {
    def msg = em"Trying to define package with same name as $existing"
    def explain = ""
  }

  class ExistentialTypesNoLongerSupported()(using Context)
  extends SyntaxMsg(ExistentialTypesNoLongerSupportedID) {
    def msg =
      em"""|Existential types are no longer supported -
           |use a wildcard or dependent type instead"""
    def explain =
      em"""|The use of existential types is no longer supported.
           |
           |You should use a wildcard or dependent type instead.
           |
           |For example:
           |
           |Instead of using ${hl("forSome")} to specify a type variable
           |
           |${hl("List[T forSome { type T }]")}
           |
           |Try using a wildcard type variable
           |
           |${hl("List[?]")}
           |"""
  }

  class UnboundWildcardType()(using Context)
  extends SyntaxMsg(UnboundWildcardTypeID) {
    def msg = "Unbound wildcard type"
    def explain =
      em"""|The wildcard type syntax (${hl("_")}) was used where it could not be bound.
           |Replace ${hl("_")} with a non-wildcard type. If the type doesn't matter,
           |try replacing ${hl("_")} with ${hl("Any")}.
           |
           |Examples:
           |
           |- Parameter lists
           |
           |  Instead of:
           |    ${hl("def foo(x: _) = ...")}
           |
           |  Use ${hl("Any")} if the type doesn't matter:
           |    ${hl("def foo(x: Any) = ...")}
           |
           |- Type arguments
           |
           |  Instead of:
           |    ${hl("val foo = List[?](1, 2)")}
           |
           |  Use:
           |    ${hl("val foo = List[Int](1, 2)")}
           |
           |- Type bounds
           |
           |  Instead of:
           |    ${hl("def foo[T <: _](x: T) = ...")}
           |
           |  Remove the bounds if the type doesn't matter:
           |    ${hl("def foo[T](x: T) = ...")}
           |
           |- ${hl("val")} and ${hl("def")} types
           |
           |  Instead of:
           |    ${hl("val foo: _ = 3")}
           |
           |  Use:
           |    ${hl("val foo: Int = 3")}
           |"""
  }

  class OverridesNothing(member: Symbol)(using Context)
  extends DeclarationMsg(OverridesNothingID) {
    def msg = em"""${member} overrides nothing"""

    def explain =
      em"""|There must be a field or method with the name ${member.name} in a super
           |class of ${member.owner} to override it. Did you misspell it?
           |Are you extending the right classes?
           |"""
  }

  class OverridesNothingButNameExists(member: Symbol, existing: List[Denotations.SingleDenotation])(using Context)
  extends DeclarationMsg(OverridesNothingButNameExistsID) {
    def msg =
      val what =
        if !existing.exists(_.symbol.hasTargetName(member.targetName))
        then "target name"
        else "signature"
      em"""${member} has a different $what than the overridden declaration"""
    def explain =
      val existingDecl: String = existing.map(_.showDcl).mkString("  \n")
      em"""|There must be a non-final field or method with the name ${member.name} and the
           |same parameter list in a super class of ${member.owner} to override it.
           |
           |  ${member.showDcl}
           |
           |The super classes of ${member.owner} contain the following members
           |named ${member.name}:
           |  ${existingDecl}
           |"""
  }

  class OverrideError(override val msg: String) extends DeclarationMsg(OverrideErrorID):
    def explain = ""

  class OverrideTypeMismatchError(override val msg: String, memberTp: Type, otherTp: Type)(using Context)
  extends DeclarationMsg(OverrideTypeMismatchErrorID):
    def explain = err.whyNoMatchStr(memberTp, otherTp)
    override def canExplain = true

  class ForwardReferenceExtendsOverDefinition(value: Symbol, definition: Symbol)(using Context)
  extends ReferenceMsg(ForwardReferenceExtendsOverDefinitionID) {
    def msg = em"${definition.name} is a forward reference extending over the definition of ${value.name}"

    def explain =
      em"""|${definition.name} is used before you define it, and the definition of ${value.name}
           |appears between that use and the definition of ${definition.name}.
           |
           |Forward references are allowed only, if there are no value definitions between
           |the reference and the referred method definition.
           |
           |Define ${definition.name} before it is used,
           |or move the definition of ${value.name} so it does not appear between
           |the declaration of ${definition.name} and its use,
           |or define ${value.name} as lazy.
           |""".stripMargin
  }

  class ExpectedTokenButFound(expected: Token, found: Token)(using Context)
  extends SyntaxMsg(ExpectedTokenButFoundID) {

    private lazy val foundText = Tokens.showToken(found)

    def msg =
      val expectedText =
        if (Tokens.isIdentifier(expected)) "an identifier"
        else Tokens.showToken(expected)
      em"""${expectedText} expected, but ${foundText} found"""

    def explain =
      if (Tokens.isIdentifier(expected) && Tokens.isKeyword(found))
        s"""
         |If you want to use $foundText as identifier, you may put it in backticks: `${Tokens.tokenString(found)}`.""".stripMargin
      else
        ""
  }

  class MixedLeftAndRightAssociativeOps(op1: Name, op2: Name, op2LeftAssoc: Boolean)(using Context)
  extends SyntaxMsg(MixedLeftAndRightAssociativeOpsID) {
    def msg =
      val op1Asso: String = if (op2LeftAssoc) "which is right-associative" else "which is left-associative"
      val op2Asso: String = if (op2LeftAssoc) "which is left-associative" else "which is right-associative"
      em"${op1} (${op1Asso}) and ${op2} ($op2Asso) have same precedence and may not be mixed"
    def explain =
      s"""|The operators ${op1} and ${op2} are used as infix operators in the same expression,
          |but they bind to different sides:
          |${op1} is applied to the operand to its ${if (op2LeftAssoc) "right" else "left"}
          |${op2} is applied to the operand to its ${if (op2LeftAssoc) "left" else "right"}
          |As both have the same precedence the compiler can't decide which to apply first.
          |
          |You may use parenthesis to make the application order explicit,
          |or use method application syntax operand1.${op1}(operand2).
          |
          |Operators ending in a colon ${hl(":")} are right-associative. All other operators are left-associative.
          |
          |Infix operator precedence is determined by the operator's first character. Characters are listed
          |below in increasing order of precedence, with characters on the same line having the same precedence.
          |  (all letters)
          |  |
          |  ^
          |  &
          |  = !
          |  < >
          |  :
          |  + -
          |  * / %
          |  (all other special characters)
          |Operators starting with a letter have lowest precedence, followed by operators starting with `|`, etc.
          |""".stripMargin
  }

  class CantInstantiateAbstractClassOrTrait(cls: Symbol, isTrait: Boolean)(using Context)
  extends TypeMsg(CantInstantiateAbstractClassOrTraitID) {
    private val traitOrAbstract = if (isTrait) "a trait" else "abstract"
    def msg = em"""${cls.name} is ${traitOrAbstract}; it cannot be instantiated"""
    def explain =
      em"""|Abstract classes and traits need to be extended by a concrete class or object
           |to make their functionality accessible.
           |
           |You may want to create an anonymous class extending ${cls.name} with
           |  ${s"class ${cls.name} { }"}
           |
           |or add a companion object with
           |  ${s"object ${cls.name} extends ${cls.name}"}
           |
           |You need to implement any abstract members in both cases.
           |""".stripMargin
  }

  class UnreducibleApplication(tycon: Type)(using Context) extends TypeMsg(UnreducibleApplicationID):
    def msg = em"unreducible application of higher-kinded type $tycon to wildcard arguments"
    def explain =
      em"""|An abstract type constructor cannot be applied to wildcard arguments.
           |Such applications are equivalent to existential types, which are not
           |supported in Scala 3."""

  class OverloadedOrRecursiveMethodNeedsResultType(cycleSym: Symbol)(using Context)
  extends CyclicMsg(OverloadedOrRecursiveMethodNeedsResultTypeID) {
    def msg = em"""Overloaded or recursive $cycleSym needs return type"""
    def explain =
      em"""Case 1: $cycleSym is overloaded
          |If there are multiple methods named $cycleSym and at least one definition of
          |it calls another, you need to specify the calling method's return type.
          |
          |Case 2: $cycleSym is recursive
          |If $cycleSym calls itself on any path (even through mutual recursion), you need to specify the return type
          |of $cycleSym or of a definition it's mutually recursive with.
          |""".stripMargin
  }

  class RecursiveValueNeedsResultType(cycleSym: Symbol)(using Context)
  extends CyclicMsg(RecursiveValueNeedsResultTypeID) {
    def msg = em"""Recursive $cycleSym needs type"""
    def explain =
      em"""The definition of $cycleSym is recursive and you need to specify its type.
          |""".stripMargin
  }

  class CyclicReferenceInvolving(denot: SymDenotation)(using Context)
  extends CyclicMsg(CyclicReferenceInvolvingID) {
    def msg =
      val where = if denot.exists then s" involving $denot" else ""
      em"Cyclic reference$where"
    def explain =
      em"""|$denot is declared as part of a cycle which makes it impossible for the
           |compiler to decide upon ${denot.name}'s type.
           |To avoid this error, try giving ${denot.name} an explicit type.
           |""".stripMargin
  }

  class CyclicReferenceInvolvingImplicit(cycleSym: Symbol)(using Context)
  extends CyclicMsg(CyclicReferenceInvolvingImplicitID) {
    def msg = em"""Cyclic reference involving implicit $cycleSym"""
    def explain =
      em"""|$cycleSym is declared as part of a cycle which makes it impossible for the
           |compiler to decide upon ${cycleSym.name}'s type.
           |This might happen when the right hand-side of $cycleSym's definition involves an implicit search.
           |To avoid this error, try giving ${cycleSym.name} an explicit type.
           |""".stripMargin
  }

  class SkolemInInferred(tree: tpd.Tree, pt: Type, argument: tpd.Tree)(using Context)
  extends TypeMsg(SkolemInInferredID):
    private def argStr =
      if argument.isEmpty then ""
      else i" from argument of type ${argument.tpe.widen}"
    def msg =
      em"""Failure to generate given instance for type $pt$argStr)
          |
          |I found: $tree
          |But the part corresponding to `<skolem>` is not a reference that can be generated.
          |This might be because resolution yielded as given instance a function that is not
          |known to be total and side-effect free."""
    def explain =
      em"""The part of given resolution that corresponds to `<skolem>` produced a term that
          |is not a stable reference. Therefore a given instance could not be generated.
          |
          |To trouble-shoot the problem, try to supply an explicit expression instead of
          |relying on implicit search at this point."""

  class SuperQualMustBeParent(qual: untpd.Ident, cls: ClassSymbol)(using Context)
  extends ReferenceMsg(SuperQualMustBeParentID) {
    def msg = em"""|$qual does not name a parent of $cls"""
    def explain =
      val parents: Seq[String] = (cls.info.parents map (_.typeSymbol.name.show)).sorted
      em"""|When a qualifier ${hl("T")} is used in a ${hl("super")} prefix of the form ${hl("C.super[T]")},
           |${hl("T")} must be a parent type of ${hl("C")}.
           |
           |In this case, the parents of $cls are:
           |${parents.mkString("  - ", "\n  - ", "")}
           |""".stripMargin
  }

  class VarArgsParamMustComeLast()(using Context)
  extends SyntaxMsg(VarArgsParamMustComeLastID) {
    def msg = em"""${hl("varargs")} parameter must come last"""
    def explain =
      em"""|The ${hl("varargs")} field must be the last field in the method signature.
           |Attempting to define a field in a method signature after a ${hl("varargs")} field is an error.
           |"""
  }

  import typer.Typer.BindingPrec

  class AmbiguousReference(name: Name, newPrec: BindingPrec, prevPrec: BindingPrec, prevCtx: Context)(using Context)
    extends ReferenceMsg(AmbiguousReferenceID) {

    /** A string which explains how something was bound; Depending on `prec` this is either
      *      imported by <tree>
      *  or  defined in <symbol>
      */
    private def bindingString(prec: BindingPrec, whereFound: Context, qualifier: String = "") = {
      val howVisible = prec match {
        case BindingPrec.Definition => "defined"
        case BindingPrec.Inheritance => "inherited"
        case BindingPrec.NamedImport => "imported by name"
        case BindingPrec.WildImport => "imported"
        case BindingPrec.PackageClause => "found"
        case BindingPrec.NothingBound => assert(false)
      }
      if (prec.isImportPrec) {
        ex"""$howVisible$qualifier by ${em"${whereFound.importInfo}"}"""
      } else
        ex"""$howVisible$qualifier in ${em"${whereFound.owner}"}"""
    }

    def msg =
      i"""|Reference to ${em"$name"} is ambiguous,
          |it is both ${bindingString(newPrec, ctx)}
          |and ${bindingString(prevPrec, prevCtx, " subsequently")}"""

    def explain =
      em"""|The compiler can't decide which of the possible choices you
           |are referencing with $name: A definition of lower precedence
           |in an inner scope, or a definition with higher precedence in
           |an outer scope.
           |Note:
           | - Definitions in an enclosing scope take precedence over inherited definitions
           | - Definitions take precedence over imports
           | - Named imports take precedence over wildcard imports
           | - You may replace a name when imported using
           |   ${hl("import")} scala.{ $name => ${name.show + "Tick"} }
           |"""
  }

  class MethodDoesNotTakeParameters(tree: tpd.Tree)(using Context)
  extends TypeMsg(MethodDoesNotTakeParametersId) {
    def methodSymbol: Symbol =
      def recur(t: tpd.Tree): Symbol =
        val sym = tpd.methPart(t).symbol
        if sym == defn.Any_typeCast then
          t match
            case TypeApply(Select(qual, _), _) => recur(qual)
            case _ => sym
        else sym
      recur(tree)

    def msg = {
      val more = if (tree.isInstanceOf[tpd.Apply]) " more" else ""
      val meth = methodSymbol
      val methStr = if (meth.exists) meth.showLocated else "expression"
      em"$methStr does not take$more parameters"
    }

    def explain = {
      val isNullary = methodSymbol.info.isInstanceOf[ExprType]
      val addendum =
        if (isNullary) "\nNullary methods may not be called with parenthesis"
        else ""

      "You have specified more parameter lists than defined in the method definition(s)." + addendum
    }

  }

  class AmbiguousOverload(tree: tpd.Tree, val alternatives: List[SingleDenotation], pt: Type, addendum: String = "")(
    implicit ctx: Context)
  extends ReferenceMsg(AmbiguousOverloadID) {
    private def all = if (alternatives.length == 2) "both" else "all"
    def msg =
      em"""|Ambiguous overload. The ${err.overloadedAltsStr(alternatives)}
           |$all match ${err.expectedTypeStr(pt)}$addendum""".stripMargin
    def explain =
      em"""|There are ${alternatives.length} methods that could be referenced as the compiler knows too little
           |about the expected type.
           |You may specify the expected type e.g. by
           |- assigning it to a value with a specified type, or
           |- adding a type ascription as in ${hl("instance.myMethod: String => Int")}
           |"""
  }

  class ReassignmentToVal(name: Name)(using Context)
    extends TypeMsg(ReassignmentToValID) {
    def msg = em"""Reassignment to val $name"""
    def explain =
      em"""|You can not assign a new value to $name as values can't be changed.
           |Keep in mind that every statement has a value, so you may e.g. use
           |  ${hl("val")} $name ${hl("= if (condition) 2 else 5")}
           |In case you need a reassignable name, you can declare it as
           |variable
           |  ${hl("var")} $name ${hl("=")} ...
           |""".stripMargin
  }

  class TypeDoesNotTakeParameters(tpe: Type, params: List[untpd.Tree])(using Context)
    extends TypeMsg(TypeDoesNotTakeParametersID) {
    private def fboundsAddendum =
      if tpe.typeSymbol.isAllOf(Provisional | TypeParam) then
        "\n(Note that F-bounds of type parameters may not be type lambdas)"
      else ""
    def msg = em"$tpe does not take type parameters$fboundsAddendum"
    def explain =
      val ps =
        if (params.size == 1) s"a type parameter ${params.head}"
        else s"type parameters ${params.map(_.show).mkString(", ")}"
      i"""You specified ${NoColor(ps)} for ${em"$tpe"}, which is not
         |declared to take any.
         |"""
  }

  class VarValParametersMayNotBeCallByName(name: TermName, mutable: Boolean)(using Context)
    extends SyntaxMsg(VarValParametersMayNotBeCallByNameID) {
    def varOrVal = if (mutable) em"${hl("var")}" else em"${hl("val")}"
    def msg = s"$varOrVal parameters may not be call-by-name"
    def explain =
      em"""${hl("var")} and ${hl("val")} parameters of classes and traits may no be call-by-name. In case you
          |want the parameter to be evaluated on demand, consider making it just a parameter
          |and a ${hl("def")} in the class such as
          |  ${s"class MyClass(${name}Tick: => String) {"}
          |  ${s"  def $name() = ${name}Tick"}
          |  ${hl("}")}
          |"""
  }

  class MissingTypeParameterFor(tpe: Type)(using Context)
    extends SyntaxMsg(MissingTypeParameterForID) {
    def msg =
      if (tpe.derivesFrom(defn.AnyKindClass)) em"${tpe} cannot be used as a value type"
      else em"Missing type parameter for ${tpe}"
    def explain = ""
  }

  class MissingTypeParameterInTypeApp(tpe: Type)(using Context)
    extends TypeMsg(MissingTypeParameterInTypeAppID) {
    def numParams = tpe.typeParams.length
    def parameters = if (numParams == 1) "parameter" else "parameters"
    def msg = em"Missing type $parameters for $tpe"
    def explain = em"A fully applied type is expected but $tpe takes $numParams $parameters"
  }

  class MissingArgument(pname: Name, methString: String)(using Context)
    extends TypeMsg(MissingArgumentID):
    def msg =
      if pname.firstPart contains '$' then s"not enough arguments for $methString"
      else s"missing argument for parameter $pname of $methString"
    def explain = ""

  class DoesNotConformToBound(tpe: Type, which: String, bound: Type)(using Context)
    extends TypeMismatchMsg(
      if which == "lower" then bound else tpe,
      if which == "lower" then tpe else bound)(DoesNotConformToBoundID):
    private def isBounds = tpe match
      case TypeBounds(lo, hi) => lo ne hi
      case _ => false
    override def canExplain = !isBounds
    def msg =
      if isBounds then
        em"Type argument ${tpe} does not overlap with $which bound $bound"
      else
        em"Type argument ${tpe} does not conform to $which bound $bound"

  class DoesNotConformToSelfType(category: String, selfType: Type, cls: Symbol,
                                 otherSelf: Type, relation: String, other: Symbol)(
    implicit ctx: Context)
    extends TypeMismatchMsg(selfType, otherSelf)(DoesNotConformToSelfTypeID) {
    def msg = em"""$category: self type $selfType of $cls does not conform to self type $otherSelf
                  |of $relation $other"""
  }

  class DoesNotConformToSelfTypeCantBeInstantiated(tp: Type, selfType: Type)(
    implicit ctx: Context)
    extends TypeMismatchMsg(tp, selfType)(DoesNotConformToSelfTypeCantBeInstantiatedID) {
    def msg = em"""$tp does not conform to its self type $selfType; cannot be instantiated"""
  }

  class IllegalParameterInit(found: Type, expected: Type, param: Symbol, cls: Symbol)(using Context)
    extends TypeMismatchMsg(found, expected)(IllegalParameterInitID):
    def msg =
      em"""illegal parameter initialization of $param.
          |
          |  The argument passed for $param has type: $found
          |  but $cls expects $param to have type: $expected"""

  class AbstractMemberMayNotHaveModifier(sym: Symbol, flag: FlagSet)(
    implicit ctx: Context)
    extends SyntaxMsg(AbstractMemberMayNotHaveModifierID) {
    def msg = em"""${hl("abstract")} $sym may not have `${flag.flagsString}` modifier"""
    def explain = ""
  }

  class TypesAndTraitsCantBeImplicit()(using Context)
    extends SyntaxMsg(TypesAndTraitsCantBeImplicitID) {
    def msg = em"""${hl("implicit")} modifier cannot be used for types or traits"""
    def explain = ""
  }

  class OnlyClassesCanBeAbstract(sym: Symbol)(
    implicit ctx: Context)
    extends SyntaxMsg(OnlyClassesCanBeAbstractID) {
    def explain = ""
    def msg = em"""${hl("abstract")} modifier can be used only for classes; it should be omitted for abstract members"""
  }

  class AbstractOverrideOnlyInTraits(sym: Symbol)(
    implicit ctx: Context)
    extends SyntaxMsg(AbstractOverrideOnlyInTraitsID) {
    def msg = em"""${hl("abstract override")} modifier only allowed for members of traits"""
    def explain = ""
  }

  class TraitsMayNotBeFinal(sym: Symbol)(
    implicit ctx: Context)
    extends SyntaxMsg(TraitsMayNotBeFinalID) {
    def msg = em"""$sym may not be ${hl("final")}"""
    def explain =
      "A trait can never be final since it is abstract and must be extended to be useful."
  }

  class NativeMembersMayNotHaveImplementation(sym: Symbol)(
    implicit ctx: Context)
    extends SyntaxMsg(NativeMembersMayNotHaveImplementationID) {
    def msg = em"""${hl("@native")} members may not have an implementation"""
    def explain = ""
  }

  class TraitMayNotDefineNativeMethod(sym: Symbol)(
    implicit ctx: Context)
    extends SyntaxMsg(TraitMayNotDefineNativeMethodID) {
    def msg = em"""A trait cannot define a ${hl("@native")} method."""
    def explain = ""
  }

  class OnlyClassesCanHaveDeclaredButUndefinedMembers(sym: Symbol)(
    implicit ctx: Context)
    extends SyntaxMsg(OnlyClassesCanHaveDeclaredButUndefinedMembersID) {

    private def varNote =
      if (sym.is(Mutable)) "Note that variables need to be initialized to be defined."
      else ""
    def msg = em"""Declaration of $sym not allowed here: only classes can have declared but undefined members"""
    def explain = s"$varNote"
  }

  class CannotExtendAnyVal(sym: Symbol)(using Context)
    extends SyntaxMsg(CannotExtendAnyValID) {
    def msg = em"""$sym cannot extend ${hl("AnyVal")}"""
    def explain =
      em"""Only classes (not traits) are allowed to extend ${hl("AnyVal")}, but traits may extend
          |${hl("Any")} to become ${Green("\"universal traits\"")} which may only have ${hl("def")} members.
          |Universal traits can be mixed into classes that extend ${hl("AnyVal")}.
          |"""
  }

  class CannotExtendJavaEnum(sym: Symbol)(using Context)
    extends SyntaxMsg(CannotExtendJavaEnumID) {
      def msg = em"""$sym cannot extend ${hl("java.lang.Enum")}: only enums defined with the ${hl("enum")} syntax can"""
      def explain = ""
    }

  class CannotExtendContextFunction(sym: Symbol)(using Context)
    extends SyntaxMsg(CannotExtendFunctionID) {
      def msg = em"""$sym cannot extend a context function class"""
      def explain = ""
    }

  class JavaEnumParentArgs(parent: Type)(using Context)
    extends TypeMsg(JavaEnumParentArgsID) {
      def msg = em"""not enough arguments for constructor Enum: ${hl("(name: String, ordinal: Int)")}: ${hl(parent.show)}"""
      def explain = ""
    }

  class CannotHaveSameNameAs(sym: Symbol, cls: Symbol, reason: CannotHaveSameNameAs.Reason)(using Context)
    extends SyntaxMsg(CannotHaveSameNameAsID) {
    import CannotHaveSameNameAs._
    def reasonMessage: String = reason match {
      case CannotBeOverridden => "class definitions cannot be overridden"
      case DefinedInSelf(self) =>
        s"""cannot define ${sym.showKind} member with the same name as a ${cls.showKind} member in self reference ${self.name}.
           |(Note: this can be resolved by using another name)
           |""".stripMargin
    }

    def msg = em"""$sym cannot have the same name as ${cls.showLocated} -- """ + reasonMessage
    def explain = ""
  }
  object CannotHaveSameNameAs {
    sealed trait Reason
    case object CannotBeOverridden extends Reason
    case class DefinedInSelf(self: tpd.ValDef) extends Reason
  }

  class ValueClassesMayNotDefineInner(valueClass: Symbol, inner: Symbol)(using Context)
    extends SyntaxMsg(ValueClassesMayNotDefineInnerID) {
    def msg = em"""Value classes may not define an inner class"""
    def explain = ""
  }

  class ValueClassesMayNotDefineNonParameterField(valueClass: Symbol, field: Symbol)(using Context)
    extends SyntaxMsg(ValueClassesMayNotDefineNonParameterFieldID) {
    def msg = em"""Value classes may not define non-parameter field"""
    def explain = ""
  }

  class ValueClassesMayNotDefineASecondaryConstructor(valueClass: Symbol, constructor: Symbol)(using Context)
    extends SyntaxMsg(ValueClassesMayNotDefineASecondaryConstructorID) {
    def msg = em"""Value classes may not define a secondary constructor"""
    def explain = ""
  }

  class ValueClassesMayNotContainInitalization(valueClass: Symbol)(using Context)
    extends SyntaxMsg(ValueClassesMayNotContainInitalizationID) {
    def msg = em"""Value classes may not contain initialization statements"""
    def explain = ""
  }

  class ValueClassesMayNotBeAbstract(valueClass: Symbol)(using Context)
    extends SyntaxMsg(ValueClassesMayNotBeAbstractID) {
    def msg = em"""Value classes may not be ${hl("abstract")}"""
    def explain = ""
  }

  class ValueClassesMayNotBeContainted(valueClass: Symbol)(using Context)
    extends SyntaxMsg(ValueClassesMayNotBeContaintedID) {
    private def localOrMember = if (valueClass.owner.isTerm) "local class" else "member of another class"
    def msg = s"""Value classes may not be a $localOrMember"""
    def explain = ""
  }

  class ValueClassesMayNotWrapAnotherValueClass(valueClass: Symbol)(using Context)
    extends SyntaxMsg(ValueClassesMayNotWrapAnotherValueClassID) {
    def msg = """A value class may not wrap another user-defined value class"""
    def explain = ""
  }

  class ValueClassParameterMayNotBeAVar(valueClass: Symbol, param: Symbol)(using Context)
    extends SyntaxMsg(ValueClassParameterMayNotBeAVarID) {
    def msg = em"""A value class parameter may not be a ${hl("var")}"""
    def explain =
      em"""A value class must have exactly one ${hl("val")} parameter."""
  }

  class ValueClassNeedsOneValParam(valueClass: Symbol)(using Context)
    extends SyntaxMsg(ValueClassNeedsExactlyOneValParamID) {
    def msg = em"""Value class needs one ${hl("val")} parameter"""
    def explain = ""
  }

  class ValueClassParameterMayNotBeCallByName(valueClass: Symbol, param: Symbol)(using Context)
    extends SyntaxMsg(ValueClassParameterMayNotBeCallByNameID) {
    def msg = s"Value class parameter `${param.name}` may not be call-by-name"
    def explain = ""
  }

  class SuperCallsNotAllowedInlineable(symbol: Symbol)(using Context)
    extends SyntaxMsg(SuperCallsNotAllowedInlineableID) {
    def msg = em"Super call not allowed in inlineable $symbol"
    def explain = "Method inlining prohibits calling superclass methods, as it may lead to confusion about which super is being called."
  }

  class NotAPath(tp: Type, usage: String)(using Context) extends TypeMsg(NotAPathID):
    def msg = em"$tp is not a valid $usage, since it is not an immutable path"
    def explain =
      i"""An immutable path is
         | - a reference to an immutable value, or
         | - a reference to `this`, or
         | - a selection of an immutable path with an immutable value."""

  class WrongNumberOfParameters(expected: Int)(using Context)
    extends SyntaxMsg(WrongNumberOfParametersID) {
    def msg = s"Wrong number of parameters, expected: $expected"
    def explain = ""
  }

  class DuplicatePrivateProtectedQualifier()(using Context)
    extends SyntaxMsg(DuplicatePrivateProtectedQualifierID) {
    def msg = "Duplicate private/protected qualifier"
    def explain =
      em"It is not allowed to combine `private` and `protected` modifiers even if they are qualified to different scopes"
  }

  class ExpectedStartOfTopLevelDefinition()(using Context)
    extends SyntaxMsg(ExpectedStartOfTopLevelDefinitionID) {
    def msg = "Expected start of definition"
    def explain =
      em"You have to provide either ${hl("class")}, ${hl("trait")}, ${hl("object")}, or ${hl("enum")} definitions after qualifiers"
  }

  class NoReturnFromInlineable(owner: Symbol)(using Context)
    extends SyntaxMsg(NoReturnFromInlineableID) {
    def msg = em"No explicit ${hl("return")} allowed from inlineable $owner"
    def explain =
      em"""Methods marked with ${hl("inline")} modifier may not use ${hl("return")} statements.
          |Instead, you should rely on the last expression's value being
          |returned from a method.
          |"""
  }

  class ReturnOutsideMethodDefinition(owner: Symbol)(using Context)
    extends SyntaxMsg(ReturnOutsideMethodDefinitionID) {
    def msg = em"${hl("return")} outside method definition"
    def explain =
      em"""You used ${hl("return")} in ${owner}.
          |${hl("return")} is a keyword and may only be used within method declarations.
          |"""
  }

  class ExtendFinalClass(clazz:Symbol, finalClazz: Symbol)(using Context)
    extends SyntaxMsg(ExtendFinalClassID) {
    def msg = em"$clazz cannot extend ${hl("final")} $finalClazz"
    def explain =
      em"""A class marked with the ${hl("final")} keyword cannot be extended"""
  }

  class ExpectedTypeBoundOrEquals(found: Token)(using Context)
    extends SyntaxMsg(ExpectedTypeBoundOrEqualsID) {
    def msg = em"${hl("=")}, ${hl(">:")}, or ${hl("<:")} expected, but ${Tokens.showToken(found)} found"

    def explain =
      em"""Type parameters and abstract types may be constrained by a type bound.
           |Such type bounds limit the concrete values of the type variables and possibly
           |reveal more information about the members of such types.
           |
           |A lower type bound ${hl("B >: A")} expresses that the type variable ${hl("B")}
           |refers to a supertype of type ${hl("A")}.
           |
           |An upper type bound ${hl("T <: A")} declares that type variable ${hl("T")}
           |refers to a subtype of type ${hl("A")}.
           |"""
  }

  class ClassAndCompanionNameClash(cls: Symbol, other: Symbol)(using Context)
    extends NamingMsg(ClassAndCompanionNameClashID) {
    def msg =
      val name = cls.name.stripModuleClassSuffix
      em"Name clash: both ${cls.owner} and its companion object defines $name"
    def explain =
      em"""|A ${cls.kindString} and its companion object cannot both define a ${hl("class")}, ${hl("trait")} or ${hl("object")} with the same name:
           |  - ${cls.owner} defines ${cls}
           |  - ${other.owner} defines ${other}"""
  }

  class TailrecNotApplicable(symbol: Symbol)(using Context)
    extends SyntaxMsg(TailrecNotApplicableID) {
    def msg = {
      val reason =
        if (!symbol.is(Method)) em"$symbol isn't a method"
        else if (symbol.is(Deferred)) em"$symbol is abstract"
        else if (!symbol.isEffectivelyFinal) em"$symbol is neither ${hl("private")} nor ${hl("final")} so can be overridden"
        else em"$symbol contains no recursive calls"

      s"TailRec optimisation not applicable, $reason"
    }
    def explain = ""
  }

  class FailureToEliminateExistential(tp: Type, tp1: Type, tp2: Type, boundSyms: List[Symbol], classRoot: Symbol)(using Context)
    extends Message(FailureToEliminateExistentialID) {
    def kind = MessageKind.Compatibility
    def msg =
      val originalType = ctx.printer.dclsText(boundSyms, "; ").show
      em"""An existential type that came from a Scala-2 classfile for $classRoot
          |cannot be mapped accurately to a Scala-3 equivalent.
          |original type    : $tp forSome ${originalType}
          |reduces to       : $tp1
          |type used instead: $tp2
          |This choice can cause follow-on type errors or hide type errors.
          |Proceed at own risk."""
    def explain =
      em"""Existential types in their full generality are no longer supported.
          |Scala-3 does applications of class types to wildcard type arguments.
          |Other forms of existential types that come from Scala-2 classfiles
          |are only approximated in a best-effort way."""
  }

  class OnlyFunctionsCanBeFollowedByUnderscore(tp: Type)(using Context)
    extends SyntaxMsg(OnlyFunctionsCanBeFollowedByUnderscoreID) {
    def msg = em"Only function types can be followed by ${hl("_")} but the current expression has type $tp"
    def explain =
      em"""The syntax ${hl("x _")} is no longer supported if ${hl("x")} is not a function.
          |To convert to a function value, you need to explicitly write ${hl("() => x")}"""
  }

  class MissingEmptyArgumentList(method: String)(using Context)
    extends SyntaxMsg(MissingEmptyArgumentListID) {
    def msg = em"$method must be called with ${hl("()")} argument"
    def explain = {
      val codeExample =
        """def next(): T = ...
          |next     // is expanded to next()"""

      em"""Previously an empty argument list () was implicitly inserted when calling a nullary method without arguments. E.g.
          |
          |$codeExample
          |
          |In Dotty, this idiom is an error. The application syntax has to follow exactly the parameter syntax.
          |Excluded from this rule are methods that are defined in Java or that override methods defined in Java."""
    }
  }

  class DuplicateNamedTypeParameter(name: Name)(using Context)
    extends SyntaxMsg(DuplicateNamedTypeParameterID) {
    def msg = em"Type parameter $name was defined multiple times."
    def explain = ""
  }

  class UndefinedNamedTypeParameter(undefinedName: Name, definedNames: List[Name])(using Context)
    extends SyntaxMsg(UndefinedNamedTypeParameterID) {
    def msg = em"Type parameter $undefinedName is undefined. Expected one of ${definedNames.map(_.show).mkString(", ")}."
    def explain = ""
  }

  class IllegalStartOfStatement(what: String, isModifier: Boolean, isStat: Boolean)(using Context) extends SyntaxMsg(IllegalStartOfStatementID) {
    def msg =
      if isStat then
        "this kind of statement is not allowed here"
      else
        val addendum = if isModifier then ": this modifier is not allowed here" else ""
        s"Illegal start of $what$addendum"
    def explain =
      i"""A statement is an import or export, a definition or an expression.
         |Some statements are only allowed in certain contexts"""
  }

  class TraitIsExpected(symbol: Symbol)(using Context) extends SyntaxMsg(TraitIsExpectedID) {
    def msg = em"$symbol is not a trait"
    def explain = {
      val errorCodeExample =
        """class A
          |class B
          |
          |val a = new A with B // will fail with a compile error - class B is not a trait""".stripMargin
      val codeExample =
        """class A
          |trait B
          |
          |val a = new A with B // compiles normally""".stripMargin

      em"""Only traits can be mixed into classes using a ${hl("with")} keyword.
          |Consider the following example:
          |
          |$errorCodeExample
          |
          |The example mentioned above would fail because B is not a trait.
          |But if you make B a trait it will be compiled without any errors:
          |
          |$codeExample
          |"""
    }
  }

  class TraitRedefinedFinalMethodFromAnyRef(method: Symbol)(using Context) extends SyntaxMsg(TraitRedefinedFinalMethodFromAnyRefID) {
    def msg = em"Traits cannot redefine final $method from ${hl("class AnyRef")}."
    def explain = ""
  }

  class AlreadyDefined(name: Name, owner: Symbol, conflicting: Symbol)(using Context) extends NamingMsg(AlreadyDefinedID):
    private def where: String =
      if conflicting.effectiveOwner.is(Package) && conflicting.associatedFile != null then
        i" in ${conflicting.associatedFile}"
      else if conflicting.owner == owner then ""
      else i" in ${conflicting.owner}"
    private def note =
      if owner.is(Method) || conflicting.is(Method) then
        "\n\nNote that overloaded methods must all be defined in the same group of toplevel definitions"
      else ""
    def msg =
      if conflicting.isTerm != name.isTermName then
        em"$name clashes with $conflicting$where; the two must be defined together"
      else
        em"$name is already defined as $conflicting$where$note"
    def explain = ""

  class PackageNameAlreadyDefined(pkg: Symbol)(using Context) extends NamingMsg(PackageNameAlreadyDefinedID) {
    lazy val (where, or) =
      if pkg.associatedFile == null then ("", "")
      else (s" in ${pkg.associatedFile}", " or delete the containing class file")
    def msg = em"""${pkg.name} is the name of $pkg$where.
                          |It cannot be used at the same time as the name of a package."""
    def explain =
      em"""An ${hl("object")} or other toplevel definition cannot have the same name as an existing ${hl("package")}.
          |Rename either one of them$or."""
  }

  class UnapplyInvalidNumberOfArguments(qual: untpd.Tree, argTypes: List[Type])(using Context)
    extends SyntaxMsg(UnapplyInvalidNumberOfArgumentsID) {
    def msg = em"Wrong number of argument patterns for $qual; expected: ($argTypes%, %)"
    def explain =
      em"""The Unapply method of $qual was used with incorrect number of arguments.
          |Expected usage would be something like:
          |case $qual(${argTypes.map(_ => '_')}%, %) => ...
          |
        |where subsequent arguments would have following types: ($argTypes%, %).
        |""".stripMargin
  }

  class UnapplyInvalidReturnType(unapplyResult: Type, unapplyName: Name)(using Context)
    extends DeclarationMsg(UnapplyInvalidReturnTypeID) {
    def msg =
      val addendum =
        if Feature.migrateTo3 && unapplyName == nme.unapplySeq
        then "\nYou might want to try to rewrite the extractor to use `unapply` instead."
        else ""
      em"""| ${Red(i"$unapplyResult")} is not a valid result type of an $unapplyName method of an ${Magenta("extractor")}.$addendum"""
    def explain = if (unapplyName.show == "unapply")
      em"""
          |To be used as an extractor, an unapply method has to return a type that either:
          | - has members ${Magenta("isEmpty: Boolean")} and ${Magenta("get: S")} (usually an ${Green("Option[S]")})
          | - is a ${Green("Boolean")}
          | - is a ${Green("Product")} (like a ${Magenta("Tuple2[T1, T2]")})
          |
          |class A(val i: Int)
          |
          |object B {
          |  def unapply(a: A): ${Green("Option[Int]")} = Some(a.i)
          |}
          |
          |object C {
          |  def unapply(a: A): ${Green("Boolean")} = a.i == 2
          |}
          |
          |object D {
          |  def unapply(a: A): ${Green("(Int, Int)")} = (a.i, a.i)
          |}
          |
          |object Test {
          |  def test(a: A) = a match {
          |    ${Magenta("case B(1)")} => 1
          |    ${Magenta("case a @ C()")} => 2
          |    ${Magenta("case D(3, 3)")} => 3
          |  }
          |}
        """.stripMargin
    else
      em"""
          |To be used as an extractor, an unapplySeq method has to return a type which has members
          |${Magenta("isEmpty: Boolean")} and ${Magenta("get: S")} where ${Magenta("S <: Seq[V]")} (usually an ${Green("Option[Seq[V]]")}):
          |
          |object CharList {
          |  def unapplySeq(s: String): ${Green("Option[Seq[Char]")} = Some(s.toList)
          |
          |  "example" match {
          |    ${Magenta("case CharList(c1, c2, c3, c4, _, _, _)")} =>
          |      println(s"$$c1,$$c2,$$c3,$$c4")
          |    case _ =>
          |      println("Expected *exactly* 7 characters!")
          |  }
          |}
        """.stripMargin
  }

  class StaticFieldsOnlyAllowedInObjects(member: Symbol)(using Context) extends SyntaxMsg(StaticFieldsOnlyAllowedInObjectsID) {
    def msg = em"${hl("@static")} $member in ${member.owner} must be defined inside a static ${hl("object")}."
    def explain =
      em"${hl("@static")} members are only allowed inside objects."
  }

  class StaticFieldsShouldPrecedeNonStatic(member: Symbol, defns: List[tpd.Tree])(using Context) extends SyntaxMsg(StaticFieldsShouldPrecedeNonStaticID) {
    def msg = em"${hl("@static")} $member in ${member.owner} must be defined before non-static fields."
    def explain = {
      val nonStatics = defns.takeWhile(_.symbol != member).take(3).filter(_.isInstanceOf[tpd.ValDef])
      val codeExample = s"""object ${member.owner.name.firstPart} {
                        |  @static ${member} = ...
                        |  ${nonStatics.map(m => s"${m.symbol} = ...").mkString("\n  ")}
                        |  ...
                        |}"""
      em"""The fields annotated with @static should precede any non @static fields.
        |This ensures that we do not introduce surprises for users in initialization order of this class.
        |Static field are initialized when class loading the code of Foo.
        |Non static fields are only initialized the first  time that Foo is accessed.
        |
        |The definition of ${member.name} should have been before the non ${hl("@static val")}s:
        |$codeExample
        |"""
    }
  }

  class CyclicInheritance(symbol: Symbol, addendum: => String)(using Context) extends SyntaxMsg(CyclicInheritanceID) {
    def msg = em"Cyclic inheritance: $symbol extends itself$addendum"
    def explain = {
      val codeExample = "class A extends A"

      em"""Cyclic inheritance is prohibited in Dotty.
          |Consider the following example:
          |
          |$codeExample
          |
          |The example mentioned above would fail because this type of inheritance hierarchy
          |creates a "cycle" where a not yet defined class A extends itself which makes
          |impossible to instantiate an object of this class"""
    }
  }

  class BadSymbolicReference(denot: SymDenotation)(using Context)
  extends ReferenceMsg(BadSymbolicReferenceID) {
    def msg = {
      val denotationOwner = denot.owner
      val denotationName = ctx.fresh.setSetting(ctx.settings.YdebugNames, true).printer.nameString(denot.name)
      val file = denot.symbol.associatedFile
      val (location, src) =
        if (file != null) (s" in $file", file.toString)
        else ("", "the signature")

      em"""Bad symbolic reference. A signature$location
          |refers to $denotationName in ${denotationOwner.showKind} ${denotationOwner.showFullName} which is not available.
          |It may be completely missing from the current classpath, or the version on
          |the classpath might be incompatible with the version used when compiling $src."""
    }

    def explain = ""
  }

  class UnableToExtendSealedClass(pclazz: Symbol)(using Context) extends SyntaxMsg(UnableToExtendSealedClassID) {
    def msg = em"Cannot extend ${hl("sealed")} $pclazz in a different source file"
    def explain = "A sealed class or trait can only be extended in the same file as its declaration"
  }

  class SymbolHasUnparsableVersionNumber(symbol: Symbol, errorMessage: String)(using Context)
  extends SyntaxMsg(SymbolHasUnparsableVersionNumberID) {
    def msg = em"${symbol.showLocated} has an unparsable version number: $errorMessage"
    def explain =
      em"""The ${symbol.showLocated} is marked with ${hl("@migration")} indicating it has changed semantics
          |between versions and the ${hl("-Xmigration")} settings is used to warn about constructs
          |whose behavior may have changed since version change."""
  }

  class SymbolChangedSemanticsInVersion(
    symbol: Symbol,
    migrationVersion: ScalaVersion,
    migrationMessage: String
  )(using Context) extends SyntaxMsg(SymbolChangedSemanticsInVersionID) {
    def msg = em"${symbol.showLocated} has changed semantics in version $migrationVersion: $migrationMessage"
    def explain =
      em"""The ${symbol.showLocated} is marked with ${hl("@migration")} indicating it has changed semantics
          |between versions and the ${hl("-Xmigration")} settings is used to warn about constructs
          |whose behavior may have changed since version change."""
  }

  class UnableToEmitSwitch()(using Context)
  extends SyntaxMsg(UnableToEmitSwitchID) {
    def msg = em"Could not emit switch for ${hl("@switch")} annotated match"
    def explain = {
      val codeExample =
        """val ConstantB = 'B'
          |final val ConstantC = 'C'
          |def tokenMe(ch: Char) = (ch: @switch) match {
          |  case '\t' | '\n' => 1
          |  case 'A'         => 2
          |  case ConstantB   => 3  // a non-literal may prevent switch generation: this would not compile
          |  case ConstantC   => 4  // a constant value is allowed
          |  case _           => 5
          |}""".stripMargin

      em"""If annotated with ${hl("@switch")}, the compiler will verify that the match has been compiled to a
          |tableswitch or lookupswitch and issue an error if it instead compiles into a series of conditional
          |expressions. Example usage:
          |
          |$codeExample
          |
          |The compiler will not apply the optimisation if:
          |- the matched value is not of type ${hl("Int")}, ${hl("Byte")}, ${hl("Short")} or ${hl("Char")}
          |- the matched value is not a constant literal
          |- there are less than three cases"""
    }
  }

  class MissingCompanionForStatic(member: Symbol)(using Context)
  extends SyntaxMsg(MissingCompanionForStaticID) {
    def msg = em"${member.owner} does not have a companion class"
    def explain =
      em"An object that contains ${hl("@static")} members must have a companion class."
  }

  class PolymorphicMethodMissingTypeInParent(rsym: Symbol, parentSym: Symbol)(using Context)
  extends SyntaxMsg(PolymorphicMethodMissingTypeInParentID) {
    def msg = em"Polymorphic refinement $rsym without matching type in parent $parentSym is no longer allowed"
    def explain =
      em"""Polymorphic $rsym is not allowed in the structural refinement of $parentSym because
          |$rsym does not override any method in $parentSym. Structural refinement does not allow for
          |polymorphic methods."""
  }

  class ParamsNoInline(owner: Symbol)(using Context)
    extends SyntaxMsg(ParamsNoInlineID) {
    def msg = em"""${hl("inline")} modifier can only be used for parameters of inline methods"""
    def explain = ""
  }

  class JavaSymbolIsNotAValue(symbol: Symbol)(using Context) extends TypeMsg(JavaSymbolIsNotAValueID) {
    def msg = {
      val kind =
        if (symbol is Package) em"$symbol"
        else em"Java defined ${hl("class " + symbol.name)}"

      s"$kind is not a value"
    }
    def explain = ""
  }

  class DoubleDefinition(decl: Symbol, previousDecl: Symbol, base: Symbol)(using Context) extends NamingMsg(DoubleDefinitionID) {
    def msg = {
      def nameAnd = if (decl.name != previousDecl.name) " name and" else ""
      def erasedType = if ctx.erasedTypes then i" ${decl.info}" else ""
      def details(using Context): String =
        if (decl.isRealMethod && previousDecl.isRealMethod) {
          import Signature.MatchDegree._

          // compare the signatures when both symbols represent methods
          decl.signature.matchDegree(previousDecl.signature) match {
            case NoMatch =>
              // If the signatures don't match at all at the current phase, then
              // they might match after erasure.
              if ctx.phase.id <= elimErasedValueTypePhase.id then
                atPhase(elimErasedValueTypePhase.next)(details)
              else
                "" // shouldn't be reachable
            case ParamMatch =>
              "have matching parameter types."
            case MethodNotAMethodMatch =>
              "neither has parameters."
            case FullMatch =>
              val hint =
                if !decl.hasAnnotation(defn.TargetNameAnnot)
                   && !previousDecl.hasAnnotation(defn.TargetNameAnnot)
                then
                  i"""
                     |
                     |Consider adding a @targetName annotation to one of the conflicting definitions
                     |for disambiguation."""
                else ""
              i"have the same$nameAnd type$erasedType after erasure.$hint"
          }
        }
        else ""
      def symLocation(sym: Symbol) = {
        val lineDesc =
          if (sym.span.exists && sym.span != sym.owner.span)
            s" at line ${sym.srcPos.line + 1}"
          else ""
        i"in ${sym.owner}${lineDesc}"
      }
      val clashDescription =
        if (decl.owner eq previousDecl.owner)
          "Double definition"
        else if ((decl.owner eq base) || (previousDecl eq base))
          "Name clash between defined and inherited member"
        else
          "Name clash between inherited members"

      atPhase(typerPhase) {
        em"""$clashDescription:
            |${previousDecl.showDcl} ${symLocation(previousDecl)} and
            |${decl.showDcl} ${symLocation(decl)}
            |"""
      } + details
    }
    def explain = ""
  }

  class ImportRenamedTwice(ident: untpd.Ident)(using Context) extends SyntaxMsg(ImportRenamedTwiceID) {
    def msg = s"${ident.show} is renamed twice on the same import line."
    def explain = ""
  }

  class TypeTestAlwaysDiverges(scrutTp: Type, testTp: Type)(using Context) extends SyntaxMsg(TypeTestAlwaysDivergesID) {
    def msg =
      s"This type test will never return a result since the scrutinee type ${scrutTp.show} does not contain any value."
    def explain = ""
  }

  // Relative of CyclicReferenceInvolvingImplicit and RecursiveValueNeedsResultType
  class TermMemberNeedsResultTypeForImplicitSearch(cycleSym: Symbol)(using Context)
    extends CyclicMsg(TermMemberNeedsNeedsResultTypeForImplicitSearchID) {
    def msg = em"""$cycleSym needs result type because its right-hand side attempts implicit search"""
    def explain =
      em"""|The right hand-side of $cycleSym's definition requires an implicit search at the highlighted position.
           |To avoid this error, give `$cycleSym` an explicit type.
           |""".stripMargin
  }

  class ClassCannotExtendEnum(cls: Symbol, parent: Symbol)(using Context) extends SyntaxMsg(ClassCannotExtendEnumID) {
    def msg = em"""$cls in ${cls.owner} extends enum ${parent.name}, but extending enums is prohibited."""
    def explain = ""
  }

  class NotAnExtractor(tree: untpd.Tree)(using Context) extends SyntaxMsg(NotAnExtractorID) {
    def msg = em"$tree cannot be used as an extractor in a pattern because it lacks an unapply or unapplySeq method"
    def explain =
      em"""|An ${hl("unapply")} method should be defined in an ${hl("object")} as follow:
           |  - If it is just a test, return a ${hl("Boolean")}. For example ${hl("case even()")}
           |  - If it returns a single sub-value of type T, return an ${hl("Option[T]")}
           |  - If it returns several sub-values T1,...,Tn, group them in an optional tuple ${hl("Option[(T1,...,Tn)]")}
           |
           |Sometimes, the number of sub-values isn't fixed and we would like to return a sequence.
           |For this reason, you can also define patterns through ${hl("unapplySeq")} which returns ${hl("Option[Seq[T]]")}.
           |This mechanism is used for instance in pattern ${hl("case List(x1, ..., xn)")}""".stripMargin
  }

  class MemberWithSameNameAsStatic()(using Context)
    extends SyntaxMsg(MemberWithSameNameAsStaticID) {
    def msg = em"Companion classes cannot define members with same name as a ${hl("@static")} member"
    def explain = ""
  }

  class PureExpressionInStatementPosition(stat: untpd.Tree, val exprOwner: Symbol)(using Context)
    extends Message(PureExpressionInStatementPositionID) {
    def kind = MessageKind.PotentialIssue
    def msg = "A pure expression does nothing in statement position; you may be omitting necessary parentheses"
    def explain =
      em"""The pure expression $stat doesn't have any side effect and its result is not assigned elsewhere.
          |It can be removed without changing the semantics of the program. This may indicate an error.""".stripMargin
  }

  class TraitCompanionWithMutableStatic()(using Context)
    extends SyntaxMsg(TraitCompanionWithMutableStaticID) {
    def msg = em"Companion of traits cannot define mutable @static fields"
    def explain = ""
  }

  class LazyStaticField()(using Context)
    extends SyntaxMsg(LazyStaticFieldID) {
    def msg = em"Lazy @static fields are not supported"
    def explain = ""
  }

  class StaticOverridingNonStaticMembers()(using Context)
    extends SyntaxMsg(StaticOverridingNonStaticMembersID) {
    def msg = em"${hl("@static")} members cannot override or implement non-static ones"
    def explain = ""
  }

  class OverloadInRefinement(rsym: Symbol)(using Context)
    extends DeclarationMsg(OverloadInRefinementID) {
    def msg = "Refinements cannot introduce overloaded definitions"
    def explain =
      em"""The refinement `$rsym` introduces an overloaded definition.
          |Refinements cannot contain overloaded definitions.""".stripMargin
  }

  class NoMatchingOverload(val alternatives: List[SingleDenotation], pt: Type)(using Context)
    extends TypeMsg(NoMatchingOverloadID) {
    def msg =
      em"""None of the ${err.overloadedAltsStr(alternatives)}
          |match ${err.expectedTypeStr(pt)}"""
    def explain = ""
  }
  class StableIdentPattern(tree: untpd.Tree, pt: Type)(using Context)
    extends TypeMsg(StableIdentPatternID) {
    def msg =
      em"""Stable identifier required, but $tree found"""
    def explain = ""
  }

  class IllegalSuperAccessor(base: Symbol, memberName: Name, targetName: Name,
      acc: Symbol, accTp: Type,
      other: Symbol, otherTp: Type)(using Context) extends DeclarationMsg(IllegalSuperAccessorID) {
    def msg = {
      // The mixin containing a super-call that requires a super-accessor
      val accMixin = acc.owner
      // The class or trait that the super-accessor should resolve too in `base`
      val otherMixin = other.owner
      // The super-call in `accMixin`
      val superCall = hl(i"super.$memberName")
      // The super-call that the super-accesors in `base` forwards to
      val resolvedSuperCall = hl(i"super[${otherMixin.name}].$memberName")
      // The super-call that we would have called if `super` in traits behaved like it
      // does in classes, i.e. followed the linearization of the trait itself.
      val staticSuperCall = {
        val staticSuper = accMixin.asClass.info.parents.reverse
          .find(_.nonPrivateMember(memberName)
            .matchingDenotation(accMixin.thisType, acc.info, targetName).exists)
        val staticSuperName = staticSuper match {
          case Some(parent) =>
            parent.classSymbol.name.show
          case None => // Might be reachable under separate compilation
            "SomeParent"
        }
        hl(i"super[$staticSuperName].$memberName")
      }
      ex"""$base cannot be defined due to a conflict between its parents when
          |implementing a super-accessor for $memberName in $accMixin:
          |
          |1. One of its parent (${accMixin.name}) contains a call $superCall in its body,
          |   and when a super-call in a trait is written without an explicit parent
          |   listed in brackets, it is implemented by a generated super-accessor in
          |   the class that extends this trait based on the linearization order of
          |   the class.
          |2. Because ${otherMixin.name} comes before ${accMixin.name} in the linearization
          |   order of ${base.name}, and because ${otherMixin.name} overrides $memberName,
          |   the super-accessor in ${base.name} is implemented as a call to
          |   $resolvedSuperCall.
          |3. However,
          |   ${otherTp.widenExpr} (the type of $resolvedSuperCall in ${base.name})
          |   is not a subtype of
          |   ${accTp.widenExpr} (the type of $memberName in $accMixin).
          |   Hence, the super-accessor that needs to be generated in ${base.name}
          |   is illegal.
          |
          |Here are two possible ways to resolve this:
          |
          |1. Change the linearization order of ${base.name} such that
          |   ${accMixin.name} comes before ${otherMixin.name}.
          |2. Alternatively, replace $superCall in the body of $accMixin by a
          |   super-call to a specific parent, e.g. $staticSuperCall
          |""".stripMargin
    }
    def explain = ""
  }

  class TraitParameterUsedAsParentPrefix(cls: Symbol)(using Context)
    extends DeclarationMsg(TraitParameterUsedAsParentPrefixID) {
    def msg =
      s"${cls.show} cannot extend from a parent that is derived via its own parameters"
    def explain =
      ex"""
          |The parent class/trait that ${cls.show} extends from is obtained from
          |the parameter of ${cls.show}. This is disallowed in order to prevent
          |outer-related Null Pointer Exceptions in Scala.
          |
          |In order to fix this issue consider directly extending from the parent rather
          |than obtaining it from the parameters of ${cls.show}.
          |""".stripMargin
  }

  class UnknownNamedEnclosingClassOrObject(name: TypeName)(using Context)
    extends ReferenceMsg(UnknownNamedEnclosingClassOrObjectID) {
    def msg =
      em"""no enclosing class or object is named '${hl(name.show)}'"""
    def explain =
      ex"""
      |The class or object named '${hl(name.show)}' was used as a visibility
      |modifier, but could not be resolved. Make sure that
      |'${hl(name.show)}' is not misspelled and has been imported into the
      |current scope.
      """.stripMargin
    }

  class IllegalCyclicTypeReference(sym: Symbol, where: String, lastChecked: Type)(using Context)
    extends CyclicMsg(IllegalCyclicTypeReferenceID) {
    def msg =
      val lastCheckedStr =
        try lastChecked.show
        catch case ex: CyclicReference => "..."
      i"illegal cyclic type reference: ${where} ${hl(lastCheckedStr)} of $sym refers back to the type itself"
    def explain = ""
  }

  class ErasedTypesCanOnlyBeFunctionTypes()(using Context)
    extends SyntaxMsg(ErasedTypesCanOnlyBeFunctionTypesID) {
    def msg = "Types with erased keyword can only be function types `(erased ...) => ...`"
    def explain = ""
  }

  class CaseClassMissingNonImplicitParamList(cdef: untpd.TypeDef)(using Context)
    extends SyntaxMsg(CaseClassMissingNonImplicitParamListID) {
    def msg =
      em"""|A ${hl("case class")} must have at least one leading non-implicit parameter list"""

    def explain =
      em"""|${cdef.name} must have at least one leading non-implicit parameter list,
           | if you're aiming to have a case class parametrized only by implicit ones, you should
           | add an explicit ${hl("()")} as the first parameter list to ${cdef.name}.""".stripMargin
  }

  class EnumerationsShouldNotBeEmpty(cdef: untpd.TypeDef)(using Context)
    extends SyntaxMsg(EnumerationsShouldNotBeEmptyID) {
    def msg = "Enumerations must contain at least one case"

    def explain =
      em"""|Enumeration ${cdef.name} must contain at least one case
           |Example Usage:
           | ${hl("enum")} ${cdef.name} {
           |    ${hl("case")} Option1, Option2
           | }
           |""".stripMargin
  }

  class TypedCaseDoesNotExplicitlyExtendTypedEnum(enumDef: Symbol, caseDef: untpd.TypeDef)(using Context)
    extends SyntaxMsg(TypedCaseDoesNotExplicitlyExtendTypedEnumID) {
    def msg = i"explicit extends clause needed because both enum case and enum class have type parameters"

    def explain =
      em"""Enumerations where the enum class as well as the enum case have type parameters need
          |an explicit extends.
          |for example:
          | ${hl("enum")} ${enumDef.name}[T] {
          |  ${hl("case")} ${caseDef.name}[U](u: U) ${hl("extends")} ${enumDef.name}[U]
          | }
          |""".stripMargin
  }

  class IllegalRedefinitionOfStandardKind(kindType: String, name: Name)(using Context)
    extends SyntaxMsg(IllegalRedefinitionOfStandardKindID) {
    def msg = em"illegal redefinition of standard $kindType $name"
    def explain =
      em"""| "$name" is a standard Scala core `$kindType`
           | Please choose a different name to avoid conflicts
           |""".stripMargin
  }

  class NoExtensionMethodAllowed(mdef: untpd.DefDef)(using Context)
    extends SyntaxMsg(NoExtensionMethodAllowedID) {
    def msg = em"No extension method allowed here, since collective parameters are given"
    def explain =
      em"""|Extension method:
           |  `${mdef}`
           |is defined inside an extension clause which has collective parameters.
           |""".stripMargin
  }

  class ExtensionMethodCannotHaveTypeParams(mdef: untpd.DefDef)(using Context)
    extends SyntaxMsg(ExtensionMethodCannotHaveTypeParamsID) {
    def msg = i"Extension method cannot have type parameters since some were already given previously"

    def explain =
      em"""|Extension method:
           |  `${mdef}`
           |has type parameters `[${mdef.leadingTypeParams.map(_.show).mkString(",")}]`, while the extension clause has
           |it's own type parameters. Please consider moving these to the extension clause's type parameter list.
           |""".stripMargin
  }

  class ExtensionCanOnlyHaveDefs(mdef: untpd.Tree)(using Context)
    extends SyntaxMsg(ExtensionCanOnlyHaveDefsID) {
    def msg = em"Only methods allowed here, since collective parameters are given"
    def explain =
      em"""Extension clauses can only have `def`s
          | `${mdef.show}` is not a valid expression here.
          |""".stripMargin
  }

  class UnexpectedPatternForSummonFrom(tree: Tree[_])(using Context)
    extends SyntaxMsg(UnexpectedPatternForSummonFromID) {
    def msg = em"Unexpected pattern for summonFrom. Expected ${hl("`x: T`")} or ${hl("`_`")}"
    def explain =
      em"""|The pattern "${tree.show}" provided in the ${hl("case")} expression of the ${hl("summonFrom")},
           | needs to be of the form ${hl("`x: T`")} or ${hl("`_`")}.
           |
           | Example usage:
           | inline def a = summonFrom {
           |  case x: T => ???
           | }
           |
           | or
           | inline def a = summonFrom {
           |  case _ => ???
           | }
           |""".stripMargin
  }

  class AnonymousInstanceCannotBeEmpty(impl:  untpd.Template)(using Context)
    extends SyntaxMsg(AnonymousInstanceCannotBeEmptyID) {
    def msg = i"anonymous instance must implement a type or have at least one extension method"
    def explain =
      em"""|Anonymous instances cannot be defined with an empty body. The block
           |`${impl.show}` should either contain an implemented type or at least one extension method.
           |""".stripMargin
  }

  class ModifierNotAllowedForDefinition(flag: Flag)(using Context)
    extends SyntaxMsg(ModifierNotAllowedForDefinitionID) {
    def msg = em"Modifier ${hl(flag.flagsString)} is not allowed for this definition"
    def explain = ""
  }

  class RedundantModifier(flag: Flag)(using Context)
    extends SyntaxMsg(RedundantModifierID) {
    def msg = em"Modifier ${hl(flag.flagsString)} is redundant for this definition"
    def explain = ""
  }

  class InvalidReferenceInImplicitNotFoundAnnotation(typeVar: String, owner: String)(using Context)
    extends ReferenceMsg(InvalidReferenceInImplicitNotFoundAnnotationID) {
    def msg = em"""|Invalid reference to a type variable ${hl(typeVar)} found in the annotation argument.
                   |The variable does not occur as a parameter in the scope of ${hl(owner)}.
                   |""".stripMargin
    def explain = ""
  }

  class CaseClassInInlinedCode(tree: tpd.Tree)(using Context)
    extends SyntaxMsg(CaseClassInInlinedCodeID) {

    def defKind = if tree.symbol.is(Module) then "object" else "class"
    def msg = s"Case $defKind definitions are not allowed in inline methods or quoted code. Use a normal $defKind instead."
    def explain =
      em"""Case class/object definitions generate a considerable footprint in code size.
          |Inlining such definition would multiply this footprint for each call site.
          |""".stripMargin
  }

  class ImplicitSearchTooLargeWarning(limit: Int, openSearchPairs: List[(Candidate, Type)])(using Context)
    extends TypeMsg(ImplicitSearchTooLargeID):
    override def showAlways = true
    def showQuery(query: (Candidate, Type)): String =
      i"  ${query._1.ref.symbol.showLocated}  for  ${query._2}}"
    def msg =
      em"""Implicit search problem too large.
          |an implicit search was terminated with failure after trying $limit expressions.
          |The root candidate for the search was:
          |
          |${showQuery(openSearchPairs.last)}
          |
          |You can change the behavior by setting the `-Ximplicit-search-limit` value.
          |Smaller values cause the search to fail faster.
          |Larger values might make a very large search problem succeed.
          |"""
    def explain =
      em"""The overflow happened with the following lists of tried expressions and target types,
          |starting with the root query:
          |
          |${openSearchPairs.reverse.map(showQuery)}%\n%
        """

  class TargetNameOnTopLevelClass(symbol: Symbol)(using Context)
  extends SyntaxMsg(TargetNameOnTopLevelClassID):
    def msg = em"${hl("@targetName")} annotation not allowed on top-level $symbol"
    def explain =
      val annot = symbol.getAnnotation(defn.TargetNameAnnot).get
      em"""The @targetName annotation may be applied to a top-level ${hl("val")} or ${hl("def")}, but not
          |a top-level ${hl("class")}, ${hl("trait")}, or ${hl("object")}.
          |
          |This restriction is due to the naming convention of Java classfiles, whose filenames
          |are based on the name of the class defined within. If @targetName were permitted
          |here, the name of the classfile would be based on the target name, and the compiler
          |could not associate that classfile with the Scala-visible defined name of the class.
          |
          |If your use case requires @targetName, consider wrapping $symbol in an ${hl("object")}
          |(and possibly exporting it), as in the following example:
          |
          |${hl("object Wrapper:")}
          |  $annot $symbol { ... }
          |
          |${hl("export")} Wrapper.${symbol.name}  ${hl("// optional")}"""

  class NotClassType(tp: Type)(using Context)
  extends TypeMsg(NotClassTypeID), ShowMatchTrace(tp):
    def msg = ex"$tp is not a class type"
    def explain = ""
<<<<<<< HEAD

  class ValueDiscarding(tp: Type)(using Context)
  extends Message(ValueDiscardingID):
    def kind = MessageKind.PotentialIssue
    def msg = em"discarded non-Unit value of type $tp"
    def explain = ""
=======
>>>>>>> 439a17d0
<|MERGE_RESOLUTION|>--- conflicted
+++ resolved
@@ -2533,12 +2533,9 @@
   extends TypeMsg(NotClassTypeID), ShowMatchTrace(tp):
     def msg = ex"$tp is not a class type"
     def explain = ""
-<<<<<<< HEAD
 
   class ValueDiscarding(tp: Type)(using Context)
   extends Message(ValueDiscardingID):
     def kind = MessageKind.PotentialIssue
     def msg = em"discarded non-Unit value of type $tp"
-    def explain = ""
-=======
->>>>>>> 439a17d0
+    def explain = ""