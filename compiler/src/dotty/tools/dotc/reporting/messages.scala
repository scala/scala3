package dotty.tools
package dotc
package reporting

import core.*
import Contexts.*
import Decorators.*, Symbols.*, Names.*, NameOps.*, Types.*, Flags.*, Phases.*
import Denotations.SingleDenotation
import SymDenotations.SymDenotation
import NameKinds.{WildcardParamName, ContextFunctionParamName}
import parsing.Scanners.Token
import parsing.Tokens
import printing.Highlighting.*
import printing.Formatting
import ErrorMessageID.*
import ast.Trees
import config.{Feature, MigrationVersion, ScalaVersion}
import transform.patmat.Space
import transform.patmat.SpaceEngine
import typer.ErrorReporting.{err, matchReductionAddendum, substitutableTypeSymbolsInScope}
import typer.ProtoTypes.{ViewProto, SelectionProto, FunProto}
import typer.Implicits.*
import typer.Inferencing
import scala.util.control.NonFatal
import StdNames.nme
import Formatting.{hl, delay}
import ast.Trees.*
import ast.untpd
import ast.tpd
import scala.util.matching.Regex
import java.util.regex.Matcher.quoteReplacement
import cc.CaptureSet.IdentityCaptRefMap
import dotty.tools.dotc.rewrites.Rewrites.ActionPatch
import dotty.tools.dotc.util.Spans.Span
import dotty.tools.dotc.util.SourcePosition
import scala.jdk.CollectionConverters.*
import dotty.tools.dotc.util.SourceFile
import dotty.tools.dotc.config.SourceVersion
import DidYouMean.*
import Message.Disambiguation

/**  Messages
  *  ========
  *  The role of messages is to provide the necessary details for a simple to
  *  understand diagnostic event. Each message can be turned into a message
  *  container (one of the above) by calling the appropriate method on them.
  *  For instance:
  *
  *  ```scala
  *  EmptyCatchBlock(tree).error(pos)   // res: Error
  *  EmptyCatchBlock(tree).warning(pos) // res: Warning
  *  ```
  */

abstract class SyntaxMsg(errorId: ErrorMessageID)(using Context) extends Message(errorId):
  def kind = MessageKind.Syntax

abstract class TypeMsg(errorId: ErrorMessageID)(using Context) extends Message(errorId):
  def kind = MessageKind.Type

trait ShowMatchTrace(tps: Type*)(using Context) extends Message:
  override def msgPostscript(using Context): String =
    super.msgPostscript ++ matchReductionAddendum(tps*)

abstract class TypeMismatchMsg(found: Type, val expected: Type)(errorId: ErrorMessageID)(using Context)
extends Message(errorId), ShowMatchTrace(found, expected):
  def kind = MessageKind.TypeMismatch
  def explain(using Context) = err.whyNoMatchStr(found, expected)
  override def canExplain = true

abstract class NamingMsg(errorId: ErrorMessageID)(using Context) extends Message(errorId), NoDisambiguation:
  def kind = MessageKind.Naming

abstract class DeclarationMsg(errorId: ErrorMessageID)(using Context) extends Message(errorId):
  def kind = MessageKind.Declaration

/** A simple not found message (either for idents, or member selection.
 *  Messages of this class are sometimes dropped in favor of other, more
 *  specific messages.
 */
abstract class NotFoundMsg(errorId: ErrorMessageID)(using Context) extends Message(errorId):
  def kind = MessageKind.NotFound
  def name: Name

abstract class PatternMatchMsg(errorId: ErrorMessageID)(using Context) extends Message(errorId):
  def kind = MessageKind.PatternMatch

abstract class CyclicMsg(errorId: ErrorMessageID)(using Context) extends Message(errorId):
  def kind = MessageKind.Cyclic

  val ex: CyclicReference
  protected def cycleSym = ex.denot.symbol

  protected def debugInfo =
    if ctx.settings.YdebugCyclic.value then
      "\n\nStacktrace:" ++ ex.getStackTrace().mkString("\n    ", "\n    ", "")
    else "\n\n Run with both -explain-cyclic and -Ydebug-cyclic to see full stack trace."

  protected def context: String = ex.optTrace match
    case Some(trace) =>
      s"\n\nThe error occurred while trying to ${
        trace.map(identity) // map with identity will turn Context ?=> String elements to String elements
          .mkString("\n  which required to ")
      }$debugInfo"
    case None =>
      "\n\n Run with -explain-cyclic for more details."
end CyclicMsg

abstract class ReferenceMsg(errorId: ErrorMessageID)(using Context) extends Message(errorId):
  def kind = MessageKind.Reference

abstract class StagingMessage(errorId: ErrorMessageID)(using Context) extends Message(errorId):
  override final def kind = MessageKind.Staging

abstract class EmptyCatchOrFinallyBlock(tryBody: untpd.Tree, errNo: ErrorMessageID)(using Context)
extends SyntaxMsg(errNo) {
  def explain(using Context) = {
    val tryString = tryBody match {
      case Block(Nil, untpd.EmptyTree) => "{}"
      case _ => tryBody.show
    }

    val code1 =
      s"""|import scala.util.control.NonFatal
          |
          |try $tryString catch {
          |  case NonFatal(e) => ???
          |}""".stripMargin

    val code2 =
      s"""|try $tryString finally {
          |  // perform your cleanup here!
          |}""".stripMargin

    i"""|A ${hl("try")} expression should be followed by some mechanism to handle any exceptions
        |thrown. Typically a ${hl("catch")} expression follows the ${hl("try")} and pattern matches
        |on any expected exceptions. For example:
        |
        |$code1
        |
        |It is also possible to follow a ${hl("try")} immediately by a ${hl("finally")} - letting the
        |exception propagate - but still allowing for some clean up in ${hl("finally")}:
        |
        |$code2
        |
        |It is recommended to use the ${hl("NonFatal")} extractor to catch all exceptions as it
        |correctly handles transfer functions like ${hl("return")}."""
  }
}

class EmptyCatchBlock(tryBody: untpd.Tree)(using Context)
extends EmptyCatchOrFinallyBlock(tryBody, EmptyCatchBlockID) {
  def msg(using Context) =
    i"""|The ${hl("catch")} block does not contain a valid expression, try
        |adding a case like - ${hl("case e: Exception =>")} to the block"""
}

class EmptyCatchAndFinallyBlock(tryBody: untpd.Tree)(using Context)
extends EmptyCatchOrFinallyBlock(tryBody, EmptyCatchAndFinallyBlockID) {
  def msg(using Context) =
    i"""|A ${hl("try")} without ${hl("catch")} or ${hl("finally")} is equivalent to putting
        |its body in a block; no exceptions are handled."""
}

class DeprecatedWithOperator(rewrite: String)(using Context)
extends SyntaxMsg(DeprecatedWithOperatorID) {
  def msg(using Context) =
    i"""${hl("with")} as a type operator has been deprecated; use ${hl("&")} instead$rewrite"""
  def explain(using Context) =
    i"""|Dotty introduces intersection types - ${hl("&")} types. These replace the
        |use of the ${hl("with")} keyword. There are a few differences in
        |semantics between intersection types and using ${hl("with")}."""
}

class CaseClassMissingParamList(cdef: untpd.TypeDef)(using Context)
extends SyntaxMsg(CaseClassMissingParamListID) {
  def msg(using Context) =
    i"""|A ${hl("case class")} must have at least one parameter list"""

  def explain(using Context) =
    i"""|${cdef.name} must have at least one parameter list, if you would rather
        |have a singleton representation of ${cdef.name}, use a "${hl("case object")}".
        |Or, add an explicit ${hl("()")} as a parameter list to ${cdef.name}."""
}

class AnonymousFunctionMissingParamType(param: untpd.ValDef,
                                        tree: untpd.Function,
                                        inferredType: Type,
                                        expectedType: Type,
                                        )
                                        (using Context)
extends TypeMsg(AnonymousFunctionMissingParamTypeID) {
  def msg(using Context) = {
    val paramDescription =
      if param.name.is(WildcardParamName)
          || param.name.is(ContextFunctionParamName)
          || MethodType.syntheticParamNames(tree.args.length + 1).contains(param.name)
      then i"\nin expanded function:\n  $tree"
      else ""

    val inferred =
      if inferredType == WildcardType then ""
      else i"\nWhat I could infer was: $inferredType"

    val expected =
      if expectedType == WildcardType then ""
      else i"\nExpected type for the whole anonymous function:\n  $expectedType"

    i"""Missing parameter type
       |
       |I could not infer the type of the parameter ${param.name}$paramDescription$inferred$expected"""
  }

  def explain(using Context) = ""
}

class WildcardOnTypeArgumentNotAllowedOnNew()(using Context)
extends SyntaxMsg(WildcardOnTypeArgumentNotAllowedOnNewID) {
  def msg(using Context) = "Type argument must be fully defined"
  def explain(using Context) =
    val code1: String =
      """
        |object TyperDemo {
        |  class Team[A]
        |  val team = new Team[?]
        |}
      """.stripMargin

    val code2: String =
      """
        |object TyperDemo {
        |  class Team[A]
        |  val team = new Team[Int]
        |}
      """.stripMargin
    i"""|Wildcard on arguments is not allowed when declaring a new type.
        |
        |Given the following example:
        |
        |$code1
        |
        |You must complete all the type parameters, for instance:
        |
        |$code2 """
}


// Type Errors ------------------------------------------------------------ //
class DuplicateBind(bind: untpd.Bind, tree: untpd.CaseDef)(using Context)
extends NamingMsg(DuplicateBindID) {
  def msg(using Context) = i"duplicate pattern variable: ${bind.name}"

  def explain(using Context) = {
    val pat = tree.pat.show
    val guard = tree.guard match
      case untpd.EmptyTree => ""
      case guard => s"if ${guard.show}"

    val body = tree.body match {
      case Block(Nil, untpd.EmptyTree) => ""
      case body => s" ${body.show}"
    }

    val caseDef = s"case $pat$guard => $body"

    i"""|For each ${hl("case")} bound variable names have to be unique. In:
        |
        |$caseDef
        |
        |${bind.name} is not unique. Rename one of the bound variables!"""
  }
}

class MissingIdent(tree: untpd.Ident, treeKind: String, val name: Name, proto: Type)(using Context)
extends NotFoundMsg(MissingIdentID) {
  def msg(using Context) =
    val missing = name.show
    val addendum =
      didYouMean(
        inScopeCandidates(name.isTypeName, isApplied = proto.isInstanceOf[FunProto], rootImportOK = true)
          .closestTo(missing),
        proto, "")

    i"Not found: $treeKind$name$addendum"
  def explain(using Context) = {
    i"""|Each identifier in Scala needs a matching declaration. There are two kinds of
        |identifiers: type identifiers and value identifiers. Value identifiers are introduced
        |by `val`, `def`, or `object` declarations. Type identifiers are introduced by `type`,
        |`class`, `enum`, or `trait` declarations.
        |
        |Identifiers refer to matching declarations in their environment, or they can be
        |imported from elsewhere.
        |
        |Possible reasons why no matching declaration was found:
        | - The declaration or the use is mis-spelt.
        | - An import is missing."""
  }
}

class TypeMismatch(val found: Type, expected: Type, val inTree: Option[untpd.Tree], addenda: => String*)(using Context)
  extends TypeMismatchMsg(found, expected)(TypeMismatchID):

  def msg(using Context) =
    // replace constrained TypeParamRefs and their typevars by their bounds where possible
    // and the bounds are not f-bounds.
    // The idea is that if the bounds are also not-subtypes of each other to report
    // the type mismatch on the bounds instead of the original TypeParamRefs, since
    // these are usually easier to analyze. We exclude F-bounds since these would
    // lead to a recursive infinite expansion.
    object reported extends TypeMap, IdentityCaptRefMap:
      var notes: String = ""
      def setVariance(v: Int) = variance = v
      val constraint = mapCtx.typerState.constraint
      var fbounded = false
      def apply(tp: Type): Type = tp match
        case tp: TypeParamRef =>
          constraint.entry(tp) match
            case bounds: TypeBounds =>
              if variance < 0 then apply(TypeComparer.fullUpperBound(tp))
              else if variance > 0 then apply(TypeComparer.fullLowerBound(tp))
              else tp
            case NoType => tp
            case instType => apply(instType)
        case tp: TypeVar =>
          apply(tp.stripTypeVar)
        case tp: LazyRef =>
          fbounded = true
          tp
        case tp @ TypeRef(pre, _) =>
          if pre != NoPrefix && !pre.member(tp.name).exists then
            notes ++=
              i"""
                 |
                 |Note that I could not resolve reference $tp.
                 |${MissingType(pre, tp.name).reason}
                 """
          mapOver(tp)
        case _ =>
          mapOver(tp)

    val found1 = reported(found)
    reported.setVariance(-1)
    val expected1 = reported(expected)
    val (found2, expected2) =
      if (found1 frozen_<:< expected1) || reported.fbounded then (found, expected)
      else (found1, expected1)
    val (foundStr, expectedStr) = Formatting.typeDiff(found2.normalized, expected2.normalized)
    i"""|Found:    $foundStr
        |Required: $expectedStr${reported.notes}"""
  end msg

  override def msgPostscript(using Context) =
    def importSuggestions =
      if expected.isTopType || found.isBottomType then ""
      else ctx.typer.importSuggestionAddendum(ViewProto(found.widen, expected))
    super.msgPostscript
    ++ addenda.dropWhile(_.isEmpty).headOption.getOrElse(importSuggestions)

  override def explain(using Context) =
    val treeStr = inTree.map(x => s"\nTree:\n\n${x.show}\n").getOrElse("")
    treeStr + "\n" + super.explain

end TypeMismatch

class NotAMember(site: Type, val name: Name, selected: String, proto: Type, addendum: => String = "")(using Context)
extends NotFoundMsg(NotAMemberID), ShowMatchTrace(site) {
  //println(i"site = $site, decls = ${site.decls}, source = ${site.typeSymbol.sourceFile}") //DEBUG

  def msg(using Context) = {
    val missing = name.show

    val enumClause =
      if ((name eq nme.values) || (name eq nme.valueOf)) && site.classSymbol.companionClass.isEnumClass then
        val kind = if name eq nme.values then i"${nme.values} array" else i"${nme.valueOf} lookup method"
        // an assumption is made here that the values and valueOf methods were not generated
        // because the enum defines non-singleton cases
        i"""
            |Although ${site.classSymbol.companionClass} is an enum, it has non-singleton cases,
            |meaning a $kind is not defined"""
      else
        ""

    def prefixEnumClause(addendum: String) =
      if enumClause.nonEmpty then s".$enumClause$addendum" else addendum

    val finalAddendum =
      if addendum.nonEmpty then prefixEnumClause(addendum)
      else
        val hint = didYouMean(
          memberCandidates(site, name.isTypeName, isApplied = proto.isInstanceOf[FunProto])
            .closestTo(missing)
            .map((d, sym) => (d, Binding(sym.name, sym, site))),
          proto,
          prefix = site match
            case site: NamedType => i"${site.name}."
            case site => i"$site."
        )
        if hint.isEmpty then prefixEnumClause("")
        else hint ++ enumClause

    i"$selected $name is not a member of ${site.widen}$finalAddendum"
  }

  def explain(using Context) = ""
}

class EarlyDefinitionsNotSupported()(using Context)
extends SyntaxMsg(EarlyDefinitionsNotSupportedID) {
  def msg(using Context) = "Early definitions are not supported; use trait parameters instead"

  def explain(using Context) = {
    val code1 =
      """|trait Logging {
          |  val f: File
          |  f.open()
          |  onExit(f.close())
          |  def log(msg: String) = f.write(msg)
          |}
          |
          |class B extends Logging {
          |  val f = new File("log.data") // triggers a NullPointerException
          |}
          |
          |// early definition gets around the NullPointerException
          |class C extends {
          |  val f = new File("log.data")
          |} with Logging""".stripMargin

    val code2 =
      """|trait Logging(f: File) {
          |  f.open()
          |  onExit(f.close())
          |  def log(msg: String) = f.write(msg)
          |}
          |
          |class C extends Logging(new File("log.data"))""".stripMargin

    i"""|Earlier versions of Scala did not support trait parameters and "early
        |definitions" (also known as "early initializers") were used as an alternative.
        |
        |Example of old syntax:
        |
        |$code1
        |
        |The above code can now be written as:
        |
        |$code2
        |"""
  }
}

class TopLevelImplicitClass(cdef: untpd.TypeDef)(using Context)
extends SyntaxMsg(TopLevelImplicitClassID) {
  def msg(using Context) = i"""An ${hl("implicit class")} may not be top-level"""

  def explain(using Context) = {
    val TypeDef(name, impl @ Template(constr0, parents, self, _)) = cdef: @unchecked
    val exampleArgs =
      if(constr0.termParamss.isEmpty) "..."
      else constr0.termParamss(0).map(_.withMods(untpd.Modifiers()).show).mkString(", ")
    def defHasBody[T] = impl.body.exists(!_.isEmpty)
    val exampleBody = if (defHasBody) "{\n ...\n }" else ""
    i"""|There may not be any method, member or object in scope with the same name as
        |the implicit class and a case class automatically gets a companion object with
        |the same name created by the compiler which would cause a naming conflict if it
        |were allowed.
        |           |
        |To resolve the conflict declare ${cdef.name} inside of an ${hl("object")} then import the class
        |from the object at the use site if needed, for example:
        |
        |object Implicits {
        |  implicit class ${cdef.name}($exampleArgs)$exampleBody
        |}
        |
        |// At the use site:
        |import Implicits.${cdef.name}"""
  }
}

class ImplicitCaseClass(cdef: untpd.TypeDef)(using Context)
extends SyntaxMsg(ImplicitCaseClassID) {
  def msg(using Context) = i"""A ${hl("case class")} may not be defined as ${hl("implicit")}"""

  def explain(using Context) =
    i"""|Implicit classes may not be case classes. Instead use a plain class:
        |
        |implicit class ${cdef.name}...
        |
        |"""
}

class ImplicitClassPrimaryConstructorArity()(using Context)
extends SyntaxMsg(ImplicitClassPrimaryConstructorArityID){
  def msg(using Context) = "Implicit classes must accept exactly one primary constructor parameter"
  def explain(using Context) = {
    val example = "implicit class RichDate(date: java.util.Date)"
    i"""Implicit classes may only take one non-implicit argument in their constructor. For example:
        |
        | $example
        |
        |While it’s possible to create an implicit class with more than one non-implicit argument,
        |such classes aren’t used during implicit lookup.
        |"""
  }
}

class ObjectMayNotHaveSelfType(mdef: untpd.ModuleDef)(using Context)
extends SyntaxMsg(ObjectMayNotHaveSelfTypeID) {
  def msg(using Context) = i"""${hl("object")}s must not have a self ${hl("type")}"""

  def explain(using Context) = {
    val untpd.ModuleDef(name, tmpl) = mdef
    val ValDef(_, selfTpt, _) = tmpl.self
    i"""|${hl("object")}s must not have a self ${hl("type")}:
        |
        |Consider these alternative solutions:
        |  - Create a trait or a class instead of an object
        |  - Let the object extend a trait containing the self type:
        |
        |    object $name extends ${selfTpt.show}"""
  }
}

class RepeatedModifier(modifier: String, source: SourceFile, span: Span)(implicit ctx:Context)
extends SyntaxMsg(RepeatedModifierID) {
  def msg(using Context) = i"""Repeated modifier $modifier"""

  def explain(using Context) = {
    val code1 = "private private val Origin = Point(0, 0)"
    val code2 = "private final val Origin = Point(0, 0)"
    i"""This happens when you accidentally specify the same modifier twice.
        |
        |Example:
        |
        |$code1
        |
        |instead of
        |
        |$code2
        |
        |"""
  }

  override def actions(using Context) =
    List(
      CodeAction(title = s"""Remove repeated modifier: "$modifier"""",
        description = None,
        patches = List(
          ActionPatch(SourcePosition(source, span), "")
        )
      )
    )
}

class InterpolatedStringError()(implicit ctx:Context)
extends SyntaxMsg(InterpolatedStringErrorID) {
  def msg(using Context) = "Error in interpolated string: identifier or block expected"
  def explain(using Context) = {
    val code1 = "s\"$new Point(0, 0)\""
    val code2 = "s\"${new Point(0, 0)}\""
    i"""|This usually happens when you forget to place your expressions inside curly braces.
        |
        |$code1
        |
        |should be written as
        |
        |$code2
        |"""
  }
}

class UnboundPlaceholderParameter()(implicit ctx:Context)
extends SyntaxMsg(UnboundPlaceholderParameterID) {
  def msg(using Context) = i"""Unbound placeholder parameter; incorrect use of ${hl("_")}"""
  def explain(using Context) =
    i"""|The ${hl("_")} placeholder syntax was used where it could not be bound.
        |Consider explicitly writing the variable binding.
        |
        |This can be done by replacing ${hl("_")} with a variable (eg. ${hl("x")})
        |and adding ${hl("x =>")} where applicable.
        |
        |Example before:
        |
        |${hl("{ _ }")}
        |
        |Example after:
        |
        |${hl("x => { x }")}
        |
        |Another common occurrence for this error is defining a val with ${hl("_")}:
        |
        |${hl("val a = _")}
        |
        |But this val definition isn't very useful, it can never be assigned
        |another value. And thus will always remain uninitialized.
        |Consider replacing the ${hl("val")} with ${hl("var")}:
        |
        |${hl("var a = _")}
        |
        |Note that this use of ${hl("_")} is not placeholder syntax,
        |but an uninitialized var definition.
        |Only fields can be left uninitialized in this manner; local variables
        |must be initialized.
        |
        |Another occurrence for this error is self type definition.
        |The ${hl("_")} can be replaced with ${hl("this")}.
        |
        |Example before:
        |
        |${hl("trait A { _: B => ... ")}
        |
        |Example after:
        |
        |${hl("trait A { this: B => ... ")}
        |"""
}

class IllegalStartSimpleExpr(illegalToken: String)(using Context)
extends SyntaxMsg(IllegalStartSimpleExprID) {
  def msg(using Context) = i"expression expected but ${Red(illegalToken)} found"
  def explain(using Context) = {
    i"""|An expression cannot start with ${Red(illegalToken)}."""
  }
}

class MissingReturnType()(implicit ctx:Context)
extends SyntaxMsg(MissingReturnTypeID) {
  def msg(using Context) = "Missing return type"
  def explain(using Context) =
    i"""|An abstract declaration must have a return type. For example:
        |
        |trait Shape:
        |  ${hl("def area: Double")} // abstract declaration returning a Double"""
}

class MissingReturnTypeWithReturnStatement(method: Symbol)(using Context)
extends SyntaxMsg(MissingReturnTypeWithReturnStatementID) {
  def msg(using Context) = i"$method has a return statement; it needs a result type"
  def explain(using Context) =
    i"""|If a method contains a ${hl("return")} statement, it must have an
        |explicit return type. For example:
        |
        |${hl("def good: Int /* explicit return type */ = return 1")}"""
}

class YieldOrDoExpectedInForComprehension()(using Context)
extends SyntaxMsg(YieldOrDoExpectedInForComprehensionID) {
  def msg(using Context) = i"${hl("yield")} or ${hl("do")} expected"

  def explain(using Context) =
    i"""|When the enumerators in a for comprehension are not placed in parentheses or
        |braces, a ${hl("do")} or ${hl("yield")} statement is required after the enumerators
        |section of the comprehension.
        |
        |You can save some keystrokes by omitting the parentheses and writing
        |
        |${hl("val numbers = for i <- 1 to 3 yield i")}
        |
        |  instead of
        |
        |${hl("val numbers = for (i <- 1 to 3) yield i")}
        |
        |but the ${hl("yield")} keyword is still required.
        |
        |For comprehensions that simply perform a side effect without yielding anything
        |can also be written without parentheses but a ${hl("do")} keyword has to be
        |included. For example,
        |
        |${hl("for (i <- 1 to 3) println(i)")}
        |
        |can be written as
        |
        |${hl("for i <- 1 to 3 do println(i) // notice the 'do' keyword")}
        |
        |"""
}

class ProperDefinitionNotFound()(using Context)
extends Message(ProperDefinitionNotFoundID) {
  def kind = MessageKind.DocComment
  def msg(using Context) = i"""Proper definition was not found in ${hl("@usecase")}"""

  def explain(using Context) = {
    val noUsecase =
      "def map[B, That](f: A => B)(implicit bf: CanBuildFrom[List[A], B, That]): That"

    val usecase =
      """|/** Map from List[A] => List[B]
          |  *
          |  * @usecase def map[B](f: A => B): List[B]
          |  */
          |def map[B, That](f: A => B)(implicit bf: CanBuildFrom[List[A], B, That]): That
          |""".stripMargin

    i"""|Usecases are only supported for ${hl("def")}s. They exist because with Scala's
        |advanced type-system, we sometimes end up with seemingly scary signatures.
        |The usage of these methods, however, needs not be - for instance the ${hl("map")}
        |function
        |
        |${hl("List(1, 2, 3).map(2 * _) // res: List(2, 4, 6)")}
        |
        |is easy to understand and use - but has a rather bulky signature:
        |
        |$noUsecase
        |
        |to mitigate this and ease the usage of such functions we have the ${hl("@usecase")}
        |annotation for docstrings. Which can be used like this:
        |
        |$usecase
        |
        |When creating the docs, the signature of the method is substituted by the
        |usecase and the compiler makes sure that it is valid. Because of this, you're
        |only allowed to use ${hl("def")}s when defining usecases."""
  }
}

class ByNameParameterNotSupported(tpe: untpd.Tree)(using Context)
extends SyntaxMsg(ByNameParameterNotSupportedID) {
  def msg(using Context) = i"By-name parameter type ${tpe} not allowed here."

  def explain(using Context) =
    i"""|By-name parameters act like functions that are only evaluated when referenced,
        |allowing for lazy evaluation of a parameter.
        |
        |An example of using a by-name parameter would look like:
        |${hl("def func(f: => Boolean) = f // 'f' is evaluated when referenced within the function")}
        |
        |An example of the syntax of passing an actual function as a parameter:
        |${hl("def func(f: (Boolean => Boolean)) = f(true)")}
        |
        |or:
        |
        |${hl("def func(f: Boolean => Boolean) = f(true)")}
        |
        |And the usage could be as such:
        |${hl("func(bool => // do something...)")}
        |"""
}

class WrongNumberOfTypeArgs(fntpe: Type, expectedArgs: List[ParamInfo], actual: List[untpd.Tree])(using Context)
extends SyntaxMsg(WrongNumberOfTypeArgsID) {

  private val expectedCount = expectedArgs.length
  private val actualCount = actual.length
  private val msgPrefix = if (actualCount > expectedCount) "Too many" else "Not enough"

  def msg(using Context) =
    val expectedArgString = expectedArgs
      .map(_.paramName.unexpandedName.show)
      .mkString("[", ", ", "]")
    val actualArgString = actual.map(_.show).mkString("[", ", ", "]")
    val prettyName =
      try fntpe.termSymbol match
        case NoSymbol => fntpe.show
        case symbol   => symbol.showFullName
      catch case NonFatal(ex) => fntpe.show
    i"""|$msgPrefix type arguments for $prettyName$expectedArgString
        |expected: $expectedArgString
        |actual:   $actualArgString"""

  def explain(using Context) = {
    val tooManyTypeParams =
      """|val tuple2: (Int, String) = (1, "one")
          |val list: List[(Int, String)] = List(tuple2)""".stripMargin

    if (actualCount > expectedCount)
      i"""|You have supplied too many type parameters
          |
          |For example List takes a single type parameter (List[A])
          |If you need to hold more types in a list then you need to combine them
          |into another data type that can contain the number of types you need,
          |In this example one solution would be to use a Tuple:
          |
          |${tooManyTypeParams}"""
    else
      i"""|You have not supplied enough type parameters
          |If you specify one type parameter then you need to specify every type parameter."""
  }
}

class IllegalVariableInPatternAlternative(name: Name)(using Context)
extends SyntaxMsg(IllegalVariableInPatternAlternativeID) {
  def msg(using Context) = i"Illegal variable $name in pattern alternative"
  def explain(using Context) = {
    val varInAlternative =
      """|def g(pair: (Int,Int)): Int = pair match {
          |  case (1, n) | (n, 1) => n
          |  case _ => 0
          |}""".stripMargin

    val fixedVarInAlternative =
      """|def g(pair: (Int,Int)): Int = pair match {
          |  case (1, n) => n
          |  case (n, 1) => n
          |  case _ => 0
          |}""".stripMargin

    i"""|Variables are not allowed within alternate pattern matches. You can workaround
        |this issue by adding additional cases for each alternative. For example, the
        |illegal function:
        |
        |$varInAlternative
        |could be implemented by moving each alternative into a separate case:
        |
        |$fixedVarInAlternative"""
  }
}

class IdentifierExpected(identifier: String)(using Context)
extends SyntaxMsg(IdentifierExpectedID) {
  def msg(using Context) = "identifier expected"
  def explain(using Context) = {
    val wrongIdentifier = i"def foo: $identifier = {...}"
    val validIdentifier = i"def foo = {...}"
    i"""|An identifier expected, but $identifier found. This could be because
        |$identifier is not a valid identifier. As a workaround, the compiler could
        |infer the type for you. For example, instead of:
        |
        |$wrongIdentifier
        |
        |Write your code like:
        |
        |$validIdentifier
        |
        |"""
  }
}

class AuxConstructorNeedsNonImplicitParameter()(implicit ctx:Context)
extends SyntaxMsg(AuxConstructorNeedsNonImplicitParameterID) {
  def msg(using Context) = "Auxiliary constructor needs non-implicit parameter list"
  def explain(using Context) =
    i"""|Only the primary constructor is allowed an ${hl("implicit")} parameter list;
        |auxiliary constructors need non-implicit parameter lists. When a primary
        |constructor has an implicit argslist, auxiliary constructors that call the
        |primary constructor must specify the implicit value.
        |
        |To resolve this issue check for:
        | - Forgotten parenthesis on ${hl("this")} (${hl("def this() = { ... }")})
        | - Auxiliary constructors specify the implicit value
        |"""
}

class IllegalLiteral()(using Context)
extends SyntaxMsg(IllegalLiteralID) {
  def msg(using Context) = "Illegal literal"
  def explain(using Context) =
    i"""|Available literals can be divided into several groups:
        | - Integer literals: 0, 21, 0xFFFFFFFF, -42L
        | - Floating Point Literals: 0.0, 1e30f, 3.14159f, 1.0e-100, .1
        | - Boolean Literals: true, false
        | - Character Literals: 'a', '\u0041', '\n'
        | - String Literals: "Hello, World!"
        | - null
        |"""
}

class LossyWideningConstantConversion(sourceType: Type, targetType: Type)(using Context)
extends Message(LossyWideningConstantConversionID):
  def kind = MessageKind.LossyConversion
  def msg(using Context) = i"""|Widening conversion from $sourceType to $targetType loses precision.
                |Write `.to$targetType` instead."""
  def explain(using Context) = ""

class PatternMatchExhaustivity(uncoveredCases: Seq[Space], tree: untpd.Match)(using Context)
extends Message(PatternMatchExhaustivityID) {
  def kind = MessageKind.PatternMatchExhaustivity

  private val hasMore = uncoveredCases.lengthCompare(6) > 0
  val uncovered = uncoveredCases.take(6).map(SpaceEngine.display).mkString(", ")
  private val casesWithoutColor = inContext(ctx.withoutColors)(uncoveredCases.map(SpaceEngine.display))

  def msg(using Context) =
    val addendum = if hasMore then "(More unmatched cases are elided)" else ""
    i"""|${hl("match")} may not be exhaustive.
        |
        |It would fail on pattern case: $uncovered
        |$addendum"""


  def explain(using Context) =
    i"""|There are several ways to make the match exhaustive:
        | - Add missing cases as shown in the warning
        | - If an extractor always return ${hl("Some(...)")}, write ${hl("Some[X]")} for its return type
        | - Add a ${hl("case _ => ...")} at the end to match all remaining cases
        |"""

  override def actions(using Context) =
    val endPos = tree.cases.lastOption.map(_.endPos)
      .getOrElse(tree.selector.endPos)
    val startColumn = tree.cases.lastOption
      .map(_.startPos.startColumn)
      .getOrElse(tree.selector.startPos.startColumn + 2)

    val pathes = List(
      ActionPatch(
        srcPos = endPos,
        replacement = casesWithoutColor.map(c => indent(s"case $c => ???", startColumn))
          .mkString("\n", "\n", "")
      ),
    )
    List(
      CodeAction(title = s"Insert missing cases (${casesWithoutColor.size})",
        description = None,
        patches = pathes
      )
    )


  private def indent(text:String, margin: Int): String = {
    " " * margin + text
  }
}

class UncheckedTypePattern(argType: Type, whyNot: String)(using Context)
  extends PatternMatchMsg(UncheckedTypePatternID) {
  def msg(using Context) = i"the type test for $argType cannot be checked at runtime because $whyNot"
  def explain(using Context) =
    i"""|Type arguments and type refinements are erased during compile time, thus it's
        |impossible to check them at run-time.
        |
        |You can either replace the type arguments by ${hl("_")} or use `@unchecked`.
        |"""
}

class MatchCaseUnreachable()(using Context)
extends Message(MatchCaseUnreachableID) {
  def kind = MessageKind.MatchCaseUnreachable
  def msg(using Context) = "Unreachable case"
  def explain(using Context) = ""
}

class MatchCaseOnlyNullWarning()(using Context)
extends PatternMatchMsg(MatchCaseOnlyNullWarningID) {
  def msg(using Context) = i"""Unreachable case except for ${hl("null")} (if this is intentional, consider writing ${hl("case null =>")} instead)."""
  def explain(using Context) = ""
}

class MatchableWarning(tp: Type, pattern: Boolean)(using Context)
extends TypeMsg(MatchableWarningID) {
  def msg(using Context) =
    val kind = if pattern then "pattern selector" else "value"
    i"""${kind} should be an instance of Matchable,
       |but it has unmatchable type $tp instead"""

  def explain(using Context) =
    if pattern then
      i"""A value of type $tp cannot be the selector of a match expression
         |since it is not constrained to be `Matchable`. Matching on unconstrained
         |values is disallowed since it can uncover implementation details that
         |were intended to be hidden and thereby can violate paramtetricity laws
         |for reasoning about programs.
         |
         |The restriction can be overridden by appending `.asMatchable` to
         |the selector value. `asMatchable` needs to be imported from
         |scala.compiletime. Example:
         |
         |    import compiletime.asMatchable
         |    def f[X](x: X) = x.asMatchable match { ... }"""
    else
      i"""The value can be converted to a `Matchable` by appending `.asMatchable`.
         |`asMatchable` needs to be imported from scala.compiletime."""
}

class SeqWildcardPatternPos()(using Context)
extends SyntaxMsg(SeqWildcardPatternPosID) {
  def msg(using Context) = i"""${hl("*")} can be used only for last argument"""
  def explain(using Context) = {
    val code =
      """def sumOfTheFirstTwo(list: List[Int]): Int = list match {
        |  case List(first, second, x*) => first + second
        |  case _ => 0
        |}"""
    i"""|Sequence wildcard pattern is expected at the end of an argument list.
        |This pattern matches any remaining elements in a sequence.
        |Consider the following example:
        |
        |$code
        |
        |Calling:
        |
        |${hl("sumOfTheFirstTwo(List(1, 2, 10))")}
        |
        |would give 3 as a result"""
  }
}

class IllegalStartOfSimplePattern()(using Context)
extends SyntaxMsg(IllegalStartOfSimplePatternID) {
  def msg(using Context) = "pattern expected"
  def explain(using Context) = {
    val sipCode =
      """def f(x: Int, y: Int) = x match
        |    case `y` => ...""".stripMargin
    val constructorPatternsCode =
      """case class Person(name: String, age: Int)
        |
        |  def test(p: Person) = p match
        |    case Person(name, age) => ...""".stripMargin
    val tuplePatternsCode =
      """def swap(tuple: (String, Int)): (Int, String) = tuple match
        |    case (text, number) => (number, text)""".stripMargin
    val patternSequencesCode =
      """def getSecondValue(list: List[Int]): Int = list match
        |    case List(_, second, x*) => second
        |    case _ => 0""".stripMargin
    i"""|Simple patterns can be divided into several groups:
        |- Variable Patterns: ${hl("case x => ...")} or ${hl("case _ => ...")}
        |  It matches any value, and binds the variable name to that value.
        |  A special case is the wild-card pattern _ which is treated as if it was a fresh
        |  variable on each occurrence.
        |
        |- Typed Patterns: ${hl("case x: Int => ...")} or ${hl("case _: Int => ...")}
        |  This pattern matches any value matched by the specified type; it binds the variable
        |  name to that value.
        |
        |- Given Patterns: ${hl("case given ExecutionContext => ...")}
        |  This pattern matches any value matched by the specified type; it binds a ${hl("given")}
        |  instance with the same type to that value.
        |
        |- Literal Patterns: ${hl("case 123 => ...")} or ${hl("case 'A' => ...")}
        |  This type of pattern matches any value that is equal to the specified literal.
        |
        |- Stable Identifier Patterns:
        |
        |  ${hl(sipCode)}
        |
        |  the match succeeds only if the x argument and the y argument of f are equal.
        |
        |- Constructor Patterns:
        |
        |  ${hl(constructorPatternsCode)}
        |
        |  The pattern binds all object's fields to the variable names (name and age, in this
        |  case).
        |
        |- Tuple Patterns:
        |
        |  ${hl(tuplePatternsCode)}
        |
        |  Calling:
        |
        |  ${hl("""swap(("Luftballons", 99))""")}
        |
        |  would give ${hl("""(99, "Luftballons")""")} as a result.
        |
        |- Pattern Sequences:
        |
        |  ${hl(patternSequencesCode)}
        |
        |  Calling:
        |
        |  ${hl("getSecondValue(List(1, 10, 2))")}
        |
        |  would give 10 as a result.
        |  This pattern is possible because a companion object for the List class has a method
        |  with the following signature:
        |
        |  ${hl("def unapplySeq[A](x: List[A]): Some[List[A]]")}
        |"""
  }
}

class PkgDuplicateSymbol(existing: Symbol)(using Context)
extends NamingMsg(PkgDuplicateSymbolID) {
  def msg(using Context) = i"Trying to define package with same name as $existing"
  def explain(using Context) = ""
}

class ExistentialTypesNoLongerSupported()(using Context)
extends SyntaxMsg(ExistentialTypesNoLongerSupportedID) {
  def msg(using Context) =
    i"""|Existential types are no longer supported -
        |use a wildcard or dependent type instead"""
  def explain(using Context) =
    i"""|The use of existential types is no longer supported.
        |
        |You should use a wildcard or dependent type instead.
        |
        |For example:
        |
        |Instead of using ${hl("forSome")} to specify a type variable
        |
        |${hl("List[T forSome { type T }]")}
        |
        |Try using a wildcard type variable
        |
        |${hl("List[?]")}
        |"""
}

class UnboundWildcardType()(using Context)
extends SyntaxMsg(UnboundWildcardTypeID) {
  def msg(using Context) = "Unbound wildcard type"
  def explain(using Context) =
    i"""|The wildcard type syntax (${hl("_")}) was used where it could not be bound.
        |Replace ${hl("_")} with a non-wildcard type. If the type doesn't matter,
        |try replacing ${hl("_")} with ${hl("Any")}.
        |
        |Examples:
        |
        |- Parameter lists
        |
        |  Instead of:
        |    ${hl("def foo(x: _) = ...")}
        |
        |  Use ${hl("Any")} if the type doesn't matter:
        |    ${hl("def foo(x: Any) = ...")}
        |
        |- Type arguments
        |
        |  Instead of:
        |    ${hl("val foo = List[?](1, 2)")}
        |
        |  Use:
        |    ${hl("val foo = List[Int](1, 2)")}
        |
        |- Type bounds
        |
        |  Instead of:
        |    ${hl("def foo[T <: _](x: T) = ...")}
        |
        |  Remove the bounds if the type doesn't matter:
        |    ${hl("def foo[T](x: T) = ...")}
        |
        |- ${hl("val")} and ${hl("def")} types
        |
        |  Instead of:
        |    ${hl("val foo: _ = 3")}
        |
        |  Use:
        |    ${hl("val foo: Int = 3")}
        |"""
}

class OverridesNothing(member: Symbol)(using Context)
extends DeclarationMsg(OverridesNothingID) {
  def msg(using Context) = i"""${member} overrides nothing"""

  def explain(using Context) =
    i"""|There must be a field or method with the name ${member.name} in a super
        |class of ${member.owner} to override it. Did you misspell it?
        |Are you extending the right classes?
        |"""
}

class OverridesNothingButNameExists(member: Symbol, existing: List[Denotations.SingleDenotation])(using Context)
extends DeclarationMsg(OverridesNothingButNameExistsID) {
  def msg(using Context) =
    val what =
      if !existing.exists(_.symbol.hasTargetName(member.targetName))
      then "target name"
      else "signature"
    i"""${member} has a different $what than the overridden declaration"""
  def explain(using Context) =
    val existingDecl: String = existing.map(_.showDcl).mkString("  \n")
    i"""|There must be a non-final field or method with the name ${member.name} and the
        |same parameter list in a super class of ${member.owner} to override it.
        |
        |  ${member.showDcl}
        |
        |The super classes of ${member.owner} contain the following members
        |named ${member.name}:
        |  ${existingDecl}
        |"""
}

class OverrideError(
    core: Context ?=> String, base: Type,
    member: Symbol, other: Symbol,
    memberTp: Type, otherTp: Type)(using Context)
extends DeclarationMsg(OverrideErrorID), NoDisambiguation:
  withDisambiguation(Disambiguation.AllExcept(List(member.name.toString)))
  def msg(using Context) =
    val isConcreteOverAbstract =
      (other.owner isSubClass member.owner) && other.is(Deferred) && !member.is(Deferred)
    def addendum =
      if isConcreteOverAbstract then
        i"""|
            |(Note that ${err.infoStringWithLocation(other, base)} is abstract,
            |and is therefore overridden by concrete ${err.infoStringWithLocation(member, base)})"""
        else ""
    i"""error overriding ${delay(err.infoStringWithLocation(other, base))};
        |  ${delay(err.infoString(member, base, showLocation = member.owner != base.typeSymbol))} $core$addendum"""
  override def canExplain =
    memberTp.exists && otherTp.exists
  def explain(using Context) =
    if canExplain then err.whyNoMatchStr(memberTp, otherTp) else ""

class ForwardReferenceExtendsOverDefinition(value: Symbol, definition: Symbol)(using Context)
extends ReferenceMsg(ForwardReferenceExtendsOverDefinitionID) {
  def msg(using Context) = i"${definition.name} is a forward reference extending over the definition of ${value.name}"

  def explain(using Context) =
    i"""|${definition.name} is used before you define it, and the definition of ${value.name}
        |appears between that use and the definition of ${definition.name}.
        |
        |Forward references are allowed only, if there are no value definitions between
        |the reference and the referred method definition.
        |
        |Define ${definition.name} before it is used,
        |or move the definition of ${value.name} so it does not appear between
        |the declaration of ${definition.name} and its use,
        |or define ${value.name} as lazy.
        |"""
}

class ExpectedTokenButFound(expected: Token, found: Token, prefix: String = "")(using Context)
extends SyntaxMsg(ExpectedTokenButFoundID) {

  private def foundText = Tokens.showToken(found)

  def msg(using Context) =
    val expectedText =
      if (Tokens.isIdentifier(expected)) "an identifier"
      else Tokens.showToken(expected)
    i"""$prefix$expectedText expected, but $foundText found"""

  def explain(using Context) =
    if (Tokens.isIdentifier(expected) && Tokens.isKeyword(found))
      s"""
        |If you want to use $foundText as identifier, you may put it in backticks: `${Tokens.tokenString(found)}`.""".stripMargin
    else
      ""
}

class MixedLeftAndRightAssociativeOps(op1: Name, op2: Name, op2LeftAssoc: Boolean)(using Context)
extends SyntaxMsg(MixedLeftAndRightAssociativeOpsID) {
  def msg(using Context) =
    val op1Asso: String = if (op2LeftAssoc) "which is right-associative" else "which is left-associative"
    val op2Asso: String = if (op2LeftAssoc) "which is left-associative" else "which is right-associative"
    i"${op1} (${op1Asso}) and ${op2} ($op2Asso) have same precedence and may not be mixed"
  def explain(using Context) =
    s"""|The operators ${op1} and ${op2} are used as infix operators in the same expression,
        |but they bind to different sides:
        |${op1} is applied to the operand to its ${if (op2LeftAssoc) "right" else "left"}
        |${op2} is applied to the operand to its ${if (op2LeftAssoc) "left" else "right"}
        |As both have the same precedence the compiler can't decide which to apply first.
        |
        |You may use parenthesis to make the application order explicit,
        |or use method application syntax operand1.${op1}(operand2).
        |
        |Operators ending in a colon ${hl(":")} are right-associative. All other operators are left-associative.
        |
        |Infix operator precedence is determined by the operator's first character. Characters are listed
        |below in increasing order of precedence, with characters on the same line having the same precedence.
        |  (all letters)
        |  |
        |  ^
        |  &
        |  = !
        |  < >
        |  :
        |  + -
        |  * / %
        |  (all other special characters)
        |Operators starting with a letter have lowest precedence, followed by operators starting with `|`, etc.
        |""".stripMargin
}

class CantInstantiateAbstractClassOrTrait(cls: Symbol, isTrait: Boolean)(using Context)
extends TypeMsg(CantInstantiateAbstractClassOrTraitID) {
  private val traitOrAbstract = if (isTrait) "a trait" else "abstract"
  def msg(using Context) = i"""${cls.name} is ${traitOrAbstract}; it cannot be instantiated"""
  def explain(using Context) =
    i"""|Abstract classes and traits need to be extended by a concrete class or object
        |to make their functionality accessible.
        |
        |You may want to create an anonymous class extending ${cls.name} with
        |  ${s"class ${cls.name} { }"}
        |
        |or add a companion object with
        |  ${s"object ${cls.name} extends ${cls.name}"}
        |
        |You need to implement any abstract members in both cases.
        |"""
}

class UnreducibleApplication(tycon: Type)(using Context) extends TypeMsg(UnreducibleApplicationID):
  def msg(using Context) = i"unreducible application of higher-kinded type $tycon to wildcard arguments"
  def explain(using Context) =
    i"""|An abstract type constructor cannot be applied to wildcard arguments.
        |Such applications are equivalent to existential types, which are not
        |supported in Scala 3."""

class OverloadedOrRecursiveMethodNeedsResultType(val ex: CyclicReference)(using Context)
extends CyclicMsg(OverloadedOrRecursiveMethodNeedsResultTypeID) {
  def msg(using Context) = i"""Overloaded or recursive $cycleSym needs return type$context"""
  def explain(using Context) =
    i"""Case 1: $cycleSym is overloaded
        |If there are multiple methods named $cycleSym and at least one definition of
        |it calls another, you need to specify the calling method's return type.
        |
        |Case 2: $cycleSym is recursive
        |If $cycleSym calls itself on any path (even through mutual recursion), you need to specify the return type
        |of $cycleSym or of a definition it's mutually recursive with.
        |"""
}

class RecursiveValueNeedsResultType(val ex: CyclicReference)(using Context)
extends CyclicMsg(RecursiveValueNeedsResultTypeID) {
  def msg(using Context) = i"""Recursive $cycleSym needs type$context"""
  def explain(using Context) =
    i"""The definition of $cycleSym is recursive and you need to specify its type.
        |"""
}

class CyclicReferenceInvolving(val ex: CyclicReference)(using Context)
extends CyclicMsg(CyclicReferenceInvolvingID) {
  def msg(using Context) =
    val where = if ex.denot.exists then s" involving ${ex.denot}" else ""
    i"Cyclic reference$where$context"
  def explain(using Context) =
    i"""|${ex.denot} is declared as part of a cycle which makes it impossible for the
        |compiler to decide upon ${ex.denot.name}'s type.
        |To avoid this error, try giving ${ex.denot.name} an explicit type.
        |"""
}

class CyclicReferenceInvolvingImplicit(val ex: CyclicReference)(using Context)
extends CyclicMsg(CyclicReferenceInvolvingImplicitID) {
  def msg(using Context) = i"""Cyclic reference involving implicit $cycleSym$context"""
  def explain(using Context) =
    i"""|$cycleSym is declared as part of a cycle which makes it impossible for the
        |compiler to decide upon ${cycleSym.name}'s type.
        |This might happen when the right hand-side of $cycleSym's definition involves an implicit search.
        |To avoid this error, try giving ${cycleSym.name} an explicit type.
        |"""
}

class SkolemInInferred(tree: tpd.Tree, pt: Type, argument: tpd.Tree)(using Context)
extends TypeMsg(SkolemInInferredID):
  def msg(using Context) =
    def argStr =
      if argument.isEmpty then ""
      else i" from argument of type ${argument.tpe.widen}"
    i"""Failure to generate given instance for type $pt$argStr)
        |
        |I found: $tree
        |But the part corresponding to `<skolem>` is not a reference that can be generated.
        |This might be because resolution yielded as given instance a function that is not
        |known to be total and side-effect free."""
  def explain(using Context) =
    i"""The part of given resolution that corresponds to `<skolem>` produced a term that
        |is not a stable reference. Therefore a given instance could not be generated.
        |
        |To trouble-shoot the problem, try to supply an explicit expression instead of
        |relying on implicit search at this point."""

class SuperQualMustBeParent(qual: untpd.Ident, cls: ClassSymbol)(using Context)
extends ReferenceMsg(SuperQualMustBeParentID) {
  def msg(using Context) = i"""|$qual does not name a parent of $cls"""
  def explain(using Context) =
    val parents: Seq[String] = (cls.info.parents map (_.typeSymbol.name.show)).sorted
    i"""|When a qualifier ${hl("T")} is used in a ${hl("super")} prefix of the form ${hl("C.super[T]")},
        |${hl("T")} must be a parent type of ${hl("C")}.
        |
        |In this case, the parents of $cls are:
        |${parents.mkString("  - ", "\n  - ", "")}
        |"""
}

class VarArgsParamMustComeLast()(using Context)
extends SyntaxMsg(VarArgsParamMustComeLastID) {
  def msg(using Context) = i"""${hl("varargs")} parameter must come last"""
  def explain(using Context) =
    i"""|The ${hl("varargs")} field must be the last field in the method signature.
        |Attempting to define a field in a method signature after a ${hl("varargs")} field is an error.
        |"""
}

class VarArgsParamCannotBeGiven(isGiven: Boolean)(using Context)
extends SyntaxMsg(VarArgsParamCannotBeGivenID) {
  def msg(using Context) = i"repeated parameters are not allowed in a ${if isGiven then "using" else "implicit"} clause"
  def explain(using Context) =
    "It is not possible to define a given with a repeated parameter type. This hypothetical given parameter could always be satisfied by providing 0 arguments, which defeats the purpose of a given argument."
}


import typer.Typer.BindingPrec

class ConstrProxyShadows(proxy: TermRef, shadowed: Type, shadowedIsApply: Boolean)(using Context)
  extends ReferenceMsg(ConstrProxyShadowsID), NoDisambiguation:

  def clsString(using Context) = proxy.symbol.companionClass.showLocated
  def shadowedString(using Context) = shadowed.termSymbol.showLocated
  def appClause = if shadowedIsApply then " the apply method of" else ""
  def appSuffix = if shadowedIsApply then ".apply" else ""

  def msg(using Context) =
    i"""Reference to constructor proxy for $clsString
       |shadows outer reference to $shadowedString
       |
       |The instance needs to be created with an explicit `new`."""

  def explain(using Context) =
    i"""There is an ambiguity in the meaning of the call
       |
       |   ${proxy.symbol.name}(...)
       |
       |It could mean creating an instance of $clsString with
       |
       |   new ${proxy.symbol.companionClass.name}(...)
       |
       |Or it could mean calling$appClause $shadowedString as in
       |
       |   ${shadowed.termSymbol.name}$appSuffix(...)
       |
       |To disambiguate, use an explicit `new` if you mean the former,
       |or use a full prefix for ${shadowed.termSymbol.name} if you mean the latter."""
end ConstrProxyShadows

class AmbiguousReference(
    name: Name, newPrec: BindingPrec, prevPrec: BindingPrec, prevCtx: Context, isExtension: => Boolean = false)(using Context)
  extends ReferenceMsg(AmbiguousReferenceID), NoDisambiguation {

  /** A string which explains how something was bound; Depending on `prec` this is either
    *      imported by <tree>
    *  or  defined in <symbol>
    */
  private def bindingString(prec: BindingPrec, whereFound: Context, qualifier: String = "")(using Context) = {
    val howVisible = prec match {
      case BindingPrec.Definition => "defined"
      case BindingPrec.Inheritance => "inherited"
      case BindingPrec.NamedImport => "imported by name"
      case BindingPrec.WildImport => "imported"
      case BindingPrec.PackageClause => "found"
      case BindingPrec.NothingBound => assert(false)
    }
    if (prec.isImportPrec) {
      i"""$howVisible$qualifier by ${whereFound.importInfo}"""
    } else
      i"""$howVisible$qualifier in ${whereFound.owner}"""
  }

  def importHint =
    if (newPrec == BindingPrec.NamedImport || newPrec == BindingPrec.WildImport)
        && prevPrec == newPrec
        && isExtension
    then i"\n\n Hint: This error may arise if extension method `$name` is called as a normal method."
    else ""

  def msg(using Context) =
    i"""|Reference to $name is ambiguous.
        |It is both ${bindingString(newPrec, ctx)}
        |and ${bindingString(prevPrec, prevCtx, " subsequently")}$importHint"""

  def explain(using Context) =
    val precedent =
      if newPrec == prevPrec then                 """two name bindings of equal precedence
        |were introduced in the same scope.""".stripMargin
      else                                        """a name binding of lower precedence
        |in an inner scope cannot shadow a binding with higher precedence in
        |an outer scope.""".stripMargin

    i"""|The identifier $name is ambiguous because $precedent
        |
        |The precedence of the different kinds of name bindings, from highest to lowest, is:
        | - Definitions in an enclosing scope
        | - Inherited definitions and top-level definitions in packages
        | - Names introduced by import of a specific name
        | - Names introduced by wildcard import
        | - Definitions from packages in other files
        |Note:
        | - As a rule, definitions take precedence over imports.
        | - Definitions in an enclosing scope take precedence over inherited definitions,
        |   which can result in ambiguities in nested classes.
        | - When importing, you can avoid naming conflicts by renaming:
        |   ${hl("import")} scala.{$name => ${name.show}Tick}
        |"""
}

class MethodDoesNotTakeParameters(tree: tpd.Tree)(using Context)
extends TypeMsg(MethodDoesNotTakeParametersId) {
  def methodSymbol(using Context): Symbol =
    def recur(t: tpd.Tree): Symbol =
      val sym = tpd.methPart(t).symbol
      if sym == defn.Any_typeCast then
        t match
          case TypeApply(Select(qual, _), _) => recur(qual)
          case _ => sym
      else sym
    recur(tree)

  def msg(using Context) = {
    val more = if (tree.isInstanceOf[tpd.Apply]) " more" else ""
    val meth = methodSymbol
    val methStr = if (meth.exists) meth.showLocated else "expression"
    i"$methStr does not take$more parameters"
  }

  def explain(using Context) = {
    val isNullary = methodSymbol.info.isInstanceOf[ExprType]
    val addendum =
      if (isNullary) "\nNullary methods may not be called with parenthesis"
      else ""

    "You have specified more parameter lists than defined in the method definition(s)." + addendum
  }

}

class AmbiguousOverload(tree: tpd.Tree, val alternatives: List[SingleDenotation], pt: Type, addendum: String = "")(
  implicit ctx: Context)
extends ReferenceMsg(AmbiguousOverloadID), NoDisambiguation {
  private def all = if (alternatives.length == 2) "both" else "all"
  def msg(using Context) =
    i"""|Ambiguous overload. The ${err.overloadedAltsStr(alternatives)}
        |$all match ${err.expectedTypeStr(pt)}$addendum"""
  def explain(using Context) =
    i"""|There are ${alternatives.length} methods that could be referenced as the compiler knows too little
        |about the expected type.
        |You may specify the expected type e.g. by
        |- assigning it to a value with a specified type, or
        |- adding a type ascription as in ${hl("instance.myMethod: String => Int")}
        |"""
}

class AmbiguousExtensionMethod(tree: untpd.Tree, expansion1: tpd.Tree, expansion2: tpd.Tree)(using Context)
  extends ReferenceMsg(AmbiguousExtensionMethodID), NoDisambiguation:
  def msg(using Context) =
    i"""Ambiguous extension methods:
       |both $expansion1
       |and  $expansion2
       |are possible expansions of $tree"""
  def explain(using Context) = ""

class ReassignmentToVal(name: Name)(using Context)
  extends TypeMsg(ReassignmentToValID) {
  def msg(using Context) = i"""Reassignment to val $name"""
  def explain(using Context) =
    i"""|You can not assign a new value to $name as values can't be changed.
        |Keep in mind that every statement has a value, so you may e.g. use
        |  ${hl("val")} $name ${hl("= if (condition) 2 else 5")}
        |In case you need a reassignable name, you can declare it as
        |variable
        |  ${hl("var")} $name ${hl("=")} ...
        |"""
}

class TypeDoesNotTakeParameters(tpe: Type, params: List[untpd.Tree])(using Context)
  extends TypeMsg(TypeDoesNotTakeParametersID) {
  private def fboundsAddendum(using Context) =
    if tpe.typeSymbol.isAllOf(Provisional | TypeParam) then
      "\n(Note that F-bounds of type parameters may not be type lambdas)"
    else ""
  def msg(using Context) = i"$tpe does not take type parameters$fboundsAddendum"
  def explain(using Context) =
    val ps =
      if (params.size == 1) s"a type parameter ${params.head}"
      else s"type parameters ${params.map(_.show).mkString(", ")}"
    i"""You specified ${NoColor(ps)} for $tpe, which is not
        |declared to take any.
        |"""
}

class VarValParametersMayNotBeCallByName(name: TermName, mutable: Boolean)(using Context)
  extends SyntaxMsg(VarValParametersMayNotBeCallByNameID) {
  def varOrVal = if mutable then hl("var") else hl("val")
  def msg(using Context) = s"$varOrVal parameters may not be call-by-name"
  def explain(using Context) =
    i"""${hl("var")} and ${hl("val")} parameters of classes and traits may no be call-by-name. In case you
        |want the parameter to be evaluated on demand, consider making it just a parameter
        |and a ${hl("def")} in the class such as
        |  ${s"class MyClass(${name}Tick: => String) {"}
        |  ${s"  def $name() = ${name}Tick"}
        |  ${hl("}")}
        |"""
}

class MissingTypeParameterFor(tpe: Type)(using Context)
  extends SyntaxMsg(MissingTypeParameterForID) {
  def msg(using Context) =
    if tpe.derivesFrom(defn.AnyKindClass)
    then i"$tpe cannot be used as a value type"
    else i"Missing type parameter for $tpe"
  def explain(using Context) = ""
}

class MissingTypeParameterInTypeApp(tpe: Type)(using Context)
  extends TypeMsg(MissingTypeParameterInTypeAppID) {
  def numParams = tpe.typeParams.length
  def parameters = if (numParams == 1) "parameter" else "parameters"
  def msg(using Context) = i"Missing type $parameters for $tpe"
  def explain(using Context) = i"A fully applied type is expected but $tpe takes $numParams $parameters"
}

class MissingArgument(pname: Name, methString: String)(using Context)
  extends TypeMsg(MissingArgumentID):
  def msg(using Context) =
    if pname.firstPart contains '$' then s"not enough arguments for $methString"
    else s"missing argument for parameter $pname of $methString"
  def explain(using Context) = ""

class MissingImplicitParameterInEmptyArguments(pname: Name, methString: String)(using Context)
  extends MissingArgument(pname, methString):
  override def msg(using Context) =
    val mv = MigrationVersion.ImplicitParamsWithoutUsing
    super.msg.concat(Message.rewriteNotice("This code", mv.patchFrom)) // patch emitted up the stack
  override def explain(using Context) =
    "Old-style implicit argument lists may be omitted but not empty; this syntax was corrected in 3.7."

class MissingArgumentList(method: String, sym: Symbol)(using Context)
  extends TypeMsg(MissingArgumentListID) {
  def msg(using Context) =
    val symDcl = if sym.exists then "\n\n  " + hl(sym.showDcl(using ctx.withoutColors)) else ""
    i"missing argument list for $method$symDcl"
  def explain(using Context) = {
    i"""Unapplied methods are only converted to functions when a function type is expected."""
  }
}

class DoesNotConformToBound(tpe: Type, which: String, bound: Type)(using Context)
  extends TypeMismatchMsg(
    if which == "lower" then bound else tpe,
    if which == "lower" then tpe else bound)(DoesNotConformToBoundID):
  private def isBounds = tpe match
    case TypeBounds(lo, hi) => lo ne hi
    case _ => false
  override def canExplain = !isBounds
  def msg(using Context) =
    if isBounds then
      i"Type argument ${tpe} does not overlap with $which bound $bound"
    else
      i"Type argument ${tpe} does not conform to $which bound $bound"

class DoesNotConformToSelfType(category: String, selfType: Type, cls: Symbol,
                                otherSelf: Type, relation: String, other: Symbol)(
  implicit ctx: Context)
  extends TypeMismatchMsg(selfType, otherSelf)(DoesNotConformToSelfTypeID) {
  def msg(using Context) = i"""$category: self type $selfType of $cls does not conform to self type $otherSelf
                |of $relation $other"""
}

class DoesNotConformToSelfTypeCantBeInstantiated(tp: Type, selfType: Type)(
  implicit ctx: Context)
  extends TypeMismatchMsg(tp, selfType)(DoesNotConformToSelfTypeCantBeInstantiatedID) {
  def msg(using Context) = i"""$tp does not conform to its self type $selfType; cannot be instantiated"""
}

class IllegalParameterInit(found: Type, expected: Type, param: Symbol, cls: Symbol)(using Context)
  extends TypeMismatchMsg(found, expected)(IllegalParameterInitID):
  def msg(using Context) =
    i"""illegal parameter initialization of $param.
        |
        |  The argument passed for $param has type: $found
        |  but $cls expects $param to have type: $expected"""

class AbstractMemberMayNotHaveModifier(sym: Symbol, flag: FlagSet)(
  implicit ctx: Context)
  extends SyntaxMsg(AbstractMemberMayNotHaveModifierID) {
  def msg(using Context) = i"""${hl("abstract")} $sym may not have `${flag.flagsString}` modifier"""
  def explain(using Context) = ""
}

class TypesAndTraitsCantBeImplicit()(using Context)
  extends SyntaxMsg(TypesAndTraitsCantBeImplicitID) {
  def msg(using Context) = i"""${hl("implicit")} modifier cannot be used for types or traits"""
  def explain(using Context) = ""
}

class OnlyClassesCanBeAbstract(sym: Symbol)(
  implicit ctx: Context)
  extends SyntaxMsg(OnlyClassesCanBeAbstractID) {
  def explain(using Context) = ""
  def msg(using Context) = i"""${hl("abstract")} modifier can be used only for classes; it should be omitted for abstract members"""
}

class AbstractOverrideOnlyInTraits(sym: Symbol)(
  implicit ctx: Context)
  extends SyntaxMsg(AbstractOverrideOnlyInTraitsID) {
  def msg(using Context) = i"""${hl("abstract override")} modifier only allowed for members of traits"""
  def explain(using Context) = ""
}

class TraitsMayNotBeFinal(sym: Symbol)(
  implicit ctx: Context)
  extends SyntaxMsg(TraitsMayNotBeFinalID) {
  def msg(using Context) = i"""$sym may not be ${hl("final")}"""
  def explain(using Context) =
    "A trait can never be final since it is abstract and must be extended to be useful."
}

class NativeMembersMayNotHaveImplementation(sym: Symbol)(
  implicit ctx: Context)
  extends SyntaxMsg(NativeMembersMayNotHaveImplementationID) {
  def msg(using Context) = i"""${hl("@native")} members may not have an implementation"""
  def explain(using Context) = ""
}

class TraitMayNotDefineNativeMethod(sym: Symbol)(
  implicit ctx: Context)
  extends SyntaxMsg(TraitMayNotDefineNativeMethodID) {
  def msg(using Context) = i"""A trait cannot define a ${hl("@native")} method."""
  def explain(using Context) = ""
}

class OnlyClassesCanHaveDeclaredButUndefinedMembers(sym: Symbol)(
  implicit ctx: Context)
  extends SyntaxMsg(OnlyClassesCanHaveDeclaredButUndefinedMembersID) {

  def msg(using Context) = i"""Declaration of $sym not allowed here: only classes can have declared but undefined members"""
  def explain(using Context) =
    if sym.isMutableVarOrAccessor then "Note that variables need to be initialized to be defined."
    else ""
}

class CannotExtendAnyVal(sym: Symbol)(using Context)
  extends SyntaxMsg(CannotExtendAnyValID) {
  def msg(using Context) = i"""$sym cannot extend ${hl("AnyVal")}"""
  def explain(using Context) =
    if sym.is(Trait) then
      i"""Only classes (not traits) are allowed to extend ${hl("AnyVal")}, but traits may extend
          |${hl("Any")} to become ${Green("\"universal traits\"")} which may only have ${hl("def")} members.
          |Universal traits can be mixed into classes that extend ${hl("AnyVal")}.
          |"""
    else if sym.is(Module) then
      i"""Only classes (not objects) are allowed to extend ${hl("AnyVal")}.
          |"""
    else ""
}

class CannotExtendJavaEnum(sym: Symbol)(using Context)
  extends SyntaxMsg(CannotExtendJavaEnumID) {
    def msg(using Context) = i"""$sym cannot extend ${hl("java.lang.Enum")}: only enums defined with the ${hl("enum")} syntax can"""
    def explain(using Context) = ""
  }

class CannotExtendContextFunction(sym: Symbol)(using Context)
  extends SyntaxMsg(CannotExtendFunctionID) {
    def msg(using Context) = i"""$sym cannot extend a context function class"""
    def explain(using Context) = ""
  }

class JavaEnumParentArgs(parent: Type)(using Context)
  extends TypeMsg(JavaEnumParentArgsID) {
    def msg(using Context) = i"""not enough arguments for constructor Enum: ${hl("(name: String, ordinal: Int)")}: ${hl(parent.show)}"""
    def explain(using Context) = ""
  }

class CannotHaveSameNameAs(sym: Symbol, cls: Symbol, reason: CannotHaveSameNameAs.Reason)(using Context)
  extends NamingMsg(CannotHaveSameNameAsID) {
  import CannotHaveSameNameAs.*
  def reasonMessage(using Context): String = reason match {
    case CannotBeOverridden => "class definitions cannot be overridden"
    case DefinedInSelf(self) =>
      s"""cannot define ${sym.showKind} member with the same name as a ${cls.showKind} member in self reference ${self.name}.
          |(Note: this can be resolved by using another name)
          |""".stripMargin
  }

  def msg(using Context) = i"""$sym cannot have the same name as ${cls.showLocated} -- """ + reasonMessage
  def explain(using Context) = ""
}
object CannotHaveSameNameAs {
  sealed trait Reason
  case object CannotBeOverridden extends Reason
  case class DefinedInSelf(self: tpd.ValDef) extends Reason
}

class ValueClassesMayNotDefineInner(valueClass: Symbol, inner: Symbol)(using Context)
  extends SyntaxMsg(ValueClassesMayNotDefineInnerID) {
  def msg(using Context) = i"""Value classes may not define an inner class"""
  def explain(using Context) = ""
}

class ValueClassesMayNotDefineNonParameterField(valueClass: Symbol, field: Symbol)(using Context)
  extends SyntaxMsg(ValueClassesMayNotDefineNonParameterFieldID) {
  def msg(using Context) = i"""Value classes may not define non-parameter field"""
  def explain(using Context) = ""
}

class ValueClassesMayNotDefineASecondaryConstructor(valueClass: Symbol, constructor: Symbol)(using Context)
  extends SyntaxMsg(ValueClassesMayNotDefineASecondaryConstructorID) {
  def msg(using Context) = i"""Value classes may not define a secondary constructor"""
  def explain(using Context) = ""
}

class ValueClassesMayNotContainInitalization(valueClass: Symbol)(using Context)
  extends SyntaxMsg(ValueClassesMayNotContainInitalizationID) {
  def msg(using Context) = i"""Value classes may not contain initialization statements"""
  def explain(using Context) = ""
}

class ValueClassesMayNotBeAbstract(valueClass: Symbol)(using Context)
  extends SyntaxMsg(ValueClassesMayNotBeAbstractID) {
  def msg(using Context) = i"""Value classes may not be ${hl("abstract")}"""
  def explain(using Context) = ""
}

class ValueClassesMayNotBeContainted(valueClass: Symbol)(using Context)
  extends SyntaxMsg(ValueClassesMayNotBeContaintedID) {
  private def localOrMember = if (valueClass.owner.isTerm) "local class" else "member of another class"
  def msg(using Context) = s"""Value classes may not be a $localOrMember"""
  def explain(using Context) = ""
}

class ValueClassesMayNotWrapAnotherValueClass(valueClass: Symbol)(using Context)
  extends SyntaxMsg(ValueClassesMayNotWrapAnotherValueClassID) {
  def msg(using Context) = """A value class may not wrap another user-defined value class"""
  def explain(using Context) = ""
}

class ValueClassParameterMayNotBeAVar(valueClass: Symbol, param: Symbol)(using Context)
  extends SyntaxMsg(ValueClassParameterMayNotBeAVarID) {
  def msg(using Context) = i"""A value class parameter may not be a ${hl("var")}"""
  def explain(using Context) =
    i"""A value class must have exactly one ${hl("val")} parameter."""
}

class ValueClassNeedsOneValParam(valueClass: Symbol)(using Context)
  extends SyntaxMsg(ValueClassNeedsExactlyOneValParamID) {
  def msg(using Context) = i"""Value class needs one ${hl("val")} parameter"""
  def explain(using Context) = ""
}

class ValueClassParameterMayNotBeCallByName(valueClass: Symbol, param: Symbol)(using Context)
  extends SyntaxMsg(ValueClassParameterMayNotBeCallByNameID) {
  def msg(using Context) = s"Value class parameter `${param.name}` may not be call-by-name"
  def explain(using Context) = ""
}

class ValueClassCannotExtendAliasOfAnyVal(valueClass: Symbol, alias: Symbol)(using Context)
  extends SyntaxMsg(ValueClassCannotExtendAliasOfAnyValID) {
  def msg(using Context) = i"""A value class cannot extend a type alias ($alias) of ${hl("AnyVal")}"""
  def explain(using Context) = ""
}

class SuperCallsNotAllowedInlineable(symbol: Symbol)(using Context)
  extends SyntaxMsg(SuperCallsNotAllowedInlineableID) {
  def msg(using Context) = i"Super call not allowed in inlineable $symbol"
  def explain(using Context) = "Method inlining prohibits calling superclass methods, as it may lead to confusion about which super is being called."
}

class NotAPath(tp: Type, usage: String)(using Context) extends TypeMsg(NotAPathID):
  def msg(using Context) = i"$tp is not a valid $usage, since it is not an immutable path" + inlineParamAddendum
  def explain(using Context) =
    i"""An immutable path is
        | - a reference to an immutable value, or
        | - a reference to `this`, or
        | - a selection of an immutable path with an immutable value."""

  def inlineParamAddendum(using Context) =
    val sym = tp.termSymbol
    if sym.isAllOf(Flags.InlineParam) then
      i"""
         |Inline parameters are not considered immutable paths and cannot be used as
         |singleton types.
         |
         |Hint: Removing the `inline` qualifier from the `${sym.name}` parameter
         |may help resolve this issue."""
    else ""

class WrongNumberOfParameters(tree: untpd.Tree, foundCount: Int, pt: Type, expectedCount: Int)(using Context)
  extends SyntaxMsg(WrongNumberOfParametersID) {
  def msg(using Context) = s"Wrong number of parameters, expected: $expectedCount"
  def explain(using Context) =
    val ending = if foundCount == 1 then "" else "s"
    i"""The function literal
       |
       |    $tree
       |
       |has $foundCount parameter$ending. But the expected type
       |
       |    $pt
       |
       |requires a function with $expectedCount parameters."""
}

class DuplicatePrivateProtectedQualifier()(using Context)
  extends SyntaxMsg(DuplicatePrivateProtectedQualifierID) {
  def msg(using Context) = "Duplicate private/protected modifier"
  def explain(using Context) =
    i"It is not allowed to combine `private` and `protected` modifiers even if they are qualified to different scopes"
}

class ExpectedStartOfTopLevelDefinition()(using Context)
  extends SyntaxMsg(ExpectedStartOfTopLevelDefinitionID) {
  def msg(using Context) = "Expected start of definition"
  def explain(using Context) =
    i"You have to provide either ${hl("class")}, ${hl("trait")}, ${hl("object")}, or ${hl("enum")} definitions after modifiers"
}

class FinalLocalDef()(using Context)
  extends SyntaxMsg(FinalLocalDefID) {
  def msg(using Context) = i"The ${hl("final")} modifier is not allowed on local definitions"
  def explain(using Context) = ""
}

class NoReturnFromInlineable(owner: Symbol)(using Context)
  extends SyntaxMsg(NoReturnFromInlineableID) {
  def msg(using Context) = i"No explicit ${hl("return")} allowed from inlineable $owner"
  def explain(using Context) =
    i"""Methods marked with ${hl("inline")} modifier may not use ${hl("return")} statements.
        |Instead, you should rely on the last expression's value being
        |returned from a method.
        |"""
}

class ReturnOutsideMethodDefinition(owner: Symbol)(using Context)
  extends SyntaxMsg(ReturnOutsideMethodDefinitionID) {
  def msg(using Context) = i"${hl("return")} outside method definition"
  def explain(using Context) =
    i"""You used ${hl("return")} in ${owner}.
        |${hl("return")} is a keyword and may only be used within method declarations.
        |"""
}

class ExtendFinalClass(clazz:Symbol, finalClazz: Symbol)(using Context)
  extends SyntaxMsg(ExtendFinalClassID) {
  def msg(using Context) = i"$clazz cannot extend ${hl("final")} $finalClazz"
  def explain(using Context) =
    i"""A class marked with the ${hl("final")} keyword cannot be extended"""
}

class ExpectedTypeBoundOrEquals(found: Token)(using Context)
  extends SyntaxMsg(ExpectedTypeBoundOrEqualsID) {
  def msg(using Context) = i"${hl("=")}, ${hl(">:")}, or ${hl("<:")} expected, but ${Tokens.showToken(found)} found"

  def explain(using Context) =
    i"""Type parameters and abstract types may be constrained by a type bound.
        |Such type bounds limit the concrete values of the type variables and possibly
        |reveal more information about the members of such types.
        |
        |A lower type bound ${hl("B >: A")} expresses that the type variable ${hl("B")}
        |refers to a supertype of type ${hl("A")}.
        |
        |An upper type bound ${hl("T <: A")} declares that type variable ${hl("T")}
        |refers to a subtype of type ${hl("A")}.
        |"""
}

class ClassAndCompanionNameClash(cls: Symbol, other: Symbol)(using Context)
  extends NamingMsg(ClassAndCompanionNameClashID) {
  def msg(using Context) =
    val name = cls.name.stripModuleClassSuffix
    i"Name clash: both ${cls.owner} and its companion object defines $name"
  def explain(using Context) =
    i"""|A ${cls.kindString} and its companion object cannot both define a ${hl("class")}, ${hl("trait")} or ${hl("object")} with the same name:
        |  - ${cls.owner} defines ${cls}
        |  - ${other.owner} defines ${other}"""
}

class TailrecNotApplicable(symbol: Symbol)(using Context)
  extends SyntaxMsg(TailrecNotApplicableID) {
  def msg(using Context) = {
    val reason =
      if !symbol.is(Method) then i"$symbol isn't a method"
      else if symbol.is(Deferred) then i"$symbol is abstract"
      else if !symbol.isEffectivelyFinal then i"$symbol is neither ${hl("private")} nor ${hl("final")} so can be overridden"
      else i"$symbol contains no recursive calls"

    s"TailRec optimisation not applicable, $reason"
  }
  def explain(using Context) = ""
}

class TailrecNestedCall(definition: Symbol, innerDef: Symbol)(using Context)
  extends SyntaxMsg(TailrecNestedCallID) {
  def msg(using Context) = {
    s"The tail recursive def ${definition.name} contains a recursive call inside the non-inlined inner def ${innerDef.name}"
  }

  def explain(using Context) =
    """Tail recursion is only validated and optimised directly in the definition.
      |Any calls to the recursive method via an inner def cannot be validated as
      |tail recursive, nor optimised if they are. To enable tail recursion from
      |inner calls, mark the inner def as inline.
      |""".stripMargin
}

class FailureToEliminateExistential(tp: Type, tp1: Type, tp2: Type, boundSyms: List[Symbol], classRoot: Symbol)(using Context)
  extends Message(FailureToEliminateExistentialID) {
  def kind = MessageKind.Compatibility
  def msg(using Context) =
    val originalType = ctx.printer.dclsText(boundSyms, "; ").show
    i"""An existential type that came from a Scala-2 classfile for $classRoot
        |cannot be mapped accurately to a Scala-3 equivalent.
        |original type    : $tp forSome ${originalType}
        |reduces to       : $tp1
        |type used instead: $tp2
        |This choice can cause follow-on type errors or hide type errors.
        |Proceed at own risk."""
  def explain(using Context) =
    i"""Existential types in their full generality are no longer supported.
        |Scala-3 does applications of class types to wildcard type arguments.
        |Other forms of existential types that come from Scala-2 classfiles
        |are only approximated in a best-effort way."""
}

class OnlyFunctionsCanBeFollowedByUnderscore(tp: Type, tree: untpd.PostfixOp)(using Context)
  extends SyntaxMsg(OnlyFunctionsCanBeFollowedByUnderscoreID) {
  def msg(using Context) = i"Only function types can be followed by ${hl("_")} but the current expression has type $tp"
  def explain(using Context) =
    i"""The syntax ${hl("x _")} is no longer supported if ${hl("x")} is not a function.
        |To convert to a function value, you need to explicitly write ${hl("() => x")}"""

  override def actions(using Context) =
    val untpd.PostfixOp(qual, Ident(nme.WILDCARD)) = tree: @unchecked
    List(
      CodeAction(title = "Rewrite to function value",
        description = None,
        patches = List(
          ActionPatch(SourcePosition(tree.source, Span(tree.span.start)), "(() => "),
          ActionPatch(SourcePosition(tree.source, Span(qual.span.end, tree.span.end)), ")")
        )
      )
    )
}

class MissingEmptyArgumentList(method: String, tree: tpd.Tree)(using Context)
  extends SyntaxMsg(MissingEmptyArgumentListID) {
  def msg(using Context) = i"$method must be called with ${hl("()")} argument"
  def explain(using Context) = {
    val codeExample =
      """def next(): T = ...
        |next     // is expanded to next()"""

    i"""Previously an empty argument list () was implicitly inserted when calling a nullary method without arguments. E.g.
        |
        |$codeExample
        |
        |In Dotty, this idiom is an error. The application syntax has to follow exactly the parameter syntax.
        |Excluded from this rule are methods that are defined in Java or that override methods defined in Java."""
  }

  override def actions(using Context) =
    List(
      CodeAction(title = "Insert ()",
        description = None,
        patches = List(
          ActionPatch(SourcePosition(tree.source, tree.span.endPos), "()"),
        )
      )
    )
}

class DuplicateNamedTypeParameter(name: Name)(using Context)
  extends SyntaxMsg(DuplicateNamedTypeParameterID) {
  def msg(using Context) = i"Type parameter $name was defined multiple times."
  def explain(using Context) = ""
}

class UndefinedNamedTypeParameter(undefinedName: Name, definedNames: List[Name])(using Context)
  extends SyntaxMsg(UndefinedNamedTypeParameterID) {
  def msg(using Context) = i"Type parameter $undefinedName is undefined. Expected one of ${definedNames.map(_.show).mkString(", ")}."
  def explain(using Context) = ""
}

class IllegalStartOfStatement(what: String, isModifier: Boolean, isStat: Boolean)(using Context) extends SyntaxMsg(IllegalStartOfStatementID) {
  def msg(using Context) =
    if isStat then
      "this kind of statement is not allowed here"
    else
      val addendum = if isModifier then ": this modifier is not allowed here" else ""
      s"Illegal start of $what$addendum"
  def explain(using Context) =
    i"""A statement is an import or export, a definition or an expression.
        |Some statements are only allowed in certain contexts"""
}

class TraitIsExpected(symbol: Symbol)(using Context) extends SyntaxMsg(TraitIsExpectedID) {
  def msg(using Context) = i"$symbol is not a trait"
  def explain(using Context) = {
    val errorCodeExample =
      """class A
        |class B
        |
        |val a = new A with B // will fail with a compile error - class B is not a trait""".stripMargin
    val codeExample =
      """class A
        |trait B
        |
        |val a = new A with B // compiles normally""".stripMargin

    i"""Only traits can be mixed into classes using a ${hl("with")} keyword.
        |Consider the following example:
        |
        |$errorCodeExample
        |
        |The example mentioned above would fail because B is not a trait.
        |But if you make B a trait it will be compiled without any errors:
        |
        |$codeExample
        |"""
  }
}

class TraitRedefinedFinalMethodFromAnyRef(method: Symbol)(using Context) extends SyntaxMsg(TraitRedefinedFinalMethodFromAnyRefID) {
  def msg(using Context) = i"Traits cannot redefine final $method from ${hl("class AnyRef")}."
  def explain(using Context) = ""
}

class AlreadyDefined(name: Name, owner: Symbol, conflicting: Symbol)(using Context)
extends NamingMsg(AlreadyDefinedID):
  def msg(using Context) =
    def where: String =
      if conflicting.effectiveOwner.is(Package) && conflicting.associatedFile != null then
        i" in ${conflicting.associatedFile}"
      else if conflicting.owner == owner then ""
      else i" in ${conflicting.owner}"
    def note =
      if owner.is(Method) || conflicting.is(Method) then
        "\n\nNote that overloaded methods must all be defined in the same group of toplevel definitions"
      else ""
    if conflicting.isTerm != name.isTermName then
      i"$name clashes with $conflicting$where; the two must be defined together"
    else
      i"$name is already defined as $conflicting$where$note"
  def explain(using Context) = ""

class PackageNameAlreadyDefined(pkg: Symbol)(using Context) extends NamingMsg(PackageNameAlreadyDefinedID) {
  def msg(using Context) =
    def where = if pkg.associatedFile == null then "" else s" in ${pkg.associatedFile}"
    i"""${pkg.name} is the name of $pkg$where.
        |It cannot be used at the same time as the name of a package."""
  def explain(using Context) =
    def or = if pkg.associatedFile == null then "" else " or delete the containing class file"
    i"""An ${hl("object")} or other toplevel definition cannot have the same name as an existing ${hl("package")}.
        |Rename either one of them$or."""
}

class UnapplyInvalidNumberOfArguments(qual: untpd.Tree, argTypes: List[Type])(using Context)
  extends SyntaxMsg(UnapplyInvalidNumberOfArgumentsID) {
  def msg(using Context) = i"Wrong number of argument patterns for $qual; expected: ($argTypes%, %)"
  def explain(using Context) =
    i"""The Unapply method of $qual was used with incorrect number of arguments.
        |Expected usage would be something like:
        |case $qual(${argTypes.map(_ => '_')}%, %) => ...
        |
        |where subsequent arguments would have following types: ($argTypes%, %).
        |"""
}

class UnapplyInvalidReturnType(unapplyResult: Type, unapplyName: Name)(using Context)
  extends DeclarationMsg(UnapplyInvalidReturnTypeID) {
  def msg(using Context) =
    val addendum =
      if Feature.migrateTo3 && unapplyName == nme.unapplySeq
      then "\nYou might want to try to rewrite the extractor to use `unapply` instead."
      else ""
    i"""| ${Red(i"$unapplyResult")} is not a valid result type of an $unapplyName method of an ${Magenta("extractor")}.$addendum"""
  def explain(using Context) = if (unapplyName.show == "unapply")
    i"""
        |To be used as an extractor, an unapply method has to return a type that either:
        | - has members ${Magenta("isEmpty: Boolean")} and ${Magenta("get: S")} (usually an ${Green("Option[S]")})
        | - is a ${Green("Boolean")}
        | - is a ${Green("Product")} (like a ${Magenta("Tuple2[T1, T2]")}) of arity i with i >= 1, and has members _1 to _i
        |
        |See: https://docs.scala-lang.org/scala3/reference/changed-features/pattern-matching.html#fixed-arity-extractors
        |
        |Examples:
        |
        |class A(val i: Int)
        |
        |object B {
        |  def unapply(a: A): ${Green("Option[Int]")} = Some(a.i)
        |}
        |
        |object C {
        |  def unapply(a: A): ${Green("Boolean")} = a.i == 2
        |}
        |
        |object D {
        |  def unapply(a: A): ${Green("(Int, Int)")} = (a.i, a.i)
        |}
        |
        |object Test {
        |  def test(a: A) = a match {
        |    ${Magenta("case B(1)")} => 1
        |    ${Magenta("case a @ C()")} => 2
        |    ${Magenta("case D(3, 3)")} => 3
        |  }
        |}
      """
  else
    i"""
        |To be used as an extractor, an unapplySeq method has to return a type which has members
        |${Magenta("isEmpty: Boolean")} and ${Magenta("get: S")} where ${Magenta("S <: Seq[V]")} (usually an ${Green("Option[Seq[V]]")}):
        |
        |object CharList {
        |  def unapplySeq(s: String): ${Green("Option[Seq[Char]")} = Some(s.toList)
        |
        |  "example" match {
        |    ${Magenta("case CharList(c1, c2, c3, c4, _, _, _)")} =>
        |      println(s"$$c1,$$c2,$$c3,$$c4")
        |    case _ =>
        |      println("Expected *exactly* 7 characters!")
        |  }
        |}
      """
}

class StaticFieldsOnlyAllowedInObjects(member: Symbol)(using Context) extends SyntaxMsg(StaticFieldsOnlyAllowedInObjectsID) {
  def msg(using Context) = i"${hl("@static")} $member in ${member.owner} must be defined inside a static ${hl("object")}."
  def explain(using Context) =
    i"${hl("@static")} members are only allowed inside objects."
}

class StaticFieldsShouldPrecedeNonStatic(member: Symbol, defns: List[tpd.Tree])(using Context) extends SyntaxMsg(StaticFieldsShouldPrecedeNonStaticID) {
  def msg(using Context) = i"${hl("@static")} $member in ${member.owner} must be defined before non-static fields."
  def explain(using Context) = {
    val nonStatics = defns.takeWhile(_.symbol != member).take(3).filter(_.isInstanceOf[tpd.ValDef])
    val codeExample = s"""object ${member.owner.name.firstPart} {
                      |  @static ${member} = ...
                      |  ${nonStatics.map(m => s"${m.symbol} = ...").mkString("\n  ")}
                      |  ...
                      |}"""
    i"""The fields annotated with @static should precede any non @static fields.
      |This ensures that we do not introduce surprises for users in initialization order of this class.
      |Static field are initialized when class loading the code of Foo.
      |Non static fields are only initialized the first  time that Foo is accessed.
      |
      |The definition of ${member.name} should have been before the non ${hl("@static val")}s:
      |$codeExample
      |"""
  }
}

class CyclicInheritance(symbol: Symbol, addendum: => String)(using Context) extends SyntaxMsg(CyclicInheritanceID) {
  def msg(using Context) = i"Cyclic inheritance: $symbol extends itself$addendum"
  def explain(using Context) = {
    val codeExample = "class A extends A"

    i"""Cyclic inheritance is prohibited in Dotty.
        |Consider the following example:
        |
        |$codeExample
        |
        |The example mentioned above would fail because this type of inheritance hierarchy
        |creates a "cycle" where a not yet defined class A extends itself which makes
        |impossible to instantiate an object of this class"""
  }
}

class BadSymbolicReference(denot: SymDenotation)(using Context)
extends ReferenceMsg(BadSymbolicReferenceID) {
  def msg(using Context) = {
    val denotationOwner = denot.owner
    val denotationName = ctx.fresh.setSetting(ctx.settings.YdebugNames, true).printer.nameString(denot.name)
    val file = denot.symbol.associatedFile
    val (location, src) =
      if (file != null) (s" in $file", file.toString)
      else ("", "the signature")

    i"""Bad symbolic reference. A signature$location
        |refers to $denotationName in ${denotationOwner.showKind} ${denotationOwner.showFullName} which is not available.
        |It may be completely missing from the current classpath, or the version on
        |the classpath might be incompatible with the version used when compiling $src."""
  }

  def explain(using Context) = ""
}

class UnableToExtendSealedClass(pclazz: Symbol)(using Context) extends SyntaxMsg(UnableToExtendSealedClassID) {
  def msg(using Context) = i"Cannot extend ${hl("sealed")} $pclazz in a different source file"
  def explain(using Context) = "A sealed class or trait can only be extended in the same file as its declaration"
}

class SymbolHasUnparsableVersionNumber(symbol: Symbol, errorMessage: String)(using Context)
extends SyntaxMsg(SymbolHasUnparsableVersionNumberID) {
  def msg(using Context) = i"${symbol.showLocated} has an unparsable version number: $errorMessage"
  def explain(using Context) =
    i"""The ${symbol.showLocated} is marked with ${hl("@migration")} indicating it has changed semantics
        |between versions and the ${hl("-Xmigration")} settings is used to warn about constructs
        |whose behavior may have changed since version change."""
}

class SymbolChangedSemanticsInVersion(
  symbol: Symbol,
  migrationVersion: ScalaVersion,
  migrationMessage: String
)(using Context) extends SyntaxMsg(SymbolChangedSemanticsInVersionID) {
  def msg(using Context) = i"${symbol.showLocated} has changed semantics in version $migrationVersion: $migrationMessage"
  def explain(using Context) =
    i"""The ${symbol.showLocated} is marked with ${hl("@migration")} indicating it has changed semantics
        |between versions and the ${hl("-Xmigration")} settings is used to warn about constructs
        |whose behavior may have changed since version change."""
}

class UnableToEmitSwitch()(using Context)
extends SyntaxMsg(UnableToEmitSwitchID) {
  def msg(using Context) = i"Could not emit switch for ${hl("@switch")} annotated match"
  def explain(using Context) = {
    val codeExample =
      """val ConstantB = 'B'
        |final val ConstantC = 'C'
        |def tokenMe(ch: Char) = (ch: @switch) match {
        |  case '\t' | '\n' => 1
        |  case 'A'         => 2
        |  case ConstantB   => 3  // a non-literal may prevent switch generation: this would not compile
        |  case ConstantC   => 4  // a constant value is allowed
        |  case _           => 5
        |}""".stripMargin

    i"""If annotated with ${hl("@switch")}, the compiler will verify that the match has been compiled to a
        |tableswitch or lookupswitch and issue an error if it instead compiles into a series of conditional
        |expressions. Example usage:
        |
        |$codeExample
        |
        |The compiler will not apply the optimisation if:
        |- the matched value is not of type ${hl("Int")}, ${hl("Byte")}, ${hl("Short")} or ${hl("Char")}
        |- the matched value is not a constant literal
        |- there are less than three cases"""
  }
}

class MissingCompanionForStatic(member: Symbol)(using Context)
extends SyntaxMsg(MissingCompanionForStaticID) {
  def msg(using Context) = i"${member.owner} does not have a companion class"
  def explain(using Context) =
    i"An object that contains ${hl("@static")} members must have a companion class."
}

class PolymorphicMethodMissingTypeInParent(rsym: Symbol, parentSym: Symbol)(using Context)
extends SyntaxMsg(PolymorphicMethodMissingTypeInParentID) {
  def msg(using Context) = i"Polymorphic refinement $rsym without matching type in parent $parentSym is no longer allowed"
  def explain(using Context) =
    i"""Polymorphic $rsym is not allowed in the structural refinement of $parentSym because
        |$rsym does not override any method in $parentSym. Structural refinement does not allow for
        |polymorphic methods."""
}

class ParamsNoInline(owner: Symbol)(using Context)
  extends SyntaxMsg(ParamsNoInlineID) {
  def msg(using Context) = i"""${hl("inline")} modifier can only be used for parameters of inline methods"""
  def explain(using Context) = ""
}

class SymbolIsNotAValue(symbol: Symbol)(using Context) extends TypeMsg(SymbolIsNotAValueID) {
  def msg(using Context) =
    val kind =
      if symbol is Package then i"$symbol"
      else i"Java defined ${hl("class " + symbol.name)}"
    s"$kind is not a value"
  def explain(using Context) = ""
}

class DoubleDefinition(decl: Symbol, previousDecl: Symbol, base: Symbol)(using Context)
extends NamingMsg(DoubleDefinitionID) {
  import Signature.MatchDegree.*

  private def erasedType: Type =
    if ctx.erasedTypes then decl.info
    else TypeErasure.transformInfo(decl, decl.info)

  def msg(using Context) = {
    def nameAnd = if (decl.name != previousDecl.name) " name and" else ""
    def details(using Context): String =
      if (decl.isRealMethod && previousDecl.isRealMethod) {

        // compare the signatures when both symbols represent methods
        decl.signature.matchDegree(previousDecl.signature) match {
          case NoMatch =>
            // If the signatures don't match at all at the current phase, then
            // they might match after erasure.
            if ctx.phase.id <= elimErasedValueTypePhase.id then
              atPhase(elimErasedValueTypePhase.next)(details)
            else
              "" // shouldn't be reachable
          case ParamMatch =>
            "have matching parameter types."
          case MethodNotAMethodMatch =>
            "neither has parameters."
          case FullMatch =>
            val hint =
              if !decl.hasAnnotation(defn.TargetNameAnnot)
                  && !previousDecl.hasAnnotation(defn.TargetNameAnnot)
              then
                i"""
                    |
                    |Consider adding a @targetName annotation to one of the conflicting definitions
                    |for disambiguation."""
              else ""
            i"have the same$nameAnd type $erasedType after erasure.$hint"
        }
      }
      else ""
    def symLocation(sym: Symbol) = {
      val lineDesc =
        if (sym.span.exists && sym.span != sym.owner.span)
          s" at line ${sym.srcPos.line + 1}"
        else ""
      i"in ${sym.owner}${lineDesc}"
    }
    val clashDescription =
      if (decl.owner eq previousDecl.owner)
        "Conflicting definitions"
      else if ((decl.owner eq base) || (previousDecl eq base))
        "Name clash between defined and inherited member"
      else
        "Name clash between inherited members"

    atPhase(typerPhase) {
      i"""$clashDescription:
          |${previousDecl.showDcl} ${symLocation(previousDecl)} and
          |${decl.showDcl} ${symLocation(decl)}
          |"""
    } + details
  }
  def explain(using Context) =
    decl.signature.matchDegree(previousDecl.signature) match
      case FullMatch =>
       i"""
        |As part of the Scala compilation pipeline every type is reduced to its erased
        |(runtime) form. In this phase, among other transformations, generic parameters
        |disappear and separate parameter-list boundaries are flattened.
        |
        |For example, both `f[T](x: T)(y: String): Unit` and `f(x: Any, z: String): Unit`
        |erase to the same runtime signature `f(x: Object, y: String): Unit`. Note that
        |parameter names are irrelevant.
        |
        |In your code the two declarations
        |
        |  ${previousDecl.showDcl}
        |  ${decl.showDcl}
        |
        |erase to the identical signature
        |
        |  ${erasedType}
        |
        |so the compiler cannot keep both: the generated bytecode symbols would collide.
        |
        |To fix this error, you need to disambiguate the two definitions. You can either:
        |
        |1. Rename one of the definitions, or
        |2. Keep the same names in source but give one definition a distinct
        |   bytecode-level name via `@targetName` for example:
        |
        |      @targetName("${decl.name.show}_2")
        |      ${decl.showDcl}
        |
        |Choose the `@targetName` argument carefully: it is the name that will be used
        |when calling the method externally, so it should be unique and descriptive.
        """
      case _ => ""

}

class ImportedTwice(sel: Name)(using Context) extends SyntaxMsg(ImportedTwiceID) {
  def msg(using Context) = s"${sel.show} is imported twice on the same import line."
  def explain(using Context) = ""
}

class UnimportedAndImported(sel: Name, isImport: Boolean)(using Context) extends SyntaxMsg(UnimportedAndImportedID) {
  def msg(using Context) =
    val otherStr = if isImport then "and imported" else "twice"
    s"${sel.show} is unimported $otherStr on the same import line."
  def explain(using Context) = ""
}

class TypeTestAlwaysDiverges(scrutTp: Type, testTp: Type)(using Context) extends SyntaxMsg(TypeTestAlwaysDivergesID) {
  def msg(using Context) =
    s"This type test will never return a result since the scrutinee type ${scrutTp.show} does not contain any value."
  def explain(using Context) = ""
}

// Relative of CyclicReferenceInvolvingImplicit and RecursiveValueNeedsResultType
class TermMemberNeedsResultTypeForImplicitSearch(val ex: CyclicReference)(using Context)
  extends CyclicMsg(TermMemberNeedsNeedsResultTypeForImplicitSearchID) {
  def msg(using Context) = i"""$cycleSym needs result type because its right-hand side attempts implicit search$context"""
  def explain(using Context) =
    i"""|The right hand-side of $cycleSym's definition requires an implicit search at the highlighted position.
        |To avoid this error, give `$cycleSym` an explicit type.
        |"""
}

class ClassCannotExtendEnum(cls: Symbol, parent: Symbol)(using Context) extends SyntaxMsg(ClassCannotExtendEnumID) {
  def msg(using Context) = i"""$cls in ${cls.owner} extends enum ${parent.name}, but extending enums is prohibited."""
  def explain(using Context) = ""
}

class NotAnExtractor(tree: untpd.Tree)(using Context) extends PatternMatchMsg(NotAnExtractorID) {
  def msg(using Context) = i"$tree cannot be used as an extractor in a pattern because it lacks an ${hl("unapply")} or ${hl("unapplySeq")} method with the appropriate signature"
  def explain(using Context) =
    i"""|An ${hl("unapply")} method should be in an ${hl("object")}, take a single explicit term parameter, and:
        |  - If it is just a test, return a ${hl("Boolean")}. For example ${hl("case even()")}
        |  - If it returns a single sub-value of type T, return an ${hl("Option[T]")}
        |  - If it returns several sub-values T1,...,Tn, group them in an optional tuple ${hl("Option[(T1,...,Tn)]")}
        |
        |Additionaly, ${hl("unapply")} or ${hl("unapplySeq")} methods cannot take type parameters after their explicit term parameter.
        |
        |Sometimes, the number of sub-values isn't fixed and we would like to return a sequence.
        |For this reason, you can also define patterns through ${hl("unapplySeq")} which returns ${hl("Option[Seq[T]]")}.
        |This mechanism is used for instance in pattern ${hl("case List(x1, ..., xn)")}"""
}

class ExtractorNotFound(val name: Name)(using Context) extends NotFoundMsg(ExtractorNotFoundID):
  def msg(using Context) = i"no pattern match extractor named $name was found"
  def explain(using Context) =
    i"""An application $name(...) in a pattern can refer to an extractor
       |which defines an unapply or unapplySeq method. Example:
       |
       |  object split:
       |    def unapply(x: String) =
       |      val (leading, trailing) = x.splitAt(x.length / 2)
       |      Some((leading, trailing))
       |
       |  val split(fst, snd) = "HiHo"
       |
       |The extractor pattern `split(fst, snd)` defines `fst` as the first half "Hi" and
       |`snd` as the second half "Ho" of the right hand side "HiHo". Case classes and
       |enum cases implicitly define extractors with the name of the class or enum case.
       |Here, no extractor named $name was found, so the pattern could not be typed."""

class MemberWithSameNameAsStatic()(using Context)
  extends SyntaxMsg(MemberWithSameNameAsStaticID) {
  def msg(using Context) = i"Companion classes cannot define members with same name as a ${hl("@static")} member"
  def explain(using Context) = ""
}

class PureExpressionInStatementPosition(stat: untpd.Tree, val exprOwner: Symbol)(using Context)
  extends Message(PureExpressionInStatementPositionID) {
  def kind = MessageKind.PotentialIssue
  def msg(using Context) = "A pure expression does nothing in statement position"
  def explain(using Context) =
    i"""The pure expression $stat doesn't have any side effect and its result is not assigned elsewhere.
        |It can be removed without changing the semantics of the program. This may indicate an error."""
}

class PureUnitExpression(stat: untpd.Tree, tpe: Type)(using Context)
  extends Message(PureUnitExpressionID) {
  def kind = MessageKind.PotentialIssue
  def msg(using Context) = i"Discarded non-Unit value of type ${tpe.widen}. Add `: Unit` to discard silently."
  def explain(using Context) =
    i"""As this expression is not of type Unit, it is desugared into `{ $stat; () }`.
       |Here the `$stat` expression is a pure statement that can be discarded.
       |Therefore the expression is effectively equivalent to `()`."""
}

class UnqualifiedCallToAnyRefMethod(stat: untpd.Tree, method: Symbol)(using Context)
  extends Message(UnqualifiedCallToAnyRefMethodID) {
  def kind = MessageKind.PotentialIssue
  def msg(using Context) = i"Suspicious top-level unqualified call to ${hl(method.name.toString)}"
  def explain(using Context) =
    val getClassExtraHint =
      if method.name == nme.getClass_ && ctx.settings.classpath.value.contains("scala3-staging") then
        i"""\n\n
           |This class should not be used to get the classloader for `scala.quoted.staging.Compile.make`."""
      else ""
    i"""Top-level unqualified calls to ${hl("AnyRef")} or ${hl("Any")} methods such as ${hl(method.name.toString)} are
       |resolved to calls on ${hl("Predef")} or on imported methods. This might not be what
       |you intended.$getClassExtraHint"""
}

class SynchronizedCallOnBoxedClass(stat: tpd.Tree)(using Context)
  extends Message(SynchronizedCallOnBoxedClassID) {
  def kind = MessageKind.PotentialIssue
  def msg(using Context) = i"Suspicious ${hl("synchronized")} call on boxed class"
  def explain(using Context) =
    i"""|You called the ${hl("synchronized")} method on a boxed primitive. This might not be what
        |you intended."""
}

class ExtensionNullifiedByMember(method: Symbol, target: Symbol)(using Context)
  extends Message(ExtensionNullifiedByMemberID):
  def kind = MessageKind.PotentialIssue
  def msg(using Context) =
    val targetName = hl(target.name.toString)
    i"""Extension method ${hl(method.name.toString)} will never be selected from type $targetName
       |because $targetName already has a member with the same name and compatible parameter types."""
  def explain(using Context) =
    i"""Although extensions can be overloaded, they do not overload existing member methods.
       |An extension method can be invoked as a regular method, but if that is the intended usage,
       |it should not be defined as an extension.
       |
       |The extension may be invoked as though selected from an arbitrary type if conversions are in play."""

class ExtensionHasDefault(method: Symbol)(using Context)
  extends Message(ExtensionHasDefaultID):
  def kind = MessageKind.PotentialIssue
  def msg(using Context) =
    i"""Extension method ${hl(method.name.toString)} should not have a default argument for its receiver."""
  def explain(using Context) =
    i"""The receiver cannot be omitted when an extension method is invoked as a selection.
       |A default argument for that parameter would never be used in that case.
       |An extension method can be invoked as a regular method, but if that is the intended usage,
       |it should not be defined as an extension."""

class TraitCompanionWithMutableStatic()(using Context)
  extends SyntaxMsg(TraitCompanionWithMutableStaticID) {
  def msg(using Context) = i"Companion of traits cannot define mutable @static fields"
  def explain(using Context) = ""
}

class LazyStaticField()(using Context)
  extends SyntaxMsg(LazyStaticFieldID) {
  def msg(using Context) = i"Lazy @static fields are not supported"
  def explain(using Context) = ""
}

class StaticOverridingNonStaticMembers()(using Context)
  extends SyntaxMsg(StaticOverridingNonStaticMembersID) {
  def msg(using Context) = i"${hl("@static")} members cannot override or implement non-static ones"
  def explain(using Context) = ""
}

class OverloadInRefinement(rsym: Symbol)(using Context)
  extends DeclarationMsg(OverloadInRefinementID) {
  def msg(using Context) = "Refinements cannot introduce overloaded definitions"
  def explain(using Context) =
    i"""The refinement `$rsym` introduces an overloaded definition.
        |Refinements cannot contain overloaded definitions."""
}

class NoMatchingOverload(val alternatives: List[SingleDenotation], pt: Type)(using Context)
  extends TypeMsg(NoMatchingOverloadID) {
  def msg(using Context) =
    i"""None of the ${err.overloadedAltsStr(alternatives)}
        |match ${err.expectedTypeStr(pt)}"""
  def explain(using Context) = ""
}
class StableIdentPattern(tree: untpd.Tree, pt: Type)(using Context)
  extends TypeMsg(StableIdentPatternID) {
  def msg(using Context) =
    i"""Stable identifier required, but $tree found"""
  def explain(using Context) = ""
}

class IllegalSuperAccessor(base: Symbol, memberName: Name, targetName: Name,
    acc: Symbol, accTp: Type,
    other: Symbol, otherTp: Type)(using Context) extends DeclarationMsg(IllegalSuperAccessorID) {
  def msg(using Context) = {
    // The mixin containing a super-call that requires a super-accessor
    val accMixin = acc.owner
    // The class or trait that the super-accessor should resolve too in `base`
    val otherMixin = other.owner
    // The super-call in `accMixin`
    val superCall = hl(i"super.$memberName")
    // The super-call that the super-accesors in `base` forwards to
    val resolvedSuperCall = hl(i"super[${otherMixin.name}].$memberName")
    // The super-call that we would have called if `super` in traits behaved like it
    // does in classes, i.e. followed the linearization of the trait itself.
    val staticSuperCall = {
      val staticSuper = accMixin.asClass.info.parents.reverse
        .find(_.nonPrivateMember(memberName)
          .matchingDenotation(accMixin.thisType, acc.info, targetName).exists)
      val staticSuperName = staticSuper match {
        case Some(parent) =>
          parent.classSymbol.name.show
        case None => // Might be reachable under separate compilation
          "SomeParent"
      }
      hl(i"super[$staticSuperName].$memberName")
    }
    i"""$base cannot be defined due to a conflict between its parents when
       |implementing a super-accessor for $memberName in $accMixin:
       |
       |1. One of its parent (${accMixin.name}) contains a call $superCall in its body,
       |   and when a super-call in a trait is written without an explicit parent
       |   listed in brackets, it is implemented by a generated super-accessor in
       |   the class that extends this trait based on the linearization order of
       |   the class.
       |2. Because ${otherMixin.name} comes before ${accMixin.name} in the linearization
       |   order of ${base.name}, and because ${otherMixin.name} overrides $memberName,
       |   the super-accessor in ${base.name} is implemented as a call to
       |   $resolvedSuperCall.
       |3. However,
       |   ${otherTp.widenExpr} (the type of $resolvedSuperCall in ${base.name})
       |   is not a subtype of
       |   ${accTp.widenExpr} (the type of $memberName in $accMixin).
       |   Hence, the super-accessor that needs to be generated in ${base.name}
       |   is illegal.
       |
       |Here are two possible ways to resolve this:
       |
       |1. Change the linearization order of ${base.name} such that
       |   ${accMixin.name} comes before ${otherMixin.name}.
       |2. Alternatively, replace $superCall in the body of $accMixin by a
       |   super-call to a specific parent, e.g. $staticSuperCall
       |"""
  }
  def explain(using Context) = ""
}

class TraitParameterUsedAsParentPrefix(cls: Symbol)(using Context)
  extends DeclarationMsg(TraitParameterUsedAsParentPrefixID) {
  def msg(using Context) =
    s"${cls.show} cannot extend from a parent that is derived via its own parameters"
  def explain(using Context) =
    i"""
       |The parent class/trait that ${cls.show} extends from is obtained from
       |the parameter of ${cls.show}. This is disallowed in order to prevent
       |outer-related Null Pointer Exceptions in Scala.
       |
       |In order to fix this issue consider directly extending from the parent rather
       |than obtaining it from the parameters of ${cls.show}.
       |"""
}

class UnknownNamedEnclosingClassOrObject(name: TypeName)(using Context)
  extends ReferenceMsg(UnknownNamedEnclosingClassOrObjectID) {
  def msg(using Context) =
    i"""no enclosing class or object is named '${hl(name.show)}'"""
  def explain(using Context) =
    i"""
    |The class or object named '${hl(name.show)}' was used as a visibility
    |modifier, but could not be resolved. Make sure that
    |'${hl(name.show)}' is not misspelled and has been imported into the
    |current scope.
    """
  }

class IllegalCyclicTypeReference(val ex: CyclicReference, sym: Symbol, where: String, lastChecked: Type)(using Context)
  extends CyclicMsg(IllegalCyclicTypeReferenceID) {
  def msg(using Context) =
    val lastCheckedStr =
      try lastChecked.show
      catch case ex: CyclicReference => "..."
    i"illegal cyclic type reference: ${where} ${hl(lastCheckedStr)} of $sym refers back to the type itself$context"
  def explain(using Context) = ""
}

class ErasedTypesCanOnlyBeFunctionTypes()(using Context)
  extends SyntaxMsg(ErasedTypesCanOnlyBeFunctionTypesID) {
  def msg(using Context) = "Types with erased keyword can only be function types `(erased ...) => ...`"
  def explain(using Context) = ""
}

class CaseClassMissingNonImplicitParamList(cdef: untpd.TypeDef)(using Context)
  extends SyntaxMsg(CaseClassMissingNonImplicitParamListID) {
  def msg(using Context) =
    i"""|A ${hl("case class")} must have at least one leading non-implicit parameter list"""

  def explain(using Context) =
    i"""|${cdef.name} must have at least one leading non-implicit parameter list,
        | if you're aiming to have a case class parametrized only by implicit ones, you should
        | add an explicit ${hl("()")} as the first parameter list to ${cdef.name}."""
}

class EnumerationsShouldNotBeEmpty(cdef: untpd.TypeDef)(using Context)
  extends SyntaxMsg(EnumerationsShouldNotBeEmptyID) {
  def msg(using Context) = "Enumerations must contain at least one case"

  def explain(using Context) =
    i"""|Enumeration ${cdef.name} must contain at least one case
        |Example Usage:
        | ${hl("enum")} ${cdef.name} {
        |    ${hl("case")} Option1, Option2
        | }
        |"""
}

class TypedCaseDoesNotExplicitlyExtendTypedEnum(enumDef: Symbol, caseDef: untpd.TypeDef)(using Context)
  extends SyntaxMsg(TypedCaseDoesNotExplicitlyExtendTypedEnumID) {
  def msg(using Context) = i"explicit extends clause needed because both enum case and enum class have type parameters"

  def explain(using Context) =
    i"""Enumerations where the enum class as well as the enum case have type parameters need
        |an explicit extends.
        |for example:
        | ${hl("enum")} ${enumDef.name}[T] {
        |  ${hl("case")} ${caseDef.name}[U](u: U) ${hl("extends")} ${enumDef.name}[U]
        | }
        |"""
}

class IllegalRedefinitionOfStandardKind(kindType: String, name: Name)(using Context)
  extends SyntaxMsg(IllegalRedefinitionOfStandardKindID) {
  def msg(using Context) = i"illegal redefinition of standard $kindType $name"
  def explain(using Context) =
    i"""| "$name" is a standard Scala core `$kindType`
        | Please choose a different name to avoid conflicts
        |"""
}

class NoExtensionMethodAllowed(mdef: untpd.DefDef)(using Context)
  extends SyntaxMsg(NoExtensionMethodAllowedID) {
  def msg(using Context) = i"No extension method allowed here, since collective parameters are given"
  def explain(using Context) =
    i"""|Extension method:
        |  `${mdef}`
        |is defined inside an extension clause which has collective parameters.
        |"""
}

class ExtensionMethodCannotHaveTypeParams(mdef: untpd.DefDef)(using Context)
  extends SyntaxMsg(ExtensionMethodCannotHaveTypeParamsID) {
  def msg(using Context) = i"Extension method cannot have type parameters since some were already given previously"

  def explain(using Context) =
    i"""|Extension method:
        |  `${mdef}`
        |has type parameters `[${mdef.leadingTypeParams.map(_.show).mkString(",")}]`, while the extension clause has
        |it's own type parameters. Please consider moving these to the extension clause's type parameter list.
        |"""
}

class ExtensionCanOnlyHaveDefs(mdef: untpd.Tree)(using Context)
  extends SyntaxMsg(ExtensionCanOnlyHaveDefsID) {
  def msg(using Context) = i"Only methods allowed here, since collective parameters are given"
  def explain(using Context) =
    i"""Extension clauses can only have `def`s
        | `${mdef.show}` is not a valid expression here.
        |"""
}

class UnexpectedPatternForSummonFrom(tree: Tree[?])(using Context)
  extends SyntaxMsg(UnexpectedPatternForSummonFromID) {
  def msg(using Context) = i"Unexpected pattern for summonFrom. Expected ${hl("`x: T`")} or ${hl("`_`")}"
  def explain(using Context) =
    i"""|The pattern "${tree.show}" provided in the ${hl("case")} expression of the ${hl("summonFrom")},
        | needs to be of the form ${hl("`x: T`")} or ${hl("`_`")}.
        |
        | Example usage:
        | inline def a = summonFrom {
        |  case x: T => ???
        | }
        |
        | or
        | inline def a = summonFrom {
        |  case _ => ???
        | }
        |"""
}

class AnonymousInstanceCannotBeEmpty(impl:  untpd.Template)(using Context)
  extends SyntaxMsg(AnonymousInstanceCannotBeEmptyID) {
  def msg(using Context) = i"anonymous instance must implement a type or have at least one extension method"
  def explain(using Context) =
    i"""|Anonymous instances cannot be defined with an empty body. The block
        |`${impl.show}` should either contain an implemented type or at least one extension method.
        |"""
}

class ModifierNotAllowedForDefinition(flag: Flag, explanation: => String = "")(using Context)
  extends SyntaxMsg(ModifierNotAllowedForDefinitionID) {
  def msg(using Context) = i"Modifier ${hl(flag.flagsString)} is not allowed for this definition"
  def explain(using Context) = explanation
}

class RedundantModifier(flag: Flag)(using Context)
  extends SyntaxMsg(RedundantModifierID) {
  def msg(using Context) = i"Modifier ${hl(flag.flagsString)} is redundant for this definition"
  def explain(using Context) = ""
}

class InvalidReferenceInImplicitNotFoundAnnotation(typeVar: String, owner: String)(using Context)
  extends ReferenceMsg(InvalidReferenceInImplicitNotFoundAnnotationID) {
  def msg(using Context) = i"""|Invalid reference to a type variable ${hl(typeVar)} found in the annotation argument.
                |The variable does not occur as a parameter in the scope of ${hl(owner)}.
                |"""
  def explain(using Context) = ""
}

class CaseClassInInlinedCode(tree: tpd.Tree)(using Context)
  extends SyntaxMsg(CaseClassInInlinedCodeID) {

  def defKind = if tree.symbol.is(Module) then "object" else "class"
  def msg(using Context) = s"Case $defKind definitions are not allowed in inline methods or quoted code. Use a normal $defKind instead."
  def explain(using Context) =
    i"""Case class/object definitions generate a considerable footprint in code size.
        |Inlining such definition would multiply this footprint for each call site.
        |"""
}

class ImplicitSearchTooLargeWarning(limit: Int, openSearchPairs: List[(Candidate, Type)])(using Context)
  extends TypeMsg(ImplicitSearchTooLargeID):
  override def showAlways = true
  def showQuery(query: (Candidate, Type))(using Context): String =
    i"  ${query._1.ref.symbol.showLocated}  for  ${query._2}}"
  def msg(using Context) =
    i"""Implicit search problem too large.
        |an implicit search was terminated with failure after trying $limit expressions.
        |The root candidate for the search was:
        |
        |${showQuery(openSearchPairs.last)}
        |
        |You can change the behavior by setting the `-Ximplicit-search-limit` value.
        |Smaller values cause the search to fail faster.
        |Larger values might make a very large search problem succeed.
        |"""
  def explain(using Context) =
    i"""The overflow happened with the following lists of tried expressions and target types,
        |starting with the root query:
        |
        |${openSearchPairs.reverse.map(showQuery)}%\n%
      """

class TargetNameOnTopLevelClass(symbol: Symbol)(using Context)
extends SyntaxMsg(TargetNameOnTopLevelClassID):
  def msg(using Context) = i"${hl("@targetName")} annotation not allowed on top-level $symbol"
  def explain(using Context) =
    val annot = symbol.getAnnotation(defn.TargetNameAnnot).get
    i"""The @targetName annotation may be applied to a top-level ${hl("val")} or ${hl("def")}, but not
        |a top-level ${hl("class")}, ${hl("trait")}, or ${hl("object")}.
        |
        |This restriction is due to the naming convention of Java classfiles, whose filenames
        |are based on the name of the class defined within. If @targetName were permitted
        |here, the name of the classfile would be based on the target name, and the compiler
        |could not associate that classfile with the Scala-visible defined name of the class.
        |
        |If your use case requires @targetName, consider wrapping $symbol in an ${hl("object")}
        |(and possibly exporting it), as in the following example:
        |
        |${hl("object Wrapper:")}
        |  $annot $symbol { ... }
        |
        |${hl("export")} Wrapper.${symbol.name}  ${hl("// optional")}"""

class NotClassType(tp: Type)(using Context)
extends TypeMsg(NotClassTypeID), ShowMatchTrace(tp):
  def msg(using Context) = i"$tp is not a class type"
  def explain(using Context) =
    i"""A class type includes classes and traits in a specific order. Defining a class, even an anonymous class,
        |requires specifying a linearization order for the traits it extends. For example, `A & B` is not a class type
        |because it doesn't specify which trait takes precedence, A or B. For more information about class types, please see the Scala Language Specification.
        |Class types also can't have refinements."""

class NotConstant(suffix: String, tp: Type)(using Context)
extends TypeMsg(NotConstantID), ShowMatchTrace(tp):
  def msg(using Context) =
    i"$tp is not a constant type"
    + (if suffix.isEmpty then "" else i"; $suffix")
  def explain(using Context) = ""

class MissingImplicitArgument(
    arg: tpd.Tree,
    pt: Type,
    where: String,
    paramSymWithMethodCallTree: Option[(Symbol, tpd.Tree)] = None,
    ignoredInstanceNormalImport: => Option[SearchSuccess],
    ignoredConvertibleImplicits: => Iterable[TermRef]
  )(using Context) extends TypeMsg(MissingImplicitArgumentID), ShowMatchTrace(pt):

  arg.tpe match
    case ambi: AmbiguousImplicits => withoutDisambiguation()
    case _ =>

  /** Format `raw` implicitNotFound or implicitAmbiguous argument, replacing
   *  all occurrences of `${X}` where `X` is in `paramNames` with the
   *  corresponding shown type in `args`.
   */
  def userDefinedErrorString(raw: String, paramNames: List[String], args: List[Type])(using Context): String =
    def translate(name: String): Option[String] =
      val idx = paramNames.indexOf(name)
      if (idx >= 0) Some(i"${args(idx)}") else None
    """\$\{\s*([^}\s]+)\s*\}""".r.replaceAllIn(raw, (_: Regex.Match) match
      case Regex.Groups(v) => quoteReplacement(translate(v).getOrElse("?" + v)).nn
    )

  /** @param rawMsg           Message template with variables, e.g. "Variable A is ${A}"
   *  @param sym              Symbol of the annotated type or of the method whose parameter was annotated
   *  @param paramNames       Names of type parameters to substitute with `args` in the message template
   *  @param args             Resolved type arguments to substitute for `paramNames` in the message template
   *  @param substituteType   Function substituting specific types for abstract types associated with variables, e.g A -> Int
   */
  def formatAnnotationMessage(
    rawMsg: String,
    sym: Symbol,
    paramNames: List[Name],
    args: List[Type],
    substituteType: Type => Type,
  )(using Context): String =
    val substitutableTypesSymbols = substitutableTypeSymbolsInScope(sym)
    userDefinedErrorString(
      rawMsg,
      paramNames = (paramNames ::: substitutableTypesSymbols.map(_.name)).map(_.unexpandedName.toString),
      args = args ::: substitutableTypesSymbols.map(_.typeRef).map(substituteType)
    )

  /** Extract a user defined error message from a symbol `sym`
   *  with an annotation matching the given class symbol `cls`.
   */
  def userDefinedMsg(sym: Symbol, cls: Symbol)(using Context) =
    for
      ann <- sym.getAnnotation(cls)
      msg <- ann.argumentConstantString(0)
    yield msg

  def userDefinedImplicitNotFoundTypeMessageFor(
    sym: Symbol,
    params: List[ParamInfo] = Nil,
    args: List[Type] = Nil
  )(using Context): Option[String] = for
    rawMsg <- userDefinedMsg(sym, defn.ImplicitNotFoundAnnot)
    if Feature.migrateTo3 || sym != defn.Function1
    // Don't inherit "No implicit view available..." message if subtypes of Function1 are not treated as implicit conversions anymore
  yield
    val paramNames = params.map(_.paramName)
    formatAnnotationMessage(rawMsg, sym, paramNames, args, _.asSeenFrom(pt, sym))

  /** Extracting the message from a method parameter, e.g. in
   *
   *  trait Foo
   *
   *  def foo(implicit @annotation.implicitNotFound("Foo is missing") foo: Foo): Any = ???
   */
  def userDefinedImplicitNotFoundParamMessage(using Context): Option[String] =
    paramSymWithMethodCallTree.flatMap: (sym, applTree) =>
      userDefinedMsg(sym, defn.ImplicitNotFoundAnnot).map: rawMsg =>
        val fn = tpd.funPart(applTree)
        val targs = tpd.typeArgss(applTree).flatten
        val methodOwner = fn.symbol.owner
        val methodOwnerType = tpd.qualifier(fn).tpe
        val methodTypeParams = fn.symbol.paramSymss.flatten.withFilter(_.isType).map(_.name)
        val methodTypeArgs = targs.map(_.tpe)
        formatAnnotationMessage(rawMsg, sym.owner, methodTypeParams, methodTypeArgs, _.asSeenFrom(methodOwnerType, methodOwner))

  def userDefinedImplicitNotFoundTypeMessage(using Context): Option[String] =
    def recur(tp: Type, params: List[ParamInfo] = Nil, args: List[Type] = Nil): Option[String] = tp match
      case tp: AppliedType =>
        val tycon = tp.typeConstructor
        val typeParams = if tycon.isLambdaSub then tycon.hkTypeParams else tycon.typeParams
        recur(tycon, typeParams ::: params, tp.args ::: args)
      case tp: TypeRef =>
        userDefinedImplicitNotFoundTypeMessageFor(tp.symbol, params, args)
          .orElse(recur(tp.info))
      case tp: ClassInfo =>
        tp.baseClasses.iterator
          .map(userDefinedImplicitNotFoundTypeMessageFor(_))
          .find(_.isDefined).flatten
      case tp: TypeProxy =>
        recur(tp.superType)
      case tp: AndType =>
        recur(tp.tp1).orElse(recur(tp.tp2))
      case _ =>
        None
    recur(pt)

  /** The implicitNotFound annotation on the parameter, or else on the type.
   *  implicitNotFound message strings starting with `explain=` are intended for
   *  additional explanations, not the message proper. The leading `explain=` is
   *  dropped in this case.
   *  @param explain  The message is used for an additional explanation, not
   *                  the message proper.
   */
  def userDefinedImplicitNotFoundMessage(explain: Boolean)(using Context): Option[String] =
    val explainTag = "explain="
    def filter(msg: Option[String]) = msg match
      case Some(str) =>
        if str.startsWith(explainTag) then
          if explain then Some(str.drop(explainTag.length)) else None
        else if explain then None
        else msg
      case None => None
    filter(userDefinedImplicitNotFoundParamMessage)
      .orElse(filter(userDefinedImplicitNotFoundTypeMessage))

  object AmbiguousImplicitMsg {
    def unapply(search: SearchSuccess): Option[String] =
      userDefinedMsg(search.ref.symbol, defn.ImplicitAmbiguousAnnot)
  }

  def msg(using Context): String =

    def formatMsg(shortForm: String)(headline: String = shortForm) = arg match
      case arg: Trees.SearchFailureIdent[?] =>
        arg.tpe match
          case _: NoMatchingImplicits => headline
          case tpe: SearchFailureType =>
            i"$headline. ${tpe.explanation}"
          case _ => headline
      case _ =>
        arg.tpe match
          case tpe: SearchFailureType =>
            val original = arg match
              case Inlined(call, _, _) => call
              case _ => arg
            i"""$headline.
              |I found:
              |
              |    ${original.show.replace("\n", "\n    ")}
              |
              |But ${tpe.explanation}."""
          case _ => headline

    def location(preposition: String) = if (where.isEmpty) "" else s" $preposition $where"

    /** Default error message for non-nested ambiguous implicits. */
    def defaultAmbiguousImplicitMsg(ambi: AmbiguousImplicits) =
      s"Ambiguous given instances: ${ambi.explanation}${location("of")}${ambi.priorityChangeWarningNote}"

    /** Default error messages for non-ambiguous implicits, or nested ambiguous
     *  implicits.
     *
     *  The default message is shown for ambiguous implicits only if they have
     *  the `nested` flag set. In this case, we output "no best given instance"
     *  instead of "no given instance".
     */
    def defaultImplicitNotFoundMessage =
      val bestStr = if arg.tpe.isInstanceOf[AmbiguousImplicits] then " best" else ""
      i"No$bestStr given instance of type $pt was found${location("for")}"

    /** Construct a custom error message given an ambiguous implicit
     *  candidate `alt` and a user defined message `raw`.
     */
    def userDefinedAmbiguousImplicitMsg(alt: SearchSuccess, raw: String) = {
      val params = alt.ref.underlying match {
        case p: PolyType => p.paramNames.map(_.toString)
        case _           => Nil
      }
      def resolveTypes(targs: List[tpd.Tree])(using Context) =
        targs.map(a => Inferencing.fullyDefinedType(a.tpe, "type argument", a.srcPos))

      // We can extract type arguments from:
      //   - a function call:
      //     @implicitAmbiguous("msg A=${A}")
      //     implicit def f[A](): String = ...
      //     implicitly[String] // found: f[Any]()
      //
      //   - an eta-expanded function:
      //     @implicitAmbiguous("msg A=${A}")
      //     implicit def f[A](x: Int): String = ...
      //     implicitly[Int => String] // found: x => f[Any](x)

      val call = tpd.closureBody(alt.tree) // the tree itself if not a closure
      val targs = tpd.typeArgss(call).flatten
      val args = resolveTypes(targs)(using ctx.fresh.setTyperState(alt.tstate))
      userDefinedErrorString(raw, params, args)
    }

    /** Extracting the message from a type, e.g. in
     *
     *  @annotation.implicitNotFound("Foo is missing")
     *  trait Foo
     *
     *  def foo(implicit foo: Foo): Any = ???
     */
    arg.tpe match
      case ambi: AmbiguousImplicits if !ambi.nested =>
        (ambi.alt1, ambi.alt2) match
          case (alt @ AmbiguousImplicitMsg(msg), _) =>
            userDefinedAmbiguousImplicitMsg(alt, msg)
          case (_, alt @ AmbiguousImplicitMsg(msg)) =>
            userDefinedAmbiguousImplicitMsg(alt, msg)
          case _ =>
            defaultAmbiguousImplicitMsg(ambi)
      case ambi @ TooUnspecific(target) =>
        i"""No implicit search was attempted${location("for")}
            |since the expected type $target is not specific enough"""
      case _ =>
        val shortMessage = userDefinedImplicitNotFoundMessage(explain = false)
          .getOrElse(defaultImplicitNotFoundMessage)
        formatMsg(shortMessage)()
  end msg

  override def msgPostscript(using Context) =
    arg.tpe match
      case _: AmbiguousImplicits =>
        ""  // show no disambiguation
      case _: TooUnspecific =>
        super.msgPostscript // show just disambigutation and match type trace
      case _ =>
        // show all available additional info
        def hiddenImplicitNote(s: SearchSuccess) =
          i"\n\nNote: ${s.ref.symbol.showLocated} was not considered because it was not imported with `import given`."
        def showImplicitAndConversions(imp: TermRef, convs: Iterable[TermRef]) =
          i"\n- ${imp.symbol.showDcl}${convs.map(c => "\n    - " + c.symbol.showDcl).mkString}"
        def noChainConversionsNote(ignoredConvertibleImplicits: Iterable[TermRef]): Option[String] =
          Option.when(ignoredConvertibleImplicits.nonEmpty)(
            i"\n\nNote: implicit conversions are not automatically applied to arguments of using clauses. " +
            i"You will have to pass the argument explicitly.\n" +
            i"The following implicits in scope can be implicitly converted to ${pt.show}:" +
            ignoredConvertibleImplicits.map { imp => s"\n- ${imp.symbol.showDcl}"}.mkString
          )
        def importSuggestionAddendum: String =
          arg.tpe match
            // If the failure was caused by an underlying NoMatchingImplicits, compute the addendum for its expected type
            case noMatching: NoMatchingImplicits => // FIXME also handle SynthesisFailure
              ctx.typer.importSuggestionAddendum(noMatching.expectedType)
            case _ =>
              ctx.typer.importSuggestionAddendum(pt)
        super.msgPostscript
        ++ ignoredInstanceNormalImport.map(hiddenImplicitNote)
            .orElse(noChainConversionsNote(ignoredConvertibleImplicits))
            .getOrElse(importSuggestionAddendum)

  def explain(using Context) = userDefinedImplicitNotFoundMessage(explain = true)
    .getOrElse("")
end MissingImplicitArgument

class CannotBeAccessed(tpe: NamedType, superAccess: Boolean)(using Context)
extends ReferenceMsg(CannotBeAccessedID):
  def msg(using Context) =
    val pre = tpe.prefix
    val name = tpe.name
    val alts = tpe.denot.alternatives.map(_.symbol).filter(_.exists)
    val whatCanNot = alts match
      case Nil =>
        i"$name cannot"
      case sym :: Nil =>
        i"${if (sym.owner == pre.typeSymbol) sym.show else sym.showLocated} cannot"
      case _ =>
        i"none of the overloaded alternatives named $name can"
    val where = if (ctx.owner.exists) i" from ${ctx.owner.enclosingClass}" else ""
    val whyNot = new StringBuilder
    for alt <- alts do
      val cls = alt.owner.enclosingSubClass
      val owner = if cls.exists then cls else alt.owner
      val location: String =
        if alt.is(Protected) then
          if alt.privateWithin.exists && alt.privateWithin != owner then
            if owner.is(Final) then alt.privateWithin.showLocated
            else s"${alt.privateWithin.showLocated}, or ${owner.showLocated} or one of its subclasses"
          else
            if owner.is(Final) then owner.showLocated
            else s"${owner.showLocated} or one of its subclasses"
        else
          alt.privateWithin.orElse(owner).showLocated
      val accessMod = if alt.is(Protected) then "protected" else "private"
      val within = if alt.privateWithin.exists then i"[${alt.privateWithin.name}]"
        else ""
      whyNot.append(i"""
          |  $accessMod$within $alt can only be accessed from $location.""")
    i"$whatCanNot be accessed as a member of $pre$where.$whyNot"
  def explain(using Context) = ""

class InlineGivenShouldNotBeFunction()(using Context)
extends SyntaxMsg(InlineGivenShouldNotBeFunctionID):
  def msg(using Context) =
    i"""An inline given alias with a function value as right-hand side can significantly increase
       |generated code size. You should either drop the `inline` or rewrite the given with an
       |explicit `apply` method."""
  def explain(using Context) =
    i"""A function value on the right-hand side of an inline given alias expands to
       |an anonymous class. Each application of the inline given will then create a
       |fresh copy of that class, which can increase code size in surprising ways.
       |For that reason, functions are discouraged as right hand sides of inline given aliases.
       |You should either drop `inline` or rewrite to an explicit `apply` method. E.g.
       |
       |    inline given Conversion[A, B] = x => x.toB
       |
       |should be re-formulated as
       |
       |    given Conversion[A, B] with
       |      inline def apply(x: A) = x.toB
     """

class InlinedAnonClassWarning()(using Context)
  extends Message(InlinedAnonClassWarningID):
    def kind = MessageKind.PotentialIssue
    def msg(using Context) = "New anonymous class definition will be duplicated at each inline site"
    def explain(using Context) =
      i"""Anonymous class will be defined at each use site, which may lead to a larger number of classfiles.
      |
      |To inline class definitions, you may provide an explicit class name to avoid this warning."""

class ValueDiscarding(tp: Type)(using Context)
  extends Message(ValueDiscardingID):
    def kind = MessageKind.PotentialIssue
    def msg(using Context) = i"discarded non-Unit value of type ${tp.widen}. Add `: Unit` to discard silently."
    def explain(using Context) = ""

class UnusedNonUnitValue(tp: Type)(using Context)
  extends Message(UnusedNonUnitValueID):
    def kind = MessageKind.PotentialIssue
    def msg(using Context) = i"unused value of type $tp"
    def explain(using Context) = ""

class MatchTypeNoCases(casesText: String)(using Context) extends TypeMsg(MatchTypeNoCasesID):
  def msg(using Context) = i"Match type reduction $casesText"
  def explain(using Context) = ""

class MatchTypeScrutineeCannotBeHigherKinded(tp: Type)(using Context)
  extends TypeMsg(MatchTypeScrutineeCannotBeHigherKindedID) :
    def msg(using Context) = i"the scrutinee of a match type cannot be higher-kinded"
    def explain(using Context) = ""

class MatchTypeLegacyPattern(errorText: String)(using Context) extends TypeMsg(MatchTypeLegacyPatternID):
  def msg(using Context) = errorText
  def explain(using Context) = ""

class ClosureCannotHaveInternalParameterDependencies(mt: Type)(using Context)
  extends TypeMsg(ClosureCannotHaveInternalParameterDependenciesID):
    def msg(using Context) =
      i"""cannot turn method type $mt into closure
         |because it has internal parameter dependencies"""
    def explain(using Context) = ""

class ImplausiblePatternWarning(pat: tpd.Tree, selType: Type)(using Context)
  extends TypeMsg(ImplausiblePatternWarningID):
    def msg(using Context) =
      i"""|Implausible pattern:
          |$pat  could match selector of type  $selType
          |only if there is an `equals` method identifying elements of the two types."""
    def explain(using Context) = ""

class UnstableInlineAccessor(accessed: Symbol, accessorTree: tpd.Tree)(using Context)
  extends Message(UnstableInlineAccessorID) {
  def kind = MessageKind.Compatibility

  def msg(using Context) =
    i"""Unstable inline accessor ${accessor.name} was generated in $where."""

  def explain(using Context) =
    i"""Access to non-public $accessed causes the automatic generation of an accessor.
       |This accessor is not stable, its name may change or it may disappear
       |if not needed in a future version.
       |
       |To make sure that the inlined code is binary compatible you must make sure that
       |$accessed is public in the binary API.
       | * Option 1: Annotate $accessed with @publicInBinary
       | * Option 2: Make $accessed public
       |
       |This change may break binary compatibility if a previous version of this
       |library was compiled with generated accessors. Binary compatibility should
       |be checked using MiMa. If binary compatibility is broken, you should add the
       |old accessor explicitly in the source code. The following code should be
       |added to $where:
       |  @publicInBinary private[$within] ${accessorTree.show}
       |"""

  private def accessor = accessorTree.symbol

  private def where =
    if accessor.owner.name.isPackageObjectName then s"package ${within}"
    else if accessor.owner.is(Module) then s"object $within"
    else s"class $within"

  private def within =
    if accessor.owner.name.isPackageObjectName then accessor.owner.owner.name.stripModuleClassSuffix
    else accessor.owner.name.stripModuleClassSuffix
}

class VolatileOnVal()(using Context)
extends SyntaxMsg(VolatileOnValID):
  protected def msg(using Context): String = "values cannot be volatile"
  protected def explain(using Context): String = ""

class ConstructorProxyNotValue(sym: Symbol)(using Context)
extends TypeMsg(PhantomSymbolNotValueID):
  protected def msg(using Context): String =
    i"constructor proxy $sym cannot be used as a value"
  protected def explain(using Context): String =
    i"""A constructor proxy is a symbol made up by the compiler to represent a non-existent
       |factory method of a class. For instance, in
       |
       |   class C(x: Int)
       |
       |C does not have an apply method since it is not a case class. Yet one can
       |still create instances with applications like `C(3)` which expand to `new C(3)`.
       |The `C` in this call is a constructor proxy. It can only be used as applications
       |but not as a stand-alone value."""

class ContextBoundCompanionNotValue(sym: Symbol)(using Context)
extends TypeMsg(PhantomSymbolNotValueID):
  protected def msg(using Context): String =
    i"context bound companion $sym cannot be used as a value"
  protected def explain(using Context): String =
    i"""A context bound companion is a symbol made up by the compiler to represent the
       |witness or witnesses generated for the context bound(s) of a type parameter or type.
       |For instance, in
       |
       |   class Monoid extends SemiGroup:
       |     type Self
       |     def unit: Self
       |
       |   type A: Monoid
       |
       |there is just a type `A` declared but not a value `A`. Nevertheless, one can write
       |the selection `A.unit`, which works because the compiler created a context bound
       |companion value with the (term-)name `A`. However, these context bound companions
       |are not values themselves, they can only be referred to in selections."""

class DummyCaptureParamNotValue(sym: Symbol)(using Context)
extends TypeMsg(PhantomSymbolNotValueID):
  protected def msg(using Context): String =
    i"dummy term capture parameter $sym cannot be used as a value"
  protected def explain(using Context): String =
    i"""A term capture parameter is a symbol made up by the compiler to represent a reference
       |to a real capture parameter in capture sets. For instance, in
       |
       |   class A:
       |     type C^
       |
       |there is just a type `A` declared but not a value `A`. Nevertheless, one can write
       |the selection `(a: A).C` and use a a value, which works because the compiler created a
       |term capture parameter for `C`. However, these term capture parameters are not real values,
       |they can only be referred in capture sets."""

class UnusedSymbol(errorText: String, val actions: List[CodeAction] = Nil)(using Context)
extends Message(UnusedSymbolID):
  def kind = MessageKind.UnusedSymbol

  override def msg(using Context) = errorText
  override def explain(using Context) = ""
  override def actions(using Context) = this.actions

object UnusedSymbol:
  def imports(actions: List[CodeAction])(using Context): UnusedSymbol = UnusedSymbol(i"unused import", actions)
  def localDefs(using Context): UnusedSymbol = UnusedSymbol(i"unused local definition")
  def explicitParams(sym: Symbol)(using Context): UnusedSymbol =
    UnusedSymbol(i"unused explicit parameter${paramAddendum(sym)}")
  def implicitParams(sym: Symbol)(using Context): UnusedSymbol =
    UnusedSymbol(i"unused implicit parameter${paramAddendum(sym)}")
  def privateMembers(using Context): UnusedSymbol = UnusedSymbol(i"unused private member")
  def patVars(using Context): UnusedSymbol = UnusedSymbol(i"unused pattern variable")
  def unsetLocals(using Context): UnusedSymbol =
    UnusedSymbol(i"unset local variable, consider using an immutable val instead")
  def unsetPrivates(using Context): UnusedSymbol =
    UnusedSymbol(i"unset private variable, consider using an immutable val instead")
  private def paramAddendum(sym: Symbol)(using Context): String =
    if sym.denot.owner.is(ExtensionMethod) then i" in extension ${sym.denot.owner}"
    else ""

class NonNamedArgumentInJavaAnnotation(using Context) extends SyntaxMsg(NonNamedArgumentInJavaAnnotationID):

  override protected def msg(using Context): String =
    "Named arguments are required for Java defined annotations"
    + Message.rewriteNotice("This", version = SourceVersion.`3.6-migration`)

  override protected def explain(using Context): String =
    i"""Starting from Scala 3.6.0, named arguments are required for Java defined annotations.
        |Java defined annotations don't have an exact constructor representation
        |and we previously relied on the order of the fields to create one.
        |One possible issue with this representation is the reordering of the fields.
        |Lets take the following example:
        |
        |  public @interface Annotation {
        |    int a() default 41;
        |    int b() default 42;
        |  }
        |
        |Reordering the fields is binary-compatible but it might affect the meaning of @Annotation(1)
        """

end NonNamedArgumentInJavaAnnotation

final class QuotedTypeMissing(tpe: Type)(using Context) extends StagingMessage(QuotedTypeMissingID):

  private def witness = defn.QuotedTypeClass.typeRef.appliedTo(tpe)

  override protected def msg(using Context): String =
    i"Reference to $tpe within quotes requires a given ${witness} in scope"

  override protected def explain(using Context): String =
    i"""Referencing `$tpe` inside a quoted expression requires a `${witness}` to be in scope.
        |Since Scala is subject to erasure at runtime, the type information will be missing during the execution of the code.
        |`${witness}` is therefore needed to carry `$tpe`'s type information into the quoted code.
        |Without an implicit `${witness}`, the type `$tpe` cannot be properly referenced within the expression.
        |To resolve this, ensure that a `${witness}` is available, either through a context-bound or explicitly.
        |"""

end QuotedTypeMissing

final class CannotInstantiateQuotedTypeVar(symbol: Symbol)(using patternCtx: Context) extends StagingMessage(CannotInstantiateQuotedTypeVarID):
  override protected def msg(using Context): String =
    i"""Quoted pattern type variable `${symbol.name}` cannot be instantiated.
      |If you meant to refer to a class named `${symbol.name}`, wrap it in backticks.
      |If you meant to introduce a binding, this is not allowed after `new`. You might
      |want to use the lower-level `quotes.reflect` API instead.
      |Read more about type variables in quoted pattern in the Scala documentation:
      |https://docs.scala-lang.org/scala3/guides/macros/quotes.html#type-variables-in-quoted-patterns
    """

  override protected def explain(using Context): String = ""

final class DeprecatedAssignmentSyntax(key: Name, value: untpd.Tree)(using Context) extends SyntaxMsg(DeprecatedAssignmentSyntaxID):
  override protected def msg(using Context): String =
    i"""Deprecated syntax: since 3.7 this is interpreted as a named tuple with one element,
      |not as an assignment.
      |
      |To assign a value, use curly braces: `{${key} = ${value}}`."""
      + Message.rewriteNotice("This", version = SourceVersion.`3.6-migration`)

  override protected def explain(using Context): String = ""

class DeprecatedInfixNamedArgumentSyntax()(using Context) extends SyntaxMsg(DeprecatedInfixNamedArgumentSyntaxID):
  def msg(using Context) =
    i"""Deprecated syntax: infix named arguments lists are deprecated; since 3.7 it is interpreted as a single name tuple argument.
       |To avoid this warning, either remove the argument names or use dotted selection."""
        + Message.rewriteNotice("This", version = SourceVersion.`3.7-migration`)

  def explain(using Context) = ""

class GivenSearchPriorityWarning(
    pt: Type,
    cmp: Int,
    prev: Int,
    winner: TermRef,
    loser: TermRef,
    isLastOldVersion: Boolean
)(using Context) extends Message(GivenSearchPriorityID):
  def kind = MessageKind.PotentialIssue
  def choice(nth: String, c: Int) =
    if c == 0 then "none - it's ambiguous"
    else s"the $nth alternative"
  val (change, whichChoice) =
    if isLastOldVersion
    then ("will change in the future release", "Current choice ")
    else ("has changed",                       "Previous choice")
  def warningMessage: String =
    i"""Given search preference for $pt between alternatives
       |  ${loser}
       |and
       |  ${winner}
       |$change.
       |$whichChoice       : ${choice("first", prev)}
       |Choice from Scala 3.7 : ${choice("second", cmp)}"""
  def migrationHints: String =
    i"""Suppress this warning by choosing -source 3.5, -source 3.7, or
       |by using @annotation.nowarn("id=205")"""
  def ambiguousNote: String =
    i"""
       |
       |Note: $warningMessage"""
  def msg(using Context) =
    i"""$warningMessage
       |
       |$migrationHints"""

  def explain(using Context) = ""

final class EnumMayNotBeValueClasses(sym: Symbol)(using Context) extends SyntaxMsg(EnumMayNotBeValueClassesID):
    def msg(using Context): String = i"$sym may not be a value class"

    def explain(using Context) = ""
end EnumMayNotBeValueClasses

class IllegalUnrollPlacement(origin: Option[Symbol])(using Context)
extends DeclarationMsg(IllegalUnrollPlacementID):
  def msg(using Context) = origin match
    case None => "@unroll is only allowed on a method parameter"
    case Some(method) =>
      val isCtor = method.isConstructor
      def what = if isCtor then i"a ${if method.owner.is(Trait) then "trait" else "class"} constructor" else i"method ${method.name}"
      val prefix = s"Cannot unroll parameters of $what"
      if method.isLocal then
        i"$prefix because it is a local method"
      else if !method.isEffectivelyFinal then
        i"$prefix because it can be overridden"
      else if isCtor && method.owner.is(Trait) then
        i"implementation restriction: $prefix"
      else if method.owner.companionClass.is(CaseClass) then
        i"$prefix of a case class companion object: please annotate the class constructor instead"
      else
        assert(method.owner.is(CaseClass))
        i"$prefix of a case class: please annotate the class constructor instead"

  def explain(using Context) = ""
end IllegalUnrollPlacement

class BadFormatInterpolation(errorText: String)(using Context) extends Message(FormatInterpolationErrorID):
  def kind = MessageKind.Interpolation
  protected def msg(using Context) = errorText
  protected def explain(using Context) = ""

class MatchIsNotPartialFunction(using Context) extends SyntaxMsg(MatchIsNotPartialFunctionID):
  protected def msg(using Context) =
    "match expression in result of block will not be used to synthesize partial function"
  protected def explain(using Context) =
    i"""A `PartialFunction` can be synthesized from a function literal if its body is just a pattern match.
       |
       |For example, `collect` takes a `PartialFunction`.
       |  (1 to 10).collect(i => i match { case n if n % 2 == 0 => n })
       |is equivalent to using a "pattern-matching anonymous function" directly:
       |  (1 to 10).collect { case n if n % 2 == 0 => n }
       |Compare an operation that requires a `Function1` instead:
       |  (1 to 10).map { case n if n % 2 == 0 => n case n => n + 1 }
       |
       |As a convenience, the "selector expression" of the match can be an arbitrary expression:
       |  List("1", "two", "3").collect(x => Try(x.toInt) match { case Success(i) => i })
       |In this example, `isDefinedAt` evaluates the selector expression and any guard expressions
       |in the pattern match in order to report whether an input is in the domain of the function.
       |
       |However, blocks of statements are not supported by this idiom:
       |  List("1", "two", "3").collect: x =>
       |    val maybe = Try(x.toInt) // statements preceding the match
       |    maybe match
       |    case Success(i) if i % 2 == 0 => i // throws MatchError on cases not covered
       |
       |This restriction is enforced to simplify the evaluation semantics of the partial function.
       |Otherwise, it might not be clear what is computed by `isDefinedAt`.
       |
       |Efficient operations will use `applyOrElse` to avoid computing the match twice,
       |but the `apply` body would be executed "per element" in the example."""

final class PointlessAppliedConstructorType(tpt: untpd.Tree, args: List[untpd.Tree], tpe: Type)(using Context) extends TypeMsg(PointlessAppliedConstructorTypeID):
  override protected def msg(using Context): String =
    val act = i"$tpt(${args.map(_.show).mkString(", ")})"
    i"""|Applied constructor type $act has no effect.
        |The resulting type of $act is the same as its base type, namely: $tpe""".stripMargin

  override protected def explain(using Context): String =
    i"""|Applied constructor types are used to ascribe specialized types of constructor applications.
        |To benefit from this feature, the constructor in question has to have a more specific type than the class itself.
        |
        |If you want to track a precise type of any of the class parameters, make sure to mark the parameter as `tracked`.
        |Otherwise, you can safely remove the argument list from the type.
        |"""

final class OnlyFullyDependentAppliedConstructorType()(using Context)
  extends TypeMsg(OnlyFullyDependentAppliedConstructorTypeID):
  override protected def msg(using Context): String =
    i"Applied constructor type can only be used with classes where all parameters in the first parameter list are tracked"

  override protected def explain(using Context): String = ""

final class IllegalContextBounds(using Context) extends SyntaxMsg(IllegalContextBoundsID):
  override protected def msg(using Context): String =
    i"Context bounds are not allowed in this position"

  override protected def explain(using Context): String = ""

final class NamedPatternNotApplicable(selectorType: Type)(using Context) extends PatternMatchMsg(NamedPatternNotApplicableID):
  override protected def msg(using Context): String =
    i"Named patterns cannot be used with $selectorType, because it is not a named tuple or case class"

  override protected def explain(using Context): String = ""

/**  @param reason            The reason for the unnecessary null. The warning given to the user will be i""""Unncessary .nn: $reason"""
   *  @param sourcePosition   The sourcePosition of the qualifier
   */
class UnnecessaryNN(reason: String, sourcePosition: SourcePosition)(using Context) extends SyntaxMsg(UnnecessaryNN) {
  override def msg(using Context) = i"""Unnecessary .nn: $reason"""

  override def explain(using Context) = ""

  private val nnSourcePosition = SourcePosition(sourcePosition.source, Span(sourcePosition.span.end, sourcePosition.span.end + 3, sourcePosition.span.end), sourcePosition.outer)

  override def actions(using Context) =
    List(
      CodeAction(title = """Remove unnecessary .nn""",
        description = None,
        patches = List(
          ActionPatch(nnSourcePosition, "")
        )
      )
    )
}

final class ErasedNotPure(tree: tpd.Tree, isArgument: Boolean, isImplicit: Boolean)(using Context) extends TypeMsg(ErasedNotPureID):
  def what =
    if isArgument then s"${if isImplicit then "implicit " else ""}argument to an erased parameter"
    else "right-hand-side of an erased value"
  override protected def msg(using Context): String =
    i"$what fails to be a pure expression"

  override protected def explain(using Context): String =
    def alternatives =
      if tree.symbol == defn.Compiletime_erasedValue then
        i"""An accepted (but unsafe) alternative for this expression uses function
           |
           |      caps.unsafe.unsafeErasedValue
           |
           |instead."""
      else
        """A pure expression is an expression that is clearly side-effect free and terminating.
          |Some examples of pure expressions are:
          |  - literals,
          |  - references to values,
          |  - side-effect-free instance creations,
          |  - applications of inline functions to pure arguments."""

    i"""The $what must be a pure expression, but I found:
       |
       |  $tree
       |
       |This expression is not classified to be pure.
       |$alternatives"""
end ErasedNotPure

final class IllegalErasedDef(sym: Symbol)(using Context) extends TypeMsg(IllegalErasedDefID):
  override protected def msg(using Context): String =
    def notAllowed = "`erased` is not allowed for this kind of definition."
    def result = if sym.is(Method) then " result" else ""
    if sym.is(Erased) then notAllowed
    else
      i"""$sym is implicitly `erased` since its$result type extends trait `compiletime.Erased`.
         |But $notAllowed"""

  override protected def explain(using Context): String =
    "Only non-lazy immutable values can be `erased`"
end IllegalErasedDef

<<<<<<< HEAD
class ConcreteClassHasUnimplementedMethods(clazz: ClassSymbol, missingMethods: List[dotty.tools.dotc.core.Symbols.Symbol], val actions: List[CodeAction])(using Context)
extends Message(ConcreteClassHasUnimplementedMethodsID): 

  def kind = MessageKind.Declaration

  def renderMissingMethods: List[String] = {
    // Grouping missing methods by the declaring class
    val regrouped = missingMethods.groupBy(_.owner).toList
    def membersStrings(members: List[Symbol]) =
      members.sortBy(_.name.toString).map(_.asSeenFrom(clazz.thisType).showDcl).map(m => s"- $m")

    (regrouped.sortBy(_._1.name.toString()) map {
      case (owner, members) =>
        s"""Members declared in ${owner.fullName}:
        |${membersStrings(members).mkString("\n")}"""
    })
  }

  def msg(using Context) = missingMethods match 
    case single :: Nil => 
      def showDclAndLocation(sym: Symbol) = s"${sym.showDcl} in ${sym.owner.showLocated}"
      s"$clazz needs to be abstract, since ${showDclAndLocation(single)} is not defined"
    case _ => 
      s"""$clazz needs to be abstract, since it has ${missingMethods.size} unimplemented members.
      |
      |${renderMissingMethods.mkString("\n")}
      |""".stripMargin
  
  def explain(using Context) = ""
  override def actions(using Context) = this.actions
=======
final class DefaultShadowsGiven(name: Name)(using Context) extends TypeMsg(DefaultShadowsGivenID):
  override protected def msg(using Context): String =
    i"Argument for implicit parameter $name was supplied using a default argument."
  override protected def explain(using Context): String =
    "Usually the given in scope is intended, but you must specify it after explicit `using`."

final class RecurseWithDefault(name: Name)(using Context) extends TypeMsg(RecurseWithDefaultID):
  override protected def msg(using Context): String =
    i"Recursive call used a default argument for parameter $name."
  override protected def explain(using Context): String =
    "It's more explicit to pass current or modified arguments in a recursion."
>>>>>>> 45ad465d
<|MERGE_RESOLUTION|>--- conflicted
+++ resolved
@@ -3665,8 +3665,19 @@
     "Only non-lazy immutable values can be `erased`"
 end IllegalErasedDef
 
-<<<<<<< HEAD
-class ConcreteClassHasUnimplementedMethods(clazz: ClassSymbol, missingMethods: List[dotty.tools.dotc.core.Symbols.Symbol], val actions: List[CodeAction])(using Context)
+final class DefaultShadowsGiven(name: Name)(using Context) extends TypeMsg(DefaultShadowsGivenID):
+  override protected def msg(using Context): String =
+    i"Argument for implicit parameter $name was supplied using a default argument."
+  override protected def explain(using Context): String =
+    "Usually the given in scope is intended, but you must specify it after explicit `using`."
+
+final class RecurseWithDefault(name: Name)(using Context) extends TypeMsg(RecurseWithDefaultID):
+  override protected def msg(using Context): String =
+    i"Recursive call used a default argument for parameter $name."
+  override protected def explain(using Context): String =
+    "It's more explicit to pass current or modified arguments in a recursion."
+
+final class ConcreteClassHasUnimplementedMethods(clazz: ClassSymbol, missingMethods: List[dotty.tools.dotc.core.Symbols.Symbol], val actions: List[CodeAction])(using Context)
 extends Message(ConcreteClassHasUnimplementedMethodsID): 
 
   def kind = MessageKind.Declaration
@@ -3695,17 +3706,4 @@
       |""".stripMargin
   
   def explain(using Context) = ""
-  override def actions(using Context) = this.actions
-=======
-final class DefaultShadowsGiven(name: Name)(using Context) extends TypeMsg(DefaultShadowsGivenID):
-  override protected def msg(using Context): String =
-    i"Argument for implicit parameter $name was supplied using a default argument."
-  override protected def explain(using Context): String =
-    "Usually the given in scope is intended, but you must specify it after explicit `using`."
-
-final class RecurseWithDefault(name: Name)(using Context) extends TypeMsg(RecurseWithDefaultID):
-  override protected def msg(using Context): String =
-    i"Recursive call used a default argument for parameter $name."
-  override protected def explain(using Context): String =
-    "It's more explicit to pass current or modified arguments in a recursion."
->>>>>>> 45ad465d
+  override def actions(using Context) = this.actions