package dotty.tools
package dotc
package reporting

import core.*
import Contexts.*
import Decorators.*, Symbols.*, Names.*, NameOps.*, Types.*, Flags.*, Phases.*
import Denotations.SingleDenotation
import SymDenotations.SymDenotation
import NameKinds.{WildcardParamName, ContextFunctionParamName}
import parsing.Scanners.Token
import parsing.Tokens
import printing.Highlighting.*
import printing.Formatting
import ErrorMessageID.*
import ast.Trees
import config.{Feature, ScalaVersion}
import transform.patmat.Space
import transform.patmat.SpaceEngine
import typer.ErrorReporting.{err, matchReductionAddendum, substitutableTypeSymbolsInScope}
import typer.ProtoTypes.{ViewProto, SelectionProto, FunProto}
import typer.Implicits.*
import typer.Inferencing
import scala.util.control.NonFatal
import StdNames.nme
import printing.Formatting.hl
import ast.Trees.*
import ast.untpd
import ast.tpd
import scala.util.matching.Regex
import java.util.regex.Matcher.quoteReplacement
import cc.CaptureSet.IdentityCaptRefMap
import dotty.tools.dotc.rewrites.Rewrites.ActionPatch
import dotty.tools.dotc.util.Spans.Span
import dotty.tools.dotc.util.SourcePosition
import scala.jdk.CollectionConverters.*
import dotty.tools.dotc.util.SourceFile
import dotty.tools.dotc.config.SourceVersion
import DidYouMean.*

/**  Messages
  *  ========
  *  The role of messages is to provide the necessary details for a simple to
  *  understand diagnostic event. Each message can be turned into a message
  *  container (one of the above) by calling the appropriate method on them.
  *  For instance:
  *
  *  ```scala
  *  EmptyCatchBlock(tree).error(pos)   // res: Error
  *  EmptyCatchBlock(tree).warning(pos) // res: Warning
  *  ```
  */

abstract class SyntaxMsg(errorId: ErrorMessageID)(using Context) extends Message(errorId):
  def kind = MessageKind.Syntax

abstract class TypeMsg(errorId: ErrorMessageID)(using Context) extends Message(errorId):
  def kind = MessageKind.Type

trait ShowMatchTrace(tps: Type*)(using Context) extends Message:
  override def msgPostscript(using Context): String =
    super.msgPostscript ++ matchReductionAddendum(tps*)

abstract class TypeMismatchMsg(found: Type, expected: Type)(errorId: ErrorMessageID)(using Context)
extends Message(errorId), ShowMatchTrace(found, expected):
  def kind = MessageKind.TypeMismatch
  def explain(using Context) = err.whyNoMatchStr(found, expected)
  override def canExplain = true

abstract class NamingMsg(errorId: ErrorMessageID)(using Context) extends Message(errorId), NoDisambiguation:
  def kind = MessageKind.Naming

abstract class DeclarationMsg(errorId: ErrorMessageID)(using Context) extends Message(errorId):
  def kind = MessageKind.Declaration

/** A simple not found message (either for idents, or member selection.
 *  Messages of this class are sometimes dropped in favor of other, more
 *  specific messages.
 */
abstract class NotFoundMsg(errorId: ErrorMessageID)(using Context) extends Message(errorId):
  def kind = MessageKind.NotFound
  def name: Name

abstract class PatternMatchMsg(errorId: ErrorMessageID)(using Context) extends Message(errorId):
  def kind = MessageKind.PatternMatch

abstract class CyclicMsg(errorId: ErrorMessageID)(using Context) extends Message(errorId):
  def kind = MessageKind.Cyclic

  val ex: CyclicReference
  protected def cycleSym = ex.denot.symbol

  protected def debugInfo =
    if ctx.settings.YdebugCyclic.value then
      "\n\nStacktrace:" ++ ex.getStackTrace().nn.mkString("\n    ", "\n    ", "")
    else "\n\n Run with both -explain-cyclic and -Ydebug-cyclic to see full stack trace."

  protected def context: String = ex.optTrace match
    case Some(trace) =>
      s"\n\nThe error occurred while trying to ${
        trace.map(identity) // map with identity will turn Context ?=> String elements to String elements
          .mkString("\n  which required to ")
      }$debugInfo"
    case None =>
      "\n\n Run with -explain-cyclic for more details."
end CyclicMsg

abstract class ReferenceMsg(errorId: ErrorMessageID)(using Context) extends Message(errorId):
  def kind = MessageKind.Reference

abstract class StagingMessage(errorId: ErrorMessageID)(using Context) extends Message(errorId):
  override final def kind = MessageKind.Staging

abstract class EmptyCatchOrFinallyBlock(tryBody: untpd.Tree, errNo: ErrorMessageID)(using Context)
extends SyntaxMsg(errNo) {
  def explain(using Context) = {
    val tryString = tryBody match {
      case Block(Nil, untpd.EmptyTree) => "{}"
      case _ => tryBody.show
    }

    val code1 =
      s"""|import scala.util.control.NonFatal
          |
          |try $tryString catch {
          |  case NonFatal(e) => ???
          |}""".stripMargin

    val code2 =
      s"""|try $tryString finally {
          |  // perform your cleanup here!
          |}""".stripMargin

    i"""|A ${hl("try")} expression should be followed by some mechanism to handle any exceptions
        |thrown. Typically a ${hl("catch")} expression follows the ${hl("try")} and pattern matches
        |on any expected exceptions. For example:
        |
        |$code1
        |
        |It is also possible to follow a ${hl("try")} immediately by a ${hl("finally")} - letting the
        |exception propagate - but still allowing for some clean up in ${hl("finally")}:
        |
        |$code2
        |
        |It is recommended to use the ${hl("NonFatal")} extractor to catch all exceptions as it
        |correctly handles transfer functions like ${hl("return")}."""
  }
}

class EmptyCatchBlock(tryBody: untpd.Tree)(using Context)
extends EmptyCatchOrFinallyBlock(tryBody, EmptyCatchBlockID) {
  def msg(using Context) =
    i"""|The ${hl("catch")} block does not contain a valid expression, try
        |adding a case like - ${hl("case e: Exception =>")} to the block"""
}

class EmptyCatchAndFinallyBlock(tryBody: untpd.Tree)(using Context)
extends EmptyCatchOrFinallyBlock(tryBody, EmptyCatchAndFinallyBlockID) {
  def msg(using Context) =
    i"""|A ${hl("try")} without ${hl("catch")} or ${hl("finally")} is equivalent to putting
        |its body in a block; no exceptions are handled."""
}

class DeprecatedWithOperator(rewrite: String)(using Context)
extends SyntaxMsg(DeprecatedWithOperatorID) {
  def msg(using Context) =
    i"""${hl("with")} as a type operator has been deprecated; use ${hl("&")} instead$rewrite"""
  def explain(using Context) =
    i"""|Dotty introduces intersection types - ${hl("&")} types. These replace the
        |use of the ${hl("with")} keyword. There are a few differences in
        |semantics between intersection types and using ${hl("with")}."""
}

class CaseClassMissingParamList(cdef: untpd.TypeDef)(using Context)
extends SyntaxMsg(CaseClassMissingParamListID) {
  def msg(using Context) =
    i"""|A ${hl("case class")} must have at least one parameter list"""

  def explain(using Context) =
    i"""|${cdef.name} must have at least one parameter list, if you would rather
        |have a singleton representation of ${cdef.name}, use a "${hl("case object")}".
        |Or, add an explicit ${hl("()")} as a parameter list to ${cdef.name}."""
}

class AnonymousFunctionMissingParamType(param: untpd.ValDef,
                                        tree: untpd.Function,
                                        inferredType: Type,
                                        expectedType: Type,
                                        )
                                        (using Context)
extends TypeMsg(AnonymousFunctionMissingParamTypeID) {
  def msg(using Context) = {
    val paramDescription =
      if param.name.is(WildcardParamName)
          || param.name.is(ContextFunctionParamName)
          || MethodType.syntheticParamNames(tree.args.length + 1).contains(param.name)
      then i"\nin expanded function:\n  $tree"
      else ""

    val inferred =
      if inferredType == WildcardType then ""
      else i"\nWhat I could infer was: $inferredType"

    val expected =
      if expectedType == WildcardType then ""
      else i"\nExpected type for the whole anonymous function:\n  $expectedType"

    i"""Missing parameter type
       |
       |I could not infer the type of the parameter ${param.name}$paramDescription$inferred$expected"""
  }

  def explain(using Context) = ""
}

class WildcardOnTypeArgumentNotAllowedOnNew()(using Context)
extends SyntaxMsg(WildcardOnTypeArgumentNotAllowedOnNewID) {
  def msg(using Context) = "Type argument must be fully defined"
  def explain(using Context) =
    val code1: String =
      """
        |object TyperDemo {
        |  class Team[A]
        |  val team = new Team[?]
        |}
      """.stripMargin

    val code2: String =
      """
        |object TyperDemo {
        |  class Team[A]
        |  val team = new Team[Int]
        |}
      """.stripMargin
    i"""|Wildcard on arguments is not allowed when declaring a new type.
        |
        |Given the following example:
        |
        |$code1
        |
        |You must complete all the type parameters, for instance:
        |
        |$code2 """
}


// Type Errors ------------------------------------------------------------ //
class DuplicateBind(bind: untpd.Bind, tree: untpd.CaseDef)(using Context)
extends NamingMsg(DuplicateBindID) {
  def msg(using Context) = i"duplicate pattern variable: ${bind.name}"

  def explain(using Context) = {
    val pat = tree.pat.show
    val guard = tree.guard match
      case untpd.EmptyTree => ""
      case guard => s"if ${guard.show}"

    val body = tree.body match {
      case Block(Nil, untpd.EmptyTree) => ""
      case body => s" ${body.show}"
    }

    val caseDef = s"case $pat$guard => $body"

    i"""|For each ${hl("case")} bound variable names have to be unique. In:
        |
        |$caseDef
        |
        |${bind.name} is not unique. Rename one of the bound variables!"""
  }
}

class MissingIdent(tree: untpd.Ident, treeKind: String, val name: Name, proto: Type)(using Context)
extends NotFoundMsg(MissingIdentID) {
  def msg(using Context) =
    val missing = name.show
    val addendum =
      didYouMean(
        inScopeCandidates(name.isTypeName, isApplied = proto.isInstanceOf[FunProto], rootImportOK = true)
          .closestTo(missing),
        proto, "")

    i"Not found: $treeKind$name$addendum"
  def explain(using Context) = {
    i"""|Each identifier in Scala needs a matching declaration. There are two kinds of
        |identifiers: type identifiers and value identifiers. Value identifiers are introduced
        |by `val`, `def`, or `object` declarations. Type identifiers are introduced by `type`,
        |`class`, `enum`, or `trait` declarations.
        |
        |Identifiers refer to matching declarations in their environment, or they can be
        |imported from elsewhere.
        |
        |Possible reasons why no matching declaration was found:
        | - The declaration or the use is mis-spelt.
        | - An import is missing."""
  }
}

class TypeMismatch(val found: Type, expected: Type, val inTree: Option[untpd.Tree], addenda: => String*)(using Context)
  extends TypeMismatchMsg(found, expected)(TypeMismatchID):

  def msg(using Context) =
    // replace constrained TypeParamRefs and their typevars by their bounds where possible
    // and the bounds are not f-bounds.
    // The idea is that if the bounds are also not-subtypes of each other to report
    // the type mismatch on the bounds instead of the original TypeParamRefs, since
    // these are usually easier to analyze. We exclude F-bounds since these would
    // lead to a recursive infinite expansion.
    object reported extends TypeMap, IdentityCaptRefMap:
      var notes: String = ""
      def setVariance(v: Int) = variance = v
      val constraint = mapCtx.typerState.constraint
      var fbounded = false
      def apply(tp: Type): Type = tp match
        case tp: TypeParamRef =>
          constraint.entry(tp) match
            case bounds: TypeBounds =>
              if variance < 0 then apply(TypeComparer.fullUpperBound(tp))
              else if variance > 0 then apply(TypeComparer.fullLowerBound(tp))
              else tp
            case NoType => tp
            case instType => apply(instType)
        case tp: TypeVar =>
          apply(tp.stripTypeVar)
        case tp: LazyRef =>
          fbounded = true
          tp
        case tp @ TypeRef(pre, _) =>
          if pre != NoPrefix && !pre.member(tp.name).exists then
            notes ++=
              i"""
                 |
                 |Note that I could not resolve reference $tp.
                 |${MissingType(pre, tp.name).reason}
                 """
          mapOver(tp)
        case _ =>
          mapOver(tp)

    val found1 = reported(found)
    reported.setVariance(-1)
    val expected1 = reported(expected)
    val (found2, expected2) =
      if (found1 frozen_<:< expected1) || reported.fbounded then (found, expected)
      else (found1, expected1)
    val (foundStr, expectedStr) = Formatting.typeDiff(found2.normalized, expected2.normalized)
    i"""|Found:    $foundStr
        |Required: $expectedStr${reported.notes}"""
  end msg

  override def msgPostscript(using Context) =
    def importSuggestions =
      if expected.isTopType || found.isBottomType then ""
      else ctx.typer.importSuggestionAddendum(ViewProto(found.widen, expected))
    super.msgPostscript
    ++ addenda.dropWhile(_.isEmpty).headOption.getOrElse(importSuggestions)

  override def explain(using Context) =
    val treeStr = inTree.map(x => s"\nTree: ${x.show}").getOrElse("")
    treeStr + "\n" + super.explain

end TypeMismatch

class NotAMember(site: Type, val name: Name, selected: String, proto: Type, addendum: => String = "")(using Context)
extends NotFoundMsg(NotAMemberID), ShowMatchTrace(site) {
  //println(i"site = $site, decls = ${site.decls}, source = ${site.typeSymbol.sourceFile}") //DEBUG

  def msg(using Context) = {
    val missing = name.show

    val enumClause =
      if ((name eq nme.values) || (name eq nme.valueOf)) && site.classSymbol.companionClass.isEnumClass then
        val kind = if name eq nme.values then i"${nme.values} array" else i"${nme.valueOf} lookup method"
        // an assumption is made here that the values and valueOf methods were not generated
        // because the enum defines non-singleton cases
        i"""
            |Although ${site.classSymbol.companionClass} is an enum, it has non-singleton cases,
            |meaning a $kind is not defined"""
      else
        ""

    def prefixEnumClause(addendum: String) =
      if enumClause.nonEmpty then s".$enumClause$addendum" else addendum

    val finalAddendum =
      if addendum.nonEmpty then prefixEnumClause(addendum)
      else
        val hint = didYouMean(
          memberCandidates(site, name.isTypeName, isApplied = proto.isInstanceOf[FunProto])
            .closestTo(missing)
            .map((d, sym) => (d, Binding(sym.name, sym, site))),
          proto,
          prefix = site match
            case site: NamedType => i"${site.name}."
            case site => i"$site."
        )
        if hint.isEmpty then prefixEnumClause("")
        else hint ++ enumClause

    i"$selected $name is not a member of ${site.widen}$finalAddendum"
  }

  def explain(using Context) = ""
}

class EarlyDefinitionsNotSupported()(using Context)
extends SyntaxMsg(EarlyDefinitionsNotSupportedID) {
  def msg(using Context) = "Early definitions are not supported; use trait parameters instead"

  def explain(using Context) = {
    val code1 =
      """|trait Logging {
          |  val f: File
          |  f.open()
          |  onExit(f.close())
          |  def log(msg: String) = f.write(msg)
          |}
          |
          |class B extends Logging {
          |  val f = new File("log.data") // triggers a NullPointerException
          |}
          |
          |// early definition gets around the NullPointerException
          |class C extends {
          |  val f = new File("log.data")
          |} with Logging""".stripMargin

    val code2 =
      """|trait Logging(f: File) {
          |  f.open()
          |  onExit(f.close())
          |  def log(msg: String) = f.write(msg)
          |}
          |
          |class C extends Logging(new File("log.data"))""".stripMargin

    i"""|Earlier versions of Scala did not support trait parameters and "early
        |definitions" (also known as "early initializers") were used as an alternative.
        |
        |Example of old syntax:
        |
        |$code1
        |
        |The above code can now be written as:
        |
        |$code2
        |"""
  }
}

class TopLevelImplicitClass(cdef: untpd.TypeDef)(using Context)
extends SyntaxMsg(TopLevelImplicitClassID) {
  def msg(using Context) = i"""An ${hl("implicit class")} may not be top-level"""

  def explain(using Context) = {
    val TypeDef(name, impl @ Template(constr0, parents, self, _)) = cdef: @unchecked
    val exampleArgs =
      if(constr0.termParamss.isEmpty) "..."
      else constr0.termParamss(0).map(_.withMods(untpd.Modifiers()).show).mkString(", ")
    def defHasBody[T] = impl.body.exists(!_.isEmpty)
    val exampleBody = if (defHasBody) "{\n ...\n }" else ""
    i"""|There may not be any method, member or object in scope with the same name as
        |the implicit class and a case class automatically gets a companion object with
        |the same name created by the compiler which would cause a naming conflict if it
        |were allowed.
        |           |
        |To resolve the conflict declare ${cdef.name} inside of an ${hl("object")} then import the class
        |from the object at the use site if needed, for example:
        |
        |object Implicits {
        |  implicit class ${cdef.name}($exampleArgs)$exampleBody
        |}
        |
        |// At the use site:
        |import Implicits.${cdef.name}"""
  }
}

class ImplicitCaseClass(cdef: untpd.TypeDef)(using Context)
extends SyntaxMsg(ImplicitCaseClassID) {
  def msg(using Context) = i"""A ${hl("case class")} may not be defined as ${hl("implicit")}"""

  def explain(using Context) =
    i"""|Implicit classes may not be case classes. Instead use a plain class:
        |
        |implicit class ${cdef.name}...
        |
        |"""
}

class ImplicitClassPrimaryConstructorArity()(using Context)
extends SyntaxMsg(ImplicitClassPrimaryConstructorArityID){
  def msg(using Context) = "Implicit classes must accept exactly one primary constructor parameter"
  def explain(using Context) = {
    val example = "implicit class RichDate(date: java.util.Date)"
    i"""Implicit classes may only take one non-implicit argument in their constructor. For example:
        |
        | $example
        |
        |While it’s possible to create an implicit class with more than one non-implicit argument,
        |such classes aren’t used during implicit lookup.
        |"""
  }
}

class ObjectMayNotHaveSelfType(mdef: untpd.ModuleDef)(using Context)
extends SyntaxMsg(ObjectMayNotHaveSelfTypeID) {
  def msg(using Context) = i"""${hl("object")}s must not have a self ${hl("type")}"""

  def explain(using Context) = {
    val untpd.ModuleDef(name, tmpl) = mdef
    val ValDef(_, selfTpt, _) = tmpl.self
    i"""|${hl("object")}s must not have a self ${hl("type")}:
        |
        |Consider these alternative solutions:
        |  - Create a trait or a class instead of an object
        |  - Let the object extend a trait containing the self type:
        |
        |    object $name extends ${selfTpt.show}"""
  }
}

class RepeatedModifier(modifier: String, source: SourceFile, span: Span)(implicit ctx:Context)
extends SyntaxMsg(RepeatedModifierID) {
  def msg(using Context) = i"""Repeated modifier $modifier"""

  def explain(using Context) = {
    val code1 = "private private val Origin = Point(0, 0)"
    val code2 = "private final val Origin = Point(0, 0)"
    i"""This happens when you accidentally specify the same modifier twice.
        |
        |Example:
        |
        |$code1
        |
        |instead of
        |
        |$code2
        |
        |"""
  }

  override def actions(using Context) =
    import scala.language.unsafeNulls
    List(
      CodeAction(title = s"""Remove repeated modifier: "$modifier"""",
        description = None,
        patches = List(
          ActionPatch(SourcePosition(source, span), "")
        )
      )
    )
}

class InterpolatedStringError()(implicit ctx:Context)
extends SyntaxMsg(InterpolatedStringErrorID) {
  def msg(using Context) = "Error in interpolated string: identifier or block expected"
  def explain(using Context) = {
    val code1 = "s\"$new Point(0, 0)\""
    val code2 = "s\"${new Point(0, 0)}\""
    i"""|This usually happens when you forget to place your expressions inside curly braces.
        |
        |$code1
        |
        |should be written as
        |
        |$code2
        |"""
  }
}

class UnboundPlaceholderParameter()(implicit ctx:Context)
extends SyntaxMsg(UnboundPlaceholderParameterID) {
  def msg(using Context) = i"""Unbound placeholder parameter; incorrect use of ${hl("_")}"""
  def explain(using Context) =
    i"""|The ${hl("_")} placeholder syntax was used where it could not be bound.
        |Consider explicitly writing the variable binding.
        |
        |This can be done by replacing ${hl("_")} with a variable (eg. ${hl("x")})
        |and adding ${hl("x =>")} where applicable.
        |
        |Example before:
        |
        |${hl("{ _ }")}
        |
        |Example after:
        |
        |${hl("x => { x }")}
        |
        |Another common occurrence for this error is defining a val with ${hl("_")}:
        |
        |${hl("val a = _")}
        |
        |But this val definition isn't very useful, it can never be assigned
        |another value. And thus will always remain uninitialized.
        |Consider replacing the ${hl("val")} with ${hl("var")}:
        |
        |${hl("var a = _")}
        |
        |Note that this use of ${hl("_")} is not placeholder syntax,
        |but an uninitialized var definition.
        |Only fields can be left uninitialized in this manner; local variables
        |must be initialized.
        |
        |Another occurrence for this error is self type definition.
        |The ${hl("_")} can be replaced with ${hl("this")}.
        |
        |Example before:
        |
        |${hl("trait A { _: B => ... ")}
        |
        |Example after:
        |
        |${hl("trait A { this: B => ... ")}
        |"""
}

class IllegalStartSimpleExpr(illegalToken: String)(using Context)
extends SyntaxMsg(IllegalStartSimpleExprID) {
  def msg(using Context) = i"expression expected but ${Red(illegalToken)} found"
  def explain(using Context) = {
    i"""|An expression cannot start with ${Red(illegalToken)}."""
  }
}

class MissingReturnType()(implicit ctx:Context)
extends SyntaxMsg(MissingReturnTypeID) {
  def msg(using Context) = "Missing return type"
  def explain(using Context) =
    i"""|An abstract declaration must have a return type. For example:
        |
        |trait Shape:
        |  ${hl("def area: Double")} // abstract declaration returning a Double"""
}

class MissingReturnTypeWithReturnStatement(method: Symbol)(using Context)
extends SyntaxMsg(MissingReturnTypeWithReturnStatementID) {
  def msg(using Context) = i"$method has a return statement; it needs a result type"
  def explain(using Context) =
    i"""|If a method contains a ${hl("return")} statement, it must have an
        |explicit return type. For example:
        |
        |${hl("def good: Int /* explicit return type */ = return 1")}"""
}

class YieldOrDoExpectedInForComprehension()(using Context)
extends SyntaxMsg(YieldOrDoExpectedInForComprehensionID) {
  def msg(using Context) = i"${hl("yield")} or ${hl("do")} expected"

  def explain(using Context) =
    i"""|When the enumerators in a for comprehension are not placed in parentheses or
        |braces, a ${hl("do")} or ${hl("yield")} statement is required after the enumerators
        |section of the comprehension.
        |
        |You can save some keystrokes by omitting the parentheses and writing
        |
        |${hl("val numbers = for i <- 1 to 3 yield i")}
        |
        |  instead of
        |
        |${hl("val numbers = for (i <- 1 to 3) yield i")}
        |
        |but the ${hl("yield")} keyword is still required.
        |
        |For comprehensions that simply perform a side effect without yielding anything
        |can also be written without parentheses but a ${hl("do")} keyword has to be
        |included. For example,
        |
        |${hl("for (i <- 1 to 3) println(i)")}
        |
        |can be written as
        |
        |${hl("for i <- 1 to 3 do println(i) // notice the 'do' keyword")}
        |
        |"""
}

class ProperDefinitionNotFound()(using Context)
extends Message(ProperDefinitionNotFoundID) {
  def kind = MessageKind.DocComment
  def msg(using Context) = i"""Proper definition was not found in ${hl("@usecase")}"""

  def explain(using Context) = {
    val noUsecase =
      "def map[B, That](f: A => B)(implicit bf: CanBuildFrom[List[A], B, That]): That"

    val usecase =
      """|/** Map from List[A] => List[B]
          |  *
          |  * @usecase def map[B](f: A => B): List[B]
          |  */
          |def map[B, That](f: A => B)(implicit bf: CanBuildFrom[List[A], B, That]): That
          |""".stripMargin

    i"""|Usecases are only supported for ${hl("def")}s. They exist because with Scala's
        |advanced type-system, we sometimes end up with seemingly scary signatures.
        |The usage of these methods, however, needs not be - for instance the ${hl("map")}
        |function
        |
        |${hl("List(1, 2, 3).map(2 * _) // res: List(2, 4, 6)")}
        |
        |is easy to understand and use - but has a rather bulky signature:
        |
        |$noUsecase
        |
        |to mitigate this and ease the usage of such functions we have the ${hl("@usecase")}
        |annotation for docstrings. Which can be used like this:
        |
        |$usecase
        |
        |When creating the docs, the signature of the method is substituted by the
        |usecase and the compiler makes sure that it is valid. Because of this, you're
        |only allowed to use ${hl("def")}s when defining usecases."""
  }
}

class ByNameParameterNotSupported(tpe: untpd.Tree)(using Context)
extends SyntaxMsg(ByNameParameterNotSupportedID) {
  def msg(using Context) = i"By-name parameter type ${tpe} not allowed here."

  def explain(using Context) =
    i"""|By-name parameters act like functions that are only evaluated when referenced,
        |allowing for lazy evaluation of a parameter.
        |
        |An example of using a by-name parameter would look like:
        |${hl("def func(f: => Boolean) = f // 'f' is evaluated when referenced within the function")}
        |
        |An example of the syntax of passing an actual function as a parameter:
        |${hl("def func(f: (Boolean => Boolean)) = f(true)")}
        |
        |or:
        |
        |${hl("def func(f: Boolean => Boolean) = f(true)")}
        |
        |And the usage could be as such:
        |${hl("func(bool => // do something...)")}
        |"""
}

class WrongNumberOfTypeArgs(fntpe: Type, expectedArgs: List[ParamInfo], actual: List[untpd.Tree])(using Context)
extends SyntaxMsg(WrongNumberOfTypeArgsID) {

  private val expectedCount = expectedArgs.length
  private val actualCount = actual.length
  private val msgPrefix = if (actualCount > expectedCount) "Too many" else "Not enough"

  def msg(using Context) =
    val expectedArgString = expectedArgs
      .map(_.paramName.unexpandedName.show)
      .mkString("[", ", ", "]")
    val actualArgString = actual.map(_.show).mkString("[", ", ", "]")
    val prettyName =
      try fntpe.termSymbol match
        case NoSymbol => fntpe.show
        case symbol   => symbol.showFullName
      catch case NonFatal(ex) => fntpe.show
    i"""|$msgPrefix type arguments for $prettyName$expectedArgString
        |expected: $expectedArgString
        |actual:   $actualArgString"""

  def explain(using Context) = {
    val tooManyTypeParams =
      """|val tuple2: (Int, String) = (1, "one")
          |val list: List[(Int, String)] = List(tuple2)""".stripMargin

    if (actualCount > expectedCount)
      i"""|You have supplied too many type parameters
          |
          |For example List takes a single type parameter (List[A])
          |If you need to hold more types in a list then you need to combine them
          |into another data type that can contain the number of types you need,
          |In this example one solution would be to use a Tuple:
          |
          |${tooManyTypeParams}"""
    else
      i"""|You have not supplied enough type parameters
          |If you specify one type parameter then you need to specify every type parameter."""
  }
}

class IllegalVariableInPatternAlternative(name: Name)(using Context)
extends SyntaxMsg(IllegalVariableInPatternAlternativeID) {
  def msg(using Context) = i"Illegal variable $name in pattern alternative"
  def explain(using Context) = {
    val varInAlternative =
      """|def g(pair: (Int,Int)): Int = pair match {
          |  case (1, n) | (n, 1) => n
          |  case _ => 0
          |}""".stripMargin

    val fixedVarInAlternative =
      """|def g(pair: (Int,Int)): Int = pair match {
          |  case (1, n) => n
          |  case (n, 1) => n
          |  case _ => 0
          |}""".stripMargin

    i"""|Variables are not allowed within alternate pattern matches. You can workaround
        |this issue by adding additional cases for each alternative. For example, the
        |illegal function:
        |
        |$varInAlternative
        |could be implemented by moving each alternative into a separate case:
        |
        |$fixedVarInAlternative"""
  }
}

class IdentifierExpected(identifier: String)(using Context)
extends SyntaxMsg(IdentifierExpectedID) {
  def msg(using Context) = "identifier expected"
  def explain(using Context) = {
    val wrongIdentifier = i"def foo: $identifier = {...}"
    val validIdentifier = i"def foo = {...}"
    i"""|An identifier expected, but $identifier found. This could be because
        |$identifier is not a valid identifier. As a workaround, the compiler could
        |infer the type for you. For example, instead of:
        |
        |$wrongIdentifier
        |
        |Write your code like:
        |
        |$validIdentifier
        |
        |"""
  }
}

class AuxConstructorNeedsNonImplicitParameter()(implicit ctx:Context)
extends SyntaxMsg(AuxConstructorNeedsNonImplicitParameterID) {
  def msg(using Context) = "Auxiliary constructor needs non-implicit parameter list"
  def explain(using Context) =
    i"""|Only the primary constructor is allowed an ${hl("implicit")} parameter list;
        |auxiliary constructors need non-implicit parameter lists. When a primary
        |constructor has an implicit argslist, auxiliary constructors that call the
        |primary constructor must specify the implicit value.
        |
        |To resolve this issue check for:
        | - Forgotten parenthesis on ${hl("this")} (${hl("def this() = { ... }")})
        | - Auxiliary constructors specify the implicit value
        |"""
}

class IllegalLiteral()(using Context)
extends SyntaxMsg(IllegalLiteralID) {
  def msg(using Context) = "Illegal literal"
  def explain(using Context) =
    i"""|Available literals can be divided into several groups:
        | - Integer literals: 0, 21, 0xFFFFFFFF, -42L
        | - Floating Point Literals: 0.0, 1e30f, 3.14159f, 1.0e-100, .1
        | - Boolean Literals: true, false
        | - Character Literals: 'a', '\u0041', '\n'
        | - String Literals: "Hello, World!"
        | - null
        |"""
}

class LossyWideningConstantConversion(sourceType: Type, targetType: Type)(using Context)
extends Message(LossyWideningConstantConversionID):
  def kind = MessageKind.LossyConversion
  def msg(using Context) = i"""|Widening conversion from $sourceType to $targetType loses precision.
                |Write `.to$targetType` instead."""
  def explain(using Context) = ""

class PatternMatchExhaustivity(uncoveredCases: Seq[Space], tree: untpd.Match)(using Context)
extends Message(PatternMatchExhaustivityID) {
  def kind = MessageKind.PatternMatchExhaustivity

  private val hasMore = uncoveredCases.lengthCompare(6) > 0
  val uncovered = uncoveredCases.take(6).map(SpaceEngine.display).mkString(", ")
  private val casesWithoutColor = inContext(ctx.withoutColors)(uncoveredCases.map(SpaceEngine.display))

  def msg(using Context) =
    val addendum = if hasMore then "(More unmatched cases are elided)" else ""
    i"""|${hl("match")} may not be exhaustive.
        |
        |It would fail on pattern case: $uncovered
        |$addendum"""


  def explain(using Context) =
    i"""|There are several ways to make the match exhaustive:
        | - Add missing cases as shown in the warning
        | - If an extractor always return ${hl("Some(...)")}, write ${hl("Some[X]")} for its return type
        | - Add a ${hl("case _ => ...")} at the end to match all remaining cases
        |"""

  override def actions(using Context) =
    import scala.language.unsafeNulls
    val endPos = tree.cases.lastOption.map(_.endPos)
      .getOrElse(tree.selector.endPos)
    val startColumn = tree.cases.lastOption
      .map(_.startPos.startColumn)
      .getOrElse(tree.selector.startPos.startColumn + 2)

    val pathes = List(
      ActionPatch(
        srcPos = endPos,
        replacement = casesWithoutColor.map(c => indent(s"case $c => ???", startColumn))
          .mkString("\n", "\n", "")
      ),
    )
    List(
      CodeAction(title = s"Insert missing cases (${casesWithoutColor.size})",
        description = None,
        patches = pathes
      )
    )


  private def indent(text:String, margin: Int): String = {
    import scala.language.unsafeNulls
    " " * margin + text
  }
}

class UncheckedTypePattern(argType: Type, whyNot: String)(using Context)
  extends PatternMatchMsg(UncheckedTypePatternID) {
  def msg(using Context) = i"the type test for $argType cannot be checked at runtime because $whyNot"
  def explain(using Context) =
    i"""|Type arguments and type refinements are erased during compile time, thus it's
        |impossible to check them at run-time.
        |
        |You can either replace the type arguments by ${hl("_")} or use `@unchecked`.
        |"""
}

class MatchCaseUnreachable()(using Context)
extends Message(MatchCaseUnreachableID) {
  def kind = MessageKind.MatchCaseUnreachable
  def msg(using Context) = "Unreachable case"
  def explain(using Context) = ""
}

class MatchCaseOnlyNullWarning()(using Context)
extends PatternMatchMsg(MatchCaseOnlyNullWarningID) {
  def msg(using Context) = i"""Unreachable case except for ${hl("null")} (if this is intentional, consider writing ${hl("case null =>")} instead)."""
  def explain(using Context) = ""
}

class MatchableWarning(tp: Type, pattern: Boolean)(using Context)
extends TypeMsg(MatchableWarningID) {
  def msg(using Context) =
    val kind = if pattern then "pattern selector" else "value"
    i"""${kind} should be an instance of Matchable,
       |but it has unmatchable type $tp instead"""

  def explain(using Context) =
    if pattern then
      i"""A value of type $tp cannot be the selector of a match expression
         |since it is not constrained to be `Matchable`. Matching on unconstrained
         |values is disallowed since it can uncover implementation details that
         |were intended to be hidden and thereby can violate paramtetricity laws
         |for reasoning about programs.
         |
         |The restriction can be overridden by appending `.asMatchable` to
         |the selector value. `asMatchable` needs to be imported from
         |scala.compiletime. Example:
         |
         |    import compiletime.asMatchable
         |    def f[X](x: X) = x.asMatchable match { ... }"""
    else
      i"""The value can be converted to a `Matchable` by appending `.asMatchable`.
         |`asMatchable` needs to be imported from scala.compiletime."""
}

class SeqWildcardPatternPos()(using Context)
extends SyntaxMsg(SeqWildcardPatternPosID) {
  def msg(using Context) = i"""${hl("*")} can be used only for last argument"""
  def explain(using Context) = {
    val code =
      """def sumOfTheFirstTwo(list: List[Int]): Int = list match {
        |  case List(first, second, x*) => first + second
        |  case _ => 0
        |}"""
    i"""|Sequence wildcard pattern is expected at the end of an argument list.
        |This pattern matches any remaining elements in a sequence.
        |Consider the following example:
        |
        |$code
        |
        |Calling:
        |
        |${hl("sumOfTheFirstTwo(List(1, 2, 10))")}
        |
        |would give 3 as a result"""
  }
}

class IllegalStartOfSimplePattern()(using Context)
extends SyntaxMsg(IllegalStartOfSimplePatternID) {
  def msg(using Context) = "pattern expected"
  def explain(using Context) = {
    val sipCode =
      """def f(x: Int, y: Int) = x match
        |    case `y` => ...""".stripMargin
    val constructorPatternsCode =
      """case class Person(name: String, age: Int)
        |
        |  def test(p: Person) = p match
        |    case Person(name, age) => ...""".stripMargin
    val tuplePatternsCode =
      """def swap(tuple: (String, Int)): (Int, String) = tuple match
        |    case (text, number) => (number, text)""".stripMargin
    val patternSequencesCode =
      """def getSecondValue(list: List[Int]): Int = list match
        |    case List(_, second, x*) => second
        |    case _ => 0""".stripMargin
    i"""|Simple patterns can be divided into several groups:
        |- Variable Patterns: ${hl("case x => ...")} or ${hl("case _ => ...")}
        |  It matches any value, and binds the variable name to that value.
        |  A special case is the wild-card pattern _ which is treated as if it was a fresh
        |  variable on each occurrence.
        |
        |- Typed Patterns: ${hl("case x: Int => ...")} or ${hl("case _: Int => ...")}
        |  This pattern matches any value matched by the specified type; it binds the variable
        |  name to that value.
        |
        |- Given Patterns: ${hl("case given ExecutionContext => ...")}
        |  This pattern matches any value matched by the specified type; it binds a ${hl("given")}
        |  instance with the same type to that value.
        |
        |- Literal Patterns: ${hl("case 123 => ...")} or ${hl("case 'A' => ...")}
        |  This type of pattern matches any value that is equal to the specified literal.
        |
        |- Stable Identifier Patterns:
        |
        |  ${hl(sipCode)}
        |
        |  the match succeeds only if the x argument and the y argument of f are equal.
        |
        |- Constructor Patterns:
        |
        |  ${hl(constructorPatternsCode)}
        |
        |  The pattern binds all object's fields to the variable names (name and age, in this
        |  case).
        |
        |- Tuple Patterns:
        |
        |  ${hl(tuplePatternsCode)}
        |
        |  Calling:
        |
        |  ${hl("""swap(("Luftballons", 99))""")}
        |
        |  would give ${hl("""(99, "Luftballons")""")} as a result.
        |
        |- Pattern Sequences:
        |
        |  ${hl(patternSequencesCode)}
        |
        |  Calling:
        |
        |  ${hl("getSecondValue(List(1, 10, 2))")}
        |
        |  would give 10 as a result.
        |  This pattern is possible because a companion object for the List class has a method
        |  with the following signature:
        |
        |  ${hl("def unapplySeq[A](x: List[A]): Some[List[A]]")}
        |"""
  }
}

class PkgDuplicateSymbol(existing: Symbol)(using Context)
extends NamingMsg(PkgDuplicateSymbolID) {
  def msg(using Context) = i"Trying to define package with same name as $existing"
  def explain(using Context) = ""
}

class ExistentialTypesNoLongerSupported()(using Context)
extends SyntaxMsg(ExistentialTypesNoLongerSupportedID) {
  def msg(using Context) =
    i"""|Existential types are no longer supported -
        |use a wildcard or dependent type instead"""
  def explain(using Context) =
    i"""|The use of existential types is no longer supported.
        |
        |You should use a wildcard or dependent type instead.
        |
        |For example:
        |
        |Instead of using ${hl("forSome")} to specify a type variable
        |
        |${hl("List[T forSome { type T }]")}
        |
        |Try using a wildcard type variable
        |
        |${hl("List[?]")}
        |"""
}

class UnboundWildcardType()(using Context)
extends SyntaxMsg(UnboundWildcardTypeID) {
  def msg(using Context) = "Unbound wildcard type"
  def explain(using Context) =
    i"""|The wildcard type syntax (${hl("_")}) was used where it could not be bound.
        |Replace ${hl("_")} with a non-wildcard type. If the type doesn't matter,
        |try replacing ${hl("_")} with ${hl("Any")}.
        |
        |Examples:
        |
        |- Parameter lists
        |
        |  Instead of:
        |    ${hl("def foo(x: _) = ...")}
        |
        |  Use ${hl("Any")} if the type doesn't matter:
        |    ${hl("def foo(x: Any) = ...")}
        |
        |- Type arguments
        |
        |  Instead of:
        |    ${hl("val foo = List[?](1, 2)")}
        |
        |  Use:
        |    ${hl("val foo = List[Int](1, 2)")}
        |
        |- Type bounds
        |
        |  Instead of:
        |    ${hl("def foo[T <: _](x: T) = ...")}
        |
        |  Remove the bounds if the type doesn't matter:
        |    ${hl("def foo[T](x: T) = ...")}
        |
        |- ${hl("val")} and ${hl("def")} types
        |
        |  Instead of:
        |    ${hl("val foo: _ = 3")}
        |
        |  Use:
        |    ${hl("val foo: Int = 3")}
        |"""
}

class OverridesNothing(member: Symbol)(using Context)
extends DeclarationMsg(OverridesNothingID) {
  def msg(using Context) = i"""${member} overrides nothing"""

  def explain(using Context) =
    i"""|There must be a field or method with the name ${member.name} in a super
        |class of ${member.owner} to override it. Did you misspell it?
        |Are you extending the right classes?
        |"""
}

class OverridesNothingButNameExists(member: Symbol, existing: List[Denotations.SingleDenotation])(using Context)
extends DeclarationMsg(OverridesNothingButNameExistsID) {
  def msg(using Context) =
    val what =
      if !existing.exists(_.symbol.hasTargetName(member.targetName))
      then "target name"
      else "signature"
    i"""${member} has a different $what than the overridden declaration"""
  def explain(using Context) =
    val existingDecl: String = existing.map(_.showDcl).mkString("  \n")
    i"""|There must be a non-final field or method with the name ${member.name} and the
        |same parameter list in a super class of ${member.owner} to override it.
        |
        |  ${member.showDcl}
        |
        |The super classes of ${member.owner} contain the following members
        |named ${member.name}:
        |  ${existingDecl}
        |"""
}

class OverrideError(
    core: Context ?=> String, base: Type,
    member: Symbol, other: Symbol,
    memberTp: Type, otherTp: Type)(using Context)
extends DeclarationMsg(OverrideErrorID), NoDisambiguation:
  def msg(using Context) =
    val isConcreteOverAbstract =
      (other.owner isSubClass member.owner) && other.is(Deferred) && !member.is(Deferred)
    def addendum =
      if isConcreteOverAbstract then
        i"""|
            |(Note that ${err.infoStringWithLocation(other, base)} is abstract,
            |and is therefore overridden by concrete ${err.infoStringWithLocation(member, base)})"""
        else ""
    i"""error overriding ${err.infoStringWithLocation(other, base)};
        |  ${err.infoString(member, base, showLocation = member.owner != base.typeSymbol)} $core$addendum"""
  override def canExplain =
    memberTp.exists && otherTp.exists
  def explain(using Context) =
    if canExplain then err.whyNoMatchStr(memberTp, otherTp) else ""

class ForwardReferenceExtendsOverDefinition(value: Symbol, definition: Symbol)(using Context)
extends ReferenceMsg(ForwardReferenceExtendsOverDefinitionID) {
  def msg(using Context) = i"${definition.name} is a forward reference extending over the definition of ${value.name}"

  def explain(using Context) =
    i"""|${definition.name} is used before you define it, and the definition of ${value.name}
        |appears between that use and the definition of ${definition.name}.
        |
        |Forward references are allowed only, if there are no value definitions between
        |the reference and the referred method definition.
        |
        |Define ${definition.name} before it is used,
        |or move the definition of ${value.name} so it does not appear between
        |the declaration of ${definition.name} and its use,
        |or define ${value.name} as lazy.
        |"""
}

class ExpectedTokenButFound(expected: Token, found: Token, prefix: String = "")(using Context)
extends SyntaxMsg(ExpectedTokenButFoundID) {

  private def foundText = Tokens.showToken(found)

  def msg(using Context) =
    val expectedText =
      if (Tokens.isIdentifier(expected)) "an identifier"
      else Tokens.showToken(expected)
    i"""$prefix$expectedText expected, but $foundText found"""

  def explain(using Context) =
    if (Tokens.isIdentifier(expected) && Tokens.isKeyword(found))
      s"""
        |If you want to use $foundText as identifier, you may put it in backticks: `${Tokens.tokenString(found)}`.""".stripMargin
    else
      ""
}

class MixedLeftAndRightAssociativeOps(op1: Name, op2: Name, op2LeftAssoc: Boolean)(using Context)
extends SyntaxMsg(MixedLeftAndRightAssociativeOpsID) {
  def msg(using Context) =
    val op1Asso: String = if (op2LeftAssoc) "which is right-associative" else "which is left-associative"
    val op2Asso: String = if (op2LeftAssoc) "which is left-associative" else "which is right-associative"
    i"${op1} (${op1Asso}) and ${op2} ($op2Asso) have same precedence and may not be mixed"
  def explain(using Context) =
    s"""|The operators ${op1} and ${op2} are used as infix operators in the same expression,
        |but they bind to different sides:
        |${op1} is applied to the operand to its ${if (op2LeftAssoc) "right" else "left"}
        |${op2} is applied to the operand to its ${if (op2LeftAssoc) "left" else "right"}
        |As both have the same precedence the compiler can't decide which to apply first.
        |
        |You may use parenthesis to make the application order explicit,
        |or use method application syntax operand1.${op1}(operand2).
        |
        |Operators ending in a colon ${hl(":")} are right-associative. All other operators are left-associative.
        |
        |Infix operator precedence is determined by the operator's first character. Characters are listed
        |below in increasing order of precedence, with characters on the same line having the same precedence.
        |  (all letters)
        |  |
        |  ^
        |  &
        |  = !
        |  < >
        |  :
        |  + -
        |  * / %
        |  (all other special characters)
        |Operators starting with a letter have lowest precedence, followed by operators starting with `|`, etc.
        |""".stripMargin
}

class CantInstantiateAbstractClassOrTrait(cls: Symbol, isTrait: Boolean)(using Context)
extends TypeMsg(CantInstantiateAbstractClassOrTraitID) {
  private val traitOrAbstract = if (isTrait) "a trait" else "abstract"
  def msg(using Context) = i"""${cls.name} is ${traitOrAbstract}; it cannot be instantiated"""
  def explain(using Context) =
    i"""|Abstract classes and traits need to be extended by a concrete class or object
        |to make their functionality accessible.
        |
        |You may want to create an anonymous class extending ${cls.name} with
        |  ${s"class ${cls.name} { }"}
        |
        |or add a companion object with
        |  ${s"object ${cls.name} extends ${cls.name}"}
        |
        |You need to implement any abstract members in both cases.
        |"""
}

class UnreducibleApplication(tycon: Type)(using Context) extends TypeMsg(UnreducibleApplicationID):
  def msg(using Context) = i"unreducible application of higher-kinded type $tycon to wildcard arguments"
  def explain(using Context) =
    i"""|An abstract type constructor cannot be applied to wildcard arguments.
        |Such applications are equivalent to existential types, which are not
        |supported in Scala 3."""

class OverloadedOrRecursiveMethodNeedsResultType(val ex: CyclicReference)(using Context)
extends CyclicMsg(OverloadedOrRecursiveMethodNeedsResultTypeID) {
  def msg(using Context) = i"""Overloaded or recursive $cycleSym needs return type$context"""
  def explain(using Context) =
    i"""Case 1: $cycleSym is overloaded
        |If there are multiple methods named $cycleSym and at least one definition of
        |it calls another, you need to specify the calling method's return type.
        |
        |Case 2: $cycleSym is recursive
        |If $cycleSym calls itself on any path (even through mutual recursion), you need to specify the return type
        |of $cycleSym or of a definition it's mutually recursive with.
        |"""
}

class RecursiveValueNeedsResultType(val ex: CyclicReference)(using Context)
extends CyclicMsg(RecursiveValueNeedsResultTypeID) {
  def msg(using Context) = i"""Recursive $cycleSym needs type$context"""
  def explain(using Context) =
    i"""The definition of $cycleSym is recursive and you need to specify its type.
        |"""
}

class CyclicReferenceInvolving(val ex: CyclicReference)(using Context)
extends CyclicMsg(CyclicReferenceInvolvingID) {
  def msg(using Context) =
    val where = if ex.denot.exists then s" involving ${ex.denot}" else ""
    i"Cyclic reference$where$context"
  def explain(using Context) =
    i"""|${ex.denot} is declared as part of a cycle which makes it impossible for the
        |compiler to decide upon ${ex.denot.name}'s type.
        |To avoid this error, try giving ${ex.denot.name} an explicit type.
        |"""
}

class CyclicReferenceInvolvingImplicit(val ex: CyclicReference)(using Context)
extends CyclicMsg(CyclicReferenceInvolvingImplicitID) {
  def msg(using Context) = i"""Cyclic reference involving implicit $cycleSym$context"""
  def explain(using Context) =
    i"""|$cycleSym is declared as part of a cycle which makes it impossible for the
        |compiler to decide upon ${cycleSym.name}'s type.
        |This might happen when the right hand-side of $cycleSym's definition involves an implicit search.
        |To avoid this error, try giving ${cycleSym.name} an explicit type.
        |"""
}

class SkolemInInferred(tree: tpd.Tree, pt: Type, argument: tpd.Tree)(using Context)
extends TypeMsg(SkolemInInferredID):
  def msg(using Context) =
    def argStr =
      if argument.isEmpty then ""
      else i" from argument of type ${argument.tpe.widen}"
    i"""Failure to generate given instance for type $pt$argStr)
        |
        |I found: $tree
        |But the part corresponding to `<skolem>` is not a reference that can be generated.
        |This might be because resolution yielded as given instance a function that is not
        |known to be total and side-effect free."""
  def explain(using Context) =
    i"""The part of given resolution that corresponds to `<skolem>` produced a term that
        |is not a stable reference. Therefore a given instance could not be generated.
        |
        |To trouble-shoot the problem, try to supply an explicit expression instead of
        |relying on implicit search at this point."""

class SuperQualMustBeParent(qual: untpd.Ident, cls: ClassSymbol)(using Context)
extends ReferenceMsg(SuperQualMustBeParentID) {
  def msg(using Context) = i"""|$qual does not name a parent of $cls"""
  def explain(using Context) =
    val parents: Seq[String] = (cls.info.parents map (_.typeSymbol.name.show)).sorted
    i"""|When a qualifier ${hl("T")} is used in a ${hl("super")} prefix of the form ${hl("C.super[T]")},
        |${hl("T")} must be a parent type of ${hl("C")}.
        |
        |In this case, the parents of $cls are:
        |${parents.mkString("  - ", "\n  - ", "")}
        |"""
}

class VarArgsParamMustComeLast()(using Context)
extends SyntaxMsg(VarArgsParamMustComeLastID) {
  def msg(using Context) = i"""${hl("varargs")} parameter must come last"""
  def explain(using Context) =
    i"""|The ${hl("varargs")} field must be the last field in the method signature.
        |Attempting to define a field in a method signature after a ${hl("varargs")} field is an error.
        |"""
}

class VarArgsParamCannotBeGiven(isGiven: Boolean)(using Context)
extends SyntaxMsg(VarArgsParamCannotBeGivenID) {
  def msg(using Context) = i"repeated parameters are not allowed in a ${if isGiven then "using" else "implicit"} clause"
  def explain(using Context) =
    "It is not possible to define a given with a repeated parameter type. This hypothetical given parameter could always be satisfied by providing 0 arguments, which defeats the purpose of a given argument."
}


import typer.Typer.BindingPrec

class ConstrProxyShadows(proxy: TermRef, shadowed: Type, shadowedIsApply: Boolean)(using Context)
  extends ReferenceMsg(ConstrProxyShadowsID), NoDisambiguation:

  def clsString(using Context) = proxy.symbol.companionClass.showLocated
  def shadowedString(using Context) = shadowed.termSymbol.showLocated
  def appClause = if shadowedIsApply then " the apply method of" else ""
  def appSuffix = if shadowedIsApply then ".apply" else ""

  def msg(using Context) =
    i"""Reference to constructor proxy for $clsString
       |shadows outer reference to $shadowedString
       |
       |The instance needs to be created with an explicit `new`."""

  def explain(using Context) =
    i"""There is an ambiguity in the meaning of the call
       |
       |   ${proxy.symbol.name}(...)
       |
       |It could mean creating an instance of $clsString with
       |
       |   new ${proxy.symbol.companionClass.name}(...)
       |
       |Or it could mean calling$appClause $shadowedString as in
       |
       |   ${shadowed.termSymbol.name}$appSuffix(...)
       |
       |To disambiguate, use an explicit `new` if you mean the former,
       |or use a full prefix for ${shadowed.termSymbol.name} if you mean the latter."""
end ConstrProxyShadows

class AmbiguousReference(
    name: Name, newPrec: BindingPrec, prevPrec: BindingPrec, prevCtx: Context, isExtension: => Boolean = false)(using Context)
  extends ReferenceMsg(AmbiguousReferenceID), NoDisambiguation {

  /** A string which explains how something was bound; Depending on `prec` this is either
    *      imported by <tree>
    *  or  defined in <symbol>
    */
  private def bindingString(prec: BindingPrec, whereFound: Context, qualifier: String = "")(using Context) = {
    val howVisible = prec match {
      case BindingPrec.Definition => "defined"
      case BindingPrec.Inheritance => "inherited"
      case BindingPrec.NamedImport => "imported by name"
      case BindingPrec.WildImport => "imported"
      case BindingPrec.PackageClause => "found"
      case BindingPrec.NothingBound => assert(false)
    }
    if (prec.isImportPrec) {
      i"""$howVisible$qualifier by ${whereFound.importInfo}"""
    } else
      i"""$howVisible$qualifier in ${whereFound.owner}"""
  }

  def importHint =
    if (newPrec == BindingPrec.NamedImport || newPrec == BindingPrec.WildImport)
        && prevPrec == newPrec
        && isExtension
    then i"\n\n Hint: This error may arise if extension method `$name` is called as a normal method."
    else ""

  def msg(using Context) =
    i"""|Reference to $name is ambiguous.
        |It is both ${bindingString(newPrec, ctx)}
        |and ${bindingString(prevPrec, prevCtx, " subsequently")}$importHint"""

  def explain(using Context) =
    val precedent =
      if newPrec == prevPrec then                 """two name bindings of equal precedence
        |were introduced in the same scope.""".stripMargin
      else                                        """a name binding of lower precedence
        |in an inner scope cannot shadow a binding with higher precedence in
        |an outer scope.""".stripMargin

    i"""|The identifier $name is ambiguous because $precedent
        |
        |The precedence of the different kinds of name bindings, from highest to lowest, is:
        | - Definitions in an enclosing scope
        | - Inherited definitions and top-level definitions in packages
        | - Names introduced by import of a specific name
        | - Names introduced by wildcard import
        | - Definitions from packages in other files
        |Note:
        | - As a rule, definitions take precedence over imports.
        | - Definitions in an enclosing scope take precedence over inherited definitions,
        |   which can result in ambiguities in nested classes.
        | - When importing, you can avoid naming conflicts by renaming:
        |   ${hl("import")} scala.{$name => ${name.show}Tick}
        |"""
}

class MethodDoesNotTakeParameters(tree: tpd.Tree)(using Context)
extends TypeMsg(MethodDoesNotTakeParametersId) {
  def methodSymbol(using Context): Symbol =
    def recur(t: tpd.Tree): Symbol =
      val sym = tpd.methPart(t).symbol
      if sym == defn.Any_typeCast then
        t match
          case TypeApply(Select(qual, _), _) => recur(qual)
          case _ => sym
      else sym
    recur(tree)

  def msg(using Context) = {
    val more = if (tree.isInstanceOf[tpd.Apply]) " more" else ""
    val meth = methodSymbol
    val methStr = if (meth.exists) meth.showLocated else "expression"
    i"$methStr does not take$more parameters"
  }

  def explain(using Context) = {
    val isNullary = methodSymbol.info.isInstanceOf[ExprType]
    val addendum =
      if (isNullary) "\nNullary methods may not be called with parenthesis"
      else ""

    "You have specified more parameter lists than defined in the method definition(s)." + addendum
  }

}

class AmbiguousOverload(tree: tpd.Tree, val alternatives: List[SingleDenotation], pt: Type, addendum: String = "")(
  implicit ctx: Context)
extends ReferenceMsg(AmbiguousOverloadID), NoDisambiguation {
  private def all = if (alternatives.length == 2) "both" else "all"
  def msg(using Context) =
    i"""|Ambiguous overload. The ${err.overloadedAltsStr(alternatives)}
        |$all match ${err.expectedTypeStr(pt)}$addendum"""
  def explain(using Context) =
    i"""|There are ${alternatives.length} methods that could be referenced as the compiler knows too little
        |about the expected type.
        |You may specify the expected type e.g. by
        |- assigning it to a value with a specified type, or
        |- adding a type ascription as in ${hl("instance.myMethod: String => Int")}
        |"""
}

class AmbiguousExtensionMethod(tree: untpd.Tree, expansion1: tpd.Tree, expansion2: tpd.Tree)(using Context)
  extends ReferenceMsg(AmbiguousExtensionMethodID), NoDisambiguation:
  def msg(using Context) =
    i"""Ambiguous extension methods:
       |both $expansion1
       |and  $expansion2
       |are possible expansions of $tree"""
  def explain(using Context) = ""

class ReassignmentToVal(name: Name)(using Context)
  extends TypeMsg(ReassignmentToValID) {
  def msg(using Context) = i"""Reassignment to val $name"""
  def explain(using Context) =
    i"""|You can not assign a new value to $name as values can't be changed.
        |Keep in mind that every statement has a value, so you may e.g. use
        |  ${hl("val")} $name ${hl("= if (condition) 2 else 5")}
        |In case you need a reassignable name, you can declare it as
        |variable
        |  ${hl("var")} $name ${hl("=")} ...
        |"""
}

class TypeDoesNotTakeParameters(tpe: Type, params: List[untpd.Tree])(using Context)
  extends TypeMsg(TypeDoesNotTakeParametersID) {
  private def fboundsAddendum(using Context) =
    if tpe.typeSymbol.isAllOf(Provisional | TypeParam) then
      "\n(Note that F-bounds of type parameters may not be type lambdas)"
    else ""
  def msg(using Context) = i"$tpe does not take type parameters$fboundsAddendum"
  def explain(using Context) =
    val ps =
      if (params.size == 1) s"a type parameter ${params.head}"
      else s"type parameters ${params.map(_.show).mkString(", ")}"
    i"""You specified ${NoColor(ps)} for $tpe, which is not
        |declared to take any.
        |"""
}

class VarValParametersMayNotBeCallByName(name: TermName, mutable: Boolean)(using Context)
  extends SyntaxMsg(VarValParametersMayNotBeCallByNameID) {
  def varOrVal = if mutable then hl("var") else hl("val")
  def msg(using Context) = s"$varOrVal parameters may not be call-by-name"
  def explain(using Context) =
    i"""${hl("var")} and ${hl("val")} parameters of classes and traits may no be call-by-name. In case you
        |want the parameter to be evaluated on demand, consider making it just a parameter
        |and a ${hl("def")} in the class such as
        |  ${s"class MyClass(${name}Tick: => String) {"}
        |  ${s"  def $name() = ${name}Tick"}
        |  ${hl("}")}
        |"""
}

class MissingTypeParameterFor(tpe: Type)(using Context)
  extends SyntaxMsg(MissingTypeParameterForID) {
  def msg(using Context) =
    if tpe.derivesFrom(defn.AnyKindClass)
    then i"$tpe cannot be used as a value type"
    else i"Missing type parameter for $tpe"
  def explain(using Context) = ""
}

class MissingTypeParameterInTypeApp(tpe: Type)(using Context)
  extends TypeMsg(MissingTypeParameterInTypeAppID) {
  def numParams = tpe.typeParams.length
  def parameters = if (numParams == 1) "parameter" else "parameters"
  def msg(using Context) = i"Missing type $parameters for $tpe"
  def explain(using Context) = i"A fully applied type is expected but $tpe takes $numParams $parameters"
}

class MissingArgument(pname: Name, methString: String)(using Context)
  extends TypeMsg(MissingArgumentID):
  def msg(using Context) =
    if pname.firstPart contains '$' then s"not enough arguments for $methString"
    else s"missing argument for parameter $pname of $methString"
  def explain(using Context) = ""

class MissingArgumentList(method: String, sym: Symbol)(using Context)
  extends TypeMsg(MissingArgumentListID) {
  def msg(using Context) =
    val symDcl = if sym.exists then "\n\n  " + hl(sym.showDcl(using ctx.withoutColors)) else ""
    i"missing argument list for $method$symDcl"
  def explain(using Context) = {
    i"""Unapplied methods are only converted to functions when a function type is expected."""
  }
}

class DoesNotConformToBound(tpe: Type, which: String, bound: Type)(using Context)
  extends TypeMismatchMsg(
    if which == "lower" then bound else tpe,
    if which == "lower" then tpe else bound)(DoesNotConformToBoundID):
  private def isBounds = tpe match
    case TypeBounds(lo, hi) => lo ne hi
    case _ => false
  override def canExplain = !isBounds
  def msg(using Context) =
    if isBounds then
      i"Type argument ${tpe} does not overlap with $which bound $bound"
    else
      i"Type argument ${tpe} does not conform to $which bound $bound"

class DoesNotConformToSelfType(category: String, selfType: Type, cls: Symbol,
                                otherSelf: Type, relation: String, other: Symbol)(
  implicit ctx: Context)
  extends TypeMismatchMsg(selfType, otherSelf)(DoesNotConformToSelfTypeID) {
  def msg(using Context) = i"""$category: self type $selfType of $cls does not conform to self type $otherSelf
                |of $relation $other"""
}

class DoesNotConformToSelfTypeCantBeInstantiated(tp: Type, selfType: Type)(
  implicit ctx: Context)
  extends TypeMismatchMsg(tp, selfType)(DoesNotConformToSelfTypeCantBeInstantiatedID) {
  def msg(using Context) = i"""$tp does not conform to its self type $selfType; cannot be instantiated"""
}

class IllegalParameterInit(found: Type, expected: Type, param: Symbol, cls: Symbol)(using Context)
  extends TypeMismatchMsg(found, expected)(IllegalParameterInitID):
  def msg(using Context) =
    i"""illegal parameter initialization of $param.
        |
        |  The argument passed for $param has type: $found
        |  but $cls expects $param to have type: $expected"""

class AbstractMemberMayNotHaveModifier(sym: Symbol, flag: FlagSet)(
  implicit ctx: Context)
  extends SyntaxMsg(AbstractMemberMayNotHaveModifierID) {
  def msg(using Context) = i"""${hl("abstract")} $sym may not have `${flag.flagsString}` modifier"""
  def explain(using Context) = ""
}

class TypesAndTraitsCantBeImplicit()(using Context)
  extends SyntaxMsg(TypesAndTraitsCantBeImplicitID) {
  def msg(using Context) = i"""${hl("implicit")} modifier cannot be used for types or traits"""
  def explain(using Context) = ""
}

class OnlyClassesCanBeAbstract(sym: Symbol)(
  implicit ctx: Context)
  extends SyntaxMsg(OnlyClassesCanBeAbstractID) {
  def explain(using Context) = ""
  def msg(using Context) = i"""${hl("abstract")} modifier can be used only for classes; it should be omitted for abstract members"""
}

class AbstractOverrideOnlyInTraits(sym: Symbol)(
  implicit ctx: Context)
  extends SyntaxMsg(AbstractOverrideOnlyInTraitsID) {
  def msg(using Context) = i"""${hl("abstract override")} modifier only allowed for members of traits"""
  def explain(using Context) = ""
}

class TraitsMayNotBeFinal(sym: Symbol)(
  implicit ctx: Context)
  extends SyntaxMsg(TraitsMayNotBeFinalID) {
  def msg(using Context) = i"""$sym may not be ${hl("final")}"""
  def explain(using Context) =
    "A trait can never be final since it is abstract and must be extended to be useful."
}

class NativeMembersMayNotHaveImplementation(sym: Symbol)(
  implicit ctx: Context)
  extends SyntaxMsg(NativeMembersMayNotHaveImplementationID) {
  def msg(using Context) = i"""${hl("@native")} members may not have an implementation"""
  def explain(using Context) = ""
}

class TraitMayNotDefineNativeMethod(sym: Symbol)(
  implicit ctx: Context)
  extends SyntaxMsg(TraitMayNotDefineNativeMethodID) {
  def msg(using Context) = i"""A trait cannot define a ${hl("@native")} method."""
  def explain(using Context) = ""
}

class OnlyClassesCanHaveDeclaredButUndefinedMembers(sym: Symbol)(
  implicit ctx: Context)
  extends SyntaxMsg(OnlyClassesCanHaveDeclaredButUndefinedMembersID) {

  def msg(using Context) = i"""Declaration of $sym not allowed here: only classes can have declared but undefined members"""
  def explain(using Context) =
    if sym.is(Mutable) then "Note that variables need to be initialized to be defined."
    else ""
}

class CannotExtendAnyVal(sym: Symbol)(using Context)
  extends SyntaxMsg(CannotExtendAnyValID) {
  def msg(using Context) = i"""$sym cannot extend ${hl("AnyVal")}"""
  def explain(using Context) =
    if sym.is(Trait) then
      i"""Only classes (not traits) are allowed to extend ${hl("AnyVal")}, but traits may extend
          |${hl("Any")} to become ${Green("\"universal traits\"")} which may only have ${hl("def")} members.
          |Universal traits can be mixed into classes that extend ${hl("AnyVal")}.
          |"""
    else if sym.is(Module) then
      i"""Only classes (not objects) are allowed to extend ${hl("AnyVal")}.
          |"""
    else ""
}

class CannotExtendJavaEnum(sym: Symbol)(using Context)
  extends SyntaxMsg(CannotExtendJavaEnumID) {
    def msg(using Context) = i"""$sym cannot extend ${hl("java.lang.Enum")}: only enums defined with the ${hl("enum")} syntax can"""
    def explain(using Context) = ""
  }

class CannotExtendContextFunction(sym: Symbol)(using Context)
  extends SyntaxMsg(CannotExtendFunctionID) {
    def msg(using Context) = i"""$sym cannot extend a context function class"""
    def explain(using Context) = ""
  }

class JavaEnumParentArgs(parent: Type)(using Context)
  extends TypeMsg(JavaEnumParentArgsID) {
    def msg(using Context) = i"""not enough arguments for constructor Enum: ${hl("(name: String, ordinal: Int)")}: ${hl(parent.show)}"""
    def explain(using Context) = ""
  }

class CannotHaveSameNameAs(sym: Symbol, cls: Symbol, reason: CannotHaveSameNameAs.Reason)(using Context)
  extends NamingMsg(CannotHaveSameNameAsID) {
  import CannotHaveSameNameAs.*
  def reasonMessage(using Context): String = reason match {
    case CannotBeOverridden => "class definitions cannot be overridden"
    case DefinedInSelf(self) =>
      s"""cannot define ${sym.showKind} member with the same name as a ${cls.showKind} member in self reference ${self.name}.
          |(Note: this can be resolved by using another name)
          |""".stripMargin
  }

  def msg(using Context) = i"""$sym cannot have the same name as ${cls.showLocated} -- """ + reasonMessage
  def explain(using Context) = ""
}
object CannotHaveSameNameAs {
  sealed trait Reason
  case object CannotBeOverridden extends Reason
  case class DefinedInSelf(self: tpd.ValDef) extends Reason
}

class ValueClassesMayNotDefineInner(valueClass: Symbol, inner: Symbol)(using Context)
  extends SyntaxMsg(ValueClassesMayNotDefineInnerID) {
  def msg(using Context) = i"""Value classes may not define an inner class"""
  def explain(using Context) = ""
}

class ValueClassesMayNotDefineNonParameterField(valueClass: Symbol, field: Symbol)(using Context)
  extends SyntaxMsg(ValueClassesMayNotDefineNonParameterFieldID) {
  def msg(using Context) = i"""Value classes may not define non-parameter field"""
  def explain(using Context) = ""
}

class ValueClassesMayNotDefineASecondaryConstructor(valueClass: Symbol, constructor: Symbol)(using Context)
  extends SyntaxMsg(ValueClassesMayNotDefineASecondaryConstructorID) {
  def msg(using Context) = i"""Value classes may not define a secondary constructor"""
  def explain(using Context) = ""
}

class ValueClassesMayNotContainInitalization(valueClass: Symbol)(using Context)
  extends SyntaxMsg(ValueClassesMayNotContainInitalizationID) {
  def msg(using Context) = i"""Value classes may not contain initialization statements"""
  def explain(using Context) = ""
}

class ValueClassesMayNotBeAbstract(valueClass: Symbol)(using Context)
  extends SyntaxMsg(ValueClassesMayNotBeAbstractID) {
  def msg(using Context) = i"""Value classes may not be ${hl("abstract")}"""
  def explain(using Context) = ""
}

class ValueClassesMayNotBeContainted(valueClass: Symbol)(using Context)
  extends SyntaxMsg(ValueClassesMayNotBeContaintedID) {
  private def localOrMember = if (valueClass.owner.isTerm) "local class" else "member of another class"
  def msg(using Context) = s"""Value classes may not be a $localOrMember"""
  def explain(using Context) = ""
}

class ValueClassesMayNotWrapAnotherValueClass(valueClass: Symbol)(using Context)
  extends SyntaxMsg(ValueClassesMayNotWrapAnotherValueClassID) {
  def msg(using Context) = """A value class may not wrap another user-defined value class"""
  def explain(using Context) = ""
}

class ValueClassParameterMayNotBeAVar(valueClass: Symbol, param: Symbol)(using Context)
  extends SyntaxMsg(ValueClassParameterMayNotBeAVarID) {
  def msg(using Context) = i"""A value class parameter may not be a ${hl("var")}"""
  def explain(using Context) =
    i"""A value class must have exactly one ${hl("val")} parameter."""
}

class ValueClassNeedsOneValParam(valueClass: Symbol)(using Context)
  extends SyntaxMsg(ValueClassNeedsExactlyOneValParamID) {
  def msg(using Context) = i"""Value class needs one ${hl("val")} parameter"""
  def explain(using Context) = ""
}

class ValueClassParameterMayNotBeCallByName(valueClass: Symbol, param: Symbol)(using Context)
  extends SyntaxMsg(ValueClassParameterMayNotBeCallByNameID) {
  def msg(using Context) = s"Value class parameter `${param.name}` may not be call-by-name"
  def explain(using Context) = ""
}

class SuperCallsNotAllowedInlineable(symbol: Symbol)(using Context)
  extends SyntaxMsg(SuperCallsNotAllowedInlineableID) {
  def msg(using Context) = i"Super call not allowed in inlineable $symbol"
  def explain(using Context) = "Method inlining prohibits calling superclass methods, as it may lead to confusion about which super is being called."
}

class NotAPath(tp: Type, usage: String)(using Context) extends TypeMsg(NotAPathID):
  def msg(using Context) = i"$tp is not a valid $usage, since it is not an immutable path" + inlineParamAddendum
  def explain(using Context) =
    i"""An immutable path is
        | - a reference to an immutable value, or
        | - a reference to `this`, or
        | - a selection of an immutable path with an immutable value."""

  def inlineParamAddendum(using Context) =
    val sym = tp.termSymbol
    if sym.isAllOf(Flags.InlineParam) then
      i"""
         |Inline parameters are not considered immutable paths and cannot be used as
         |singleton types.
         |
         |Hint: Removing the `inline` qualifier from the `${sym.name}` parameter
         |may help resolve this issue."""
    else ""

class WrongNumberOfParameters(tree: untpd.Tree, foundCount: Int, pt: Type, expectedCount: Int)(using Context)
  extends SyntaxMsg(WrongNumberOfParametersID) {
  def msg(using Context) = s"Wrong number of parameters, expected: $expectedCount"
  def explain(using Context) =
    val ending = if foundCount == 1 then "" else "s"
    i"""The function literal
       |
       |    $tree
       |
       |has $foundCount parameter$ending. But the expected type
       |
       |    $pt
       |
       |requires a function with $expectedCount parameters."""
}

class DuplicatePrivateProtectedQualifier()(using Context)
  extends SyntaxMsg(DuplicatePrivateProtectedQualifierID) {
  def msg(using Context) = "Duplicate private/protected modifier"
  def explain(using Context) =
    i"It is not allowed to combine `private` and `protected` modifiers even if they are qualified to different scopes"
}

class ExpectedStartOfTopLevelDefinition()(using Context)
  extends SyntaxMsg(ExpectedStartOfTopLevelDefinitionID) {
  def msg(using Context) = "Expected start of definition"
  def explain(using Context) =
    i"You have to provide either ${hl("class")}, ${hl("trait")}, ${hl("object")}, or ${hl("enum")} definitions after modifiers"
}

class FinalLocalDef()(using Context)
  extends SyntaxMsg(FinalLocalDefID) {
  def msg(using Context) = i"The ${hl("final")} modifier is not allowed on local definitions"
  def explain(using Context) = ""
}

class NoReturnFromInlineable(owner: Symbol)(using Context)
  extends SyntaxMsg(NoReturnFromInlineableID) {
  def msg(using Context) = i"No explicit ${hl("return")} allowed from inlineable $owner"
  def explain(using Context) =
    i"""Methods marked with ${hl("inline")} modifier may not use ${hl("return")} statements.
        |Instead, you should rely on the last expression's value being
        |returned from a method.
        |"""
}

class ReturnOutsideMethodDefinition(owner: Symbol)(using Context)
  extends SyntaxMsg(ReturnOutsideMethodDefinitionID) {
  def msg(using Context) = i"${hl("return")} outside method definition"
  def explain(using Context) =
    i"""You used ${hl("return")} in ${owner}.
        |${hl("return")} is a keyword and may only be used within method declarations.
        |"""
}

class ExtendFinalClass(clazz:Symbol, finalClazz: Symbol)(using Context)
  extends SyntaxMsg(ExtendFinalClassID) {
  def msg(using Context) = i"$clazz cannot extend ${hl("final")} $finalClazz"
  def explain(using Context) =
    i"""A class marked with the ${hl("final")} keyword cannot be extended"""
}

class ExpectedTypeBoundOrEquals(found: Token)(using Context)
  extends SyntaxMsg(ExpectedTypeBoundOrEqualsID) {
  def msg(using Context) = i"${hl("=")}, ${hl(">:")}, or ${hl("<:")} expected, but ${Tokens.showToken(found)} found"

  def explain(using Context) =
    i"""Type parameters and abstract types may be constrained by a type bound.
        |Such type bounds limit the concrete values of the type variables and possibly
        |reveal more information about the members of such types.
        |
        |A lower type bound ${hl("B >: A")} expresses that the type variable ${hl("B")}
        |refers to a supertype of type ${hl("A")}.
        |
        |An upper type bound ${hl("T <: A")} declares that type variable ${hl("T")}
        |refers to a subtype of type ${hl("A")}.
        |"""
}

class ClassAndCompanionNameClash(cls: Symbol, other: Symbol)(using Context)
  extends NamingMsg(ClassAndCompanionNameClashID) {
  def msg(using Context) =
    val name = cls.name.stripModuleClassSuffix
    i"Name clash: both ${cls.owner} and its companion object defines $name"
  def explain(using Context) =
    i"""|A ${cls.kindString} and its companion object cannot both define a ${hl("class")}, ${hl("trait")} or ${hl("object")} with the same name:
        |  - ${cls.owner} defines ${cls}
        |  - ${other.owner} defines ${other}"""
}

class TailrecNotApplicable(symbol: Symbol)(using Context)
  extends SyntaxMsg(TailrecNotApplicableID) {
  def msg(using Context) = {
    val reason =
      if !symbol.is(Method) then i"$symbol isn't a method"
      else if symbol.is(Deferred) then i"$symbol is abstract"
      else if !symbol.isEffectivelyFinal then i"$symbol is neither ${hl("private")} nor ${hl("final")} so can be overridden"
      else i"$symbol contains no recursive calls"

    s"TailRec optimisation not applicable, $reason"
  }
  def explain(using Context) = ""
}

class TailrecNestedCall(definition: Symbol, innerDef: Symbol)(using Context)
  extends SyntaxMsg(TailrecNestedCallID) {
  def msg(using Context) = {
    s"The tail recursive def ${definition.name} contains a recursive call inside the non-inlined inner def ${innerDef.name}"
  }

  def explain(using Context) =
    """Tail recursion is only validated and optimised directly in the definition.
      |Any calls to the recursive method via an inner def cannot be validated as
      |tail recursive, nor optimised if they are. To enable tail recursion from
      |inner calls, mark the inner def as inline.
      |""".stripMargin
}

class FailureToEliminateExistential(tp: Type, tp1: Type, tp2: Type, boundSyms: List[Symbol], classRoot: Symbol)(using Context)
  extends Message(FailureToEliminateExistentialID) {
  def kind = MessageKind.Compatibility
  def msg(using Context) =
    val originalType = ctx.printer.dclsText(boundSyms, "; ").show
    i"""An existential type that came from a Scala-2 classfile for $classRoot
        |cannot be mapped accurately to a Scala-3 equivalent.
        |original type    : $tp forSome ${originalType}
        |reduces to       : $tp1
        |type used instead: $tp2
        |This choice can cause follow-on type errors or hide type errors.
        |Proceed at own risk."""
  def explain(using Context) =
    i"""Existential types in their full generality are no longer supported.
        |Scala-3 does applications of class types to wildcard type arguments.
        |Other forms of existential types that come from Scala-2 classfiles
        |are only approximated in a best-effort way."""
}

class OnlyFunctionsCanBeFollowedByUnderscore(tp: Type, tree: untpd.PostfixOp)(using Context)
  extends SyntaxMsg(OnlyFunctionsCanBeFollowedByUnderscoreID) {
  def msg(using Context) = i"Only function types can be followed by ${hl("_")} but the current expression has type $tp"
  def explain(using Context) =
    i"""The syntax ${hl("x _")} is no longer supported if ${hl("x")} is not a function.
        |To convert to a function value, you need to explicitly write ${hl("() => x")}"""

  override def actions(using Context) =
    import scala.language.unsafeNulls
    val untpd.PostfixOp(qual, Ident(nme.WILDCARD)) = tree: @unchecked
    List(
      CodeAction(title = "Rewrite to function value",
        description = None,
        patches = List(
          ActionPatch(SourcePosition(tree.source, Span(tree.span.start)), "(() => "),
          ActionPatch(SourcePosition(tree.source, Span(qual.span.end, tree.span.end)), ")")
        )
      )
    )
}

class MissingEmptyArgumentList(method: String, tree: tpd.Tree)(using Context)
  extends SyntaxMsg(MissingEmptyArgumentListID) {
  def msg(using Context) = i"$method must be called with ${hl("()")} argument"
  def explain(using Context) = {
    val codeExample =
      """def next(): T = ...
        |next     // is expanded to next()"""

    i"""Previously an empty argument list () was implicitly inserted when calling a nullary method without arguments. E.g.
        |
        |$codeExample
        |
        |In Dotty, this idiom is an error. The application syntax has to follow exactly the parameter syntax.
        |Excluded from this rule are methods that are defined in Java or that override methods defined in Java."""
  }

  override def actions(using Context) =
    import scala.language.unsafeNulls
    List(
      CodeAction(title = "Insert ()",
        description = None,
        patches = List(
          ActionPatch(SourcePosition(tree.source, tree.span.endPos), "()"),
        )
      )
    )
}

class DuplicateNamedTypeParameter(name: Name)(using Context)
  extends SyntaxMsg(DuplicateNamedTypeParameterID) {
  def msg(using Context) = i"Type parameter $name was defined multiple times."
  def explain(using Context) = ""
}

class UndefinedNamedTypeParameter(undefinedName: Name, definedNames: List[Name])(using Context)
  extends SyntaxMsg(UndefinedNamedTypeParameterID) {
  def msg(using Context) = i"Type parameter $undefinedName is undefined. Expected one of ${definedNames.map(_.show).mkString(", ")}."
  def explain(using Context) = ""
}

class IllegalStartOfStatement(what: String, isModifier: Boolean, isStat: Boolean)(using Context) extends SyntaxMsg(IllegalStartOfStatementID) {
  def msg(using Context) =
    if isStat then
      "this kind of statement is not allowed here"
    else
      val addendum = if isModifier then ": this modifier is not allowed here" else ""
      s"Illegal start of $what$addendum"
  def explain(using Context) =
    i"""A statement is an import or export, a definition or an expression.
        |Some statements are only allowed in certain contexts"""
}

class TraitIsExpected(symbol: Symbol)(using Context) extends SyntaxMsg(TraitIsExpectedID) {
  def msg(using Context) = i"$symbol is not a trait"
  def explain(using Context) = {
    val errorCodeExample =
      """class A
        |class B
        |
        |val a = new A with B // will fail with a compile error - class B is not a trait""".stripMargin
    val codeExample =
      """class A
        |trait B
        |
        |val a = new A with B // compiles normally""".stripMargin

    i"""Only traits can be mixed into classes using a ${hl("with")} keyword.
        |Consider the following example:
        |
        |$errorCodeExample
        |
        |The example mentioned above would fail because B is not a trait.
        |But if you make B a trait it will be compiled without any errors:
        |
        |$codeExample
        |"""
  }
}

class TraitRedefinedFinalMethodFromAnyRef(method: Symbol)(using Context) extends SyntaxMsg(TraitRedefinedFinalMethodFromAnyRefID) {
  def msg(using Context) = i"Traits cannot redefine final $method from ${hl("class AnyRef")}."
  def explain(using Context) = ""
}

class AlreadyDefined(name: Name, owner: Symbol, conflicting: Symbol)(using Context)
extends NamingMsg(AlreadyDefinedID):
  def msg(using Context) =
    def where: String =
      if conflicting.effectiveOwner.is(Package) && conflicting.associatedFile != null then
        i" in ${conflicting.associatedFile}"
      else if conflicting.owner == owner then ""
      else i" in ${conflicting.owner}"
    def note =
      if owner.is(Method) || conflicting.is(Method) then
        "\n\nNote that overloaded methods must all be defined in the same group of toplevel definitions"
      else ""
    if conflicting.isTerm != name.isTermName then
      i"$name clashes with $conflicting$where; the two must be defined together"
    else
      i"$name is already defined as $conflicting$where$note"
  def explain(using Context) = ""

class PackageNameAlreadyDefined(pkg: Symbol)(using Context) extends NamingMsg(PackageNameAlreadyDefinedID) {
  def msg(using Context) =
    def where = if pkg.associatedFile == null then "" else s" in ${pkg.associatedFile}"
    i"""${pkg.name} is the name of $pkg$where.
        |It cannot be used at the same time as the name of a package."""
  def explain(using Context) =
    def or = if pkg.associatedFile == null then "" else " or delete the containing class file"
    i"""An ${hl("object")} or other toplevel definition cannot have the same name as an existing ${hl("package")}.
        |Rename either one of them$or."""
}

class UnapplyInvalidNumberOfArguments(qual: untpd.Tree, argTypes: List[Type])(using Context)
  extends SyntaxMsg(UnapplyInvalidNumberOfArgumentsID) {
  def msg(using Context) = i"Wrong number of argument patterns for $qual; expected: ($argTypes%, %)"
  def explain(using Context) =
    i"""The Unapply method of $qual was used with incorrect number of arguments.
        |Expected usage would be something like:
        |case $qual(${argTypes.map(_ => '_')}%, %) => ...
        |
        |where subsequent arguments would have following types: ($argTypes%, %).
        |"""
}

class UnapplyInvalidReturnType(unapplyResult: Type, unapplyName: Name)(using Context)
  extends DeclarationMsg(UnapplyInvalidReturnTypeID) {
  def msg(using Context) =
    val addendum =
      if Feature.migrateTo3 && unapplyName == nme.unapplySeq
      then "\nYou might want to try to rewrite the extractor to use `unapply` instead."
      else ""
    i"""| ${Red(i"$unapplyResult")} is not a valid result type of an $unapplyName method of an ${Magenta("extractor")}.$addendum"""
  def explain(using Context) = if (unapplyName.show == "unapply")
    i"""
        |To be used as an extractor, an unapply method has to return a type that either:
        | - has members ${Magenta("isEmpty: Boolean")} and ${Magenta("get: S")} (usually an ${Green("Option[S]")})
        | - is a ${Green("Boolean")}
        | - is a ${Green("Product")} (like a ${Magenta("Tuple2[T1, T2]")}) of arity i with i >= 1, and has members _1 to _i
        |
        |See: https://docs.scala-lang.org/scala3/reference/changed-features/pattern-matching.html#fixed-arity-extractors
        |
        |Examples:
        |
        |class A(val i: Int)
        |
        |object B {
        |  def unapply(a: A): ${Green("Option[Int]")} = Some(a.i)
        |}
        |
        |object C {
        |  def unapply(a: A): ${Green("Boolean")} = a.i == 2
        |}
        |
        |object D {
        |  def unapply(a: A): ${Green("(Int, Int)")} = (a.i, a.i)
        |}
        |
        |object Test {
        |  def test(a: A) = a match {
        |    ${Magenta("case B(1)")} => 1
        |    ${Magenta("case a @ C()")} => 2
        |    ${Magenta("case D(3, 3)")} => 3
        |  }
        |}
      """
  else
    i"""
        |To be used as an extractor, an unapplySeq method has to return a type which has members
        |${Magenta("isEmpty: Boolean")} and ${Magenta("get: S")} where ${Magenta("S <: Seq[V]")} (usually an ${Green("Option[Seq[V]]")}):
        |
        |object CharList {
        |  def unapplySeq(s: String): ${Green("Option[Seq[Char]")} = Some(s.toList)
        |
        |  "example" match {
        |    ${Magenta("case CharList(c1, c2, c3, c4, _, _, _)")} =>
        |      println(s"$$c1,$$c2,$$c3,$$c4")
        |    case _ =>
        |      println("Expected *exactly* 7 characters!")
        |  }
        |}
      """
}

class StaticFieldsOnlyAllowedInObjects(member: Symbol)(using Context) extends SyntaxMsg(StaticFieldsOnlyAllowedInObjectsID) {
  def msg(using Context) = i"${hl("@static")} $member in ${member.owner} must be defined inside a static ${hl("object")}."
  def explain(using Context) =
    i"${hl("@static")} members are only allowed inside objects."
}

class StaticFieldsShouldPrecedeNonStatic(member: Symbol, defns: List[tpd.Tree])(using Context) extends SyntaxMsg(StaticFieldsShouldPrecedeNonStaticID) {
  def msg(using Context) = i"${hl("@static")} $member in ${member.owner} must be defined before non-static fields."
  def explain(using Context) = {
    val nonStatics = defns.takeWhile(_.symbol != member).take(3).filter(_.isInstanceOf[tpd.ValDef])
    val codeExample = s"""object ${member.owner.name.firstPart} {
                      |  @static ${member} = ...
                      |  ${nonStatics.map(m => s"${m.symbol} = ...").mkString("\n  ")}
                      |  ...
                      |}"""
    i"""The fields annotated with @static should precede any non @static fields.
      |This ensures that we do not introduce surprises for users in initialization order of this class.
      |Static field are initialized when class loading the code of Foo.
      |Non static fields are only initialized the first  time that Foo is accessed.
      |
      |The definition of ${member.name} should have been before the non ${hl("@static val")}s:
      |$codeExample
      |"""
  }
}

class CyclicInheritance(symbol: Symbol, addendum: => String)(using Context) extends SyntaxMsg(CyclicInheritanceID) {
  def msg(using Context) = i"Cyclic inheritance: $symbol extends itself$addendum"
  def explain(using Context) = {
    val codeExample = "class A extends A"

    i"""Cyclic inheritance is prohibited in Dotty.
        |Consider the following example:
        |
        |$codeExample
        |
        |The example mentioned above would fail because this type of inheritance hierarchy
        |creates a "cycle" where a not yet defined class A extends itself which makes
        |impossible to instantiate an object of this class"""
  }
}

class BadSymbolicReference(denot: SymDenotation)(using Context)
extends ReferenceMsg(BadSymbolicReferenceID) {
  def msg(using Context) = {
    val denotationOwner = denot.owner
    val denotationName = ctx.fresh.setSetting(ctx.settings.YdebugNames, true).printer.nameString(denot.name)
    val file = denot.symbol.associatedFile
    val (location, src) =
      if (file != null) (s" in $file", file.toString)
      else ("", "the signature")

    i"""Bad symbolic reference. A signature$location
        |refers to $denotationName in ${denotationOwner.showKind} ${denotationOwner.showFullName} which is not available.
        |It may be completely missing from the current classpath, or the version on
        |the classpath might be incompatible with the version used when compiling $src."""
  }

  def explain(using Context) = ""
}

class UnableToExtendSealedClass(pclazz: Symbol)(using Context) extends SyntaxMsg(UnableToExtendSealedClassID) {
  def msg(using Context) = i"Cannot extend ${hl("sealed")} $pclazz in a different source file"
  def explain(using Context) = "A sealed class or trait can only be extended in the same file as its declaration"
}

class SymbolHasUnparsableVersionNumber(symbol: Symbol, errorMessage: String)(using Context)
extends SyntaxMsg(SymbolHasUnparsableVersionNumberID) {
  def msg(using Context) = i"${symbol.showLocated} has an unparsable version number: $errorMessage"
  def explain(using Context) =
    i"""The ${symbol.showLocated} is marked with ${hl("@migration")} indicating it has changed semantics
        |between versions and the ${hl("-Xmigration")} settings is used to warn about constructs
        |whose behavior may have changed since version change."""
}

class SymbolChangedSemanticsInVersion(
  symbol: Symbol,
  migrationVersion: ScalaVersion,
  migrationMessage: String
)(using Context) extends SyntaxMsg(SymbolChangedSemanticsInVersionID) {
  def msg(using Context) = i"${symbol.showLocated} has changed semantics in version $migrationVersion: $migrationMessage"
  def explain(using Context) =
    i"""The ${symbol.showLocated} is marked with ${hl("@migration")} indicating it has changed semantics
        |between versions and the ${hl("-Xmigration")} settings is used to warn about constructs
        |whose behavior may have changed since version change."""
}

class UnableToEmitSwitch()(using Context)
extends SyntaxMsg(UnableToEmitSwitchID) {
  def msg(using Context) = i"Could not emit switch for ${hl("@switch")} annotated match"
  def explain(using Context) = {
    val codeExample =
      """val ConstantB = 'B'
        |final val ConstantC = 'C'
        |def tokenMe(ch: Char) = (ch: @switch) match {
        |  case '\t' | '\n' => 1
        |  case 'A'         => 2
        |  case ConstantB   => 3  // a non-literal may prevent switch generation: this would not compile
        |  case ConstantC   => 4  // a constant value is allowed
        |  case _           => 5
        |}""".stripMargin

    i"""If annotated with ${hl("@switch")}, the compiler will verify that the match has been compiled to a
        |tableswitch or lookupswitch and issue an error if it instead compiles into a series of conditional
        |expressions. Example usage:
        |
        |$codeExample
        |
        |The compiler will not apply the optimisation if:
        |- the matched value is not of type ${hl("Int")}, ${hl("Byte")}, ${hl("Short")} or ${hl("Char")}
        |- the matched value is not a constant literal
        |- there are less than three cases"""
  }
}

class MissingCompanionForStatic(member: Symbol)(using Context)
extends SyntaxMsg(MissingCompanionForStaticID) {
  def msg(using Context) = i"${member.owner} does not have a companion class"
  def explain(using Context) =
    i"An object that contains ${hl("@static")} members must have a companion class."
}

class PolymorphicMethodMissingTypeInParent(rsym: Symbol, parentSym: Symbol)(using Context)
extends SyntaxMsg(PolymorphicMethodMissingTypeInParentID) {
  def msg(using Context) = i"Polymorphic refinement $rsym without matching type in parent $parentSym is no longer allowed"
  def explain(using Context) =
    i"""Polymorphic $rsym is not allowed in the structural refinement of $parentSym because
        |$rsym does not override any method in $parentSym. Structural refinement does not allow for
        |polymorphic methods."""
}

class ParamsNoInline(owner: Symbol)(using Context)
  extends SyntaxMsg(ParamsNoInlineID) {
  def msg(using Context) = i"""${hl("inline")} modifier can only be used for parameters of inline methods"""
  def explain(using Context) = ""
}

class JavaSymbolIsNotAValue(symbol: Symbol)(using Context) extends TypeMsg(JavaSymbolIsNotAValueID) {
  def msg(using Context) =
    val kind =
      if symbol is Package then i"$symbol"
      else i"Java defined ${hl("class " + symbol.name)}"
    s"$kind is not a value"
  def explain(using Context) = ""
}

class DoubleDefinition(decl: Symbol, previousDecl: Symbol, base: Symbol)(using Context)
extends NamingMsg(DoubleDefinitionID) {
  def msg(using Context) = {
    def nameAnd = if (decl.name != previousDecl.name) " name and" else ""
    def erasedType = if ctx.erasedTypes then i" ${decl.info}" else ""
    def details(using Context): String =
      if (decl.isRealMethod && previousDecl.isRealMethod) {
        import Signature.MatchDegree.*

        // compare the signatures when both symbols represent methods
        decl.signature.matchDegree(previousDecl.signature) match {
          case NoMatch =>
            // If the signatures don't match at all at the current phase, then
            // they might match after erasure.
            if ctx.phase.id <= elimErasedValueTypePhase.id then
              atPhase(elimErasedValueTypePhase.next)(details)
            else
              "" // shouldn't be reachable
          case ParamMatch =>
            "have matching parameter types."
          case MethodNotAMethodMatch =>
            "neither has parameters."
          case FullMatch =>
            val hint =
              if !decl.hasAnnotation(defn.TargetNameAnnot)
                  && !previousDecl.hasAnnotation(defn.TargetNameAnnot)
              then
                i"""
                    |
                    |Consider adding a @targetName annotation to one of the conflicting definitions
                    |for disambiguation."""
              else ""
            i"have the same$nameAnd type$erasedType after erasure.$hint"
        }
      }
      else ""
    def symLocation(sym: Symbol) = {
      val lineDesc =
        if (sym.span.exists && sym.span != sym.owner.span)
          s" at line ${sym.srcPos.line + 1}"
        else ""
      i"in ${sym.owner}${lineDesc}"
    }
    val clashDescription =
      if (decl.owner eq previousDecl.owner)
        "Double definition"
      else if ((decl.owner eq base) || (previousDecl eq base))
        "Name clash between defined and inherited member"
      else
        "Name clash between inherited members"

    atPhase(typerPhase) {
      i"""$clashDescription:
          |${previousDecl.showDcl} ${symLocation(previousDecl)} and
          |${decl.showDcl} ${symLocation(decl)}
          |"""
    } + details
  }
  def explain(using Context) = ""
}

class ImportedTwice(sel: Name)(using Context) extends SyntaxMsg(ImportedTwiceID) {
  def msg(using Context) = s"${sel.show} is imported twice on the same import line."
  def explain(using Context) = ""
}

class UnimportedAndImported(sel: Name, isImport: Boolean)(using Context) extends SyntaxMsg(UnimportedAndImportedID) {
  def msg(using Context) =
    val otherStr = if isImport then "and imported" else "twice"
    s"${sel.show} is unimported $otherStr on the same import line."
  def explain(using Context) = ""
}

class TypeTestAlwaysDiverges(scrutTp: Type, testTp: Type)(using Context) extends SyntaxMsg(TypeTestAlwaysDivergesID) {
  def msg(using Context) =
    s"This type test will never return a result since the scrutinee type ${scrutTp.show} does not contain any value."
  def explain(using Context) = ""
}

// Relative of CyclicReferenceInvolvingImplicit and RecursiveValueNeedsResultType
class TermMemberNeedsResultTypeForImplicitSearch(val ex: CyclicReference)(using Context)
  extends CyclicMsg(TermMemberNeedsNeedsResultTypeForImplicitSearchID) {
  def msg(using Context) = i"""$cycleSym needs result type because its right-hand side attempts implicit search$context"""
  def explain(using Context) =
    i"""|The right hand-side of $cycleSym's definition requires an implicit search at the highlighted position.
        |To avoid this error, give `$cycleSym` an explicit type.
        |"""
}

class ClassCannotExtendEnum(cls: Symbol, parent: Symbol)(using Context) extends SyntaxMsg(ClassCannotExtendEnumID) {
  def msg(using Context) = i"""$cls in ${cls.owner} extends enum ${parent.name}, but extending enums is prohibited."""
  def explain(using Context) = ""
}

class NotAnExtractor(tree: untpd.Tree)(using Context) extends PatternMatchMsg(NotAnExtractorID) {
  def msg(using Context) = i"$tree cannot be used as an extractor in a pattern because it lacks an unapply or unapplySeq method"
  def explain(using Context) =
    i"""|An ${hl("unapply")} method should be defined in an ${hl("object")} as follow:
        |  - If it is just a test, return a ${hl("Boolean")}. For example ${hl("case even()")}
        |  - If it returns a single sub-value of type T, return an ${hl("Option[T]")}
        |  - If it returns several sub-values T1,...,Tn, group them in an optional tuple ${hl("Option[(T1,...,Tn)]")}
        |
        |Sometimes, the number of sub-values isn't fixed and we would like to return a sequence.
        |For this reason, you can also define patterns through ${hl("unapplySeq")} which returns ${hl("Option[Seq[T]]")}.
        |This mechanism is used for instance in pattern ${hl("case List(x1, ..., xn)")}"""
}

class ExtractorNotFound(val name: Name)(using Context) extends NotFoundMsg(ExtractorNotFoundID):
  def msg(using Context) = i"no pattern match extractor named $name was found"
  def explain(using Context) =
    i"""An application $name(...) in a pattern can refer to an extractor
       |which defines an unapply or unapplySeq method. Example:
       |
       |  object split:
       |    def unapply(x: String) =
       |      val (leading, trailing) = x.splitAt(x.length / 2)
       |      Some((leading, trailing))
       |
       |  val split(fst, snd) = "HiHo"
       |
       |The extractor pattern `split(fst, snd)` defines `fst` as the first half "Hi" and
       |`snd` as the second half "Ho" of the right hand side "HiHo". Case classes and
       |enum cases implicitly define extractors with the name of the class or enum case.
       |Here, no extractor named $name was found, so the pattern could not be typed."""

class MemberWithSameNameAsStatic()(using Context)
  extends SyntaxMsg(MemberWithSameNameAsStaticID) {
  def msg(using Context) = i"Companion classes cannot define members with same name as a ${hl("@static")} member"
  def explain(using Context) = ""
}

class PureExpressionInStatementPosition(stat: untpd.Tree, val exprOwner: Symbol)(using Context)
  extends Message(PureExpressionInStatementPositionID) {
  def kind = MessageKind.PotentialIssue
  def msg(using Context) = "A pure expression does nothing in statement position"
  def explain(using Context) =
    i"""The pure expression $stat doesn't have any side effect and its result is not assigned elsewhere.
        |It can be removed without changing the semantics of the program. This may indicate an error."""
}

class PureUnitExpression(stat: untpd.Tree, tpe: Type)(using Context)
  extends Message(PureUnitExpressionID) {
  def kind = MessageKind.PotentialIssue
  def msg(using Context) = i"Discarded non-Unit value of type ${tpe.widen}. Add `: Unit` to discard silently."
  def explain(using Context) =
    i"""As this expression is not of type Unit, it is desugared into `{ $stat; () }`.
       |Here the `$stat` expression is a pure statement that can be discarded.
       |Therefore the expression is effectively equivalent to `()`."""
}

class UnqualifiedCallToAnyRefMethod(stat: untpd.Tree, method: Symbol)(using Context)
  extends Message(UnqualifiedCallToAnyRefMethodID) {
  def kind = MessageKind.PotentialIssue
  def msg(using Context) = i"Suspicious top-level unqualified call to ${hl(method.name.toString)}"
  def explain(using Context) =
    val getClassExtraHint =
      if method.name == nme.getClass_ && ctx.settings.classpath.value.contains("scala3-staging") then
        i"""\n\n
           |This class should not be used to get the classloader for `scala.quoted.staging.Compile.make`."""
      else ""
    i"""Top-level unqualified calls to ${hl("AnyRef")} or ${hl("Any")} methods such as ${hl(method.name.toString)} are
       |resolved to calls on ${hl("Predef")} or on imported methods. This might not be what
       |you intended.$getClassExtraHint"""
}

class SynchronizedCallOnBoxedClass(stat: tpd.Tree)(using Context)
  extends Message(SynchronizedCallOnBoxedClassID) {
  def kind = MessageKind.PotentialIssue
  def msg(using Context) = i"Suspicious ${hl("synchronized")} call on boxed class"
  def explain(using Context) =
    i"""|You called the ${hl("synchronized")} method on a boxed primitive. This might not be what
        |you intended."""
}

class ExtensionNullifiedByMember(method: Symbol, target: Symbol)(using Context)
  extends Message(ExtensionNullifiedByMemberID):
  def kind = MessageKind.PotentialIssue
  def msg(using Context) =
    val targetName = hl(target.name.toString)
    i"""Extension method ${hl(method.name.toString)} will never be selected from type $targetName
       |because $targetName already has a member with the same name and compatible parameter types."""
  def explain(using Context) =
    i"""Although extensions can be overloaded, they do not overload existing member methods.
       |An extension method can be invoked as a regular method, but if that is the intended usage,
       |it should not be defined as an extension.
       |
       |The extension may be invoked as though selected from an arbitrary type if conversions are in play."""

class TraitCompanionWithMutableStatic()(using Context)
  extends SyntaxMsg(TraitCompanionWithMutableStaticID) {
  def msg(using Context) = i"Companion of traits cannot define mutable @static fields"
  def explain(using Context) = ""
}

class LazyStaticField()(using Context)
  extends SyntaxMsg(LazyStaticFieldID) {
  def msg(using Context) = i"Lazy @static fields are not supported"
  def explain(using Context) = ""
}

class StaticOverridingNonStaticMembers()(using Context)
  extends SyntaxMsg(StaticOverridingNonStaticMembersID) {
  def msg(using Context) = i"${hl("@static")} members cannot override or implement non-static ones"
  def explain(using Context) = ""
}

class OverloadInRefinement(rsym: Symbol)(using Context)
  extends DeclarationMsg(OverloadInRefinementID) {
  def msg(using Context) = "Refinements cannot introduce overloaded definitions"
  def explain(using Context) =
    i"""The refinement `$rsym` introduces an overloaded definition.
        |Refinements cannot contain overloaded definitions."""
}

class NoMatchingOverload(val alternatives: List[SingleDenotation], pt: Type)(using Context)
  extends TypeMsg(NoMatchingOverloadID) {
  def msg(using Context) =
    i"""None of the ${err.overloadedAltsStr(alternatives)}
        |match ${err.expectedTypeStr(pt)}"""
  def explain(using Context) = ""
}
class StableIdentPattern(tree: untpd.Tree, pt: Type)(using Context)
  extends TypeMsg(StableIdentPatternID) {
  def msg(using Context) =
    i"""Stable identifier required, but $tree found"""
  def explain(using Context) = ""
}

class IllegalSuperAccessor(base: Symbol, memberName: Name, targetName: Name,
    acc: Symbol, accTp: Type,
    other: Symbol, otherTp: Type)(using Context) extends DeclarationMsg(IllegalSuperAccessorID) {
  def msg(using Context) = {
    // The mixin containing a super-call that requires a super-accessor
    val accMixin = acc.owner
    // The class or trait that the super-accessor should resolve too in `base`
    val otherMixin = other.owner
    // The super-call in `accMixin`
    val superCall = hl(i"super.$memberName")
    // The super-call that the super-accesors in `base` forwards to
    val resolvedSuperCall = hl(i"super[${otherMixin.name}].$memberName")
    // The super-call that we would have called if `super` in traits behaved like it
    // does in classes, i.e. followed the linearization of the trait itself.
    val staticSuperCall = {
      val staticSuper = accMixin.asClass.info.parents.reverse
        .find(_.nonPrivateMember(memberName)
          .matchingDenotation(accMixin.thisType, acc.info, targetName).exists)
      val staticSuperName = staticSuper match {
        case Some(parent) =>
          parent.classSymbol.name.show
        case None => // Might be reachable under separate compilation
          "SomeParent"
      }
      hl(i"super[$staticSuperName].$memberName")
    }
    i"""$base cannot be defined due to a conflict between its parents when
       |implementing a super-accessor for $memberName in $accMixin:
       |
       |1. One of its parent (${accMixin.name}) contains a call $superCall in its body,
       |   and when a super-call in a trait is written without an explicit parent
       |   listed in brackets, it is implemented by a generated super-accessor in
       |   the class that extends this trait based on the linearization order of
       |   the class.
       |2. Because ${otherMixin.name} comes before ${accMixin.name} in the linearization
       |   order of ${base.name}, and because ${otherMixin.name} overrides $memberName,
       |   the super-accessor in ${base.name} is implemented as a call to
       |   $resolvedSuperCall.
       |3. However,
       |   ${otherTp.widenExpr} (the type of $resolvedSuperCall in ${base.name})
       |   is not a subtype of
       |   ${accTp.widenExpr} (the type of $memberName in $accMixin).
       |   Hence, the super-accessor that needs to be generated in ${base.name}
       |   is illegal.
       |
       |Here are two possible ways to resolve this:
       |
       |1. Change the linearization order of ${base.name} such that
       |   ${accMixin.name} comes before ${otherMixin.name}.
       |2. Alternatively, replace $superCall in the body of $accMixin by a
       |   super-call to a specific parent, e.g. $staticSuperCall
       |"""
  }
  def explain(using Context) = ""
}

class TraitParameterUsedAsParentPrefix(cls: Symbol)(using Context)
  extends DeclarationMsg(TraitParameterUsedAsParentPrefixID) {
  def msg(using Context) =
    s"${cls.show} cannot extend from a parent that is derived via its own parameters"
  def explain(using Context) =
    i"""
       |The parent class/trait that ${cls.show} extends from is obtained from
       |the parameter of ${cls.show}. This is disallowed in order to prevent
       |outer-related Null Pointer Exceptions in Scala.
       |
       |In order to fix this issue consider directly extending from the parent rather
       |than obtaining it from the parameters of ${cls.show}.
       |"""
}

class UnknownNamedEnclosingClassOrObject(name: TypeName)(using Context)
  extends ReferenceMsg(UnknownNamedEnclosingClassOrObjectID) {
  def msg(using Context) =
    i"""no enclosing class or object is named '${hl(name.show)}'"""
  def explain(using Context) =
    i"""
    |The class or object named '${hl(name.show)}' was used as a visibility
    |modifier, but could not be resolved. Make sure that
    |'${hl(name.show)}' is not misspelled and has been imported into the
    |current scope.
    """
  }

class IllegalCyclicTypeReference(val ex: CyclicReference, sym: Symbol, where: String, lastChecked: Type)(using Context)
  extends CyclicMsg(IllegalCyclicTypeReferenceID) {
  def msg(using Context) =
    val lastCheckedStr =
      try lastChecked.show
      catch case ex: CyclicReference => "..."
    i"illegal cyclic type reference: ${where} ${hl(lastCheckedStr)} of $sym refers back to the type itself$context"
  def explain(using Context) = ""
}

class ErasedTypesCanOnlyBeFunctionTypes()(using Context)
  extends SyntaxMsg(ErasedTypesCanOnlyBeFunctionTypesID) {
  def msg(using Context) = "Types with erased keyword can only be function types `(erased ...) => ...`"
  def explain(using Context) = ""
}

class CaseClassMissingNonImplicitParamList(cdef: untpd.TypeDef)(using Context)
  extends SyntaxMsg(CaseClassMissingNonImplicitParamListID) {
  def msg(using Context) =
    i"""|A ${hl("case class")} must have at least one leading non-implicit parameter list"""

  def explain(using Context) =
    i"""|${cdef.name} must have at least one leading non-implicit parameter list,
        | if you're aiming to have a case class parametrized only by implicit ones, you should
        | add an explicit ${hl("()")} as the first parameter list to ${cdef.name}."""
}

class EnumerationsShouldNotBeEmpty(cdef: untpd.TypeDef)(using Context)
  extends SyntaxMsg(EnumerationsShouldNotBeEmptyID) {
  def msg(using Context) = "Enumerations must contain at least one case"

  def explain(using Context) =
    i"""|Enumeration ${cdef.name} must contain at least one case
        |Example Usage:
        | ${hl("enum")} ${cdef.name} {
        |    ${hl("case")} Option1, Option2
        | }
        |"""
}

class TypedCaseDoesNotExplicitlyExtendTypedEnum(enumDef: Symbol, caseDef: untpd.TypeDef)(using Context)
  extends SyntaxMsg(TypedCaseDoesNotExplicitlyExtendTypedEnumID) {
  def msg(using Context) = i"explicit extends clause needed because both enum case and enum class have type parameters"

  def explain(using Context) =
    i"""Enumerations where the enum class as well as the enum case have type parameters need
        |an explicit extends.
        |for example:
        | ${hl("enum")} ${enumDef.name}[T] {
        |  ${hl("case")} ${caseDef.name}[U](u: U) ${hl("extends")} ${enumDef.name}[U]
        | }
        |"""
}

class IllegalRedefinitionOfStandardKind(kindType: String, name: Name)(using Context)
  extends SyntaxMsg(IllegalRedefinitionOfStandardKindID) {
  def msg(using Context) = i"illegal redefinition of standard $kindType $name"
  def explain(using Context) =
    i"""| "$name" is a standard Scala core `$kindType`
        | Please choose a different name to avoid conflicts
        |"""
}

class NoExtensionMethodAllowed(mdef: untpd.DefDef)(using Context)
  extends SyntaxMsg(NoExtensionMethodAllowedID) {
  def msg(using Context) = i"No extension method allowed here, since collective parameters are given"
  def explain(using Context) =
    i"""|Extension method:
        |  `${mdef}`
        |is defined inside an extension clause which has collective parameters.
        |"""
}

class ExtensionMethodCannotHaveTypeParams(mdef: untpd.DefDef)(using Context)
  extends SyntaxMsg(ExtensionMethodCannotHaveTypeParamsID) {
  def msg(using Context) = i"Extension method cannot have type parameters since some were already given previously"

  def explain(using Context) =
    i"""|Extension method:
        |  `${mdef}`
        |has type parameters `[${mdef.leadingTypeParams.map(_.show).mkString(",")}]`, while the extension clause has
        |it's own type parameters. Please consider moving these to the extension clause's type parameter list.
        |"""
}

class ExtensionCanOnlyHaveDefs(mdef: untpd.Tree)(using Context)
  extends SyntaxMsg(ExtensionCanOnlyHaveDefsID) {
  def msg(using Context) = i"Only methods allowed here, since collective parameters are given"
  def explain(using Context) =
    i"""Extension clauses can only have `def`s
        | `${mdef.show}` is not a valid expression here.
        |"""
}

class UnexpectedPatternForSummonFrom(tree: Tree[?])(using Context)
  extends SyntaxMsg(UnexpectedPatternForSummonFromID) {
  def msg(using Context) = i"Unexpected pattern for summonFrom. Expected ${hl("`x: T`")} or ${hl("`_`")}"
  def explain(using Context) =
    i"""|The pattern "${tree.show}" provided in the ${hl("case")} expression of the ${hl("summonFrom")},
        | needs to be of the form ${hl("`x: T`")} or ${hl("`_`")}.
        |
        | Example usage:
        | inline def a = summonFrom {
        |  case x: T => ???
        | }
        |
        | or
        | inline def a = summonFrom {
        |  case _ => ???
        | }
        |"""
}

class AnonymousInstanceCannotBeEmpty(impl:  untpd.Template)(using Context)
  extends SyntaxMsg(AnonymousInstanceCannotBeEmptyID) {
  def msg(using Context) = i"anonymous instance must implement a type or have at least one extension method"
  def explain(using Context) =
    i"""|Anonymous instances cannot be defined with an empty body. The block
        |`${impl.show}` should either contain an implemented type or at least one extension method.
        |"""
}

class ModifierNotAllowedForDefinition(flag: Flag, explanation: String = "")(using Context)
  extends SyntaxMsg(ModifierNotAllowedForDefinitionID) {
  def msg(using Context) = i"Modifier ${hl(flag.flagsString)} is not allowed for this definition"
  def explain(using Context) = explanation
}

class RedundantModifier(flag: Flag)(using Context)
  extends SyntaxMsg(RedundantModifierID) {
  def msg(using Context) = i"Modifier ${hl(flag.flagsString)} is redundant for this definition"
  def explain(using Context) = ""
}

class InvalidReferenceInImplicitNotFoundAnnotation(typeVar: String, owner: String)(using Context)
  extends ReferenceMsg(InvalidReferenceInImplicitNotFoundAnnotationID) {
  def msg(using Context) = i"""|Invalid reference to a type variable ${hl(typeVar)} found in the annotation argument.
                |The variable does not occur as a parameter in the scope of ${hl(owner)}.
                |"""
  def explain(using Context) = ""
}

class CaseClassInInlinedCode(tree: tpd.Tree)(using Context)
  extends SyntaxMsg(CaseClassInInlinedCodeID) {

  def defKind = if tree.symbol.is(Module) then "object" else "class"
  def msg(using Context) = s"Case $defKind definitions are not allowed in inline methods or quoted code. Use a normal $defKind instead."
  def explain(using Context) =
    i"""Case class/object definitions generate a considerable footprint in code size.
        |Inlining such definition would multiply this footprint for each call site.
        |"""
}

class ImplicitSearchTooLargeWarning(limit: Int, openSearchPairs: List[(Candidate, Type)])(using Context)
  extends TypeMsg(ImplicitSearchTooLargeID):
  override def showAlways = true
  def showQuery(query: (Candidate, Type))(using Context): String =
    i"  ${query._1.ref.symbol.showLocated}  for  ${query._2}}"
  def msg(using Context) =
    i"""Implicit search problem too large.
        |an implicit search was terminated with failure after trying $limit expressions.
        |The root candidate for the search was:
        |
        |${showQuery(openSearchPairs.last)}
        |
        |You can change the behavior by setting the `-Ximplicit-search-limit` value.
        |Smaller values cause the search to fail faster.
        |Larger values might make a very large search problem succeed.
        |"""
  def explain(using Context) =
    i"""The overflow happened with the following lists of tried expressions and target types,
        |starting with the root query:
        |
        |${openSearchPairs.reverse.map(showQuery)}%\n%
      """

class TargetNameOnTopLevelClass(symbol: Symbol)(using Context)
extends SyntaxMsg(TargetNameOnTopLevelClassID):
  def msg(using Context) = i"${hl("@targetName")} annotation not allowed on top-level $symbol"
  def explain(using Context) =
    val annot = symbol.getAnnotation(defn.TargetNameAnnot).get
    i"""The @targetName annotation may be applied to a top-level ${hl("val")} or ${hl("def")}, but not
        |a top-level ${hl("class")}, ${hl("trait")}, or ${hl("object")}.
        |
        |This restriction is due to the naming convention of Java classfiles, whose filenames
        |are based on the name of the class defined within. If @targetName were permitted
        |here, the name of the classfile would be based on the target name, and the compiler
        |could not associate that classfile with the Scala-visible defined name of the class.
        |
        |If your use case requires @targetName, consider wrapping $symbol in an ${hl("object")}
        |(and possibly exporting it), as in the following example:
        |
        |${hl("object Wrapper:")}
        |  $annot $symbol { ... }
        |
        |${hl("export")} Wrapper.${symbol.name}  ${hl("// optional")}"""

class NotClassType(tp: Type)(using Context)
extends TypeMsg(NotClassTypeID), ShowMatchTrace(tp):
  def msg(using Context) = i"$tp is not a class type"
  def explain(using Context) =
    i"""A class type includes classes and traits in a specific order. Defining a class, even an anonymous class,
        |requires specifying a linearization order for the traits it extends. For example, `A & B` is not a class type
        |because it doesn't specify which trait takes precedence, A or B. For more information about class types, please see the Scala Language Specification.
        |Class types also can't have refinements."""

class NotConstant(suffix: String, tp: Type)(using Context)
extends TypeMsg(NotConstantID), ShowMatchTrace(tp):
  def msg(using Context) =
    i"$tp is not a constant type"
    + (if suffix.isEmpty then "" else i"; $suffix")
  def explain(using Context) = ""

class MissingImplicitArgument(
    arg: tpd.Tree,
    pt: Type,
    where: String,
    paramSymWithMethodCallTree: Option[(Symbol, tpd.Tree)] = None,
    ignoredInstanceNormalImport: => Option[SearchSuccess],
    ignoredConvertibleImplicits: => Iterable[TermRef]
  )(using Context) extends TypeMsg(MissingImplicitArgumentID), ShowMatchTrace(pt):

  arg.tpe match
    case ambi: AmbiguousImplicits => withoutDisambiguation()
    case _ =>

  /** Format `raw` implicitNotFound or implicitAmbiguous argument, replacing
   *  all occurrences of `${X}` where `X` is in `paramNames` with the
   *  corresponding shown type in `args`.
   */
  def userDefinedErrorString(raw: String, paramNames: List[String], args: List[Type])(using Context): String =
    def translate(name: String): Option[String] =
      val idx = paramNames.indexOf(name)
      if (idx >= 0) Some(i"${args(idx)}") else None
    """\$\{\s*([^}\s]+)\s*\}""".r.replaceAllIn(raw, (_: Regex.Match) match
      case Regex.Groups(v) => quoteReplacement(translate(v).getOrElse("?" + v)).nn
    )

  /** @param rawMsg           Message template with variables, e.g. "Variable A is ${A}"
   *  @param sym              Symbol of the annotated type or of the method whose parameter was annotated
   *  @param paramNames       Names of type parameters to substitute with `args` in the message template
   *  @param args             Resolved type arguments to substitute for `paramNames` in the message template
   *  @param substituteType   Function substituting specific types for abstract types associated with variables, e.g A -> Int
   */
  def formatAnnotationMessage(
    rawMsg: String,
    sym: Symbol,
    paramNames: List[Name],
    args: List[Type],
    substituteType: Type => Type,
  )(using Context): String =
    val substitutableTypesSymbols = substitutableTypeSymbolsInScope(sym)
    userDefinedErrorString(
      rawMsg,
      paramNames = (paramNames ::: substitutableTypesSymbols.map(_.name)).map(_.unexpandedName.toString),
      args = args ::: substitutableTypesSymbols.map(_.typeRef).map(substituteType)
    )

  /** Extract a user defined error message from a symbol `sym`
   *  with an annotation matching the given class symbol `cls`.
   */
  def userDefinedMsg(sym: Symbol, cls: Symbol)(using Context) =
    for
      ann <- sym.getAnnotation(cls)
      msg <- ann.argumentConstantString(0)
    yield msg

  def userDefinedImplicitNotFoundTypeMessageFor(
    sym: Symbol,
    params: List[ParamInfo] = Nil,
    args: List[Type] = Nil
  )(using Context): Option[String] = for
    rawMsg <- userDefinedMsg(sym, defn.ImplicitNotFoundAnnot)
    if Feature.migrateTo3 || sym != defn.Function1
    // Don't inherit "No implicit view available..." message if subtypes of Function1 are not treated as implicit conversions anymore
  yield
    val paramNames = params.map(_.paramName)
    formatAnnotationMessage(rawMsg, sym, paramNames, args, _.asSeenFrom(pt, sym))

  /** Extracting the message from a method parameter, e.g. in
   *
   *  trait Foo
   *
   *  def foo(implicit @annotation.implicitNotFound("Foo is missing") foo: Foo): Any = ???
   */
  def userDefinedImplicitNotFoundParamMessage(using Context): Option[String] =
    paramSymWithMethodCallTree.flatMap: (sym, applTree) =>
      userDefinedMsg(sym, defn.ImplicitNotFoundAnnot).map: rawMsg =>
        val fn = tpd.funPart(applTree)
        val targs = tpd.typeArgss(applTree).flatten
        val methodOwner = fn.symbol.owner
        val methodOwnerType = tpd.qualifier(fn).tpe
        val methodTypeParams = fn.symbol.paramSymss.flatten.withFilter(_.isType).map(_.name)
        val methodTypeArgs = targs.map(_.tpe)
        formatAnnotationMessage(rawMsg, sym.owner, methodTypeParams, methodTypeArgs, _.asSeenFrom(methodOwnerType, methodOwner))

  def userDefinedImplicitNotFoundTypeMessage(using Context): Option[String] =
    def recur(tp: Type, params: List[ParamInfo] = Nil, args: List[Type] = Nil): Option[String] = tp match
      case tp: AppliedType =>
        val tycon = tp.typeConstructor
        val typeParams = if tycon.isLambdaSub then tycon.hkTypeParams else tycon.typeParams
        recur(tycon, typeParams ::: params, tp.args ::: args)
      case tp: TypeRef =>
        userDefinedImplicitNotFoundTypeMessageFor(tp.symbol, params, args)
          .orElse(recur(tp.info))
      case tp: ClassInfo =>
        tp.baseClasses.iterator
          .map(userDefinedImplicitNotFoundTypeMessageFor(_))
          .find(_.isDefined).flatten
      case tp: TypeProxy =>
        recur(tp.superType)
      case tp: AndType =>
        recur(tp.tp1).orElse(recur(tp.tp2))
      case _ =>
        None
    recur(pt)

  /** The implicitNotFound annotation on the parameter, or else on the type.
   *  implicitNotFound message strings starting with `explain=` are intended for
   *  additional explanations, not the message proper. The leading `explain=` is
   *  dropped in this case.
   *  @param explain  The message is used for an additional explanation, not
   *                  the message proper.
   */
  def userDefinedImplicitNotFoundMessage(explain: Boolean)(using Context): Option[String] =
    val explainTag = "explain="
    def filter(msg: Option[String]) = msg match
      case Some(str) =>
        if str.startsWith(explainTag) then
          if explain then Some(str.drop(explainTag.length)) else None
        else if explain then None
        else msg
      case None => None
    filter(userDefinedImplicitNotFoundParamMessage)
      .orElse(filter(userDefinedImplicitNotFoundTypeMessage))

  object AmbiguousImplicitMsg {
    def unapply(search: SearchSuccess): Option[String] =
      userDefinedMsg(search.ref.symbol, defn.ImplicitAmbiguousAnnot)
  }

  def msg(using Context): String =

    def formatMsg(shortForm: String)(headline: String = shortForm) = arg match
      case arg: Trees.SearchFailureIdent[?] =>
        arg.tpe match
          case _: NoMatchingImplicits => headline
          case tpe: SearchFailureType =>
            i"$headline. ${tpe.explanation}"
          case _ => headline
      case _ =>
        arg.tpe match
          case tpe: SearchFailureType =>
            val original = arg match
              case Inlined(call, _, _) => call
              case _ => arg
            i"""$headline.
              |I found:
              |
              |    ${original.show.replace("\n", "\n    ")}
              |
              |But ${tpe.explanation}."""
          case _ => headline

    def location(preposition: String) = if (where.isEmpty) "" else s" $preposition $where"

    /** Default error message for non-nested ambiguous implicits. */
    def defaultAmbiguousImplicitMsg(ambi: AmbiguousImplicits) =
      s"Ambiguous given instances: ${ambi.explanation}${location("of")}${ambi.priorityChangeWarningNote}"

    /** Default error messages for non-ambiguous implicits, or nested ambiguous
     *  implicits.
     *
     *  The default message is shown for ambiguous implicits only if they have
     *  the `nested` flag set. In this case, we output "no best given instance"
     *  instead of "no given instance".
     */
    def defaultImplicitNotFoundMessage =
      val bestStr = if arg.tpe.isInstanceOf[AmbiguousImplicits] then " best" else ""
      i"No$bestStr given instance of type $pt was found${location("for")}"

    /** Construct a custom error message given an ambiguous implicit
     *  candidate `alt` and a user defined message `raw`.
     */
    def userDefinedAmbiguousImplicitMsg(alt: SearchSuccess, raw: String) = {
      val params = alt.ref.underlying match {
        case p: PolyType => p.paramNames.map(_.toString)
        case _           => Nil
      }
      def resolveTypes(targs: List[tpd.Tree])(using Context) =
        targs.map(a => Inferencing.fullyDefinedType(a.tpe, "type argument", a.srcPos))

      // We can extract type arguments from:
      //   - a function call:
      //     @implicitAmbiguous("msg A=${A}")
      //     implicit def f[A](): String = ...
      //     implicitly[String] // found: f[Any]()
      //
      //   - an eta-expanded function:
      //     @implicitAmbiguous("msg A=${A}")
      //     implicit def f[A](x: Int): String = ...
      //     implicitly[Int => String] // found: x => f[Any](x)

      val call = tpd.closureBody(alt.tree) // the tree itself if not a closure
      val targs = tpd.typeArgss(call).flatten
      val args = resolveTypes(targs)(using ctx.fresh.setTyperState(alt.tstate))
      userDefinedErrorString(raw, params, args)
    }

    /** Extracting the message from a type, e.g. in
     *
     *  @annotation.implicitNotFound("Foo is missing")
     *  trait Foo
     *
     *  def foo(implicit foo: Foo): Any = ???
     */
    arg.tpe match
      case ambi: AmbiguousImplicits if !ambi.nested =>
        (ambi.alt1, ambi.alt2) match
          case (alt @ AmbiguousImplicitMsg(msg), _) =>
            userDefinedAmbiguousImplicitMsg(alt, msg)
          case (_, alt @ AmbiguousImplicitMsg(msg)) =>
            userDefinedAmbiguousImplicitMsg(alt, msg)
          case _ =>
            defaultAmbiguousImplicitMsg(ambi)
      case ambi @ TooUnspecific(target) =>
        i"""No implicit search was attempted${location("for")}
            |since the expected type $target is not specific enough"""
      case _ =>
        val shortMessage = userDefinedImplicitNotFoundMessage(explain = false)
          .getOrElse(defaultImplicitNotFoundMessage)
        formatMsg(shortMessage)()
  end msg

  override def msgPostscript(using Context) =
    arg.tpe match
      case _: AmbiguousImplicits =>
        ""  // show no disambiguation
      case _: TooUnspecific =>
        super.msgPostscript // show just disambigutation and match type trace
      case _ =>
        // show all available additional info
        def hiddenImplicitNote(s: SearchSuccess) =
          i"\n\nNote: ${s.ref.symbol.showLocated} was not considered because it was not imported with `import given`."
        def showImplicitAndConversions(imp: TermRef, convs: Iterable[TermRef]) =
          i"\n- ${imp.symbol.showDcl}${convs.map(c => "\n    - " + c.symbol.showDcl).mkString}"
        def noChainConversionsNote(ignoredConvertibleImplicits: Iterable[TermRef]): Option[String] =
          Option.when(ignoredConvertibleImplicits.nonEmpty)(
            i"\n\nNote: implicit conversions are not automatically applied to arguments of using clauses. " +
            i"You will have to pass the argument explicitly.\n" +
            i"The following implicits in scope can be implicitly converted to ${pt.show}:" +
            ignoredConvertibleImplicits.map { imp => s"\n- ${imp.symbol.showDcl}"}.mkString
          )
        def importSuggestionAddendum: String =
          arg.tpe match
            // If the failure was caused by an underlying NoMatchingImplicits, compute the addendum for its expected type
            case noMatching: NoMatchingImplicits => // FIXME also handle SynthesisFailure
              ctx.typer.importSuggestionAddendum(noMatching.expectedType)
            case _ =>
              ctx.typer.importSuggestionAddendum(pt)
        super.msgPostscript
        ++ ignoredInstanceNormalImport.map(hiddenImplicitNote)
            .orElse(noChainConversionsNote(ignoredConvertibleImplicits))
            .getOrElse(importSuggestionAddendum)

  def explain(using Context) = userDefinedImplicitNotFoundMessage(explain = true)
    .getOrElse("")
end MissingImplicitArgument

class CannotBeAccessed(tpe: NamedType, superAccess: Boolean)(using Context)
extends ReferenceMsg(CannotBeAccessedID):
  def msg(using Context) =
    val pre = tpe.prefix
    val name = tpe.name
    val alts = tpe.denot.alternatives.map(_.symbol).filter(_.exists)
    val whatCanNot = alts match
      case Nil =>
        i"$name cannot"
      case sym :: Nil =>
        i"${if (sym.owner == pre.typeSymbol) sym.show else sym.showLocated} cannot"
      case _ =>
        i"none of the overloaded alternatives named $name can"
    val where = if (ctx.owner.exists) i" from ${ctx.owner.enclosingClass}" else ""
    val whyNot = new StringBuffer
    for alt <- alts do
      val cls = alt.owner.enclosingSubClass
      val owner = if cls.exists then cls else alt.owner
      val location: String =
        if alt.is(Protected) then
          if alt.privateWithin.exists && alt.privateWithin != owner then
            if owner.is(Final) then alt.privateWithin.showLocated
            else alt.privateWithin.showLocated + ", or " + owner.showLocated + " or one of its subclasses"
          else
            if owner.is(Final) then owner.showLocated
            else owner.showLocated + " or one of its subclasses"
        else
          alt.privateWithin.orElse(owner).showLocated
      val accessMod = if alt.is(Protected) then "protected" else "private"
      val within = if alt.privateWithin.exists then i"[${alt.privateWithin.name}]"
        else ""
      whyNot.append(i"""
          |  $accessMod$within $alt can only be accessed from $location.""")
    i"$whatCanNot be accessed as a member of $pre$where.$whyNot"
  def explain(using Context) = ""

class InlineGivenShouldNotBeFunction()(using Context)
extends SyntaxMsg(InlineGivenShouldNotBeFunctionID):
  def msg(using Context) =
    i"""An inline given alias with a function value as right-hand side can significantly increase
       |generated code size. You should either drop the `inline` or rewrite the given with an
       |explicit `apply` method."""
  def explain(using Context) =
    i"""A function value on the right-hand side of an inline given alias expands to
       |an anonymous class. Each application of the inline given will then create a
       |fresh copy of that class, which can increase code size in surprising ways.
       |For that reason, functions are discouraged as right hand sides of inline given aliases.
       |You should either drop `inline` or rewrite to an explicit `apply` method. E.g.
       |
       |    inline given Conversion[A, B] = x => x.toB
       |
       |should be re-formulated as
       |
       |    given Conversion[A, B] with
       |      inline def apply(x: A) = x.toB
     """

class InlinedAnonClassWarning()(using Context)
  extends Message(InlinedAnonClassWarningID):
    def kind = MessageKind.PotentialIssue
    def msg(using Context) = "New anonymous class definition will be duplicated at each inline site"
    def explain(using Context) =
      i"""Anonymous class will be defined at each use site, which may lead to a larger number of classfiles.
      |
      |To inline class definitions, you may provide an explicit class name to avoid this warning."""

class ValueDiscarding(tp: Type)(using Context)
  extends Message(ValueDiscardingID):
    def kind = MessageKind.PotentialIssue
    def msg(using Context) = i"discarded non-Unit value of type ${tp.widen}. Add `: Unit` to discard silently."
    def explain(using Context) = ""

class UnusedNonUnitValue(tp: Type)(using Context)
  extends Message(UnusedNonUnitValueID):
    def kind = MessageKind.PotentialIssue
    def msg(using Context) = i"unused value of type $tp"
    def explain(using Context) = ""

class MatchTypeNoCases(casesText: String)(using Context) extends TypeMsg(MatchTypeNoCasesID):
  def msg(using Context) = i"Match type reduction $casesText"
  def explain(using Context) = ""

class MatchTypeScrutineeCannotBeHigherKinded(tp: Type)(using Context)
  extends TypeMsg(MatchTypeScrutineeCannotBeHigherKindedID) :
    def msg(using Context) = i"the scrutinee of a match type cannot be higher-kinded"
    def explain(using Context) = ""

class MatchTypeLegacyPattern(errorText: String)(using Context) extends TypeMsg(MatchTypeLegacyPatternID):
  def msg(using Context) = errorText
  def explain(using Context) = ""

class ClosureCannotHaveInternalParameterDependencies(mt: Type)(using Context)
  extends TypeMsg(ClosureCannotHaveInternalParameterDependenciesID):
    def msg(using Context) =
      i"""cannot turn method type $mt into closure
         |because it has internal parameter dependencies"""
    def explain(using Context) = ""

class ImplausiblePatternWarning(pat: tpd.Tree, selType: Type)(using Context)
  extends TypeMsg(ImplausiblePatternWarningID):
    def msg(using Context) =
      i"""|Implausible pattern:
          |$pat  could match selector of type  $selType
          |only if there is an `equals` method identifying elements of the two types."""
    def explain(using Context) = ""

class UnstableInlineAccessor(accessed: Symbol, accessorTree: tpd.Tree)(using Context)
  extends Message(UnstableInlineAccessorID) {
  def kind = MessageKind.Compatibility

  def msg(using Context) =
    i"""Unstable inline accessor ${accessor.name} was generated in $where."""

  def explain(using Context) =
    i"""Access to non-public $accessed causes the automatic generation of an accessor.
       |This accessor is not stable, its name may change or it may disappear
       |if not needed in a future version.
       |
       |To make sure that the inlined code is binary compatible you must make sure that
       |$accessed is public in the binary API.
       | * Option 1: Annotate $accessed with @publicInBinary
       | * Option 2: Make $accessed public
       |
       |This change may break binary compatibility if a previous version of this
       |library was compiled with generated accessors. Binary compatibility should
       |be checked using MiMa. If binary compatibility is broken, you should add the
       |old accessor explicitly in the source code. The following code should be
       |added to $where:
       |  @publicInBinary private[$within] ${accessorTree.show}
       |"""

  private def accessor = accessorTree.symbol

  private def where =
    if accessor.owner.name.isPackageObjectName then s"package ${within}"
    else if accessor.owner.is(Module) then s"object $within"
    else s"class $within"

  private def within =
    if accessor.owner.name.isPackageObjectName then accessor.owner.owner.name.stripModuleClassSuffix
    else accessor.owner.name.stripModuleClassSuffix
}

class VolatileOnVal()(using Context)
extends SyntaxMsg(VolatileOnValID):
  protected def msg(using Context): String = "values cannot be volatile"
  protected def explain(using Context): String = ""

class ConstructorProxyNotValue(sym: Symbol)(using Context)
extends TypeMsg(ConstructorProxyNotValueID):
  protected def msg(using Context): String =
    i"constructor proxy $sym cannot be used as a value"
  protected def explain(using Context): String =
    i"""A constructor proxy is a symbol made up by the compiler to represent a non-existent
       |factory method of a class. For instance, in
       |
       |   class C(x: Int)
       |
       |C does not have an apply method since it is not a case class. Yet one can
       |still create instances with applications like `C(3)` which expand to `new C(3)`.
       |The `C` in this call is a constructor proxy. It can only be used as applications
       |but not as a stand-alone value."""

class ContextBoundCompanionNotValue(sym: Symbol)(using Context)
extends TypeMsg(ConstructorProxyNotValueID):
  protected def msg(using Context): String =
    i"context bound companion $sym cannot be used as a value"
  protected def explain(using Context): String =
    i"""A context bound companion is a symbol made up by the compiler to represent the
       |witness or witnesses generated for the context bound(s) of a type parameter or type.
       |For instance, in
       |
       |   class Monoid extends SemiGroup:
       |     type Self
       |     def unit: Self
       |
       |   type A: Monoid
       |
       |there is just a type `A` declared but not a value `A`. Nevertheless, one can write
       |the selection `A.unit`, which works because the compiler created a context bound
       |companion value with the (term-)name `A`. However, these context bound companions
       |are not values themselves, they can only be referred to in selections."""

class UnusedSymbol(errorText: String)(using Context)
extends Message(UnusedSymbolID) {
  def kind = MessageKind.UnusedSymbol

  override def msg(using Context) = errorText
  override def explain(using Context) = ""
}

object UnusedSymbol {
    def imports(using Context): UnusedSymbol = new UnusedSymbol(i"unused import")
    def localDefs(using Context): UnusedSymbol = new UnusedSymbol(i"unused local definition")
    def explicitParams(using Context): UnusedSymbol = new UnusedSymbol(i"unused explicit parameter")
    def implicitParams(using Context): UnusedSymbol = new UnusedSymbol(i"unused implicit parameter")
    def privateMembers(using Context): UnusedSymbol = new UnusedSymbol(i"unused private member")
    def patVars(using Context): UnusedSymbol = new UnusedSymbol(i"unused pattern variable")
}

class NonNamedArgumentInJavaAnnotation(using Context) extends SyntaxMsg(NonNamedArgumentInJavaAnnotationID):

  override protected def msg(using Context): String =
    "Named arguments are required for Java defined annotations"
    + Message.rewriteNotice("This", version = SourceVersion.`3.6-migration`)

  override protected def explain(using Context): String =
    i"""Starting from Scala 3.6.0, named arguments are required for Java defined annotations.
        |Java defined annotations don't have an exact constructor representation
        |and we previously relied on the order of the fields to create one.
        |One possible issue with this representation is the reordering of the fields.
        |Lets take the following example:
        |
        |  public @interface Annotation {
        |    int a() default 41;
        |    int b() default 42;
        |  }
        |
        |Reordering the fields is binary-compatible but it might affect the meaning of @Annotation(1)
        """

end NonNamedArgumentInJavaAnnotation

final class QuotedTypeMissing(tpe: Type)(using Context) extends StagingMessage(QuotedTypeMissingID):

  private def witness = defn.QuotedTypeClass.typeRef.appliedTo(tpe)

  override protected def msg(using Context): String = 
    i"Reference to $tpe within quotes requires a given ${witness} in scope"

  override protected def explain(using Context): String =
    i"""Referencing `$tpe` inside a quoted expression requires a `${witness}` to be in scope. 
        |Since Scala is subject to erasure at runtime, the type information will be missing during the execution of the code.
        |`${witness}` is therefore needed to carry `$tpe`'s type information into the quoted code. 
        |Without an implicit `${witness}`, the type `$tpe` cannot be properly referenced within the expression. 
        |To resolve this, ensure that a `${witness}` is available, either through a context-bound or explicitly.
        |"""

end QuotedTypeMissing

final class DeprecatedAssignmentSyntax(key: Name, value: untpd.Tree)(using Context) extends SyntaxMsg(DeprecatedAssignmentSyntaxID):
  override protected def msg(using Context): String =
    i"""Deprecated syntax: in the future it would be interpreted as a named tuple with one element,
      |not as an assignment.
      |
      |To assign a value, use curly braces: `{${key} = ${value}}`."""
      + Message.rewriteNotice("This", version = SourceVersion.`3.6-migration`)

  override protected def explain(using Context): String = ""

class DeprecatedInfixNamedArgumentSyntax()(using Context) extends SyntaxMsg(DeprecatedInfixNamedArgumentSyntaxID):
  def msg(using Context) =
    i"""Deprecated syntax: infix named arguments lists are deprecated; in the future it would be interpreted as a single name tuple argument.
       |To avoid this warning, either remove the argument names or use dotted selection."""
        + Message.rewriteNotice("This", version = SourceVersion.`3.6-migration`)

  def explain(using Context) = ""

class GivenSearchPriorityWarning(
    pt: Type,
    cmp: Int,
    prev: Int,
    winner: TermRef,
    loser: TermRef,
    isLastOldVersion: Boolean
)(using Context) extends Message(GivenSearchPriorityID):
  def kind = MessageKind.PotentialIssue
  def choice(nth: String, c: Int) =
    if c == 0 then "none - it's ambiguous"
    else s"the $nth alternative"
  val (change, whichChoice) =
    if isLastOldVersion
    then ("will change in the future release", "Current choice ")
    else ("has changed",                       "Previous choice")
  def warningMessage: String =
    i"""Given search preference for $pt between alternatives
       |  ${loser}
       |and
       |  ${winner}
       |$change.
       |$whichChoice       : ${choice("first", prev)}
       |Choice from Scala 3.7 : ${choice("second", cmp)}"""
  def migrationHints: String =
    i"""Suppress this warning by choosing -source 3.5, -source 3.7, or
       |by using @annotation.nowarn("id=205")"""
  def ambiguousNote: String =
    i"""
       |
       |Note: $warningMessage"""
  def msg(using Context) =
    i"""$warningMessage
       |
       |$migrationHints"""

<<<<<<< HEAD
  def explain(using Context) = ""
=======
  def explain(using Context) = ""

final class EnumMayNotBeValueClasses(sym: Symbol)(using Context) extends SyntaxMsg(EnumMayNotBeValueClassesID):
    def msg(using Context): String = i"$sym may not be a value class"

    def explain(using Context) = ""
end EnumMayNotBeValueClasses
>>>>>>> 6b2b8819
<|MERGE_RESOLUTION|>--- conflicted
+++ resolved
@@ -3334,7 +3334,7 @@
 
   private def witness = defn.QuotedTypeClass.typeRef.appliedTo(tpe)
 
-  override protected def msg(using Context): String = 
+  override protected def msg(using Context): String =
     i"Reference to $tpe within quotes requires a given ${witness} in scope"
 
   override protected def explain(using Context): String =
@@ -3401,14 +3401,10 @@
        |
        |$migrationHints"""
 
-<<<<<<< HEAD
-  def explain(using Context) = ""
-=======
   def explain(using Context) = ""
 
 final class EnumMayNotBeValueClasses(sym: Symbol)(using Context) extends SyntaxMsg(EnumMayNotBeValueClassesID):
     def msg(using Context): String = i"$sym may not be a value class"
 
     def explain(using Context) = ""
-end EnumMayNotBeValueClasses
->>>>>>> 6b2b8819
+end EnumMayNotBeValueClasses