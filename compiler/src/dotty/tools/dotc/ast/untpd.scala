package dotty.tools
package dotc
package ast

import core.*
import Types.*, Contexts.*, Constants.*, Names.*, Flags.*
import dotty.tools.dotc.typer.ProtoTypes
import Symbols.*, StdNames.*, Trees.*
import util.{Property, SourceFile, NoSource}
import util.Spans.Span
import annotation.constructorOnly
import annotation.internal.sharable
import Decorators.*

object untpd extends Trees.Instance[Untyped] with UntypedTreeInfo {

  // ----- Tree cases that exist in untyped form only ------------------

  abstract class OpTree(implicit @constructorOnly src: SourceFile) extends Tree {
    def op: Ident
    override def isTerm: Boolean = op.isTerm
    override def isType: Boolean = op.isType
  }

  /** A typed subtree of an untyped tree needs to be wrapped in a TypedSplice
   *  @param owner               The current owner at the time the tree was defined
   *  @param isExtensionReceiver The splice was created from the receiver `e` in an extension
   *                             method call `e.f(...)`
   */
  abstract case class TypedSplice(splice: tpd.Tree)(val owner: Symbol, val isExtensionReceiver: Boolean)(implicit @constructorOnly src: SourceFile) extends ProxyTree {
    def forwardTo: tpd.Tree = splice
    override def toString =
      def ext = if isExtensionReceiver then ", isExtensionReceiver = true" else ""
      s"TypedSplice($splice$ext)"
  }

  object TypedSplice {
    def apply(tree: tpd.Tree, isExtensionReceiver: Boolean = false)(using Context): TypedSplice =
      new TypedSplice(tree)(ctx.owner, isExtensionReceiver) {}
  }

  /** mods object name impl */
  case class ModuleDef(name: TermName, impl: Template)(implicit @constructorOnly src: SourceFile)
    extends MemberDef {
    type ThisTree[+T <: Untyped] <: Trees.NameTree[T] & Trees.MemberDef[T] & ModuleDef
    def withName(name: Name)(using Context): ModuleDef = cpy.ModuleDef(this)(name.toTermName, impl)
  }

  /** An untyped template with a derives clause. Derived parents are added to the end
   *  of the `parents` list. `derivedCount` keeps track of how many there are.
   *  This representation was chosen because it balances two concerns:
   *   - maximize overlap between DerivingTemplate and Template for code streamlining
   *   - keep invariant that elements of untyped trees align with source positions
   */
  class DerivingTemplate(constr: DefDef, parentsOrDerived: List[Tree], self: ValDef, preBody: LazyTreeList, derivedCount: Int)(implicit @constructorOnly src: SourceFile)
  extends Template(constr, parentsOrDerived, self, preBody) {
    private val myParents = parentsOrDerived.dropRight(derivedCount)
    override def parents(using Context) = myParents
    override val derived = parentsOrDerived.takeRight(derivedCount)
  }

  case class ParsedTry(expr: Tree, handler: Tree, finalizer: Tree)(implicit @constructorOnly src: SourceFile) extends TermTree

  case class SymbolLit(str: String)(implicit @constructorOnly src: SourceFile) extends TermTree

  /** An interpolated string
   *  @param segments  a list of two element tickets consisting of string literal and argument tree,
   *                   possibly with a simple string literal as last element of the list
   */
  case class InterpolatedString(id: TermName, segments: List[Tree])(implicit @constructorOnly src: SourceFile)
    extends TermTree

  /** A function type or closure */
  case class Function(args: List[Tree], body: Tree)(implicit @constructorOnly src: SourceFile) extends Tree {
    override def isTerm: Boolean = body.isTerm
    override def isType: Boolean = body.isType
  }

  /** A function type or closure with `implicit` or `given` modifiers and information on which parameters are `erased` */
  class FunctionWithMods(args: List[Tree], body: Tree, val mods: Modifiers, val erasedParams: List[Boolean])(implicit @constructorOnly src: SourceFile)
    extends Function(args, body) {
      assert(args.length == erasedParams.length)

      def hasErasedParams = erasedParams.contains(true)
    }

  /** A polymorphic function type */
  case class PolyFunction(targs: List[Tree], body: Tree)(implicit @constructorOnly src: SourceFile) extends Tree {
    override def isTerm = body.isTerm
    override def isType = body.isType
  }

  /** A function created from a wildcard expression
   *  @param  placeholderParams  a list of definitions of synthetic parameters.
   *  @param  body               the function body where wildcards are replaced by
   *                             references to synthetic parameters.
   *  This is equivalent to Function, except that forms a special case for the overlapping
   *  positions tests.
   */
  class WildcardFunction(placeholderParams: List[ValDef], body: Tree)(implicit @constructorOnly src: SourceFile)
    extends Function(placeholderParams, body)

  case class InfixOp(left: Tree, op: Ident, right: Tree)(implicit @constructorOnly src: SourceFile) extends OpTree
  case class PostfixOp(od: Tree, op: Ident)(implicit @constructorOnly src: SourceFile) extends OpTree
  case class PrefixOp(op: Ident, od: Tree)(implicit @constructorOnly src: SourceFile) extends OpTree
  case class Parens(t: Tree)(implicit @constructorOnly src: SourceFile) extends ProxyTree {
    def forwardTo: Tree = t
  }
  case class Tuple(trees: List[Tree])(implicit @constructorOnly src: SourceFile) extends Tree {
    override def isTerm: Boolean = trees.isEmpty || stripNamedArg(trees.head).isTerm
    override def isType: Boolean = !isTerm
  }
  case class Throw(expr: Tree)(implicit @constructorOnly src: SourceFile) extends TermTree
  case class ForYield(enums: List[Tree], expr: Tree)(implicit @constructorOnly src: SourceFile) extends TermTree
  case class ForDo(enums: List[Tree], body: Tree)(implicit @constructorOnly src: SourceFile) extends TermTree
  case class GenFrom(pat: Tree, expr: Tree, checkMode: GenCheckMode)(implicit @constructorOnly src: SourceFile) extends Tree
  case class GenAlias(pat: Tree, expr: Tree)(implicit @constructorOnly src: SourceFile) extends Tree
  case class ContextBounds(bounds: TypeBoundsTree, cxBounds: List[Tree])(implicit @constructorOnly src: SourceFile) extends TypTree
  case class PatDef(mods: Modifiers, pats: List[Tree], tpt: Tree, rhs: Tree)(implicit @constructorOnly src: SourceFile) extends DefTree
  case class ExtMethods(paramss: List[ParamClause], methods: List[Tree])(implicit @constructorOnly src: SourceFile) extends Tree
  case class ContextBoundTypeTree(tycon: Tree, paramName: TypeName, ownName: TermName)(implicit @constructorOnly src: SourceFile) extends Tree
<<<<<<< HEAD
    // `paramName: tycon as ownName`, ownName != EmptyTermName only under x.modularity
=======
>>>>>>> c33db50d
  case class MacroTree(expr: Tree)(implicit @constructorOnly src: SourceFile) extends Tree

  case class ImportSelector(imported: Ident, renamed: Tree = EmptyTree, bound: Tree = EmptyTree)(implicit @constructorOnly src: SourceFile) extends Tree {
    // TODO: Make bound a typed tree?

    /** It's a `given` selector */
    val isGiven: Boolean = imported.name.isEmpty

    /** It's a `given` or `_` selector */
    val isWildcard: Boolean = isGiven || imported.name == nme.WILDCARD

    /** The imported name, EmptyTermName if it's a given selector */
    val name: TermName = imported.name.asInstanceOf[TermName]

    /** The renamed part (which might be `_`), if present, or `name`, if missing */
    val rename: TermName = renamed match
      case Ident(rename: TermName) => rename
      case _ => name

    def isUnimport = rename == nme.WILDCARD
  }

  case class Number(digits: String, kind: NumberKind)(implicit @constructorOnly src: SourceFile) extends TermTree

  enum NumberKind {
    case Whole(radix: Int)
    case Decimal
    case Floating
  }

  /** {x1, ..., xN} T   (only relevant under captureChecking)
   *  Created when parsing function types so that capture set and result type
   *  is combined in a single node.
   */
  case class CapturesAndResult(refs: List[Tree], parent: Tree)(implicit @constructorOnly src: SourceFile) extends TypTree

  /** A type tree appearing somewhere in the untyped DefDef of a lambda, it will be typed using `tpFun`.
   *
   *  @param isResult  Is this the result type of the lambda? This is handled specially in `Namer#valOrDefDefSig`.
   *  @param tpFun     Compute the type of the type tree given the parameters of the lambda.
   *                   A lambda has at most one type parameter list followed by exactly one term parameter list.
   *
   *  Note: This is only used briefly in Typer and does not need the copy/transform/fold infrastructure.
   */
  case class InLambdaTypeTree(isResult: Boolean, tpFun: (List[TypeSymbol], List[TermSymbol]) => Type)(implicit @constructorOnly src: SourceFile) extends Tree

  @sharable object EmptyTypeIdent extends Ident(tpnme.EMPTY)(NoSource) with WithoutTypeOrPos[Untyped] {
    override def isEmpty: Boolean = true
  }

  def WildcardTypeBoundsTree()(using src: SourceFile): TypeBoundsTree = TypeBoundsTree(EmptyTree, EmptyTree, EmptyTree)
  object WildcardTypeBoundsTree:
    def unapply(tree: untpd.Tree): Boolean = tree match
      case TypeBoundsTree(EmptyTree, EmptyTree, _) => true
      case _ => false


  /** A block generated by the XML parser, only treated specially by
   *  `Positioned#checkPos` */
  class XMLBlock(stats: List[Tree], expr: Tree)(implicit @constructorOnly src: SourceFile) extends Block(stats, expr)

  /** An enum to control checking or filtering of patterns in GenFrom trees */
  enum GenCheckMode {
    case Ignore       // neither filter nor check since pattern is trivially irrefutable
    case Filtered     // neither filter nor check since filtering was done before
    case Check        // check that pattern is irrefutable
    case CheckAndFilter // both check and filter (transitional period starting with 3.2)
    case FilterNow    // filter out non-matching elements if we are not in 3.2 or later
    case FilterAlways // filter out non-matching elements since pattern is prefixed by `case`
  }

  // ----- Modifiers -----------------------------------------------------
  /** Mod is intended to record syntactic information about modifiers, it's
    * NOT a replacement of FlagSet.
    *
    * For any query about semantic information, check `flags` instead.
    */
  sealed abstract class Mod(val flags: FlagSet)(implicit @constructorOnly src: SourceFile)
  extends Positioned

  object Mod {
    case class Private()(implicit @constructorOnly src: SourceFile) extends Mod(Flags.Private)

    case class Protected()(implicit @constructorOnly src: SourceFile) extends Mod(Flags.Protected)

    case class Var()(implicit @constructorOnly src: SourceFile) extends Mod(Flags.Mutable)

    case class Implicit()(implicit @constructorOnly src: SourceFile) extends Mod(Flags.Implicit)

    case class Given()(implicit @constructorOnly src: SourceFile) extends Mod(Flags.Given)

    case class Erased()(implicit @constructorOnly src: SourceFile) extends Mod(Flags.Erased)

    case class Final()(implicit @constructorOnly src: SourceFile) extends Mod(Flags.Final)

    case class Sealed()(implicit @constructorOnly src: SourceFile) extends Mod(Flags.Sealed)

    case class Opaque()(implicit @constructorOnly src: SourceFile) extends Mod(Flags.Opaque)

    case class Open()(implicit @constructorOnly src: SourceFile) extends Mod(Flags.Open)

    case class Override()(implicit @constructorOnly src: SourceFile) extends Mod(Flags.Override)

    case class Abstract()(implicit @constructorOnly src: SourceFile) extends Mod(Flags.Abstract)

    case class Lazy()(implicit @constructorOnly src: SourceFile) extends Mod(Flags.Lazy)

    case class Inline()(implicit @constructorOnly src: SourceFile) extends Mod(Flags.Inline)

    case class Transparent()(implicit @constructorOnly src: SourceFile) extends Mod(Flags.Transparent)

    case class Infix()(implicit @constructorOnly src: SourceFile) extends Mod(Flags.Infix)

    case class Tracked()(implicit @constructorOnly src: SourceFile) extends Mod(Flags.Tracked)

    /** Used under pureFunctions to mark impure function types `A => B` in `FunctionWithMods` */
    case class Impure()(implicit @constructorOnly src: SourceFile) extends Mod(Flags.Impure)
  }

  /** Modifiers and annotations for definitions
   *
   *  @param flags          The set flags
   *  @param privateWithin  If a private or protected has is followed by a
   *                        qualifier [q], the name q, "" as a typename otherwise.
   *  @param annotations    The annotations preceding the modifiers
   */
  case class Modifiers (
    flags: FlagSet = EmptyFlags,
    privateWithin: TypeName = tpnme.EMPTY,
    annotations: List[Tree] = Nil,
    mods: List[Mod] = Nil) {

    def is(flag: Flag): Boolean = flags.is(flag)
    def is(flag: Flag, butNot: FlagSet): Boolean = flags.is(flag, butNot = butNot)
    def isOneOf(fs: FlagSet): Boolean = flags.isOneOf(fs)
    def isOneOf(fs: FlagSet, butNot: FlagSet): Boolean = flags.isOneOf(fs, butNot = butNot)
    def isAllOf(fc: FlagSet): Boolean = flags.isAllOf(fc)

    def | (fs: FlagSet): Modifiers = withFlags(flags | fs)
    def & (fs: FlagSet): Modifiers = withFlags(flags & fs)
    def &~(fs: FlagSet): Modifiers = withFlags(flags &~ fs)

    def toTypeFlags: Modifiers = withFlags(flags.toTypeFlags)
    def toTermFlags: Modifiers = withFlags(flags.toTermFlags)

    def withFlags(flags: FlagSet): Modifiers =
      if (this.flags == flags) this
      else copy(flags = flags)

    def withoutFlags(flags: FlagSet): Modifiers =
      if (this.isOneOf(flags))
        Modifiers(this.flags &~ flags, this.privateWithin, this.annotations, this.mods.filterNot(_.flags.isOneOf(flags)))
      else this

    def withAddedMod(mod: Mod): Modifiers =
      if (mods.exists(_ eq mod)) this
      else withMods(mods :+ mod)

    private def compatible(flags1: FlagSet, flags2: FlagSet): Boolean =
      flags1.isEmpty || flags2.isEmpty
      || flags1.isTermFlags && flags2.isTermFlags
      || flags1.isTypeFlags && flags2.isTypeFlags

    /** Add `flags` to thos modifier set, checking that there are no type/term conflicts.
     *  If there are conflicts, issue an error and return the modifiers consisting of
     *  the added flags only. The reason to do it this way is that the added flags usually
     *  describe the core of a construct whereas the existing set are the modifiers
     *  given in the source.
     */
    def withAddedFlags(flags: FlagSet, span: Span)(using Context): Modifiers =
      if this.flags.isAllOf(flags) then this
      else if compatible(this.flags, flags) then this | flags
      else
        val what = if flags.isTermFlags then "values" else "types"
        report.error(em"${(flags & ModifierFlags).flagsString} $what cannot be ${this.flags.flagsString}", ctx.source.atSpan(span))
        Modifiers(flags)

    /** Modifiers with given list of Mods. It is checked that
     *  all modifiers are already accounted for in `flags` and `privateWithin`.
     */
    def withMods(ms: List[Mod]): Modifiers =
      if (mods eq ms) this
      else {
        if (ms.nonEmpty)
          for (m <- ms)
            assert(flags.isAllOf(m.flags)
                || m.isInstanceOf[Mod.Private] && !privateWithin.isEmpty
                || (m.isInstanceOf[Mod.Abstract] || m.isInstanceOf[Mod.Override]) && flags.is(AbsOverride),
                s"unaccounted modifier: $m in $this with flags ${flags.flagsString} when adding $ms")
        copy(mods = ms)
      }

    def withAddedAnnotation(annot: Tree): Modifiers =
      if (annotations.exists(_ eq annot)) this
      else withAnnotations(annotations :+ annot)

    def withAnnotations(annots: List[Tree]): Modifiers =
      if (annots eq annotations) this
      else copy(annotations = annots)

    def withPrivateWithin(pw: TypeName): Modifiers =
      if (pw.isEmpty) this
      else copy(privateWithin = pw)

    def hasFlags: Boolean = flags != EmptyFlags
    def hasAnnotations: Boolean = annotations.nonEmpty
    def hasPrivateWithin: Boolean = privateWithin != tpnme.EMPTY
    def hasMod(cls: Class[?]) = mods.exists(_.getClass == cls)

    private def isEnum = is(Enum, butNot = JavaDefined)

    def isEnumCase: Boolean = isEnum && is(Case)
    def isEnumClass: Boolean = isEnum && !is(Case)
  }

  @sharable val EmptyModifiers: Modifiers = Modifiers()

  // ----- TypeTrees that refer to other tree's symbols -------------------

  /** A type tree that gets its type from some other tree's symbol. Enters the
   *  type tree in the References attachment of the `from` tree as a side effect.
   */
  abstract class DerivedTypeTree(implicit @constructorOnly src: SourceFile) extends TypeTree {

    private var myWatched: Tree = EmptyTree

    /** The watched tree; used only for printing */
    def watched: Tree = myWatched

    /** Install the derived type tree as a dependency on `original` */
    def watching(original: DefTree): this.type = {
      myWatched = original
      val existing = original.attachmentOrElse(References, Nil)
      original.putAttachment(References, this :: existing)
      this
    }

    /** Install the derived type tree as a dependency on `sym` */
    def watching(sym: Symbol): this.type = withAttachment(OriginalSymbol, sym)

    /** A hook to ensure that all necessary symbols are completed so that
     *  OriginalSymbol attachments are propagated to this tree
     */
    def ensureCompletions(using Context): Unit = ()

    /** The method that computes the tree with the derived type */
    def derivedTree(originalSym: Symbol)(using Context): tpd.Tree
  }

  /** Property key containing TypeTrees whose type is computed
   *  from the symbol in this type. These type trees have marker trees
   *  TypeRefOfSym or InfoOfSym as their originals.
   */
  val References: Property.Key[List[DerivedTypeTree]] = Property.Key()

  /** Property key for TypeTrees marked with TypeRefOfSym or InfoOfSym
   *  which contains the symbol of the original tree from which this
   *  TypeTree is derived.
   */
  val OriginalSymbol: Property.Key[Symbol] = Property.Key()

  /** Property key for contextual Apply trees of the form `fn given arg` */
  val KindOfApply: Property.StickyKey[ApplyKind] = Property.StickyKey()

  // ------ Creation methods for untyped only -----------------

  def Ident(name: Name)(implicit src: SourceFile): Ident = new Ident(name)
  def SearchFailureIdent(name: Name, explanation: => String)(implicit src: SourceFile): SearchFailureIdent = new SearchFailureIdent(name, explanation)
  def Select(qualifier: Tree, name: Name)(implicit src: SourceFile): Select = new Select(qualifier, name)
  def SelectWithSig(qualifier: Tree, name: Name, sig: Signature)(implicit src: SourceFile): Select = new SelectWithSig(qualifier, name, sig)
  def This(qual: Ident)(implicit src: SourceFile): This = new This(qual)
  def Super(qual: Tree, mix: Ident)(implicit src: SourceFile): Super = new Super(qual, mix)
  def Apply(fun: Tree, args: List[Tree])(implicit src: SourceFile): Apply = new Apply(fun, args)
  def TypeApply(fun: Tree, args: List[Tree])(implicit src: SourceFile): TypeApply = new TypeApply(fun, args)
  def Literal(const: Constant)(implicit src: SourceFile): Literal = new Literal(const)
  def New(tpt: Tree)(implicit src: SourceFile): New = new New(tpt)
  def Typed(expr: Tree, tpt: Tree)(implicit src: SourceFile): Typed = new Typed(expr, tpt)
  def NamedArg(name: Name, arg: Tree)(implicit src: SourceFile): NamedArg = new NamedArg(name, arg)
  def Assign(lhs: Tree, rhs: Tree)(implicit src: SourceFile): Assign = new Assign(lhs, rhs)
  def Block(stats: List[Tree], expr: Tree)(implicit src: SourceFile): Block = new Block(stats, expr)
  def If(cond: Tree, thenp: Tree, elsep: Tree)(implicit src: SourceFile): If = new If(cond, thenp, elsep)
  def InlineIf(cond: Tree, thenp: Tree, elsep: Tree)(implicit src: SourceFile): If = new InlineIf(cond, thenp, elsep)
  def Closure(env: List[Tree], meth: Tree, tpt: Tree)(implicit src: SourceFile): Closure = new Closure(env, meth, tpt)
  def Match(selector: Tree, cases: List[CaseDef])(implicit src: SourceFile): Match = new Match(selector, cases)
  def InlineMatch(selector: Tree, cases: List[CaseDef])(implicit src: SourceFile): Match = new InlineMatch(selector, cases)
  def CaseDef(pat: Tree, guard: Tree, body: Tree)(implicit src: SourceFile): CaseDef = new CaseDef(pat, guard, body)
  def Labeled(bind: Bind, expr: Tree)(implicit src: SourceFile): Labeled = new Labeled(bind, expr)
  def Return(expr: Tree, from: Tree)(implicit src: SourceFile): Return = new Return(expr, from)
  def WhileDo(cond: Tree, body: Tree)(implicit src: SourceFile): WhileDo = new WhileDo(cond, body)
  def Try(expr: Tree, cases: List[CaseDef], finalizer: Tree)(implicit src: SourceFile): Try = new Try(expr, cases, finalizer)
  def SeqLiteral(elems: List[Tree], elemtpt: Tree)(implicit src: SourceFile): SeqLiteral = new SeqLiteral(elems, elemtpt)
  def JavaSeqLiteral(elems: List[Tree], elemtpt: Tree)(implicit src: SourceFile): JavaSeqLiteral = new JavaSeqLiteral(elems, elemtpt)
  def Inlined(call: tpd.Tree, bindings: List[MemberDef], expansion: Tree)(implicit src: SourceFile): Inlined = new Inlined(call, bindings, expansion)
  def Quote(body: Tree, tags: List[Tree])(implicit src: SourceFile): Quote = new Quote(body, tags)
  def Splice(expr: Tree)(implicit src: SourceFile): Splice = new Splice(expr)
  def QuotePattern(bindings: List[Tree], body: Tree, quotes: Tree)(implicit src: SourceFile): QuotePattern = new QuotePattern(bindings, body, quotes)
  def SplicePattern(body: Tree, typeargs: List[Tree], args: List[Tree])(implicit src: SourceFile): SplicePattern = new SplicePattern(body, typeargs, args)
  def TypeTree()(implicit src: SourceFile): TypeTree = new TypeTree()
  def InferredTypeTree()(implicit src: SourceFile): TypeTree = new InferredTypeTree()
  def SingletonTypeTree(ref: Tree)(implicit src: SourceFile): SingletonTypeTree = new SingletonTypeTree(ref)
  def RefinedTypeTree(tpt: Tree, refinements: List[Tree])(implicit src: SourceFile): RefinedTypeTree = new RefinedTypeTree(tpt, refinements)
  def AppliedTypeTree(tpt: Tree, args: List[Tree])(implicit src: SourceFile): AppliedTypeTree = new AppliedTypeTree(tpt, args)
  def LambdaTypeTree(tparams: List[TypeDef], body: Tree)(implicit src: SourceFile): LambdaTypeTree = new LambdaTypeTree(tparams, body)
  def TermLambdaTypeTree(params: List[ValDef], body: Tree)(implicit src: SourceFile): TermLambdaTypeTree = new TermLambdaTypeTree(params, body)
  def MatchTypeTree(bound: Tree, selector: Tree, cases: List[CaseDef])(implicit src: SourceFile): MatchTypeTree = new MatchTypeTree(bound, selector, cases)
  def ByNameTypeTree(result: Tree)(implicit src: SourceFile): ByNameTypeTree = new ByNameTypeTree(result)
  def TypeBoundsTree(lo: Tree, hi: Tree, alias: Tree = EmptyTree)(implicit src: SourceFile): TypeBoundsTree = new TypeBoundsTree(lo, hi, alias)
  def Bind(name: Name, body: Tree)(implicit src: SourceFile): Bind = new Bind(name, body)
  def Alternative(trees: List[Tree])(implicit src: SourceFile): Alternative = new Alternative(trees)
  def UnApply(fun: Tree, implicits: List[Tree], patterns: List[Tree])(implicit src: SourceFile): UnApply = new UnApply(fun, implicits, patterns)
  def ValDef(name: TermName, tpt: Tree, rhs: LazyTree)(implicit src: SourceFile): ValDef = new ValDef(name, tpt, rhs)
  def DefDef(name: TermName, paramss: List[ParamClause], tpt: Tree, rhs: LazyTree)(implicit src: SourceFile): DefDef = new DefDef(name, paramss, tpt, rhs)
  def TypeDef(name: TypeName, rhs: Tree)(implicit src: SourceFile): TypeDef = new TypeDef(name, rhs)
  def Template(constr: DefDef, parents: List[Tree], derived: List[Tree], self: ValDef, body: LazyTreeList)(implicit src: SourceFile): Template =
    if (derived.isEmpty) new Template(constr, parents, self, body)
    else new DerivingTemplate(constr, parents ++ derived, self, body, derived.length)
  def Template(constr: DefDef, parents: LazyTreeList, self: ValDef, body: LazyTreeList)(implicit src: SourceFile): Template =
    new Template(constr, parents, self, body)
  def Import(expr: Tree, selectors: List[ImportSelector])(implicit src: SourceFile): Import = new Import(expr, selectors)
  def Export(expr: Tree, selectors: List[ImportSelector])(implicit src: SourceFile): Export = new Export(expr, selectors)
  def PackageDef(pid: RefTree, stats: List[Tree])(implicit src: SourceFile): PackageDef = new PackageDef(pid, stats)
  def Annotated(arg: Tree, annot: Tree)(implicit src: SourceFile): Annotated = new Annotated(arg, annot)
  def Hole(isTerm: Boolean, idx: Int, args: List[Tree], content: Tree)(implicit src: SourceFile): Hole = new Hole(isTerm, idx, args, content)

  // ------ Additional creation methods for untyped only -----------------

  /**     new T(args1)...(args_n)
   *  ==>
   *      new T.<init>[Ts](args1)...(args_n)
   *
   *  where `Ts` are the class type arguments of `T` or its class type alias.
   *  Note: we also keep any type arguments as parts of `T`. This is necessary to allow
   *  navigation into these arguments from the IDE, and to do the right thing in
   *  PrepareInlineable.
   */
  def New(tpt: Tree, argss: List[List[Tree]])(using Context): Tree =
    ensureApplied(argss.foldLeft(makeNew(tpt))(Apply(_, _)))

  /** A new expression with constrictor and possibly type arguments. See
   *  `New(tpt, argss)` for details.
   */
  def makeNew(tpt: Tree)(using Context): Tree = {
    val (tycon, targs) = tpt match {
      case AppliedTypeTree(tycon, targs) =>
        (tycon, targs)
      case TypedSplice(tpt1: tpd.Tree) =>
        val argTypes = tpt1.tpe.dealias.argTypesLo
        def wrap(tpe: Type) = TypeTree(tpe).withSpan(tpt.span)
        (tpt, argTypes.map(wrap))
      case _ =>
        (tpt, Nil)
    }
    val nu: Tree = Select(New(tycon), nme.CONSTRUCTOR)
    if (targs.nonEmpty) TypeApply(nu, targs) else nu
  }

  def Block(stat: Tree, expr: Tree)(implicit src: SourceFile): Block =
    Block(stat :: Nil, expr)

  def Apply(fn: Tree, arg: Tree)(implicit src: SourceFile): Apply =
    Apply(fn, arg :: Nil)

  def ensureApplied(tpt: Tree)(implicit src: SourceFile): Tree = tpt match {
    case _: Apply => tpt
    case _ => Apply(tpt, Nil)
  }

  def AppliedTypeTree(tpt: Tree, arg: Tree)(implicit src: SourceFile): AppliedTypeTree =
    AppliedTypeTree(tpt, arg :: Nil)

  def TypeTree(tpe: Type)(using Context): TypedSplice =
    TypedSplice(TypeTree().withTypeUnchecked(tpe))

  def InferredTypeTree(tpe: Type)(using Context): TypedSplice =
    TypedSplice(new InferredTypeTree().withTypeUnchecked(tpe))

  def unitLiteral(implicit src: SourceFile): Literal =
    Literal(Constant(()))

  def syntheticUnitLiteral(implicit src: SourceFile): Literal =
    unitLiteral.withAttachment(SyntheticUnit, ())

  def ref(tp: NamedType)(using Context): Tree =
    TypedSplice(tpd.ref(tp))

  def ref(sym: Symbol)(using Context): Tree =
    TypedSplice(tpd.ref(sym))

  def rawRef(tp: NamedType)(using Context): Tree =
    if tp.typeParams.isEmpty then ref(tp)
    else AppliedTypeTree(ref(tp), tp.typeParams.map(_ => WildcardTypeBoundsTree()))

  def rootDot(name: Name)(implicit src: SourceFile): Select = Select(Ident(nme.ROOTPKG), name)
  def scalaDot(name: Name)(implicit src: SourceFile): Select = Select(rootDot(nme.scala), name)
  def scalaAnnotationDot(name: Name)(using SourceFile): Select = Select(scalaDot(nme.annotation), name)
  def scalaRuntimeDot(name: Name)(using SourceFile): Select = Select(scalaDot(nme.runtime), name)
  def scalaUnit(implicit src: SourceFile): Select = scalaDot(tpnme.Unit)
  def scalaAny(implicit src: SourceFile): Select = scalaDot(tpnme.Any)

  def captureRoot(using Context): Select =
    Select(scalaDot(nme.caps), nme.CAPTURE_ROOT)

  def makeRetaining(parent: Tree, refs: List[Tree], annotName: TypeName)(using Context): Annotated =
    Annotated(parent, New(scalaAnnotationDot(annotName), List(refs)))

  def makeCapsOf(tp: RefTree)(using Context): Tree =
    TypeApply(Select(scalaDot(nme.caps), nme.capsOf), tp :: Nil)

  def makeCapsBound()(using Context): Tree =
    makeRetaining(
      Select(scalaDot(nme.caps), tpnme.CapSet),
      Nil, tpnme.retainsCap)

  def makeConstructor(tparams: List[TypeDef], vparamss: List[List[ValDef]], rhs: Tree = EmptyTree)(using Context): DefDef =
    DefDef(nme.CONSTRUCTOR, joinParams(tparams, vparamss), TypeTree(), rhs)

  def emptyConstructor(using Context): DefDef =
    makeConstructor(Nil, Nil)

  def makeSelfDef(name: TermName, tpt: Tree)(using Context): ValDef =
    ValDef(name, tpt, EmptyTree).withFlags(PrivateLocal)

  def makeTupleOrParens(ts: List[Tree])(using Context): Tree = ts match
    case (t: NamedArg) :: Nil => Tuple(t :: Nil)
    case t :: Nil => Parens(t)
    case _ => Tuple(ts)

  def makeTuple(ts: List[Tree])(using Context): Tree = ts match
    case (t: NamedArg) :: Nil => Tuple(t :: Nil)
    case t :: Nil => t
    case _ => Tuple(ts)

  def makeAndType(left: Tree, right: Tree)(using Context): AppliedTypeTree =
    AppliedTypeTree(ref(defn.andType.typeRef), left :: right :: Nil)

  def makeParameter(pname: TermName, tpe: Tree, mods: Modifiers, isBackquoted: Boolean = false)(using Context): ValDef = {
    val vdef = ValDef(pname, tpe, EmptyTree)
    if (isBackquoted) vdef.pushAttachment(Backquoted, ())
    vdef.withMods(mods | Param)
  }

  def makeSyntheticParameter(n: Int = 1, tpt: Tree | Null = null, flags: FlagSet = SyntheticTermParam)(using Context): ValDef =
    ValDef(nme.syntheticParamName(n), if (tpt == null) TypeTree() else tpt, EmptyTree)
      .withFlags(flags)

  def isInto(t: Tree)(using Context): Boolean = t match
    case PrefixOp(Ident(tpnme.into), _) => true
    case Function(_, res) => isInto(res)
    case Parens(t) => isInto(t)
    case _ => false

  def lambdaAbstract(params: List[ValDef] | List[TypeDef], tpt: Tree)(using Context): Tree =
    params match
      case Nil               => tpt
      case (vd: ValDef) :: _ => TermLambdaTypeTree(params.asInstanceOf[List[ValDef]], tpt)
      case _                 => LambdaTypeTree(params.asInstanceOf[List[TypeDef]], tpt)

  def lambdaAbstractAll(paramss: List[List[ValDef] | List[TypeDef]], tpt: Tree)(using Context): Tree =
    paramss.foldRight(tpt)(lambdaAbstract)

  /** A reference to given definition. If definition is a repeated
   *  parameter, the reference will be a repeated argument.
   */
  def refOfDef(tree: MemberDef)(using Context): Tree = tree match {
    case ValDef(_, PostfixOp(_, Ident(tpnme.raw.STAR)), _) => repeated(Ident(tree.name))
    case _ => Ident(tree.name)
  }

  /** A repeated argument such as `arg: _*` */
  def repeated(arg: Tree)(using Context): Typed = Typed(arg, Ident(tpnme.WILDCARD_STAR))


// --------- Copier/Transformer/Accumulator classes for untyped trees -----

  def localCtx(tree: Tree)(using Context): Context = ctx

  override val cpy: UntypedTreeCopier = UntypedTreeCopier()

  class UntypedTreeCopier extends TreeCopier {

    def postProcess(tree: Tree, copied: Tree): copied.ThisTree[Untyped] =
      copied.asInstanceOf[copied.ThisTree[Untyped]]

    def postProcess(tree: Tree, copied: MemberDef): copied.ThisTree[Untyped] = {
      tree match {
        case tree: MemberDef => copied.withMods(tree.rawMods)
        case _ => copied
      }
    }.asInstanceOf[copied.ThisTree[Untyped]]

    def ModuleDef(tree: Tree)(name: TermName, impl: Template)(using Context): ModuleDef = tree match {
      case tree: ModuleDef if (name eq tree.name) && (impl eq tree.impl) => tree
      case _ => finalize(tree, untpd.ModuleDef(name, impl)(tree.source))
    }
    def ParsedTry(tree: Tree)(expr: Tree, handler: Tree, finalizer: Tree)(using Context): TermTree = tree match {
      case tree: ParsedTry if (expr eq tree.expr) && (handler eq tree.handler) && (finalizer eq tree.finalizer) => tree
      case _ => finalize(tree, untpd.ParsedTry(expr, handler, finalizer)(tree.source))
    }
    def SymbolLit(tree: Tree)(str: String)(using Context): TermTree = tree match {
      case tree: SymbolLit if str == tree.str => tree
      case _ => finalize(tree, untpd.SymbolLit(str)(tree.source))
    }
    def InterpolatedString(tree: Tree)(id: TermName, segments: List[Tree])(using Context): TermTree = tree match {
      case tree: InterpolatedString if (id eq tree.id) && (segments eq tree.segments) => tree
      case _ => finalize(tree, untpd.InterpolatedString(id, segments)(tree.source))
    }
    def Function(tree: Tree)(args: List[Tree], body: Tree)(using Context): Tree = tree match {
      case tree: Function if (args eq tree.args) && (body eq tree.body) => tree
      case _ =>
        val tree1 = tree match
          case tree: FunctionWithMods => untpd.FunctionWithMods(args, body, tree.mods, tree.erasedParams)(using tree.source)
          case _ => untpd.Function(args, body)(using tree.source)
        finalize(tree, tree1)
    }
    def PolyFunction(tree: Tree)(targs: List[Tree], body: Tree)(using Context): Tree = tree match {
      case tree: PolyFunction if (targs eq tree.targs) && (body eq tree.body) => tree
      case _ => finalize(tree, untpd.PolyFunction(targs, body)(tree.source))
    }
    def InfixOp(tree: Tree)(left: Tree, op: Ident, right: Tree)(using Context): Tree = tree match {
      case tree: InfixOp if (left eq tree.left) && (op eq tree.op) && (right eq tree.right) => tree
      case _ => finalize(tree, untpd.InfixOp(left, op, right)(tree.source))
    }
    def PostfixOp(tree: Tree)(od: Tree, op: Ident)(using Context): Tree = tree match {
      case tree: PostfixOp if (od eq tree.od) && (op eq tree.op) => tree
      case _ => finalize(tree, untpd.PostfixOp(od, op)(tree.source))
    }
    def PrefixOp(tree: Tree)(op: Ident, od: Tree)(using Context): Tree = tree match {
      case tree: PrefixOp if (op eq tree.op) && (od eq tree.od) => tree
      case _ => finalize(tree, untpd.PrefixOp(op, od)(tree.source))
    }
    def Parens(tree: Tree)(t: Tree)(using Context): ProxyTree = tree match {
      case tree: Parens if t eq tree.t => tree
      case _ => finalize(tree, untpd.Parens(t)(tree.source))
    }
    def Tuple(tree: Tree)(trees: List[Tree])(using Context): Tree = tree match {
      case tree: Tuple if trees eq tree.trees => tree
      case _ => finalize(tree, untpd.Tuple(trees)(tree.source))
    }
    def Throw(tree: Tree)(expr: Tree)(using Context): TermTree = tree match {
      case tree: Throw if expr eq tree.expr => tree
      case _ => finalize(tree, untpd.Throw(expr)(tree.source))
    }
    def ForYield(tree: Tree)(enums: List[Tree], expr: Tree)(using Context): TermTree = tree match {
      case tree: ForYield if (enums eq tree.enums) && (expr eq tree.expr) => tree
      case _ => finalize(tree, untpd.ForYield(enums, expr)(tree.source))
    }
    def ForDo(tree: Tree)(enums: List[Tree], body: Tree)(using Context): TermTree = tree match {
      case tree: ForDo if (enums eq tree.enums) && (body eq tree.body) => tree
      case _ => finalize(tree, untpd.ForDo(enums, body)(tree.source))
    }
    def GenFrom(tree: Tree)(pat: Tree, expr: Tree, checkMode: GenCheckMode)(using Context): Tree = tree match {
      case tree: GenFrom if (pat eq tree.pat) && (expr eq tree.expr) && (checkMode == tree.checkMode) => tree
      case _ => finalize(tree, untpd.GenFrom(pat, expr, checkMode)(tree.source))
    }
    def GenAlias(tree: Tree)(pat: Tree, expr: Tree)(using Context): Tree = tree match {
      case tree: GenAlias if (pat eq tree.pat) && (expr eq tree.expr) => tree
      case _ => finalize(tree, untpd.GenAlias(pat, expr)(tree.source))
    }
    def ContextBounds(tree: Tree)(bounds: TypeBoundsTree, cxBounds: List[Tree])(using Context): TypTree = tree match {
      case tree: ContextBounds if (bounds eq tree.bounds) && (cxBounds eq tree.cxBounds) => tree
      case _ => finalize(tree, untpd.ContextBounds(bounds, cxBounds)(tree.source))
    }
    def PatDef(tree: Tree)(mods: Modifiers, pats: List[Tree], tpt: Tree, rhs: Tree)(using Context): Tree = tree match {
      case tree: PatDef if (mods eq tree.mods) && (pats eq tree.pats) && (tpt eq tree.tpt) && (rhs eq tree.rhs) => tree
      case _ => finalize(tree, untpd.PatDef(mods, pats, tpt, rhs)(tree.source))
    }
    def ExtMethods(tree: Tree)(paramss: List[ParamClause], methods: List[Tree])(using Context): Tree = tree match
      case tree: ExtMethods if (paramss eq tree.paramss) && (methods == tree.methods) => tree
      case _ => finalize(tree, untpd.ExtMethods(paramss, methods)(tree.source))
    def ContextBoundTypeTree(tree: Tree)(tycon: Tree, paramName: TypeName, ownName: TermName)(using Context): Tree = tree match
      case tree: ContextBoundTypeTree if (tycon eq tree.tycon) && paramName == tree.paramName && ownName == tree.ownName => tree
      case _ => finalize(tree, untpd.ContextBoundTypeTree(tycon, paramName, ownName)(tree.source))
    def ImportSelector(tree: Tree)(imported: Ident, renamed: Tree, bound: Tree)(using Context): Tree = tree match {
      case tree: ImportSelector if (imported eq tree.imported) && (renamed eq tree.renamed) && (bound eq tree.bound) => tree
      case _ => finalize(tree, untpd.ImportSelector(imported, renamed, bound)(tree.source))
    }
    def Number(tree: Tree)(digits: String, kind: NumberKind)(using Context): Tree = tree match {
      case tree: Number if (digits == tree.digits) && (kind == tree.kind) => tree
      case _ => finalize(tree, untpd.Number(digits, kind))
    }
    def CapturesAndResult(tree: Tree)(refs: List[Tree], parent: Tree)(using Context): Tree = tree match
      case tree: CapturesAndResult if (refs eq tree.refs) && (parent eq tree.parent) => tree
      case _ => finalize(tree, untpd.CapturesAndResult(refs, parent))

    def TypedSplice(tree: Tree)(splice: tpd.Tree)(using Context): ProxyTree = tree match {
      case tree: TypedSplice if splice `eq` tree.splice => tree
      case _ => finalize(tree, untpd.TypedSplice(splice)(using ctx))
    }
    def MacroTree(tree: Tree)(expr: Tree)(using Context): Tree = tree match {
      case tree: MacroTree if expr `eq` tree.expr => tree
      case _ => finalize(tree, untpd.MacroTree(expr)(tree.source))
    }
  }

  abstract class UntypedTreeMap(cpy: UntypedTreeCopier = untpd.cpy) extends TreeMap(cpy) {
    override def transformMoreCases(tree: Tree)(using Context): Tree = tree match {
      case ModuleDef(name, impl) =>
        cpy.ModuleDef(tree)(name, transformSub(impl))
      case tree: DerivingTemplate =>
        cpy.Template(tree)(transformSub(tree.constr), transform(tree.parents),
          transform(tree.derived), transformSub(tree.self), transformStats(tree.body, tree.symbol))
      case ParsedTry(expr, handler, finalizer) =>
        cpy.ParsedTry(tree)(transform(expr), transform(handler), transform(finalizer))
      case SymbolLit(str) =>
        cpy.SymbolLit(tree)(str)
      case InterpolatedString(id, segments) =>
        cpy.InterpolatedString(tree)(id, segments.mapConserve(transform))
      case Function(args, body) =>
        cpy.Function(tree)(transform(args), transform(body))
      case PolyFunction(targs, body) =>
        cpy.PolyFunction(tree)(transform(targs), transform(body))
      case InfixOp(left, op, right) =>
        cpy.InfixOp(tree)(transform(left), op, transform(right))
      case PostfixOp(od, op) =>
        cpy.PostfixOp(tree)(transform(od), op)
      case PrefixOp(op, od) =>
        cpy.PrefixOp(tree)(op, transform(od))
      case Parens(t) =>
        cpy.Parens(tree)(transform(t))
      case Tuple(trees) =>
        cpy.Tuple(tree)(transform(trees))
      case Throw(expr) =>
        cpy.Throw(tree)(transform(expr))
      case ForYield(enums, expr) =>
        cpy.ForYield(tree)(transform(enums), transform(expr))
      case ForDo(enums, body) =>
        cpy.ForDo(tree)(transform(enums), transform(body))
      case GenFrom(pat, expr, checkMode) =>
        cpy.GenFrom(tree)(transform(pat), transform(expr), checkMode)
      case GenAlias(pat, expr) =>
        cpy.GenAlias(tree)(transform(pat), transform(expr))
      case ContextBounds(bounds, cxBounds) =>
        cpy.ContextBounds(tree)(transformSub(bounds), transform(cxBounds))
      case PatDef(mods, pats, tpt, rhs) =>
        cpy.PatDef(tree)(mods, transform(pats), transform(tpt), transform(rhs))
      case ExtMethods(paramss, methods) =>
        cpy.ExtMethods(tree)(transformParamss(paramss), transformSub(methods))
      case ContextBoundTypeTree(tycon, paramName, ownName) =>
        cpy.ContextBoundTypeTree(tree)(transform(tycon), paramName, ownName)
      case ImportSelector(imported, renamed, bound) =>
        cpy.ImportSelector(tree)(transformSub(imported), transform(renamed), transform(bound))
      case Number(_, _) | TypedSplice(_) =>
        tree
      case MacroTree(expr) =>
        cpy.MacroTree(tree)(transform(expr))
      case CapturesAndResult(refs, parent) =>
        cpy.CapturesAndResult(tree)(transform(refs), transform(parent))
      case _ =>
        super.transformMoreCases(tree)
    }
  }

  abstract class UntypedTreeAccumulator[X] extends TreeAccumulator[X] { self =>
    override def foldMoreCases(x: X, tree: Tree)(using Context): X = tree match {
      case ModuleDef(name, impl) =>
        this(x, impl)
      case tree: DerivingTemplate =>
        this(this(this(this(this(x, tree.constr), tree.parents), tree.derived), tree.self), tree.body)
      case ParsedTry(expr, handler, finalizer) =>
        this(this(this(x, expr), handler), finalizer)
      case SymbolLit(str) =>
        x
      case InterpolatedString(id, segments) =>
        this(x, segments)
      case Function(args, body) =>
        this(this(x, args), body)
      case PolyFunction(targs, body) =>
        this(this(x, targs), body)
      case InfixOp(left, op, right) =>
        this(this(this(x, left), op), right)
      case PostfixOp(od, op) =>
        this(this(x, od), op)
      case PrefixOp(op, od) =>
        this(this(x, op), od)
      case Parens(t) =>
        this(x, t)
      case Tuple(trees) =>
        this(x, trees)
      case Throw(expr) =>
        this(x, expr)
      case ForYield(enums, expr) =>
        this(this(x, enums), expr)
      case ForDo(enums, body) =>
        this(this(x, enums), body)
      case GenFrom(pat, expr, _) =>
        this(this(x, pat), expr)
      case GenAlias(pat, expr) =>
        this(this(x, pat), expr)
      case ContextBounds(bounds, cxBounds) =>
        this(this(x, bounds), cxBounds)
      case PatDef(mods, pats, tpt, rhs) =>
        this(this(this(x, pats), tpt), rhs)
      case ExtMethods(paramss, methods) =>
        this(paramss.foldLeft(x)(apply), methods)
      case ContextBoundTypeTree(tycon, paramName, ownName) =>
        this(x, tycon)
      case ImportSelector(imported, renamed, bound) =>
        this(this(this(x, imported), renamed), bound)
      case Number(_, _) =>
        x
      case TypedSplice(splice) =>
        this(x, splice)
      case MacroTree(expr) =>
        this(x, expr)
      case CapturesAndResult(refs, parent) =>
        this(this(x, refs), parent)
      case _ =>
        super.foldMoreCases(x, tree)
    }
  }

  abstract class UntypedTreeTraverser extends UntypedTreeAccumulator[Unit] {
    def traverse(tree: Tree)(using Context): Unit
    def apply(x: Unit, tree: Tree)(using Context): Unit = traverse(tree)
    protected def traverseChildren(tree: Tree)(using Context): Unit = foldOver((), tree)
  }

  /** Fold `f` over all tree nodes, in depth-first, prefix order */
  class UntypedDeepFolder[X](f: (X, Tree) => X) extends UntypedTreeAccumulator[X] {
    def apply(x: X, tree: Tree)(using Context): X = foldOver(f(x, tree), tree)
  }

  /** Is there a subtree of this tree that satisfies predicate `p`? */
  extension (tree: Tree) def existsSubTree(p: Tree => Boolean)(using Context): Boolean = {
    val acc = new UntypedTreeAccumulator[Boolean] {
      def apply(x: Boolean, t: Tree)(using Context) = x || p(t) || foldOver(x, t)
    }
    acc(false, tree)
  }

  protected def FunProto(args: List[Tree], resType: Type)(using Context) =
    ProtoTypes.FunProto(args, resType)(ctx.typer, ApplyKind.Regular)
}<|MERGE_RESOLUTION|>--- conflicted
+++ resolved
@@ -119,10 +119,6 @@
   case class PatDef(mods: Modifiers, pats: List[Tree], tpt: Tree, rhs: Tree)(implicit @constructorOnly src: SourceFile) extends DefTree
   case class ExtMethods(paramss: List[ParamClause], methods: List[Tree])(implicit @constructorOnly src: SourceFile) extends Tree
   case class ContextBoundTypeTree(tycon: Tree, paramName: TypeName, ownName: TermName)(implicit @constructorOnly src: SourceFile) extends Tree
-<<<<<<< HEAD
-    // `paramName: tycon as ownName`, ownName != EmptyTermName only under x.modularity
-=======
->>>>>>> c33db50d
   case class MacroTree(expr: Tree)(implicit @constructorOnly src: SourceFile) extends Tree
 
   case class ImportSelector(imported: Ident, renamed: Tree = EmptyTree, bound: Tree = EmptyTree)(implicit @constructorOnly src: SourceFile) extends Tree {
