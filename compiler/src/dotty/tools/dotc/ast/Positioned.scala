package dotty.tools
package dotc
package ast

import util.Spans.*
import util.{SourceFile, SourcePosition, SrcPos}
import core.Contexts.*
import core.Decorators.*
import core.NameOps.*
import core.Flags.{JavaDefined, ExtensionMethod}
import core.StdNames.nme
import ast.Trees.mods
import annotation.constructorOnly
import annotation.internal.sharable

import scala.compiletime.uninitialized

/** A base class for things that have positions (currently: modifiers and trees)
 */
abstract class Positioned(implicit @constructorOnly src: SourceFile) extends SrcPos, Product, Cloneable {
  import Positioned.{ids, nextId, debugId}

  private var mySpan: Span = uninitialized

  private var mySource: SourceFile = src

  /** A unique identifier in case -Yshow-tree-ids, or -Ydebug-tree-with-id
   *  is set, -1 otherwise.
   */
  def uniqueId: Int =
    if ids != null && ids.nn.containsKey(this) then ids.nn.get(this).nn else -1

  private def allocateId() =
    if ids != null then
      val ownId = nextId
      nextId += 1
      ids.nn.put(this: @unchecked, ownId)
      if ownId == debugId then
        println(s"Debug tree (id=$debugId) creation \n${this: @unchecked}\n")
        Thread.dumpStack()

  allocateId()

  /** The span part of the item's position */
  def span: Span = mySpan

  def span_=(span: Span): Unit =
    mySpan = span

  span = envelope(src)

  def source: SourceFile = mySource

  def sourcePos(using Context): SourcePosition = source.atSpan(span)

  /** This positioned item, widened to `SrcPos`. Used to make clear we only need the
   *  position, typically for error reporting.
   */
  final def srcPos: SrcPos = this

  /** A positioned item like this one with given `span`.
   *  If the positioned item is source-derived, a clone is returned.
   *  If the positioned item is synthetic, the position is updated
   *  destructively and the item itself is returned.
   */
  def withSpan(span: Span): this.type =
    if (span == mySpan) this
    else {
      val newpd: this.type =
        if !mySpan.exists then
          if span.exists then envelope(source, span.startPos) // fill in children spans
          this
        else
          cloneIn(source)
      newpd.span = span
      newpd
    }

  /** The union of startSpan and the spans of all positioned children that
   *  have the same source as this node, except that Inlined nodes only
   *  consider their `call` child.
   *
   *  Side effect: Any descendants without spans have but with the same source as this
   *  node have their span set to the end position of the envelope of all children to
   *  the left, or, if that one does not exist, to the start position of the envelope
   *  of all children to the right.
   */
  def envelope(src: SourceFile, startSpan: Span = NoSpan): Span = (this: @unchecked) match {
    case Trees.Inlined(call, _, _) =>
      call.span
    case _ =>
      def include(span: Span, x: Any): Span = x match {
        case p: Positioned =>
          if (p.source != src) span
          else if (p.span.exists) span.union(p.span)
          else if (span.exists) {
            if (span.end != MaxOffset)
              p.span = p.envelope(src, span.endPos)
            span
          }
          else // No span available to assign yet, signal this by returning a span with MaxOffset end
            Span(MaxOffset, MaxOffset)
        case m: untpd.Modifiers =>
          include(include(span, m.mods), m.annotations)
        case y :: ys =>
          include(include(span, y), ys)
        case _ => span
      }
      val limit = productArity
      def includeChildren(span: Span, n: Int): Span =
        if (n < limit) includeChildren(include(span, productElement(n): @unchecked), n + 1)
        else span
      val span1 = includeChildren(startSpan, 0)
      val span2 =
        if (!span1.exists || span1.end != MaxOffset)
          span1
        else if (span1.start == MaxOffset)
          // No positioned child was found
          NoSpan
        else
          ///println(s"revisit $uniqueId with $span1")
          // We have some children left whose span could not be assigned.
          // Go through it again with the known start position.
          includeChildren(span1.startPos, 0)
      span2.toSynthetic
  }

  /** Clone this node but assign it a fresh id which marks it as a node in `file`. */
  def cloneIn(src: SourceFile): this.type = {
    val newpd: this.type = clone.asInstanceOf[this.type]
    newpd.allocateId()
    newpd.mySource = src
    newpd
  }

  def contains(that: Positioned): Boolean = {
    def isParent(x: Any): Boolean = x match {
      case x: Positioned =>
        x.contains(that)
      case m: untpd.Modifiers =>
        m.mods.exists(isParent) || m.annotations.exists(isParent)
      case xs: List[?] =>
        xs.exists(isParent)
      case _ =>
        false
    }
    (this eq that) ||
      (this.span contains that.span) && {
        var n = productArity
        var found = false
        while (!found && n > 0) {
          n -= 1
          found = isParent(productElement(n))
        }
        found
    }
  }

  private class LastPosRef:
    var positioned: Positioned | Null = null
    var span = NoSpan

  /** Check that all positioned items in this tree satisfy the following conditions:
   *  - Parent spans contain child spans
   *  - If item is a non-empty tree, it has a position
   */
  def checkPos(nonOverlapping: Boolean)(using Context): Unit = try {
<<<<<<< HEAD
    import untpd._
=======
    import untpd.*
>>>>>>> a92a4639
    val last = LastPosRef()
    def check(p: Any): Unit = p match {
      case p: Positioned =>
        assert(span contains p.span,
          i"""position error, parent span does not contain child span
             |parent      = $this # $uniqueId,
             |parent span = $span,
             |child       = $p # ${p.uniqueId},
             |child span  = ${p.span}""".stripMargin)
        p match {
          case tree: Tree if !tree.isEmpty =>
            assert(tree.span.exists,
              s"position error: position not set for $tree # ${tree.uniqueId}")
          case _ =>
        }
        if nonOverlapping then
          this match {
            case _: XMLBlock =>
              // FIXME: Trees generated by the XML parser do not satisfy `checkPos`
            case _: WildcardFunction
            if last.positioned.isInstanceOf[ValDef] && !p.isInstanceOf[ValDef] =>
              // ignore transition from last wildcard parameter to body
            case _ =>
              assert(!last.span.exists || !p.span.exists || last.span.end <= p.span.start,
                i"""position error, child positions overlap or in wrong order
                   |parent         = $this
                   |1st child      = ${last.positioned}
                   |1st child span = ${last.span}
                   |2nd child      = $p
                   |2nd child span = ${p.span}""".stripMargin)
          }
          last.positioned = p
          last.span = p.span
        p.checkPos(nonOverlapping)
      case m: untpd.Modifiers =>
        m.annotations.foreach(check)
        m.mods.foreach(check)
      case xs: List[?] =>
        xs.foreach(check)
      case _ =>
    }
    this match {
      case tree: DefDef if tree.name == nme.CONSTRUCTOR && tree.mods.is(JavaDefined) =>
        // Special treatment for constructors coming from Java:
        // Leave out leading type params, they are copied with wrong positions from parent class
        check(tree.mods)
        check(tree.trailingParamss)
      case tree: DefDef if tree.mods.is(ExtensionMethod) =>
        tree.paramss match
          case vparams1 :: vparams2 :: rest if tree.name.isRightAssocOperatorName =>
            // omit check for right-associatiove extension methods; their parameters were swapped
          case _ =>
            check(tree.paramss)
        check(tree.tpt)
        check(tree.rhs)
      case _ =>
        val end = productArity
        var n = 0
        while (n < end) {
          check(productElement(n))
          n += 1
        }
    }
  }
  catch {
    case ex: AssertionError =>
      println(i"error while checking $this")
      throw ex
  }
}

object Positioned {
  @sharable private var debugId = Int.MinValue
  @sharable private var ids: java.util.WeakHashMap[Positioned, Int] | Null = null
  @sharable private var nextId: Int = 0

  def init(using Context): Unit =
    debugId = ctx.settings.YdebugTreeWithId.value
    if ids == null && ctx.settings.YshowTreeIds.value
       || debugId != ctx.settings.YdebugTreeWithId.default
    then
      ids = java.util.WeakHashMap()
}<|MERGE_RESOLUTION|>--- conflicted
+++ resolved
@@ -165,11 +165,7 @@
    *  - If item is a non-empty tree, it has a position
    */
   def checkPos(nonOverlapping: Boolean)(using Context): Unit = try {
-<<<<<<< HEAD
-    import untpd._
-=======
     import untpd.*
->>>>>>> a92a4639
     val last = LastPosRef()
     def check(p: Any): Unit = p match {
       case p: Positioned =>
