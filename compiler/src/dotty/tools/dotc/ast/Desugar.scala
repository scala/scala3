--- conflicted
+++ resolved
@@ -473,13 +473,8 @@
     // neg/t1843-variances.scala for a test case. The test would give
     // two errors without @uncheckedVariance, one of them spurious.
     val caseClassMeths = {
-<<<<<<< HEAD
-      def syntheticProperty(name: TermName, rhs: Tree) =
-        DefDef(name, Nil, Nil, TypeTree(), rhs).withMods(synthetic | dependentFlag)
-=======
       def syntheticProperty(name: TermName, tpt: Tree, rhs: Tree) =
-        DefDef(name, Nil, Nil, tpt, rhs).withMods(synthetic)
->>>>>>> 3185338f
+        DefDef(name, Nil, Nil, tpt, rhs).withMods(synthetic | dependentFlag)
       def productElemMeths = {
         val caseParams = derivedVparamss.head.toArray
         for (i <- List.range(0, arity) if nme.selectorName(i) `ne` caseParams(i).name)
@@ -603,15 +598,10 @@
           (creatorExpr /: widenDefs)((rhs, meth) => Apply(Ident(meth.name), rhs :: Nil))
         val applyMeths =
           if (mods is Abstract) Nil
-<<<<<<< HEAD
-          else
-            DefDef(nme.apply, derivedTparams, derivedVparamss, applyResultTpt, widenedCreatorExpr)
-              .withFlags(Synthetic | dependentFlag | (constr1.mods.flags & DefaultParameterized)) :: widenDefs
-=======
           else {
             val copiedFlagsMask = DefaultParameterized | (copiedAccessFlags & Private)
             val appMods = {
-              val mods = Modifiers(Synthetic | constr1.mods.flags & copiedFlagsMask)
+              val mods = Modifiers(Synthetic | dependentFlag | constr1.mods.flags & copiedFlagsMask)
               if (restrictedAccess) mods.withPrivateWithin(constr1.mods.privateWithin)
               else mods
             }
@@ -619,7 +609,6 @@
               .withMods(appMods)
             app :: widenDefs
           }
->>>>>>> 3185338f
         val unapplyMeth = {
           val unapplyParam = makeSyntheticParameter(tpt = classTypeRef)
           val unapplyRHS = if (arity == 0) Literal(Constant(true)) else Ident(unapplyParam.name)
