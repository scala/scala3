--- conflicted
+++ resolved
@@ -231,15 +231,6 @@
 
     override def hashCode(): Int = uniqueId // for debugging; was: System.identityHashCode(this)
     override def equals(that: Any): Boolean = this eq that.asInstanceOf[AnyRef]
-<<<<<<< HEAD
-
-    override def clone: this.type = {
-      val tree: this.type = super.clone.asInstanceOf[this.type]
-      tree.myUniqueId = nxId
-      tree
-    }
-=======
->>>>>>> 3185338f
   }
 
   class UnAssignedTypeException[T >: Untyped](tree: Tree[T]) extends RuntimeException {
@@ -630,13 +621,8 @@
    */
   class TypeVarBinder[-T >: Untyped](implicit @constructorOnly src: SourceFile) extends TypeTree[T]
 
-<<<<<<< HEAD
   /** ref.type  or  { ref } */
-  case class SingletonTypeTree[-T >: Untyped] private[ast] (ref: Tree[T])
-=======
-  /** ref.type */
   case class SingletonTypeTree[-T >: Untyped] private[ast] (ref: Tree[T])(implicit @constructorOnly src: SourceFile)
->>>>>>> 3185338f
     extends DenotingTree[T] with TypTree[T] {
     type ThisTree[-T >: Untyped] = SingletonTypeTree[T]
   }
@@ -1206,114 +1192,6 @@
 
     abstract class TreeMap(val cpy: TreeCopier = inst.cpy) { self =>
 
-<<<<<<< HEAD
-      def transform(tree: Tree)(implicit ctx: Context): Tree = {
-        Stats.record(s"TreeMap.transform $getClass")
-        Stats.record("TreeMap.transform total")
-        def localCtx =
-          if (tree.hasType && tree.symbol.exists) ctx.withOwner(tree.symbol) else ctx
-
-        if (skipTransform(tree)) tree
-        else tree match {
-          case Ident(name) =>
-            tree
-          case Select(qualifier, name) =>
-            cpy.Select(tree)(transform(qualifier), name)
-          case This(qual) =>
-            tree
-          case Super(qual, mix) =>
-            cpy.Super(tree)(transform(qual), mix)
-          case Apply(fun, args) =>
-            cpy.Apply(tree)(transform(fun), transform(args))
-          case TypeApply(fun, args) =>
-            cpy.TypeApply(tree)(transform(fun), transform(args))
-          case Literal(const) =>
-            tree
-          case New(tpt) =>
-            cpy.New(tree)(transform(tpt))
-          case Typed(expr, tpt) =>
-            cpy.Typed(tree)(transform(expr), transform(tpt))
-          case NamedArg(name, arg) =>
-            cpy.NamedArg(tree)(name, transform(arg))
-          case Assign(lhs, rhs) =>
-            cpy.Assign(tree)(transform(lhs), transform(rhs))
-          case Block(stats, expr) =>
-            cpy.Block(tree)(transformStats(stats), transform(expr))
-          case If(cond, thenp, elsep) =>
-            cpy.If(tree)(transform(cond), transform(thenp), transform(elsep))
-          case Closure(env, meth, tpt) =>
-            cpy.Closure(tree)(transform(env), transform(meth), transform(tpt))
-          case Match(selector, cases) =>
-            cpy.Match(tree)(transform(selector), transformSub(cases))
-          case CaseDef(pat, guard, body) =>
-            cpy.CaseDef(tree)(transform(pat), transform(guard), transform(body))
-          case Labeled(bind, expr) =>
-            cpy.Labeled(tree)(transformSub(bind), transform(expr))
-          case Return(expr, from) =>
-            cpy.Return(tree)(transform(expr), transformSub(from))
-          case WhileDo(cond, body) =>
-            cpy.WhileDo(tree)(transform(cond), transform(body))
-          case Try(block, cases, finalizer) =>
-            cpy.Try(tree)(transform(block), transformSub(cases), transform(finalizer))
-          case SeqLiteral(elems, elemtpt) =>
-            cpy.SeqLiteral(tree)(transform(elems), transform(elemtpt))
-          case Inlined(call, bindings, expansion) =>
-            cpy.Inlined(tree)(call, transformSub(bindings), transform(expansion)(inlineContext(call)))
-          case TypeTree() =>
-            tree
-          case SingletonTypeTree(ref) =>
-            cpy.SingletonTypeTree(tree)(transform(ref)(ctx.enterTypeOf()))
-          case AndTypeTree(left, right) =>
-            cpy.AndTypeTree(tree)(transform(left), transform(right))
-          case OrTypeTree(left, right) =>
-            cpy.OrTypeTree(tree)(transform(left), transform(right))
-          case RefinedTypeTree(tpt, refinements) =>
-            cpy.RefinedTypeTree(tree)(transform(tpt), transformSub(refinements))
-          case AppliedTypeTree(tpt, args) =>
-            cpy.AppliedTypeTree(tree)(transform(tpt), transform(args))
-          case LambdaTypeTree(tparams, body) =>
-            implicit val ctx = localCtx
-            cpy.LambdaTypeTree(tree)(transformSub(tparams), transform(body))
-          case MatchTypeTree(bound, selector, cases) =>
-            cpy.MatchTypeTree(tree)(transform(bound), transform(selector), transformSub(cases))
-          case ByNameTypeTree(result) =>
-            cpy.ByNameTypeTree(tree)(transform(result))
-          case TypeBoundsTree(lo, hi) =>
-            cpy.TypeBoundsTree(tree)(transform(lo), transform(hi))
-          case Bind(name, body) =>
-            cpy.Bind(tree)(name, transform(body))
-          case Alternative(trees) =>
-            cpy.Alternative(tree)(transform(trees))
-          case UnApply(fun, implicits, patterns) =>
-            cpy.UnApply(tree)(transform(fun), transform(implicits), transform(patterns))
-          case EmptyValDef =>
-            tree
-          case tree @ ValDef(name, tpt, _) =>
-            implicit val ctx = localCtx
-            val tpt1 = transform(tpt)
-            val rhs1 = transform(tree.rhs)
-            cpy.ValDef(tree)(name, tpt1, rhs1)
-          case tree @ DefDef(name, tparams, vparamss, tpt, _) =>
-            implicit val ctx = localCtx
-            cpy.DefDef(tree)(name, transformSub(tparams), vparamss mapConserve (transformSub(_)), transform(tpt), transform(tree.rhs))
-          case tree @ TypeDef(name, rhs) =>
-            implicit val ctx = localCtx
-            cpy.TypeDef(tree)(name, transform(rhs))
-          case tree @ Template(constr, parents, self, _) =>
-            cpy.Template(tree)(transformSub(constr), transform(parents), transformSub(self), transformStats(tree.body))
-          case Import(expr, selectors) =>
-            cpy.Import(tree)(transform(expr), selectors)
-          case PackageDef(pid, stats) =>
-            cpy.PackageDef(tree)(transformSub(pid), transformStats(stats)(localCtx))
-          case Annotated(arg, annot) =>
-            cpy.Annotated(tree)(transform(arg), transform(annot))
-          case Thicket(trees) =>
-            val trees1 = transform(trees)
-            if (trees1 eq trees) tree else Thicket(trees1)
-          case _ =>
-            transformMoreCases(tree)
-        }
-=======
       def transform(tree: Tree)(implicit ctx: Context): Tree =
         if (tree.source != ctx.source && tree.source.exists)
           transform(tree)(ctx.withSource(tree.source))
@@ -1371,7 +1249,7 @@
             case TypeTree() =>
               tree
             case SingletonTypeTree(ref) =>
-              cpy.SingletonTypeTree(tree)(transform(ref))
+              cpy.SingletonTypeTree(tree)(transform(ref)(ctx.enterTypeOf()))
             case RefinedTypeTree(tpt, refinements) =>
               cpy.RefinedTypeTree(tree)(transform(tpt), transformSub(refinements))
             case AppliedTypeTree(tpt, args) =>
@@ -1418,7 +1296,6 @@
             case _ =>
               transformMoreCases(tree)
           }
->>>>>>> 3185338f
       }
 
       def transformStats(trees: List[Tree])(implicit ctx: Context): List[Tree] =
