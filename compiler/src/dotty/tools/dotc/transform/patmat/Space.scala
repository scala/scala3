--- conflicted
+++ resolved
@@ -925,8 +925,7 @@
     @tailrec def recur(cases: List[CaseDef], prevs: List[Space], deferred: List[Tree]): Unit =
       cases match
         case Nil =>
-<<<<<<< HEAD
-        case (c @ CaseDef(pat, guard, _)) :: rest =>
+        case (c @ CaseDef(pat, _, _)) :: rest =>
           def checkForUnnecessaryNullable(p: Tree): Unit = p match {
             case Bind(_, body) => checkForUnnecessaryNullable(body)
             case Typed(expr, tpt) =>
@@ -947,9 +946,6 @@
             case Alternative(patterns) => patterns.exists(handlesNull)
             case _ => false
           }
-=======
-        case (c @ CaseDef(pat, _, _)) :: rest =>
->>>>>>> a78ae516
           val curr = trace(i"project($pat)")(projectPat(pat))
           var covered = trace("covered")(simplify(intersect(curr, targetSpace)))
 
