package dotty.tools.dotc
package transform
package patmat

import core._
import Types._
import Contexts._
import Flags._
import ast._
import Trees._
import Decorators._
import Symbols._
import StdNames._
import NameOps._
import Constants._
import typer._
import Applications._
import Inferencing._
import ProtoTypes._
import transform.SymUtils._
import reporting.diagnostic.messages._
import config.Printers.{exhaustivity => debug}
import util.SourcePosition

/** Space logic for checking exhaustivity and unreachability of pattern matching
 *
 *  Space can be thought of as a set of possible values. A type or a pattern
 *  both refer to spaces. The space of a type is the values that inhabit the
 *  type. The space of a pattern is the values that can be covered by the
 *  pattern.
 *
 *  Space is recursively defined as follows:
 *
 *      1. `Empty` is a space
 *      2. For a type T, `Typ(T)` is a space
 *      3. A union of spaces `S1 | S2 | ...` is a space
 *      4. `Prod(S1, S2, ..., Sn)` is a product space.
 *
 *  For the problem of exhaustivity check, its formulation in terms of space is as follows:
 *
 *      Is the space Typ(T) a subspace of the union of space covered by all the patterns?
 *
 *  The problem of unreachable patterns can be formulated as follows:
 *
 *      Is the space covered by a pattern a subspace of the space covered by previous patterns?
 *
 *  Assumption:
 *    (1) One case class cannot be inherited directly or indirectly by another
 *        case class.
 *    (2) Inheritance of a case class cannot be well handled by the algorithm.
 *
 */


/** space definition */
sealed trait Space

/** Empty space */
case object Empty extends Space

/** Space representing the set of all values of a type
 *
 * @param tp: the type this space represents
 * @param decomposed: does the space result from decomposition? Used for pretty print
 *
 */
case class Typ(tp: Type, decomposed: Boolean = true) extends Space

/** Space representing an extractor pattern */
case class Prod(tp: Type, unappTp: Type, unappSym: Symbol, params: List[Space], full: Boolean) extends Space

/** Union of spaces */
case class Or(spaces: List[Space]) extends Space

/** abstract space logic */
trait SpaceLogic {
  /** Is `tp1` a subtype of `tp2`? */
  def isSubType(tp1: Type, tp2: Type): Boolean

  /** Is `tp1` the same type as `tp2`? */
  def isEqualType(tp1: Type, tp2: Type): Boolean

  /** Return a space containing the values of both types.
   *
   * The types should be atomic (non-decomposable) and unrelated (neither
   * should be a subtype of the other).
   */
  def intersectUnrelatedAtomicTypes(tp1: Type, tp2: Type): Space

  /** Is the type `tp` decomposable? i.e. all values of the type can be covered
   *  by its decomposed types.
   *
   * Abstract sealed class, OrType, Boolean and Java enums can be decomposed.
   */
  def canDecompose(tp: Type): Boolean

  /** Return term parameter types of the extractor `unapp` */
  def signature(unapp: Type, unappSym: Symbol, argLen: Int): List[Type]

  /** Get components of decomposable types */
  def decompose(tp: Type): List[Space]

  /** Display space in string format */
  def show(sp: Space): String

  /** Simplify space using the laws, there's no nested union after simplify
   *
   *  @param aggressive if true and OR space has less than 5 components, `simplify` will
   *                    collapse `sp1 | sp2` to `sp1` if `sp2` is a subspace of `sp1`.
   *
   *                    This reduces noise in counterexamples.
   */
  def simplify(space: Space, aggressive: Boolean = false): Space = space match {
    case Prod(tp, fun, sym, spaces, full) =>
      val sp = Prod(tp, fun, sym, spaces.map(simplify(_)), full)
      if (sp.params.contains(Empty)) Empty
      else if (canDecompose(tp) && decompose(tp).isEmpty) Empty
      else sp
    case Or(spaces) =>
      val set = spaces.map(simplify(_)).flatMap {
        case Or(ss) => ss
        case s => Seq(s)
      } filter (_ != Empty)

      if (set.isEmpty) Empty
      else if (set.size == 1) set.toList(0)
      else if (aggressive && spaces.size < 5) {
        val res = set.map(sp => (sp, set.filter(_ ne sp))).find {
          case (sp, sps) =>
            isSubspace(sp, Or(sps))
        }
        if (res.isEmpty) Or(set)
        else simplify(Or(res.get._2), aggressive)
      }
      else Or(set)
    case Typ(tp, _) =>
      if (canDecompose(tp) && decompose(tp).isEmpty) Empty
      else space
    case _ => space
  }

  /** Flatten space to get rid of `Or` for pretty print */
  def flatten(space: Space): List[Space] = space match {
    case Prod(tp, fun, sym, spaces, full) =>
      spaces.map(flatten) match {
        case Nil => Prod(tp, fun, sym, Nil, full) :: Nil
        case ss  =>
          ss.foldLeft(List[Prod]()) { (acc, flat) =>
            if (acc.isEmpty) flat.map(s => Prod(tp, fun, sym, s :: Nil, full))
            else for (Prod(tp, fun, sym, ss, full) <- acc; s <- flat) yield Prod(tp, fun, sym, ss :+ s, full)
          }
      }
    case Or(spaces) =>
      spaces.flatMap(flatten _)
    case _ => List(space)
  }

  /** Is `a` a subspace of `b`? Equivalent to `a - b == Empty`, but faster */
  def isSubspace(a: Space, b: Space): Boolean = {
    def tryDecompose1(tp: Type) = canDecompose(tp) && isSubspace(Or(decompose(tp)), b)
    def tryDecompose2(tp: Type) = canDecompose(tp) && isSubspace(a, Or(decompose(tp)))

    val res = (simplify(a), b) match {
      case (Empty, _) => true
      case (_, Empty) => false
      case (Or(ss), _) =>
        ss.forall(isSubspace(_, b))
      case (Typ(tp1, _), Typ(tp2, _)) =>
        isSubType(tp1, tp2)
      case (Typ(tp1, _), Or(ss)) =>  // optimization: don't go to subtraction too early
        ss.exists(isSubspace(a, _)) || tryDecompose1(tp1)
      case (_, Or(_)) =>
        simplify(minus(a, b)) == Empty
      case (Prod(tp1, _, _, _, _), Typ(tp2, _)) =>
        isSubType(tp1, tp2)
      case (Typ(tp1, _), Prod(tp2, fun, sym, ss, full)) =>
        // approximation: a type can never be fully matched by a partial extractor
        full && isSubType(tp1, tp2) && isSubspace(Prod(tp2, fun, sym, signature(fun, sym, ss.length).map(Typ(_, false)), full), b)
      case (Prod(_, fun1, sym1, ss1, _), Prod(_, fun2, sym2, ss2, _)) =>
        sym1 == sym2 && isEqualType(fun1, fun2) && ss1.zip(ss2).forall((isSubspace _).tupled)
    }

    debug.println(s"${show(a)} < ${show(b)} = $res")

    res
  }

  /** Intersection of two spaces  */
  def intersect(a: Space, b: Space): Space = {
    def tryDecompose1(tp: Type) = intersect(Or(decompose(tp)), b)
    def tryDecompose2(tp: Type) = intersect(a, Or(decompose(tp)))

    val res: Space = (a, b) match {
      case (Empty, _) | (_, Empty) => Empty
      case (_, Or(ss)) => Or(ss.map(intersect(a, _)).filterConserve(_ ne Empty))
      case (Or(ss), _) => Or(ss.map(intersect(_, b)).filterConserve(_ ne Empty))
      case (Typ(tp1, _), Typ(tp2, _)) =>
        if (isSubType(tp1, tp2)) a
        else if (isSubType(tp2, tp1)) b
        else if (canDecompose(tp1)) tryDecompose1(tp1)
        else if (canDecompose(tp2)) tryDecompose2(tp2)
        else intersectUnrelatedAtomicTypes(tp1, tp2)
      case (Typ(tp1, _), Prod(tp2, fun, _, ss, true)) =>
        if (isSubType(tp2, tp1)) b
        else if (isSubType(tp1, tp2)) a // problematic corner case: inheriting a case class
        else if (canDecompose(tp1)) tryDecompose1(tp1)
        else Empty
      case (Typ(tp1, _), Prod(tp2, _, _, _, false)) =>
        if (isSubType(tp1, tp2) || isSubType(tp2, tp1)) b  // prefer extractor space for better approximation
        else if (canDecompose(tp1)) tryDecompose1(tp1)
        else Empty
      case (Prod(tp1, fun, _, ss, true), Typ(tp2, _)) =>
        if (isSubType(tp1, tp2)) a
        else if (isSubType(tp2, tp1)) a  // problematic corner case: inheriting a case class
        else if (canDecompose(tp2)) tryDecompose2(tp2)
        else Empty
      case (Prod(tp1, _, _, _, false), Typ(tp2, _)) =>
        if (isSubType(tp1, tp2) || isSubType(tp2, tp1)) a
        else if (canDecompose(tp2)) tryDecompose2(tp2)
        else Empty
      case (Prod(tp1, fun1, sym1, ss1, full), Prod(tp2, fun2, sym2, ss2, _)) =>
        if (sym1 != sym2 || !isEqualType(fun1, fun2)) Empty
        else if (ss1.zip(ss2).exists(p => simplify(intersect(p._1, p._2)) == Empty)) Empty
        else Prod(tp1, fun1, sym1, ss1.zip(ss2).map((intersect _).tupled), full)
    }

    debug.println(s"${show(a)} & ${show(b)} = ${show(res)}")

    res
  }

  /** The space of a not covered by b */
  def minus(a: Space, b: Space): Space = {
    def tryDecompose1(tp: Type) = minus(Or(decompose(tp)), b)
    def tryDecompose2(tp: Type) = minus(a, Or(decompose(tp)))

    val res = (a, b) match {
      case (Empty, _) => Empty
      case (_, Empty) => a
      case (Typ(tp1, _), Typ(tp2, _)) =>
        if (isSubType(tp1, tp2)) Empty
        else if (canDecompose(tp1)) tryDecompose1(tp1)
        else if (canDecompose(tp2)) tryDecompose2(tp2)
        else a
      case (Typ(tp1, _), Prod(tp2, fun, sym, ss, true)) =>
        // rationale: every instance of `tp1` is covered by `tp2(_)`
        if (isSubType(tp1, tp2)) minus(Prod(tp1, fun, sym, signature(fun, sym, ss.length).map(Typ(_, false)), true), b)
        else if (canDecompose(tp1)) tryDecompose1(tp1)
        else a
      case (_, Or(ss)) =>
        ss.foldLeft(a)(minus)
      case (Or(ss), _) =>
        Or(ss.map(minus(_, b)))
      case (Prod(tp1, fun, _, ss, true), Typ(tp2, _)) =>
        // uncovered corner case: tp2 :< tp1
        if (isSubType(tp1, tp2)) Empty
        else if (simplify(a) == Empty) Empty
        else if (canDecompose(tp2)) tryDecompose2(tp2)
        else a
      case (Prod(tp1, _, _, _, false), Typ(tp2, _)) =>
        if (isSubType(tp1, tp2)) Empty
        else a
      case (Typ(tp1, _), Prod(tp2, _, _, _, false)) =>
        a  // approximation
      case (Prod(tp1, fun1, sym1, ss1, full), Prod(tp2, fun2, sym2, ss2, _)) =>
        if (sym1 != sym2 || !isEqualType(fun1, fun2)) a
        else if (ss1.zip(ss2).exists(p => simplify(intersect(p._1, p._2)) == Empty)) a
        else if (ss1.zip(ss2).forall((isSubspace _).tupled)) Empty
        else
          // `(_, _, _) - (Some, None, _)` becomes `(None, _, _) | (_, Some, _) | (_, _, Empty)`
          Or(ss1.zip(ss2).map((minus _).tupled).zip(0 to ss2.length - 1).map {
            case (ri, i) => Prod(tp1, fun1, sym1, ss1.updated(i, ri), full)
          })

    }

    debug.println(s"${show(a)} - ${show(b)} = ${show(res)}")

    res
  }
}

/** Scala implementation of space logic */
class SpaceEngine(implicit ctx: Context) extends SpaceLogic {
  import tpd._

  private val scalaSomeClass       = ctx.requiredClass("scala.Some")
  private val scalaSeqFactoryClass = ctx.requiredClass("scala.collection.generic.SeqFactory")
  private val scalaListType        = ctx.requiredClassRef("scala.collection.immutable.List")
  private val scalaNilType         = ctx.requiredModuleRef("scala.collection.immutable.Nil")
  private val scalaConsType        = ctx.requiredClassRef("scala.collection.immutable.::")

  private val nullType             = ConstantType(Constant(null))
  private val nullSpace            = Typ(nullType)

  override def intersectUnrelatedAtomicTypes(tp1: Type, tp2: Type): Space = {
    // Precondition: !isSubType(tp1, tp2) && !isSubType(tp2, tp1)
    if (tp1 == nullType || tp2 == nullType) {
      // Since projections of types don't include null, intersection with null is empty.
      return Empty
    }
    val res = ctx.typeComparer.intersecting(tp1, tp2)

    debug.println(s"atomic intersection: ${AndType(tp1, tp2).show} = ${res}")

    if (!res) Empty
    else if (tp1.isSingleton) Typ(tp1, true)
    else if (tp2.isSingleton) Typ(tp2, true)
    else Typ(AndType(tp1, tp2), true)
  }

  /** Whether the extractor is irrefutable */
  def irrefutable(unapp: Tree): Boolean = {
    // TODO: optionless patmat
    unapp.tpe.widen.finalResultType.isRef(scalaSomeClass) ||
      unapp.tpe.widen.finalResultType =:= ConstantType(Constant(true)) ||
      (unapp.symbol.is(Synthetic) && unapp.symbol.owner.linkedClass.is(Case)) ||
      productArity(unapp.tpe.widen.finalResultType) > 0
  }

  /** Return the space that represents the pattern `pat` */
<<<<<<< HEAD
  def project(pat: Tree): Space = {
    def patTpe = pat.tpe.widenUnapplyPath
    pat match {
      case Literal(c) =>
        if (c.value.isInstanceOf[Symbol])
          Typ(c.value.asInstanceOf[Symbol].termRef, false)
        else
          Typ(ConstantType(c), false)
      case _: BackquotedIdent => Typ(patTpe, false)
      case Ident(nme.WILDCARD) =>
        Or(Typ(patTpe.stripAnnots, false) :: nullSpace :: Nil)
      case Ident(_) | Select(_, _) =>
        Typ(patTpe.stripAnnots, false)
      case Alternative(trees) => Or(trees.map(project(_)))
      case Bind(_, pat) => project(pat)
      case SeqLiteral(pats, _) => projectSeq(pats)
      case UnApply(fun, _, pats) =>
        if (fun.symbol.name == nme.unapplySeq)
          if (fun.symbol.owner == scalaSeqFactoryClass)
            projectSeq(pats)
          else
            Prod(erase(patTpe.stripAnnots), fun.tpe, fun.symbol, projectSeq(pats) :: Nil, irrefutable(fun))
        else
          Prod(erase(patTpe.stripAnnots), fun.tpe, fun.symbol, pats.map(project), irrefutable(fun))
      case Typed(pat @ UnApply(_, _, _), _) => project(pat)
      case Typed(expr, tpt) =>
        Typ(erase(expr.tpe.stripAnnots), true)
      case This(_) =>
        Typ(patTpe.stripAnnots, false)
      case EmptyTree =>         // default rethrow clause of try/catch, check tests/patmat/try2.scala
        Typ(WildcardType, false)
      case _ =>
        debug.println(s"unknown pattern: $pat")
        Empty
    }
=======
  def project(pat: Tree): Space = pat match {
    case Literal(c) =>
      if (c.value.isInstanceOf[Symbol])
        Typ(c.value.asInstanceOf[Symbol].termRef, false)
      else
        Typ(ConstantType(c), false)
    case _: BackquotedIdent => Typ(pat.tpe, false)
    case Ident(nme.WILDCARD) =>
      Or(Typ(pat.tpe.stripAnnots, false) :: nullSpace :: Nil)
    case Ident(_) | Select(_, _) =>
      Typ(pat.tpe.stripAnnots, false)
    case Alternative(trees) => Or(trees.map(project(_)))
    case Bind(_, pat) => project(pat)
    case SeqLiteral(pats, _) => projectSeq(pats)
    case UnApply(fun, _, pats) =>
      if (fun.symbol.name == nme.unapplySeq)
        if (fun.symbol.owner == scalaSeqFactoryClass)
          projectSeq(pats)
        else {
          val (arity, elemTp, resultTp) = unapplySeqInfo(fun.tpe.widen.finalResultType, fun.sourcePos)
          if (elemTp.exists)
            Prod(erase(pat.tpe.stripAnnots), fun.tpe, fun.symbol, projectSeq(pats) :: Nil, irrefutable(fun))
          else
            Prod(erase(pat.tpe.stripAnnots), fun.tpe, fun.symbol, pats.take(arity - 1).map(project) :+ projectSeq(pats.drop(arity - 1)), irrefutable(fun))
        }
      else
        Prod(erase(pat.tpe.stripAnnots), fun.tpe, fun.symbol, pats.map(project), irrefutable(fun))
    case Typed(pat @ UnApply(_, _, _), _) => project(pat)
    case Typed(expr, tpt) =>
      Typ(erase(expr.tpe.stripAnnots), true)
    case This(_) =>
      Typ(pat.tpe.stripAnnots, false)
    case EmptyTree =>         // default rethrow clause of try/catch, check tests/patmat/try2.scala
      Typ(WildcardType, false)
    case _ =>
      debug.println(s"unknown pattern: $pat")
      Empty
>>>>>>> 3c9935f5
  }

  private def unapplySeqInfo(resTp: Type, pos: SourcePosition)(implicit ctx: Context): (Int, Type, Type) = {
    var resultTp = resTp
    var elemTp = unapplySeqTypeElemTp(resultTp)
    var arity = productArity(resultTp, pos)
    if (!elemTp.exists && arity <= 0) {
      resultTp = resTp.select(nme.get).finalResultType
      elemTp = unapplySeqTypeElemTp(resultTp.widen)
      arity = productSelectorTypes(resultTp, pos).size
    }
    (arity, elemTp, resultTp)
  }

  /* Erase pattern bound types with WildcardType */
  def erase(tp: Type): Type = {
    def isPatternTypeSymbol(sym: Symbol) = !sym.isClass && sym.is(Case)

    val map = new TypeMap {
      def apply(tp: Type) = tp match {
        case tref: TypeRef if isPatternTypeSymbol(tref.typeSymbol) =>
          tref.underlying.bounds
        case _ => mapOver(tp)
      }
    }

    map(tp)
  }

  /** Space of the pattern: unapplySeq(a, b, c: _*)
   */
  def projectSeq(pats: List[Tree]): Space = {
    if (pats.isEmpty) return Typ(scalaNilType, false)

    val (items, zero) = if (pats.last.tpe.isRepeatedParam)
      (pats.init, Typ(scalaListType.appliedTo(pats.last.tpe.argTypes.head), false))
    else
      (pats, Typ(scalaNilType, false))

    items.foldRight[Space](zero) { (pat, acc) =>
      val consTp = scalaConsType.appliedTo(pats.head.tpe.widen)
      val unapplySym = consTp.classSymbol.linkedClass.info.member(nme.unapply).symbol
      val unapplyTp = unapplySym.info.appliedTo(pats.head.tpe.widen)
      Prod(consTp, unapplyTp, unapplySym, project(pat) :: acc :: Nil, true)
    }
  }

  /** Is `tp1` a subtype of `tp2`?  */
  def isSubType(tp1: Type, tp2: Type): Boolean = {
    val res = (tp1 != nullType || tp2 == nullType) && tp1 <:< tp2
    debug.println(s"${tp1} <:< ${tp2} = $res")
    res
  }

  def isEqualType(tp1: Type, tp2: Type): Boolean = tp1 =:= tp2

  /** Parameter types of the case class type `tp`. Adapted from `unapplyPlan` in patternMatcher  */
  def signature(unapp: Type, unappSym: Symbol, argLen: Int): List[Type] = {
    def caseClass = unappSym.owner.linkedClass

    lazy val caseAccessors = caseClass.caseAccessors.filter(_.is(Method))

    def isSyntheticScala2Unapply(sym: Symbol) =
      sym.is(SyntheticCase) && sym.owner.is(Scala2x)

    val mt @ MethodType(_) = unapp.widen

    // Case unapply:
    // 1. return types of constructor fields if the extractor is synthesized for Scala2 case classes & length match
    // 2. return Nil if unapply returns Boolean  (boolean pattern)
    // 3. return product selector types if unapply returns a product type (product pattern)
    // 4. return product selectors of `T` where `def get: T` is a member of the return type of unapply & length match (named-based pattern)
    // 5. otherwise, return `T` where `def get: T` is a member of the return type of unapply
    //
    // Case unapplySeq:
    // 1. return the type `List[T]` where `T` is the element type of the unapplySeq return type `Seq[T]`

    val sig =
      if (isSyntheticScala2Unapply(unappSym) && caseAccessors.length == argLen)
        caseAccessors.map(_.info.asSeenFrom(mt.paramInfos.head, caseClass).widenExpr)
      else if (mt.finalResultType.isRef(defn.BooleanClass))
        List()
      else {
        val isUnapplySeq = unappSym.name == nme.unapplySeq

        if (isUnapplySeq) {
          val (arity, elemTp, resultTp) = unapplySeqInfo(mt.finalResultType, unappSym.sourcePos)
          if (elemTp.exists) scalaListType.appliedTo(elemTp) :: Nil
          else {
            val sels = productSeqSelectors(resultTp, arity, unappSym.sourcePos)
            sels.init :+ scalaListType.appliedTo(sels.last)
          }
        }
        else {
          val arity = productArity(mt.finalResultType, unappSym.sourcePos)
          if (arity > 0)
            productSelectors(mt.finalResultType)
              .map(_.info.asSeenFrom(mt.finalResultType, mt.resultType.classSymbol).widenExpr)
          else {
            val resTp = mt.finalResultType.select(nme.get).finalResultType.widen
            val arity = productArity(resTp, unappSym.sourcePos)
            if (argLen == 1) resTp :: Nil
            else productSelectors(resTp).map(_.info.asSeenFrom(resTp, resTp.classSymbol).widenExpr)
          }
        }
      }

    debug.println(s"signature of ${unappSym.showFullName} ----> ${sig.map(_.show).mkString(", ")}")

    sig.map(_.annotatedToRepeated)
  }

  /** Decompose a type into subspaces -- assume the type can be decomposed */
  def decompose(tp: Type): List[Space] = {
    val children = tp.classSymbol.children

    debug.println(s"candidates for ${tp.show} : [${children.map(_.show).mkString(", ")}]")

    tp.dealias match {
      case AndType(tp1, tp2) =>
        intersect(Typ(tp1, false), Typ(tp2, false)) match {
          case Or(spaces) => spaces
          case Empty => Nil
          case space => List(space)
        }
      case OrType(tp1, tp2) => List(Typ(tp1, true), Typ(tp2, true))
      case tp if tp.isRef(defn.BooleanClass) =>
        List(
          Typ(ConstantType(Constant(true)), true),
          Typ(ConstantType(Constant(false)), true)
        )
      case tp if tp.isRef(defn.UnitClass) =>
        Typ(ConstantType(Constant(())), true) :: Nil
      case tp if tp.classSymbol.is(JavaEnum) =>
        children.map(sym => Typ(sym.termRef, true))
      case tp =>
        val parts = children.map { sym =>
          val sym1 = if (sym.is(ModuleClass)) sym.sourceModule else sym
          val refined = ctx.refineUsingParent(tp, sym1)

          def inhabited(tp: Type): Boolean =
            tp.dealias match {
              case AndType(tp1, tp2) => ctx.typeComparer.intersecting(tp1, tp2)
              case OrType(tp1, tp2) => inhabited(tp1) || inhabited(tp2)
              case tp: RefinedType => inhabited(tp.parent)
              case tp: TypeRef => inhabited(tp.prefix)
              case _ => true
            }

          if (inhabited(refined)) refined
          else NoType
        } filter(_.exists)

        debug.println(s"${tp.show} decomposes to [${parts.map(_.show).mkString(", ")}]")

        parts.map(Typ(_, true))
    }
  }

  /** Abstract sealed types, or-types, Boolean and Java enums can be decomposed */
  def canDecompose(tp: Type): Boolean = {
    val dealiasedTp = tp.dealias
    val res =
      (tp.classSymbol.is(Sealed) &&
        tp.classSymbol.is(AbstractOrTrait) &&
        !tp.classSymbol.hasAnonymousChild &&
        tp.classSymbol.children.nonEmpty ) ||
      dealiasedTp.isInstanceOf[OrType] ||
      (dealiasedTp.isInstanceOf[AndType] && {
        val and = dealiasedTp.asInstanceOf[AndType]
        canDecompose(and.tp1) || canDecompose(and.tp2)
      }) ||
      tp.isRef(defn.BooleanClass) ||
      tp.isRef(defn.UnitClass) ||
      tp.classSymbol.is(JavaEnumTrait)

    debug.println(s"decomposable: ${tp.show} = $res")

    res
  }

  /** Show friendly type name with current scope in mind
   *
   *  E.g.    C.this.B     -->  B     if current owner is C
   *          C.this.x.T   -->  x.T   if current owner is C
   *          X[T]         -->  X
   *          C            -->  C     if current owner is C !!!
   *
   */
  def showType(tp: Type): String = {
    val enclosingCls = ctx.owner.enclosingClass

    def isOmittable(sym: Symbol) =
      sym.isEffectiveRoot || sym.isAnonymousClass || sym.name.isReplWrapperName ||
        ctx.definitions.UnqualifiedOwnerTypes.exists(_.symbol == sym) ||
        sym.showFullName.startsWith("scala.") ||
        sym == enclosingCls || sym == enclosingCls.sourceModule

    def refinePrefix(tp: Type): String = tp match {
      case NoPrefix => ""
      case tp: NamedType if isOmittable(tp.symbol) => ""
      case tp: ThisType => refinePrefix(tp.tref)
      case tp: RefinedType => refinePrefix(tp.parent)
      case tp: NamedType => tp.name.show.stripSuffix("$")
      case tp: TypeVar => refinePrefix(tp.instanceOpt)
      case _ => tp.show
    }

    def refine(tp: Type): String = tp match {
      case tp: RefinedType => refine(tp.parent)
      case tp: AppliedType => refine(tp.typeConstructor)
      case tp: ThisType => refine(tp.tref)
      case tp: NamedType =>
        val pre = refinePrefix(tp.prefix)
        if (tp.name == tpnme.higherKinds) pre
        else if (pre.isEmpty) tp.name.show.stripSuffix("$")
        else pre + "." + tp.name.show.stripSuffix("$")
      case _ => tp.show.stripSuffix("$")
    }

    val text = tp.stripAnnots match {
      case tp: OrType => showType(tp.tp1) + " | " + showType(tp.tp2)
      case tp => refine(tp)
    }

    if (text.isEmpty) enclosingCls.show.stripSuffix("$")
    else text
  }

  /** Whether the counterexample is satisfiable. The space is flattened and non-empty. */
  def satisfiable(sp: Space): Boolean = {
    def impossible: Nothing = throw new AssertionError("`satisfiable` only accepts flattened space.")

    def genConstraint(space: Space): List[(Type, Type)] = space match {
      case Prod(tp, unappTp, unappSym, ss, _) =>
        val tps = signature(unappTp, unappSym, ss.length)
        ss.zip(tps).flatMap {
          case (sp : Prod, tp) => sp.tp -> tp :: genConstraint(sp)
          case (Typ(tp1, _), tp2) => tp1 -> tp2 :: Nil
          case _ => impossible
        }
      case Typ(_, _) => Nil
      case _ => impossible
    }

    def checkConstraint(constrs: List[(Type, Type)])(implicit ctx: Context): Boolean = {
      val tvarMap = collection.mutable.Map.empty[Symbol, TypeVar]
      val typeParamMap = new TypeMap() {
        override def apply(tp: Type): Type = tp match {
          case tref: TypeRef if tref.symbol.is(TypeParam) =>
            tvarMap.getOrElseUpdate(tref.symbol, newTypeVar(tref.underlying.bounds))
          case tp => mapOver(tp)
        }
      }

      constrs.forall { case (tp1, tp2) => typeParamMap(tp1) <:< typeParamMap(tp2) }
    }

    checkConstraint(genConstraint(sp))(ctx.fresh.setNewTyperState())
  }

  /** Display spaces */
  def show(s: Space): String = {
    def params(tp: Type): List[Type] = tp.classSymbol.primaryConstructor.info.firstParamTypes

    /** does the companion object of the given symbol have custom unapply */
    def hasCustomUnapply(sym: Symbol): Boolean = {
      val companion = sym.companionModule
      companion.findMember(nme.unapply, NoPrefix, required = EmptyFlagConjunction, excluded = Synthetic).exists ||
        companion.findMember(nme.unapplySeq, NoPrefix, required = EmptyFlagConjunction, excluded = Synthetic).exists
    }

    def doShow(s: Space, mergeList: Boolean = false): String = s match {
      case Empty => ""
      case Typ(c: ConstantType, _) => c.value.value.toString
      case Typ(tp: TermRef, _) => tp.symbol.showName
      case Typ(tp, decomposed) =>
        val sym = tp.widen.classSymbol

        if (ctx.definitions.isTupleType(tp))
          params(tp).map(_ => "_").mkString("(", ", ", ")")
        else if (scalaListType.isRef(sym))
          if (mergeList) "_: _*" else "_: List"
        else if (scalaConsType.isRef(sym))
          if (mergeList) "_, _: _*"  else "List(_, _: _*)"
        else if (tp.classSymbol.is(Sealed) && tp.classSymbol.hasAnonymousChild)
          "_: " + showType(tp) + " (anonymous)"
        else if (tp.classSymbol.is(CaseClass) && !hasCustomUnapply(tp.classSymbol))
        // use constructor syntax for case class
          showType(tp) + params(tp).map(_ => "_").mkString("(", ", ", ")")
        else if (decomposed) "_: " + showType(tp)
        else "_"
      case Prod(tp, fun, sym, params, _) =>
        if (ctx.definitions.isTupleType(tp))
          "(" + params.map(doShow(_)).mkString(", ") + ")"
        else if (tp.isRef(scalaConsType.symbol))
          if (mergeList) params.map(doShow(_, mergeList)).mkString(", ")
          else params.map(doShow(_, true)).filter(_ != "Nil").mkString("List(", ", ", ")")
        else
          showType(sym.owner.typeRef) + params.map(doShow(_)).mkString("(", ", ", ")")
      case Or(_) =>
        throw new Exception("incorrect flatten result " + s)
    }

    flatten(s).map(doShow(_, false)).distinct.mkString(", ")
  }

  private def exhaustivityCheckable(sel: Tree): Boolean = {
    // Possible to check everything, but be compatible with scalac by default
    def isCheckable(tp: Type): Boolean =
      !tp.hasAnnotation(defn.UncheckedAnnot) && {
        val tpw = tp.widen.dealias
        ctx.settings.YcheckAllPatmat.value ||
        tpw.typeSymbol.is(Sealed) ||
        tpw.isInstanceOf[OrType] ||
        (tpw.isInstanceOf[AndType] && {
          val and = tpw.asInstanceOf[AndType]
          isCheckable(and.tp1) || isCheckable(and.tp2)
        }) ||
        tpw.isRef(defn.BooleanClass) ||
        tpw.typeSymbol.is(JavaEnum) ||
        canDecompose(tpw) ||
        (defn.isTupleType(tpw) && tpw.argInfos.exists(isCheckable(_)))
      }

    val res = isCheckable(sel.tpe)
    debug.println(s"exhaustivity checkable: ${sel.show} = $res")
    res
  }

  /** Whehter counter-examples should be further checked? True for GADTs. */
  private def shouldCheckExamples(tp: Type): Boolean =
    new TypeAccumulator[Boolean] {
      override def apply(b: Boolean, tp: Type): Boolean = tp match {
        case tref: TypeRef if tref.symbol.is(TypeParam) && variance != 1 => true
        case tp => b || foldOver(b, tp)
      }
    }.apply(false, tp)

  def checkExhaustivity(_match: Match): Unit = {
    val Match(sel, cases) = _match
    val selTyp = sel.tpe.widen.dealias

    if (!exhaustivityCheckable(sel)) return

    val patternSpace = cases.map({ x =>
      val space = project(x.pat)
      debug.println(s"${x.pat.show} ====> ${show(space)}")
      space
    }).reduce((a, b) => Or(List(a, b)))

    val checkGADTSAT = shouldCheckExamples(selTyp)

    val uncovered =
      flatten(simplify(minus(Typ(selTyp, true), patternSpace), aggressive = true)).filter { s =>
        s != Empty && (!checkGADTSAT || satisfiable(s))
      }

    if (uncovered.nonEmpty)
      ctx.warning(PatternMatchExhaustivity(show(Or(uncovered))), sel.sourcePos)
  }

  private def redundancyCheckable(sel: Tree): Boolean =
    !sel.tpe.hasAnnotation(defn.UncheckedAnnot)

  def checkRedundancy(_match: Match): Unit = {
    val Match(sel, cases) = _match
    val selTyp = sel.tpe.widen.dealias

    if (!redundancyCheckable(sel)) return

    val targetSpace =
      if (selTyp.classSymbol.isPrimitiveValueClass)
        Typ(selTyp, true)
      else
        Or(Typ(selTyp, true) :: nullSpace :: Nil)

    // in redundancy check, take guard as false in order to soundly approximate
    def projectPrevCases(cases: List[CaseDef]): Space =
      cases.map { x =>
        if (x.guard.isEmpty) project(x.pat)
        else Empty
      }.reduce((a, b) => Or(List(a, b)))

    def isNull(tree: Tree): Boolean = tree match {
      case Literal(Constant(null)) => true
      case _ => false
    }

    (1 until cases.length).foreach { i =>
      val prevs = projectPrevCases(cases.take(i))

      val pat = cases(i).pat

      if (pat != EmptyTree) { // rethrow case of catch uses EmptyTree
        val curr = project(pat)

        debug.println(s"---------------reachable? ${show(curr)}")
        debug.println(s"prev: ${show(prevs)}")

        var covered = simplify(intersect(curr, targetSpace))
        debug.println(s"covered: $covered")

        // `covered == Empty` may happen for primitive types with auto-conversion
        // see tests/patmat/reader.scala  tests/patmat/byte.scala
        if (covered == Empty) covered = curr

        if (isSubspace(covered, prevs)) {
          ctx.warning(MatchCaseUnreachable(), pat.sourcePos)
        }

        // if last case is `_` and only matches `null`, produce a warning
        if (i == cases.length - 1 && !isNull(pat) ) {
          simplify(minus(covered, prevs)) match {
            case Typ(`nullType`, _) =>
              ctx.warning(MatchCaseOnlyNullWarning(), pat.sourcePos)
            case _ =>
          }
        }
      }
    }
  }
}<|MERGE_RESOLUTION|>--- conflicted
+++ resolved
@@ -319,7 +319,6 @@
   }
 
   /** Return the space that represents the pattern `pat` */
-<<<<<<< HEAD
   def project(pat: Tree): Space = {
     def patTpe = pat.tpe.widenUnapplyPath
     pat match {
@@ -340,8 +339,13 @@
         if (fun.symbol.name == nme.unapplySeq)
           if (fun.symbol.owner == scalaSeqFactoryClass)
             projectSeq(pats)
-          else
-            Prod(erase(patTpe.stripAnnots), fun.tpe, fun.symbol, projectSeq(pats) :: Nil, irrefutable(fun))
+          else {
+            val (arity, elemTp, resultTp) = unapplySeqInfo(fun.tpe.widen.finalResultType, fun.sourcePos)
+            if (elemTp.exists)
+              Prod(erase(pat.tpe.stripAnnots), fun.tpe, fun.symbol, projectSeq(pats) :: Nil, irrefutable(fun))
+            else
+              Prod(erase(pat.tpe.stripAnnots), fun.tpe, fun.symbol, pats.take(arity - 1).map(project) :+ projectSeq(pats.drop(arity - 1)), irrefutable(fun))
+          }
         else
           Prod(erase(patTpe.stripAnnots), fun.tpe, fun.symbol, pats.map(project), irrefutable(fun))
       case Typed(pat @ UnApply(_, _, _), _) => project(pat)
@@ -355,45 +359,6 @@
         debug.println(s"unknown pattern: $pat")
         Empty
     }
-=======
-  def project(pat: Tree): Space = pat match {
-    case Literal(c) =>
-      if (c.value.isInstanceOf[Symbol])
-        Typ(c.value.asInstanceOf[Symbol].termRef, false)
-      else
-        Typ(ConstantType(c), false)
-    case _: BackquotedIdent => Typ(pat.tpe, false)
-    case Ident(nme.WILDCARD) =>
-      Or(Typ(pat.tpe.stripAnnots, false) :: nullSpace :: Nil)
-    case Ident(_) | Select(_, _) =>
-      Typ(pat.tpe.stripAnnots, false)
-    case Alternative(trees) => Or(trees.map(project(_)))
-    case Bind(_, pat) => project(pat)
-    case SeqLiteral(pats, _) => projectSeq(pats)
-    case UnApply(fun, _, pats) =>
-      if (fun.symbol.name == nme.unapplySeq)
-        if (fun.symbol.owner == scalaSeqFactoryClass)
-          projectSeq(pats)
-        else {
-          val (arity, elemTp, resultTp) = unapplySeqInfo(fun.tpe.widen.finalResultType, fun.sourcePos)
-          if (elemTp.exists)
-            Prod(erase(pat.tpe.stripAnnots), fun.tpe, fun.symbol, projectSeq(pats) :: Nil, irrefutable(fun))
-          else
-            Prod(erase(pat.tpe.stripAnnots), fun.tpe, fun.symbol, pats.take(arity - 1).map(project) :+ projectSeq(pats.drop(arity - 1)), irrefutable(fun))
-        }
-      else
-        Prod(erase(pat.tpe.stripAnnots), fun.tpe, fun.symbol, pats.map(project), irrefutable(fun))
-    case Typed(pat @ UnApply(_, _, _), _) => project(pat)
-    case Typed(expr, tpt) =>
-      Typ(erase(expr.tpe.stripAnnots), true)
-    case This(_) =>
-      Typ(pat.tpe.stripAnnots, false)
-    case EmptyTree =>         // default rethrow clause of try/catch, check tests/patmat/try2.scala
-      Typ(WildcardType, false)
-    case _ =>
-      debug.println(s"unknown pattern: $pat")
-      Empty
->>>>>>> 3c9935f5
   }
 
   private def unapplySeqInfo(resTp: Type, pos: SourcePosition)(implicit ctx: Context): (Int, Type, Type) = {
