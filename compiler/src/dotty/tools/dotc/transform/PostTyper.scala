package dotty.tools
package dotc
package transform

import dotty.tools.dotc.ast.{Trees, tpd, untpd, desugar}
import scala.collection.mutable
import core.*
import dotty.tools.dotc.typer.Checking
import dotty.tools.dotc.inlines.Inlines
import dotty.tools.dotc.typer.VarianceChecker
import typer.ErrorReporting.errorTree
import Types.*, Contexts.*, Names.*, Flags.*, DenotTransformers.*, Phases.*
import SymDenotations.*, StdNames.*, Annotations.*, Trees.*, Scopes.*
import Decorators.*
import Symbols.*, NameOps.*
import ContextFunctionResults.annotateContextResults
import config.Printers.typr
import config.Feature
import util.SrcPos
import reporting.*
import NameKinds.WildcardParamName

object PostTyper {
  val name: String = "posttyper"
  val description: String = "additional checks and cleanups after type checking"
}

/** A macro transform that runs immediately after typer and that performs the following functions:
 *
 *  (1) Add super accessors (@see SuperAccessors)
 *
 *  (2) Convert parameter fields that have the same name as a corresponding
 *      public parameter field in a superclass to a forwarder to the superclass
 *      field (corresponding = super class field is initialized with subclass field)
 *      @see forwardParamAccessors.
 *
 *  (3) Add synthetic members (@see SyntheticMembers)
 *
 *  (4) Check that `New` nodes can be instantiated, and that annotations are valid
 *
 *  (5) Convert all trees representing types to TypeTrees.
 *
 *  (6) Check the bounds of AppliedTypeTrees
 *
 *  (7) Insert `.package` for selections of package object members
 *
 *  (8) Replaces self references by name with `this`
 *
 *  (9) Adds SourceFile annotations to all top-level classes and objects
 *
 *  (10) Adds Child annotations to all sealed classes
 *
 *  (11) Minimizes `call` fields of `Inlined` nodes to just point to the toplevel
 *       class from which code was inlined.
 *
 *  The reason for making this a macro transform is that some functions (in particular
 *  super and protected accessors and instantiation checks) are naturally top-down and
 *  don't lend themselves to the bottom-up approach of a mini phase. The other two functions
 *  (forwarding param accessors and synthetic methods) only apply to templates and fit
 *  mini-phase or subfunction of a macro phase equally well. But taken by themselves
 *  they do not warrant their own group of miniphases before pickling.
 */
class PostTyper extends MacroTransform with InfoTransformer { thisPhase =>
  import tpd.*

  override def phaseName: String = PostTyper.name

  override def description: String = PostTyper.description

  override def checkPostCondition(tree: tpd.Tree)(using Context): Unit = tree match {
    case tree: ValOrDefDef =>
      assert(!tree.symbol.signature.isUnderDefined)
    case _ =>
  }

  override def changesMembers: Boolean = true // the phase adds super accessors and synthetic members

  override def transformPhase(using Context): Phase = thisPhase.next

  def newTransformer(using Context): Transformer =
    new PostTyperTransformer

  private var compilingScala2StdLib = false
  override def initContext(ctx: FreshContext): Unit =
    compilingScala2StdLib = ctx.settings.YcompileScala2Library.value(using ctx)

  val superAcc: SuperAccessors = new SuperAccessors(thisPhase)
  val synthMbr: SyntheticMembers = new SyntheticMembers(thisPhase)
  val beanProps: BeanProperties = new BeanProperties(thisPhase)

  private def newPart(tree: Tree): Option[New] = methPart(tree) match {
    case Select(nu: New, _) => Some(nu)
    case _ => None
  }

  private def checkValidJavaAnnotation(annot: Tree)(using Context): Unit = {
    // TODO fill in
  }

  class PostTyperTransformer extends Transformer {

    private var inJavaAnnot: Boolean = false

    private var noCheckNews: Set[New] = Set()

    def withNoCheckNews[T](ts: List[New])(op: => T): T = {
      val saved = noCheckNews
      noCheckNews ++= ts
      try op finally noCheckNews = saved
    }

    def isCheckable(t: New): Boolean = !inJavaAnnot && !noCheckNews.contains(t)

    /** Mark parameter accessors that are aliases of like-named parameters
     *  in their superclass with SuperParamAlias.
     *  This info is used in phase ParamForwarding
     */
    private def forwardParamAccessors(impl: Template)(using Context): Unit = impl.parents match
      case superCall @ Apply(fn, superArgs) :: _ if superArgs.nonEmpty =>
        fn.tpe.widen match
          case MethodType(superParamNames) =>
            for case stat: ValDef <- impl.body do
              val sym = stat.symbol
              if sym.isAllOf(PrivateParamAccessor, butNot = Mutable)
                 && !sym.info.isInstanceOf[ExprType] // val-parameters cannot be call-by name, so no need to try to forward to them
              then
                val idx = superArgs.indexWhere(_.symbol == sym)
                if idx >= 0 && superParamNames(idx) == stat.name then
                  // Supercall to like-named parameter.
                  // Having it have the same name is needed to maintain correctness in presence of subclassing
                  // if you would use parent param-name `a` to implement param-field `b`
                  // overriding field `b` will actually override field `a`, that is wrong!
                  typr.println(i"super alias: ${sym.showLocated}")
                  sym.setFlagFrom(thisPhase, SuperParamAlias)
          case _ =>
      case _ =>

    private def transformAnnot(annot: Tree)(using Context): Tree = {
      val saved = inJavaAnnot
      inJavaAnnot = annot.symbol.is(JavaDefined)
      if (inJavaAnnot) checkValidJavaAnnotation(annot)
      try transform(annot)
      finally inJavaAnnot = saved
    }

    private def transformAnnot(annot: Annotation)(using Context): Annotation =
      annot.derivedAnnotation(transformAnnot(annot.tree))

    private def processMemberDef(tree: Tree)(using Context): tree.type = {
      val sym = tree.symbol
      Checking.checkValidOperator(sym)
      sym.transformAnnotations(transformAnnot)
      sym.defTree = tree
      tree
    }

    private def processValOrDefDef(tree: Tree)(using Context): tree.type =
      val sym = tree.symbol
      tree match
        case tree: ValOrDefDef if !sym.is(Synthetic) =>
          checkInferredWellFormed(tree.tpt)
          if sym.is(Method) then
            if sym.isSetter then
              sym.keepAnnotationsCarrying(thisPhase, Set(defn.SetterMetaAnnot))
            if sym.isOneOf(GivenOrImplicit) then
              val cls = sym.info.finalResultType.classSymbol
              if cls.isOneOf(GivenOrImplicit) then
                sym.updateAnnotationsAfter(thisPhase,
                  atPhase(thisPhase)(cls.annotationsCarrying(Set(defn.CompanionMethodMetaAnnot)))
                    ++ sym.annotations)
          else
            if sym.is(Param) then
              sym.keepAnnotationsCarrying(thisPhase, Set(defn.ParamMetaAnnot), orNoneOf = defn.NonBeanMetaAnnots)
            else if sym.is(ParamAccessor) then
<<<<<<< HEAD
              sym.keepAnnotationsCarrying(thisPhase, Set(defn.GetterMetaAnnot, defn.FieldMetaAnnot))
=======
              // @publicInBinary is not a meta-annotation and therefore not kept by `keepAnnotationsCarrying`
              val publicInBinaryAnnotOpt = sym.getAnnotation(defn.PublicInBinaryAnnot)
              sym.keepAnnotationsCarrying(thisPhase, Set(defn.GetterMetaAnnot, defn.FieldMetaAnnot))
              for publicInBinaryAnnot <- publicInBinaryAnnotOpt do sym.addAnnotation(publicInBinaryAnnot)
>>>>>>> a92a4639
            else
              sym.keepAnnotationsCarrying(thisPhase, Set(defn.GetterMetaAnnot, defn.FieldMetaAnnot), orNoneOf = defn.NonBeanMetaAnnots)
          if sym.isScala2Macro && !ctx.settings.XignoreScala2Macros.value then
            if !sym.owner.unforcedDecls.exists(p => !p.isScala2Macro && p.name == sym.name && p.signature == sym.signature)
               // Allow scala.reflect.materializeClassTag to be able to compile scala/reflect/package.scala
               // This should be removed on Scala 3.x
               && sym.owner != defn.ReflectPackageClass
            then
              report.error("No Scala 3 implementation found for this Scala 2 macro.", tree.srcPos)
        case _ =>
      processMemberDef(tree)

    private def checkInferredWellFormed(tree: Tree)(using Context): Unit = tree match
      case tree: TypeTree
      if tree.span.isZeroExtent
          // don't check TypeTrees with non-zero extent;
          // these are derived from explicit types
         && !ctx.reporter.errorsReported
          // don't check if errors were already reported; this avoids follow-on errors
          // for inferred types if explicit types are already ill-formed
        => Checking.checkAppliedTypesIn(tree)
      case _ =>


    private def transformSelect(tree: Select, targs: List[Tree])(using Context): Tree = {
      val qual = tree.qualifier
      qual.symbol.moduleClass.denot match {
        case pkg: PackageClassDenotation =>
          val pobj = pkg.packageObjFor(tree.symbol)
          if (pobj.exists)
            return transformSelect(cpy.Select(tree)(qual.select(pobj).withSpan(qual.span), tree.name), targs)
        case _ =>
      }
      val tree1 = super.transform(tree)
      constToLiteral(tree1) match {
        case _: Literal => tree1
        case _ => superAcc.transformSelect(tree1, targs)
      }
    }

    private def normalizeTypeArgs(tree: TypeApply)(using Context): TypeApply = tree.tpe match {
      case pt: PolyType => // wait for more arguments coming
        tree
      case _ =>
        def decompose(tree: TypeApply): (Tree, List[Tree]) = tree.fun match {
          case fun: TypeApply =>
            val (tycon, args) = decompose(fun)
            (tycon, args ++ tree.args)
          case _ =>
            (tree.fun, tree.args)
        }
        def reorderArgs(pnames: List[Name], namedArgs: List[NamedArg], otherArgs: List[Tree]): List[Tree] = pnames match {
          case pname :: pnames1 =>
            namedArgs.partition(_.name == pname) match {
              case (NamedArg(_, arg) :: _, namedArgs1) =>
                arg :: reorderArgs(pnames1, namedArgs1, otherArgs)
              case _ =>
                val otherArg :: otherArgs1 = otherArgs: @unchecked
                otherArg :: reorderArgs(pnames1, namedArgs, otherArgs1)
            }
          case nil =>
            assert(namedArgs.isEmpty && otherArgs.isEmpty)
            Nil
        }
        val (tycon, args) = decompose(tree)
        tycon.tpe.widen match {
          case tp: PolyType if args.exists(isNamedArg) =>
            val (namedArgs, otherArgs) = args.partition(isNamedArg)
            val args1 = reorderArgs(tp.paramNames, namedArgs.asInstanceOf[List[NamedArg]], otherArgs)
            TypeApply(tycon, args1).withSpan(tree.span).withType(tree.tpe)
          case _ =>
            tree
        }
    }

    private object dropInlines extends TreeMap {
      override def transform(tree: Tree)(using Context): Tree = tree match {
        case tree @ Inlined(call, _, expansion) =>
          val newExpansion = PruneErasedDefs.trivialErasedTree(tree)
          cpy.Inlined(tree)(call, Nil, newExpansion)
        case _ => super.transform(tree)
      }
    }

    def checkNoConstructorProxy(tree: Tree)(using Context): Unit =
      if tree.symbol.is(ConstructorProxy) then
        report.error(em"constructor proxy ${tree.symbol} cannot be used as a value", tree.srcPos)

    def checkStableSelection(tree: Tree)(using Context): Unit =
      def check(qual: Tree) =
        if !qual.tpe.isStable then
          report.error(em"Parameter untupling cannot be used for call-by-name parameters", tree.srcPos)
      appliedCore(closureBody(tree)) match
        case Select(qual, _) => check(qual)
        // simple select _n                    Select(qual, _n)
        // generic select .apply[T](n)         Apply(TypeApply(Select(qual, _), _), _)
        // context closure x ?=> f(using x)    Block(List(DefDef($anonfun, _, _, Apply(Select(Select(qual, _n), _), _)))

    def checkNotPackage(tree: Tree)(using Context): Tree =
      if !tree.symbol.is(Package) then tree
      else errorTree(tree, em"${tree.symbol} cannot be used as a type")

    override def transform(tree: Tree)(using Context): Tree =
      try tree match {
        // TODO move CaseDef case lower: keep most probable trees first for performance
        case CaseDef(pat, _, _) =>
          val gadtCtx =
           pat.removeAttachment(typer.Typer.InferredGadtConstraints) match
             case Some(gadt) => ctx.fresh.setGadtState(GadtState(gadt))
             case None =>
               ctx
          super.transform(tree)(using gadtCtx)
        case tree: Ident =>
          if tree.isType then
            checkNotPackage(tree)
          else
            checkNoConstructorProxy(tree)
            registerNeedsInlining(tree)
            tree.tpe match {
              case tpe: ThisType => This(tpe.cls).withSpan(tree.span)
              case _ => tree
            }
        case tree @ Select(qual, name) =>
          registerNeedsInlining(tree)
          if name.isTypeName then
            Checking.checkRealizable(qual.tpe, qual.srcPos)
            withMode(Mode.Type)(super.transform(checkNotPackage(tree)))
          else
            checkNoConstructorProxy(tree)
            transformSelect(tree, Nil)
        case tree: Apply =>
          val methType = tree.fun.tpe.widen.asInstanceOf[MethodType]
          val app =
            if (methType.hasErasedParams)
              tpd.cpy.Apply(tree)(
                tree.fun,
                tree.args.zip(methType.erasedParams).map((arg, isErased) =>
                  if !isErased then arg
                  else
                    if methType.isResultDependent then
                      Checking.checkRealizable(arg.tpe, arg.srcPos, "erased argument")
                    if (methType.isImplicitMethod && arg.span.isSynthetic)
                      arg match
                        case _: RefTree | _: Apply | _: TypeApply if arg.symbol.is(Erased) =>
                          dropInlines.transform(arg)
                        case _ =>
                          PruneErasedDefs.trivialErasedTree(arg)
                    else dropInlines.transform(arg)))
            else
              tree
          def app1 =
   		    	// reverse order of transforming args and fun. This way, we get a chance to see other
   			    // well-formedness errors before reporting errors in possible inferred type args of fun.
            val args1 = transform(app.args)
            cpy.Apply(app)(transform(app.fun), args1)
          methPart(app) match
            case Select(nu: New, nme.CONSTRUCTOR) if isCheckable(nu) =>
              // need to check instantiability here, because the type of the New itself
              // might be a type constructor.
              ctx.typer.checkClassType(tree.tpe, tree.srcPos, traitReq = false, stablePrefixReq = true)
              if !nu.tpe.isLambdaSub then
                // Check the constructor type as well; it could be an illegal singleton type
                // which would not be reflected as `tree.tpe`
                ctx.typer.checkClassType(nu.tpe, tree.srcPos, traitReq = false, stablePrefixReq = false)
              Checking.checkInstantiable(tree.tpe, nu.tpe, nu.srcPos)
              withNoCheckNews(nu :: Nil)(app1)
            case _ =>
              app1
        case UnApply(fun, implicits, patterns) =>
          // Reverse transform order for the same reason as in `app1` above.
          val patterns1 = transform(patterns)
          cpy.UnApply(tree)(transform(fun), transform(implicits), patterns1)
        case tree: TypeApply =>
          if tree.symbol == defn.QuotedTypeModule_of then
            ctx.compilationUnit.needsStaging = true
          registerNeedsInlining(tree)
          val tree1 @ TypeApply(fn, args) = normalizeTypeArgs(tree)
          for arg <- args do
            checkInferredWellFormed(arg)
          if (fn.symbol != defn.ChildAnnot.primaryConstructor)
            // Make an exception for ChildAnnot, which should really have AnyKind bounds
            Checking.checkBounds(args, fn.tpe.widen.asInstanceOf[PolyType])
          fn match {
            case sel: Select =>
              val args1 = transform(args)
              val sel1 = transformSelect(sel, args1)
              cpy.TypeApply(tree1)(sel1, args1)
            case _ =>
              super.transform(tree1)
          }
        case tree @ Inlined(call, bindings, expansion) if !tree.inlinedFromOuterScope =>
          val pos = call.sourcePos
          CrossVersionChecks.checkExperimentalRef(call.symbol, pos)
<<<<<<< HEAD
          withMode(Mode.InlinedCall)(transform(call))
=======
          withMode(Mode.NoInline)(transform(call))
>>>>>>> a92a4639
          val callTrace = Inlines.inlineCallTrace(call.symbol, pos)(using ctx.withSource(pos.source))
          cpy.Inlined(tree)(callTrace, transformSub(bindings), transform(expansion)(using inlineContext(tree)))
        case templ: Template =>
          Checking.checkPolyFunctionExtension(templ)
          withNoCheckNews(templ.parents.flatMap(newPart)) {
            forwardParamAccessors(templ)
            synthMbr.addSyntheticMembers(
              beanProps.addBeanMethods(
                superAcc.wrapTemplate(templ)(
                  super.transform(_).asInstanceOf[Template]))
            )
          }
        case tree: ValDef =>
<<<<<<< HEAD
=======
          annotateExperimental(tree.symbol)
>>>>>>> a92a4639
          registerIfHasMacroAnnotations(tree)
          checkErasedDef(tree)
          Checking.checkPolyFunctionType(tree.tpt)
          val tree1 = cpy.ValDef(tree)(rhs = normalizeErasedRhs(tree.rhs, tree.symbol))
          if tree1.removeAttachment(desugar.UntupledParam).isDefined then
            checkStableSelection(tree.rhs)
          processValOrDefDef(super.transform(tree1))
        case tree: DefDef =>
<<<<<<< HEAD
=======
          annotateExperimental(tree.symbol)
>>>>>>> a92a4639
          registerIfHasMacroAnnotations(tree)
          checkErasedDef(tree)
          Checking.checkPolyFunctionType(tree.tpt)
          annotateContextResults(tree)
          val tree1 = cpy.DefDef(tree)(rhs = normalizeErasedRhs(tree.rhs, tree.symbol))
          processValOrDefDef(superAcc.wrapDefDef(tree1)(super.transform(tree1).asInstanceOf[DefDef]))
        case tree: TypeDef =>
          registerIfHasMacroAnnotations(tree)
          val sym = tree.symbol
          if (sym.isClass)
            VarianceChecker.check(tree)
            annotateExperimental(sym)
            checkMacroAnnotation(sym)
            if sym.isOneOf(GivenOrImplicit) then
              sym.keepAnnotationsCarrying(thisPhase, Set(defn.CompanionClassMetaAnnot), orNoneOf = defn.MetaAnnots)
            tree.rhs match
              case impl: Template =>
                for parent <- impl.parents do
                  Checking.checkTraitInheritance(parent.tpe.classSymbol, sym.asClass, parent.srcPos)
                  // Constructor parameters are in scope when typing a parent.
                  // While they can safely appear in a parent tree, to preserve
                  // soundness we need to ensure they don't appear in a parent
                  // type (#16270).
                  val illegalRefs = parent.tpe.namedPartsWith(p => p.symbol.is(ParamAccessor) && (p.symbol.owner eq sym))
                  if illegalRefs.nonEmpty then
                    report.error(
                      em"The type of a class parent cannot refer to constructor parameters, but ${parent.tpe} refers to ${illegalRefs.map(_.name.show).mkString(",")}", parent.srcPos)
<<<<<<< HEAD
            // Add SourceFile annotation to top-level classes
=======
>>>>>>> a92a4639
            if sym.owner.is(Package) then
              // Add SourceFile annotation to top-level classes
              // TODO remove this annotation once the reference compiler uses the TASTy source file attribute.
              if ctx.compilationUnit.source.exists && sym != defn.SourceFileAnnot then
                val reference = ctx.settings.sourceroot.value
                val relativePath = util.SourceFile.relativePath(ctx.compilationUnit.source, reference)
<<<<<<< HEAD
                sym.addAnnotation(Annotation.makeSourceFile(relativePath, tree.span))
              if Feature.pureFunsEnabled && sym != defn.WithPureFunsAnnot then
                sym.addAnnotation(Annotation(defn.WithPureFunsAnnot, tree.span))
=======
                sym.addAnnotation(Annotation(defn.SourceFileAnnot, Literal(Constants.Constant(relativePath)), tree.span))
>>>>>>> a92a4639
          else
            if !sym.is(Param) && !sym.owner.isOneOf(AbstractOrTrait) then
              Checking.checkGoodBounds(tree.symbol)
            (tree.rhs, sym.info) match
              case (rhs: LambdaTypeTree, bounds: TypeBounds) =>
                VarianceChecker.checkLambda(rhs, bounds)
                if sym.isOpaqueAlias then
                  VarianceChecker.checkLambda(rhs, TypeBounds.upper(sym.opaqueAlias))
              case _ =>
          processMemberDef(super.transform(scala2LibPatch(tree)))
        case tree: Bind =>
          if tree.symbol.isType && !tree.symbol.name.is(WildcardParamName) then
            Checking.checkGoodBounds(tree.symbol)
          super.transform(tree)
        case tree: New if isCheckable(tree) =>
          Checking.checkInstantiable(tree.tpe, tree.tpe, tree.srcPos)
          super.transform(tree)
        case tree: Closure if !tree.tpt.isEmpty =>
          Checking.checkRealizable(tree.tpt.tpe, tree.srcPos, "SAM type")
          super.transform(tree)
        case tree @ Annotated(annotated, annot) =>
          cpy.Annotated(tree)(transform(annotated), transformAnnot(annot))
        case tree: AppliedTypeTree =>
          if (tree.tpt.symbol == defn.andType)
            Checking.checkNonCyclicInherited(tree.tpe, tree.args.tpes, EmptyScope, tree.srcPos)
              // Ideally, this should be done by Typer, but we run into cyclic references
              // when trying to typecheck self types which are intersections.
          else if (tree.tpt.symbol == defn.orType)
            () // nothing to do
          else
            Checking.checkAppliedType(tree)
          super.transform(tree)
        case SingletonTypeTree(ref) =>
          Checking.checkRealizable(ref.tpe, ref.srcPos)
          super.transform(tree)
        case tree: TypeBoundsTree =>
          val TypeBoundsTree(lo, hi, alias) = tree
          if !alias.isEmpty then
            val bounds = TypeBounds(lo.tpe, hi.tpe)
            if !bounds.contains(alias.tpe) then
              report.error(em"type ${alias.tpe} outside bounds $bounds", tree.srcPos)
          super.transform(tree)
        case tree: TypeTree =>
          tree.withType(
            tree.tpe match {
              case AnnotatedType(tpe, annot) => AnnotatedType(tpe, transformAnnot(annot))
              case tpe => tpe
            }
          )
        case Typed(Ident(nme.WILDCARD), _) =>
          withMode(Mode.Pattern)(super.transform(tree))
            // The added mode signals that bounds in a pattern need not
            // conform to selector bounds. I.e. assume
            //     type Tree[T >: Null <: Type]
            // One is still allowed to write
            //     case x: Tree[?]
            // (which translates to)
            //     case x: (_: Tree[?])
        case m @ MatchTypeTree(bounds, selector, cases) =>
          // Analog to the case above for match types
          def transformIgnoringBoundsCheck(x: CaseDef): CaseDef =
            withMode(Mode.Pattern)(super.transform(x)).asInstanceOf[CaseDef]
          cpy.MatchTypeTree(tree)(
            super.transform(bounds),
            super.transform(selector),
            cases.mapConserve(transformIgnoringBoundsCheck)
          )
        case Block(_, Closure(_, _, tpt)) if ExpandSAMs.needsWrapperClass(tpt.tpe) =>
          superAcc.withInvalidCurrentClass(super.transform(tree))
<<<<<<< HEAD
        case _: Quote =>
=======
        case tree: RefinedTypeTree =>
          Checking.checkPolyFunctionType(tree)
          super.transform(tree)
        case _: Quote | _: QuotePattern =>
>>>>>>> a92a4639
          ctx.compilationUnit.needsStaging = true
          super.transform(tree)
        case tree =>
          super.transform(tree)
      }
      catch {
        case ex : AssertionError =>
          println(i"error while transforming $tree")
          throw ex
      }

    override def transformStats[T](trees: List[Tree], exprOwner: Symbol, wrapResult: List[Tree] => Context ?=> T)(using Context): T =
      try super.transformStats(trees, exprOwner, wrapResult)
      finally Checking.checkExperimentalImports(trees)

    /** Transforms the rhs tree into a its default tree if it is in an `erased` val/def.
     *  Performed to shrink the tree that is known to be erased later.
     */
    private def normalizeErasedRhs(rhs: Tree, sym: Symbol)(using Context) =
      if (sym.isEffectivelyErased) dropInlines.transform(rhs) else rhs

    private def registerNeedsInlining(tree: Tree)(using Context): Unit =
<<<<<<< HEAD
      if tree.symbol.is(Inline) && !Inlines.inInlineMethod && !ctx.mode.is(Mode.InlinedCall) then
=======
      if tree.symbol.is(Inline) && !Inlines.inInlineMethod && !ctx.mode.is(Mode.NoInline) then
>>>>>>> a92a4639
        ctx.compilationUnit.needsInlining = true

    /** Check if the definition has macro annotation and sets `compilationUnit.hasMacroAnnotations` if needed. */
    private def registerIfHasMacroAnnotations(tree: DefTree)(using Context) =
      if !Inlines.inInlineMethod && MacroAnnotations.hasMacroAnnotation(tree.symbol) then
        ctx.compilationUnit.hasMacroAnnotations = true

    /** Check macro annotations implementations  */
    private def checkMacroAnnotation(sym: Symbol)(using Context) =
      if sym.derivesFrom(defn.MacroAnnotationClass) && !sym.isStatic then
        report.error("classes that extend MacroAnnotation must not be inner/local classes", sym.srcPos)

    private def checkErasedDef(tree: ValOrDefDef)(using Context): Unit =
      if tree.symbol.is(Erased, butNot = Macro) then
        val tpe = tree.rhs.tpe
        if tpe.derivesFrom(defn.NothingClass) then
          report.error("`erased` definition cannot be implemented with en expression of type Nothing", tree.srcPos)
        else if tpe.derivesFrom(defn.NullClass) then
          report.error("`erased` definition cannot be implemented with en expression of type Null", tree.srcPos)

    private def annotateExperimental(sym: Symbol)(using Context): Unit =
<<<<<<< HEAD
      if sym.is(Module) && sym.companionClass.hasAnnotation(defn.ExperimentalAnnot) then
        sym.addAnnotation(Annotation(defn.ExperimentalAnnot, sym.span))
        sym.companionModule.addAnnotation(Annotation(defn.ExperimentalAnnot, sym.span))

=======
      def isTopLevelDefinitionInSource(sym: Symbol) =
        !sym.is(Package) && !sym.name.isPackageObjectName &&
        (sym.owner.is(Package) || (sym.owner.isPackageObject && !sym.isConstructor))
      if !sym.hasAnnotation(defn.ExperimentalAnnot)
        && (ctx.settings.experimental.value && isTopLevelDefinitionInSource(sym))
        || (sym.is(Module) && sym.companionClass.hasAnnotation(defn.ExperimentalAnnot))
      then
        sym.addAnnotation(Annotation(defn.ExperimentalAnnot, sym.span))

    private def scala2LibPatch(tree: TypeDef)(using Context) =
      val sym = tree.symbol
      if compilingScala2StdLib && sym.is(ModuleClass) then
        // Add Serializable to companion objects of serializable classes,
        // and add AbstractFunction1 to companion objects of case classes with 1 parameter.
        tree.rhs match
          case impl: Template =>
            var parents1 = impl.parents
            val companionClass = sym.companionClass
            if !sym.derivesFrom(defn.SerializableClass) && companionClass.derivesFrom(defn.SerializableClass) then
              parents1 = parents1 :+ TypeTree(defn.SerializableType)
            argTypeOfCaseClassThatNeedsAbstractFunction1(sym) match
              case Some(args) if parents1.head.symbol.owner == defn.ObjectClass =>
                parents1 = New(defn.AbstractFunctionClass(1).typeRef).select(nme.CONSTRUCTOR).appliedToTypes(args).ensureApplied :: parents1.tail
              case _ =>
            val impl1 = cpy.Template(impl)(parents = parents1)
            cpy.TypeDef(tree)(rhs = impl1)
      else tree
>>>>>>> a92a4639
  }

  protected override def infoMayChange(sym: Symbol)(using Context): Boolean =
    compilingScala2StdLib && sym.isAllOf(ModuleClass, butNot = Package)

  def transformInfo(tp: Type, sym: Symbol)(using Context): Type = tp match
    case info: ClassInfo =>
      var parents1 = info.parents
      val companionClass = sym.companionClass
      if !sym.derivesFrom(defn.SerializableClass) && companionClass.derivesFrom(defn.SerializableClass) then
        parents1 = parents1 :+ defn.SerializableType
      argTypeOfCaseClassThatNeedsAbstractFunction1(sym) match
        case Some(args) if parents1.head.typeSymbol == defn.ObjectClass =>
          parents1 = defn.AbstractFunctionClass(1).typeRef.appliedTo(args) :: parents1.tail
        case _ =>
      if parents1 ne info.parents then info.derivedClassInfo(declaredParents = parents1)
      else tp
    case _ => tp

  private def argTypeOfCaseClassThatNeedsAbstractFunction1(sym: Symbol)(using Context): Option[List[Type]] =
    val companionClass = sym.companionClass
    if companionClass.is(CaseClass)
      && !companionClass.primaryConstructor.is(Private)
      && !companionClass.primaryConstructor.info.isVarArgsMethod
    then
      sym.info.decl(nme.apply).info match
        case info: MethodType =>
          info.paramInfos match
            case arg :: Nil =>
              Some(arg :: info.resultType :: Nil)
            case args => None
        case _ => None
    else
      None
}<|MERGE_RESOLUTION|>--- conflicted
+++ resolved
@@ -172,14 +172,10 @@
             if sym.is(Param) then
               sym.keepAnnotationsCarrying(thisPhase, Set(defn.ParamMetaAnnot), orNoneOf = defn.NonBeanMetaAnnots)
             else if sym.is(ParamAccessor) then
-<<<<<<< HEAD
-              sym.keepAnnotationsCarrying(thisPhase, Set(defn.GetterMetaAnnot, defn.FieldMetaAnnot))
-=======
               // @publicInBinary is not a meta-annotation and therefore not kept by `keepAnnotationsCarrying`
               val publicInBinaryAnnotOpt = sym.getAnnotation(defn.PublicInBinaryAnnot)
               sym.keepAnnotationsCarrying(thisPhase, Set(defn.GetterMetaAnnot, defn.FieldMetaAnnot))
               for publicInBinaryAnnot <- publicInBinaryAnnotOpt do sym.addAnnotation(publicInBinaryAnnot)
->>>>>>> a92a4639
             else
               sym.keepAnnotationsCarrying(thisPhase, Set(defn.GetterMetaAnnot, defn.FieldMetaAnnot), orNoneOf = defn.NonBeanMetaAnnots)
           if sym.isScala2Macro && !ctx.settings.XignoreScala2Macros.value then
@@ -373,11 +369,7 @@
         case tree @ Inlined(call, bindings, expansion) if !tree.inlinedFromOuterScope =>
           val pos = call.sourcePos
           CrossVersionChecks.checkExperimentalRef(call.symbol, pos)
-<<<<<<< HEAD
-          withMode(Mode.InlinedCall)(transform(call))
-=======
           withMode(Mode.NoInline)(transform(call))
->>>>>>> a92a4639
           val callTrace = Inlines.inlineCallTrace(call.symbol, pos)(using ctx.withSource(pos.source))
           cpy.Inlined(tree)(callTrace, transformSub(bindings), transform(expansion)(using inlineContext(tree)))
         case templ: Template =>
@@ -391,10 +383,7 @@
             )
           }
         case tree: ValDef =>
-<<<<<<< HEAD
-=======
           annotateExperimental(tree.symbol)
->>>>>>> a92a4639
           registerIfHasMacroAnnotations(tree)
           checkErasedDef(tree)
           Checking.checkPolyFunctionType(tree.tpt)
@@ -403,10 +392,7 @@
             checkStableSelection(tree.rhs)
           processValOrDefDef(super.transform(tree1))
         case tree: DefDef =>
-<<<<<<< HEAD
-=======
           annotateExperimental(tree.symbol)
->>>>>>> a92a4639
           registerIfHasMacroAnnotations(tree)
           checkErasedDef(tree)
           Checking.checkPolyFunctionType(tree.tpt)
@@ -434,23 +420,13 @@
                   if illegalRefs.nonEmpty then
                     report.error(
                       em"The type of a class parent cannot refer to constructor parameters, but ${parent.tpe} refers to ${illegalRefs.map(_.name.show).mkString(",")}", parent.srcPos)
-<<<<<<< HEAD
-            // Add SourceFile annotation to top-level classes
-=======
->>>>>>> a92a4639
             if sym.owner.is(Package) then
               // Add SourceFile annotation to top-level classes
               // TODO remove this annotation once the reference compiler uses the TASTy source file attribute.
               if ctx.compilationUnit.source.exists && sym != defn.SourceFileAnnot then
                 val reference = ctx.settings.sourceroot.value
                 val relativePath = util.SourceFile.relativePath(ctx.compilationUnit.source, reference)
-<<<<<<< HEAD
-                sym.addAnnotation(Annotation.makeSourceFile(relativePath, tree.span))
-              if Feature.pureFunsEnabled && sym != defn.WithPureFunsAnnot then
-                sym.addAnnotation(Annotation(defn.WithPureFunsAnnot, tree.span))
-=======
                 sym.addAnnotation(Annotation(defn.SourceFileAnnot, Literal(Constants.Constant(relativePath)), tree.span))
->>>>>>> a92a4639
           else
             if !sym.is(Param) && !sym.owner.isOneOf(AbstractOrTrait) then
               Checking.checkGoodBounds(tree.symbol)
@@ -520,14 +496,10 @@
           )
         case Block(_, Closure(_, _, tpt)) if ExpandSAMs.needsWrapperClass(tpt.tpe) =>
           superAcc.withInvalidCurrentClass(super.transform(tree))
-<<<<<<< HEAD
-        case _: Quote =>
-=======
         case tree: RefinedTypeTree =>
           Checking.checkPolyFunctionType(tree)
           super.transform(tree)
         case _: Quote | _: QuotePattern =>
->>>>>>> a92a4639
           ctx.compilationUnit.needsStaging = true
           super.transform(tree)
         case tree =>
@@ -550,11 +522,7 @@
       if (sym.isEffectivelyErased) dropInlines.transform(rhs) else rhs
 
     private def registerNeedsInlining(tree: Tree)(using Context): Unit =
-<<<<<<< HEAD
-      if tree.symbol.is(Inline) && !Inlines.inInlineMethod && !ctx.mode.is(Mode.InlinedCall) then
-=======
       if tree.symbol.is(Inline) && !Inlines.inInlineMethod && !ctx.mode.is(Mode.NoInline) then
->>>>>>> a92a4639
         ctx.compilationUnit.needsInlining = true
 
     /** Check if the definition has macro annotation and sets `compilationUnit.hasMacroAnnotations` if needed. */
@@ -576,12 +544,6 @@
           report.error("`erased` definition cannot be implemented with en expression of type Null", tree.srcPos)
 
     private def annotateExperimental(sym: Symbol)(using Context): Unit =
-<<<<<<< HEAD
-      if sym.is(Module) && sym.companionClass.hasAnnotation(defn.ExperimentalAnnot) then
-        sym.addAnnotation(Annotation(defn.ExperimentalAnnot, sym.span))
-        sym.companionModule.addAnnotation(Annotation(defn.ExperimentalAnnot, sym.span))
-
-=======
       def isTopLevelDefinitionInSource(sym: Symbol) =
         !sym.is(Package) && !sym.name.isPackageObjectName &&
         (sym.owner.is(Package) || (sym.owner.isPackageObject && !sym.isConstructor))
@@ -609,7 +571,6 @@
             val impl1 = cpy.Template(impl)(parents = parents1)
             cpy.TypeDef(tree)(rhs = impl1)
       else tree
->>>>>>> a92a4639
   }
 
   protected override def infoMayChange(sym: Symbol)(using Context): Boolean =
