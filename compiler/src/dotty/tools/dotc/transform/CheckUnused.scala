package dotty.tools.dotc.transform

import dotty.tools.dotc.ast.desugar.{ForArtifact, PatternVar}
import dotty.tools.dotc.ast.tpd.*
import dotty.tools.dotc.ast.untpd, untpd.ImportSelector
import dotty.tools.dotc.config.ScalaSettings
import dotty.tools.dotc.core.Contexts.*
import dotty.tools.dotc.core.Flags.*
import dotty.tools.dotc.core.Names.{Name, SimpleName, DerivedName, TermName, termName}
import dotty.tools.dotc.core.NameOps.{isAnonymousFunctionName, isReplWrapperName}
import dotty.tools.dotc.core.NameKinds.{
  BodyRetainerName, ContextBoundParamName, ContextFunctionParamName, DefaultGetterName, WildcardParamName}
import dotty.tools.dotc.core.StdNames.nme
import dotty.tools.dotc.core.Symbols.{ClassSymbol, NoSymbol, Symbol, defn, isDeprecated, requiredClass, requiredModule}
import dotty.tools.dotc.core.Types.*
import dotty.tools.dotc.report
import dotty.tools.dotc.reporting.{CodeAction, UnusedSymbol}
import dotty.tools.dotc.rewrites.Rewrites
import dotty.tools.dotc.transform.MegaPhase.MiniPhase
import dotty.tools.dotc.typer.{ImportInfo, Typer}
import dotty.tools.dotc.typer.Deriving.OriginalTypeClass
import dotty.tools.dotc.util.{Property, Spans, SrcPos}, Spans.Span
import dotty.tools.dotc.util.Chars.{isLineBreakChar, isWhitespace}
import dotty.tools.dotc.util.chaining.*

import java.util.IdentityHashMap

import scala.collection.mutable, mutable.{ArrayBuilder, ListBuffer, Stack}

import CheckUnused.*

/** A compiler phase that checks for unused imports or definitions.
 */
class CheckUnused private (phaseMode: PhaseMode, suffix: String) extends MiniPhase:

  override def phaseName: String = s"checkUnused$suffix"

  override def description: String = "check for unused elements"

  override def isEnabled(using Context): Boolean = ctx.settings.WunusedHas.any

  override def isRunnable(using Context): Boolean = super.isRunnable && ctx.settings.WunusedHas.any && !ctx.isJava

  override def prepareForUnit(tree: Tree)(using Context): Context =
    val infos = tree.getAttachment(refInfosKey).getOrElse:
      RefInfos().tap(tree.withAttachment(refInfosKey, _))
    ctx.fresh.setProperty(refInfosKey, infos)
  override def transformUnit(tree: Tree)(using Context): tree.type =
    if phaseMode == PhaseMode.Report then
      reportUnused()
      tree.removeAttachment(refInfosKey)
    tree

  override def transformIdent(tree: Ident)(using Context): tree.type =
    refInfos.isAssignment = tree.hasAttachment(AssignmentTarget)
    if tree.symbol.exists then
      // if in an inline expansion, resolve at summonInline (synthetic pos) or in an enclosing call site
      val resolving =
           refInfos.inlined.isEmpty
        || tree.srcPos.isZeroExtentSynthetic
        || refInfos.inlined.exists(_.sourcePos.contains(tree.srcPos.sourcePos))
      if resolving && !ignoreTree(tree) then
        def loopOverPrefixes(prefix: Type, depth: Int): Unit =
          if depth < 10 && prefix.exists && !prefix.classSymbol.isEffectiveRoot then
            resolveUsage(prefix.classSymbol, nme.NO_NAME, NoPrefix)
            loopOverPrefixes(prefix.normalizedPrefix, depth + 1)
        if tree.srcPos.isZeroExtentSynthetic then
          loopOverPrefixes(tree.typeOpt.normalizedPrefix, depth = 0)
        resolveUsage(tree.symbol, tree.name, tree.typeOpt.importPrefix.skipPackageObject)
    else if tree.hasType then
      resolveUsage(tree.tpe.classSymbol, tree.name, tree.tpe.importPrefix.skipPackageObject)
    refInfos.isAssignment = false
    tree

  // import x.y; y may be rewritten x.y, also import x.z as y
  override def transformSelect(tree: Select)(using Context): tree.type =
    refInfos.isAssignment = tree.hasAttachment(AssignmentTarget)
    val name = tree.removeAttachment(OriginalName).getOrElse(nme.NO_NAME)
    inline def isImportable = tree.qualifier.srcPos.isSynthetic
      && tree.qualifier.tpe.match
        case ThisType(_) | SuperType(_, _) => false
        case qualtpe => qualtpe.isStable
    if tree.srcPos.isSynthetic && tree.symbol == defn.TypeTest_unapply then
      tree.qualifier.tpe.underlying.finalResultType match
      case AppliedType(tycon, args) =>
        val res =
          if tycon.typeSymbol == defn.TypeTestClass then args(1) // T in TypeTest[-S, T]
          else if tycon.typeSymbol == defn.TypeableType then args(0) // T in Typeable[T]
          else return tree
        val target = res.dealias.typeSymbol
        resolveUsage(target, target.name, res.importPrefix.skipPackageObject) // case _: T =>
      case _ =>
    else if isImportable || name.exists(_ != tree.symbol.name) then
      if !ignoreTree(tree) then
        resolveUsage(tree.symbol, name, tree.qualifier.tpe)
    else if !ignoreTree(tree) then
      refUsage(tree.symbol)
    refInfos.isAssignment = false
    tree

  override def transformLiteral(tree: Literal)(using Context): tree.type =
    tree.getAttachment(Typer.AdaptedTree).foreach(transformAllDeep)
    tree

  override def prepareForCaseDef(tree: CaseDef)(using Context): Context =
    nowarner.traverse(tree.pat)
    ctx

  override def prepareForApply(tree: Apply)(using Context): Context =
    // ignore tupling of for assignments, as they are not usages of vars
    if tree.hasAttachment(ForArtifact) then
      tree match
      case Apply(TypeApply(Select(fun, nme.apply), _), args) =>
        if fun.symbol.is(Module) && defn.isTupleClass(fun.symbol.companionClass) then
          args.foreach(_.withAttachment(ForArtifact, ()))
      case _ =>
    ctx

  override def prepareForAssign(tree: Assign)(using Context): Context =
    tree.lhs.putAttachment(AssignmentTarget, ()) // don't take LHS reference as a read
    ctx
  override def transformAssign(tree: Assign)(using Context): tree.type =
    tree.lhs.removeAttachment(AssignmentTarget)
    tree

  override def prepareForMatch(tree: Match)(using Context): Context =
    // allow case.pat against tree.selector (simple var pat only for now)
    tree.selector match
    case Ident(nm) => tree.cases.foreach(k => allowVariableBindings(List(nm), List(k.pat)))
    case _ =>
    ctx
  override def transformMatch(tree: Match)(using Context): tree.type =
    if tree.isInstanceOf[InlineMatch] && tree.selector.isEmpty then
      val sf = defn.Compiletime_summonFrom
      resolveUsage(sf, sf.name, NoPrefix)
    tree

  override def transformTypeTree(tree: TypeTree)(using Context): tree.type =
    tree.tpe match
    case AnnotatedType(_, annot) => transformAllDeep(annot.tree)
    case tpt if !tree.isInferred && tpt.typeSymbol.exists => resolveUsage(tpt.typeSymbol, tpt.typeSymbol.name, NoPrefix)
    case _ =>
    tree

  override def prepareForInlined(tree: Inlined)(using Context): Context =
    refInfos.inlined.push(tree.call.srcPos)
    ctx
  override def transformInlined(tree: Inlined)(using Context): tree.type =
    //transformAllDeep(tree.expansion) // traverse expansion with nonempty inlined stack to avoid registering defs
    val _ = refInfos.inlined.pop()
    if !tree.call.isEmpty && phaseMode.eq(PhaseMode.Aggregate) then
      transformAllDeep(tree.call)
    tree

  override def prepareForBind(tree: Bind)(using Context): Context =
    refInfos.register(tree)
    ctx
  /* cf QuotePattern
  override def transformBind(tree: Bind)(using Context): tree.type =
    tree.symbol.info match
    case TypeBounds(lo, hi) =>
      def resolve(tpe: Type): Unit =
        val sym = tpe.typeSymbol
        if sym.exists then
          resolveUsage(sym, sym.name, NoPrefix)
      resolve(lo)
      resolve(hi)
    case _ =>
    tree
  */

  override def prepareForValDef(tree: ValDef)(using Context): Context =
    if !tree.symbol.is(Deferred) && tree.rhs.symbol != defn.Predef_undefined then
      refInfos.register(tree)
    relax(tree.rhs, tree.tpt.tpe)
    ctx
  override def transformValDef(tree: ValDef)(using Context): tree.type =
    traverseAnnotations(tree.symbol)
    if tree.name.startsWith("derived$") && tree.hasType then
      def loop(t: Tree): Unit = t match
        case Ident(name)  => resolveUsage(t.tpe.typeSymbol, name, t.tpe.underlyingPrefix.skipPackageObject)
        case Select(t, _) => loop(t)
        case _            =>
      tree.getAttachment(OriginalTypeClass).foreach(loop)
    if tree.symbol.isAllOf(DeferredGivenFlags) then
      resolveUsage(defn.Compiletime_deferred, nme.NO_NAME, NoPrefix)
    tree

  override def prepareForDefDef(tree: DefDef)(using Context): Context =
    def trivial = tree.symbol.is(Deferred) || isUnconsuming(tree.rhs)
    def nontrivial = tree.symbol.isConstructor || tree.symbol.isAnonymousFunction
    def isDefault = tree.symbol.name.is(DefaultGetterName)
    if !nontrivial && trivial || isDefault then
      refInfos.skip.addOne(tree.symbol)
    if tree.symbol.is(Inline) then
      refInfos.inliners += 1
    else if !tree.symbol.is(Deferred) && tree.rhs.symbol != defn.Predef_undefined then
      refInfos.register(tree)
    relax(tree.rhs, tree.tpt.tpe)
    ctx
  override def transformDefDef(tree: DefDef)(using Context): tree.type =
    traverseAnnotations(tree.symbol)
    if tree.symbol.is(Inline) then
      refInfos.inliners -= 1
    if tree.symbol.isAllOf(DeferredGivenFlags) then
      resolveUsage(defn.Compiletime_deferred, nme.NO_NAME, NoPrefix)
    tree

  override def transformTypeDef(tree: TypeDef)(using Context): tree.type =
    traverseAnnotations(tree.symbol)
    if !tree.symbol.is(Param) then // type parameter to do?
      refInfos.register(tree)
    tree

  override def transformOther(tree: Tree)(using Context): tree.type =
    tree match
    case imp: Import =>
      if phaseMode eq PhaseMode.Aggregate then
        refInfos.register(imp)
      transformAllDeep(imp.expr)
      for selector <- imp.selectors do
        if selector.isGiven then
          selector.bound match
          case untpd.TypedSplice(bound) => transformAllDeep(bound)
          case _ =>
    case exp: Export =>
      transformAllDeep(exp.expr)
    case AppliedTypeTree(tpt, args) =>
      transformAllDeep(tpt)
      args.foreach(transformAllDeep)
    case RefinedTypeTree(tpt, refinements) =>
      transformAllDeep(tpt)
      refinements.foreach(transformAllDeep)
    case LambdaTypeTree(tparams, body) =>
      tparams.foreach(transformAllDeep)
      transformAllDeep(body)
    case SingletonTypeTree(ref) =>
      // selftype of object is not a usage
      val moduleSelfRef = ctx.owner.is(Module) && ctx.owner == tree.symbol.companionModule.moduleClass
      if !moduleSelfRef then
        transformAllDeep(ref)
    case TypeBoundsTree(lo, hi, alias) =>
      transformAllDeep(lo)
      transformAllDeep(hi)
      transformAllDeep(alias)
    case tree: NamedArg => transformAllDeep(tree.arg)
    case Annotated(arg, annot) =>
      transformAllDeep(arg)
      transformAllDeep(annot)
    case Quote(body, tags) =>
      transformAllDeep(body)
      tags.foreach(transformAllDeep)
    case Splice(expr) =>
      transformAllDeep(expr)
    case QuotePattern(bindings, body, quotes) =>
      bindings.foreach:
        case b @ Bind(_, _) =>
          b.symbol.info match
          case TypeBounds(lo, hi) =>
            def resolve(tpe: Type): Unit =
              val sym = tpe.typeSymbol
              if sym.exists then
                resolveUsage(sym, sym.name, NoPrefix)
            resolve(lo)
            resolve(hi)
          case _ =>
      transformAllDeep(body)
      transformAllDeep(quotes)
    case SplicePattern(body, typeargs, args) =>
      transformAllDeep(body)
      typeargs.foreach(transformAllDeep)
      args.foreach(transformAllDeep)
    case MatchTypeTree(bound, selector, cases) =>
      transformAllDeep(bound)
      transformAllDeep(selector)
      cases.foreach(transformAllDeep)
    case ByNameTypeTree(result) =>
      transformAllDeep(result)
    //case _: InferredTypeTree => // do nothing
    //case _ if tree.isType =>
    case _ =>
    tree

  private def traverseAnnotations(sym: Symbol)(using Context): Unit =
    for annot <- sym.denot.annotations do
      transformAllDeep(annot.tree)

  // if sym is not an enclosing element, record the reference
  def refUsage(sym: Symbol)(using Context): Unit =
    if !ctx.outersIterator.exists(cur => cur.owner eq sym) then
      refInfos.addRef(sym)

  /** Look up a reference in enclosing contexts to determine whether it was introduced by a definition or import.
   *  The binding of highest precedence must then be correct.
   *
   *  Unqualified locals and fully qualified globals are neither imported nor in scope;
   *  e.g., in `scala.Int`, `scala` is in scope for typer, but here we reverse-engineer the attribution.
   *  For Select, lint does not look up `<empty>.scala` (so top-level syms look like magic) but records `scala.Int`.
   *  For Ident, look-up finds the root import as usual. A competing import is OK because higher precedence.
   */
  def resolveUsage(sym0: Symbol, name: Name, prefix: Type)(using Context): Unit =
    import PrecedenceLevels.*
    val sym = sym0.userSymbol

    def matchingSelector(info: ImportInfo): ImportSelector | Null =
      val qtpe = info.site
      def hasAltMember(nm: Name) = qtpe.member(nm).hasAltWith: alt =>
           alt.symbol == sym
        || nm.isTypeName && alt.symbol.isAliasType && alt.info.dealias.typeSymbol == sym
      def loop(sels: List[ImportSelector]): ImportSelector | Null = sels match
        case sel :: sels =>
          val matches =
            if sel.isWildcard then
              // if name is different from sym.name, it must be a rename on import, not a wildcard selector
              !name.exists(_.toTermName != sym.name.toTermName)
              // the qualifier must have the target symbol as a member
              && hasAltMember(sym.name)
              && {
                if sel.isGiven then // Further check that the symbol is a given or implicit and conforms to the bound
                     sym.isOneOf(GivenOrImplicit)
                  && (sel.bound.isEmpty || sym.info.finalResultType <:< sel.boundTpe)
                  && (prefix.eq(NoPrefix) || qtpe =:= prefix)
                else
                  !sym.is(Given) // Normal wildcard, check that the symbol is not a given (but can be implicit)
              }
            else
              // if there is an explicit name, it must match
                 !name.exists(_.toTermName != sel.rename)
              && (prefix.eq(NoPrefix) || qtpe =:= prefix)
              && (hasAltMember(sel.name) || hasAltMember(sel.name.toTypeName))
          if matches then sel else loop(sels)
        case nil => null
      loop(info.selectors)

    def checkMember(ctxsym: Symbol): Boolean =
      ctxsym.isClass && sym.owner.isClass
      && ctxsym.thisType.baseClasses.contains(sym.owner)
      && ctxsym.thisType.member(sym.name).hasAltWith(d => d.containsSym(sym) && !name.exists(_ != d.name))

    // Avoid spurious NoSymbol and also primary ctors which are never warned about.
    // Selections C.this.toString should be already excluded, but backstopped here for eq, etc.
    if !sym.exists || sym.isPrimaryConstructor || sym.isEffectiveRoot || defn.topClasses(sym.owner) then return

    // Find the innermost, highest precedence. Contexts have no nesting levels but assume correctness.
    // If the sym is an enclosing definition (the owner of a context), it does not count toward usages.
    val isLocal = sym.isLocalToBlock
    var candidate: Context = NoContext
    var importer: ImportSelector | Null = null // non-null for import context
    var precedence = NoPrecedence // of current resolution
    var enclosed = false // true if sym is owner of an enclosing context
    var done = false
    val ctxs = ctx.outersIterator
    while !done && ctxs.hasNext do
      val cur = ctxs.next()
      if cur.owner.userSymbol == sym && !sym.is(Package) then
        enclosed = true // found enclosing definition, don't register the reference
      if isLocal then
        if cur.owner eq sym.owner then
          done = true // for local def, just checking that it is not enclosing
      else
        if cur.isImportContext then
          val sel = matchingSelector(cur.importInfo.nn)
          if sel != null then
            if cur.importInfo.nn.isRootImport then
              if precedence.weakerThan(OtherUnit) then
                precedence = OtherUnit
                candidate = cur
                importer = sel
              done = true
            else if sel.isWildcard then
              if precedence.weakerThan(Wildcard) then
                precedence = Wildcard
                candidate = cur
                importer = sel
            else
              if precedence.weakerThan(NamedImport) then
                precedence = NamedImport
                candidate = cur
                importer = sel
        else if checkMember(cur.owner) then
          if sym.is(Package) || sym.srcPos.sourcePos.source == ctx.source then
            precedence = Definition
            candidate = cur
            importer = null // ignore import in same scope; we can't check nesting level
            done = true
          else if precedence.weakerThan(OtherUnit) then
            precedence = OtherUnit
            candidate = cur
    end while
    // record usage and possibly an import
    if !enclosed then
<<<<<<< HEAD
      refInfos.refs.addOne(sym)
=======
      refInfos.addRef(sym)
>>>>>>> efb6ce75
    if candidate != NoContext && candidate.isImportContext && importer != null then
      refInfos.sels.put(importer, ())
  end resolveUsage
end CheckUnused

object CheckUnused:

  enum PhaseMode:
    case Aggregate
    case Report

  val refInfosKey = Property.StickyKey[RefInfos]

  inline def refInfos(using Context): RefInfos = ctx.property(refInfosKey).get

  /** Attachment holding the name of an Ident as written by the user. */
  val OriginalName = Property.StickyKey[Name]

  /** Suppress warning in a tree, such as a patvar name allowed by special convention. */
  val NoWarn = Property.StickyKey[Unit]

  /** Ignore reference. */
  val Ignore = Property.StickyKey[Unit]

  /** Tree is LHS of Assign. */
  val AssignmentTarget = Property.StickyKey[Unit]

  class PostTyper extends CheckUnused(PhaseMode.Aggregate, "PostTyper")

  class PostInlining extends CheckUnused(PhaseMode.Report, "PostInlining")

  class RefInfos:
    val defs = mutable.Set.empty[(Symbol, SrcPos)]    // definitions
    val pats = mutable.Set.empty[(Symbol, SrcPos)]    // pattern variables
    val refs = mutable.Set.empty[Symbol]              // references
    val asss = mutable.Set.empty[Symbol]              // targets of assignment
    val skip = mutable.Set.empty[Symbol]              // methods to skip (don't warn about their params)
    val nowarn = mutable.Set.empty[Symbol]            // marked @nowarn
    val imps = new IdentityHashMap[Import, Unit]         // imports
    val sels = new IdentityHashMap[ImportSelector, Unit] // matched selectors
    def register(tree: Tree)(using Context): Unit = if inlined.isEmpty then
      tree match
      case imp: Import =>
        if inliners == 0
          && languageImport(imp.expr).isEmpty
          && !imp.isGeneratedByEnum
          && !ctx.owner.name.isReplWrapperName
        then
          imps.put(imp, ())
      case tree: Bind =>
        if !tree.name.isInstanceOf[DerivedName] && !tree.name.is(WildcardParamName) then
          if tree.hasAttachment(NoWarn) then
            nowarn.addOne(tree.symbol)
          pats.addOne((tree.symbol, tree.namePos))
      case tree: NamedDefTree =>
        if tree.hasAttachment(PatternVar) then
          if !tree.name.isInstanceOf[DerivedName] then
            pats.addOne((tree.symbol, tree.namePos))
        else if (tree.symbol ne NoSymbol)
          && !tree.name.isWildcard
          && !tree.symbol.is(ModuleVal) // track only the ModuleClass using the object symbol, with correct namePos
        then
          if tree.hasAttachment(NoWarn) then
            nowarn.addOne(tree.symbol)
          defs.addOne((tree.symbol.userSymbol, tree.namePos))
      case _ =>
        if tree.symbol ne NoSymbol then
          defs.addOne((tree.symbol, tree.srcPos)) // TODO is this a code path

    val inlined = Stack.empty[SrcPos] // enclosing call.srcPos of inlined code (expansions)
    var inliners = 0 // depth of inline def (not inlined yet)

<<<<<<< HEAD
=======
    // instead of refs.addOne, use addRef to distinguish a read from a write to var
    var isAssignment = false
    def addRef(sym: Symbol): Unit =
      if isAssignment then
        asss.addOne(sym)
      else
        refs.addOne(sym)
  end RefInfos

>>>>>>> efb6ce75
  // Names are resolved by definitions and imports, which have four precedence levels:
  object PrecedenceLevels:
    opaque type Precedence = Int
    inline def NoPrecedence: Precedence = 5
    inline def OtherUnit: Precedence = 4   // root import or def from another compilation unit via enclosing package
    inline def Wildcard: Precedence = 3    // wildcard import
    inline def NamedImport: Precedence = 2 // specific import
    inline def Definition: Precedence = 1  // def from this compilation unit
    extension (p: Precedence)
      inline def weakerThan(q: Precedence): Boolean = p > q
      inline def isNone: Boolean = p == NoPrecedence

  def reportUnused()(using Context): Unit =
    for (msg, pos, origin) <- warnings do
      if origin.isEmpty then report.warning(msg, pos)
      else report.warning(msg, pos, origin)
      msg.actions.headOption.foreach(Rewrites.applyAction)

  type MessageInfo = (UnusedSymbol, SrcPos, String) // string is origin or empty

  def warnings(using Context): Array[MessageInfo] =
    val actionable = ctx.settings.rewrite.value.nonEmpty
    val warnings = ArrayBuilder.make[MessageInfo]
    def warnAt(pos: SrcPos)(msg: UnusedSymbol, origin: String = ""): Unit = warnings.addOne((msg, pos, origin))
    val infos = refInfos
    //println(infos.defs.mkString("DEFS\n", "\n", "\n---"))
    //println(infos.refs.mkString("REFS\n", "\n", "\n---"))

    def checkUnassigned(sym: Symbol, pos: SrcPos) =
      if sym.isLocalToBlock then
        if ctx.settings.WunusedHas.locals && sym.is(Mutable) && !infos.asss(sym) then
          warnAt(pos)(UnusedSymbol.unsetLocals)
      else if ctx.settings.WunusedHas.privates && sym.isAllOf(Private | Mutable) && !infos.asss(sym) then
        warnAt(pos)(UnusedSymbol.unsetPrivates)

    def checkPrivate(sym: Symbol, pos: SrcPos) =
      if ctx.settings.WunusedHas.privates
        && !sym.isPrimaryConstructor
        && !sym.isOneOf(SelfName | Synthetic | CaseAccessor)
        && !sym.name.is(BodyRetainerName)
        && !sym.isSerializationSupport
        && !(sym.is(Mutable) && sym.isSetter && sym.owner.is(Trait)) // tracks sym.underlyingSymbol sibling getter
        && !infos.nowarn(sym)
      then
        warnAt(pos)(UnusedSymbol.privateMembers)

    def checkParam(sym: Symbol, pos: SrcPos) =
      val m = sym.owner
      def allowed =
        val dd = defn
           m.isDeprecated
        || m.is(Synthetic) && !m.isAnonymousFunction
        || m.hasAnnotation(defn.UnusedAnnot) // param of unused method
        || sym.info.isSingleton
        || m.isConstructor && m.owner.thisType.baseClasses.contains(defn.AnnotationClass)
      def checkExplicit(): Unit =
        // A class param is unused if its param accessor is unused.
        // (The class param is not assigned to a field until constructors.)
        // A local param accessor warns as a param; a private accessor as a private member.
        // Avoid warning for case class elements because they are aliased via unapply (i.e. may be extracted).
        if m.isPrimaryConstructor then
          val alias = m.owner.info.member(sym.name)
          if alias.exists then
            val aliasSym = alias.symbol
            if aliasSym.isAllOf(PrivateParamAccessor, butNot = CaseAccessor)
              && !infos.refs(alias.symbol)
              && !usedByDefaultGetter(sym, m)
            then
              if aliasSym.is(Local) then
                if ctx.settings.WunusedHas.explicits then
                  warnAt(pos)(UnusedSymbol.explicitParams(aliasSym))
              else
                if ctx.settings.WunusedHas.privates then
                  warnAt(pos)(UnusedSymbol.privateMembers)
        else if ctx.settings.WunusedHas.explicits
          && !sym.is(Synthetic) // param to setter is unused bc there is no field yet
          && !(sym.owner.is(ExtensionMethod) &&
            m.paramSymss.dropWhile(_.exists(_.isTypeParam)).match
            case (h :: Nil) :: _ => h == sym // param is the extended receiver
            case _ => false
          )
          && !sym.name.isInstanceOf[DerivedName]
          && !ctx.platform.isMainMethod(m)
          && !usedByDefaultGetter(sym, m)
        then
          warnAt(pos)(UnusedSymbol.explicitParams(sym))
      end checkExplicit
      // begin
      if !infos.skip(m)
        && !m.isEffectivelyOverride
        && !allowed
      then
        checkExplicit()
    end checkParam

    // does the param have an alias in a default arg method that is used?
    def usedByDefaultGetter(param: Symbol, meth: Symbol): Boolean =
      val cls = if meth.isConstructor then meth.enclosingClass.companionModule else meth.enclosingClass
      val MethName = meth.name
      cls.info.decls.exists: d =>
        d.name match
        case DefaultGetterName(MethName, _) =>
          d.paramSymss.exists(_.exists(p => p.name == param.name && infos.refs(p)))
        case _ => false

    def checkImplicit(sym: Symbol, pos: SrcPos) =
      val m = sym.owner
      def allowed =
        val dd = defn
           m.isDeprecated
        || m.is(Synthetic)
        || m.hasAnnotation(dd.UnusedAnnot)          // param of unused method
        || sym.name.is(ContextFunctionParamName)    // a ubiquitous parameter
        || sym.isCanEqual
<<<<<<< HEAD
        || sym.info.typeSymbol.match                // more ubiquity
=======
        || sym.info.dealias.typeSymbol.match        // more ubiquity
>>>>>>> efb6ce75
           case dd.DummyImplicitClass | dd.SubTypeClass | dd.SameTypeClass => true
           case tps =>
             tps.isMarkerTrait // no members to use; was only if sym.name.is(ContextBoundParamName)
             ||                // but consider NotGiven
             tps.hasAnnotation(dd.LanguageFeatureMetaAnnot)
        || sym.info.isSingleton // DSL friendly
<<<<<<< HEAD
        || sym.info.isInstanceOf[RefinedType] // can't be expressed as a context bound
=======
        || sym.info.dealias.isInstanceOf[RefinedType] // can't be expressed as a context bound
>>>>>>> efb6ce75
      if ctx.settings.WunusedHas.implicits
        && !infos.skip(m)
        && !m.isEffectivelyOverride
        && !allowed
      then
        if m.isPrimaryConstructor then
          val alias = m.owner.info.member(sym.name)
          if alias.exists then
            val aliasSym = alias.symbol
            val checking =
                 aliasSym.isAllOf(PrivateParamAccessor, butNot = CaseAccessor)
              || aliasSym.isAllOf(Protected | ParamAccessor, butNot = CaseAccessor) && m.owner.is(Given)
<<<<<<< HEAD
            if checking && !infos.refs(alias.symbol) then
              warnAt(pos)(UnusedSymbol.implicitParams(aliasSym))
        else
=======
            if checking
              && !infos.refs(alias.symbol)
              && !usedByDefaultGetter(sym, m)
            then
              warnAt(pos)(UnusedSymbol.implicitParams(aliasSym))
        else if !usedByDefaultGetter(sym, m) then
>>>>>>> efb6ce75
          warnAt(pos)(UnusedSymbol.implicitParams(sym))

    def checkLocal(sym: Symbol, pos: SrcPos) =
      if ctx.settings.WunusedHas.locals
        && !sym.is(InlineProxy)
        && !sym.isCanEqual
      then
        warnAt(pos)(UnusedSymbol.localDefs)

    def checkPatvars() =
      // convert the one non-synthetic span so all are comparable; filter NoSpan below
      def uniformPos(sym: Symbol, pos: SrcPos): SrcPos =
        if pos.span.isSynthetic then pos else pos.sourcePos.withSpan(pos.span.toSynthetic)
      // patvars in for comprehensions share the pos of where the name was introduced
      val byPos = infos.pats.groupMap(uniformPos(_, _))((sym, pos) => sym)
      for (pos, syms) <- byPos if pos.span.exists && !syms.exists(_.hasAnnotation(defn.UnusedAnnot)) do
        if !syms.exists(infos.refs(_)) then
          if !syms.exists(v => !v.isLocal && !v.is(Private) || infos.nowarn(v)) then
            warnAt(pos)(UnusedSymbol.patVars)
        else if syms.exists(_.is(Mutable)) then // check unassigned var
          val sym = // recover the original
            if syms.size == 1 then syms.head
            else infos.pats.find((s, p) => syms.contains(s) && !p.span.isSynthetic).map(_._1).getOrElse(syms.head)
          if sym.is(Mutable) && !infos.asss(sym) then
            if sym.isLocalToBlock then
              warnAt(pos)(UnusedSymbol.unsetLocals)
            else if sym.is(Private) then
              warnAt(pos)(UnusedSymbol.unsetPrivates)

    def checkImports() =
      // TODO check for unused masking import
      import scala.jdk.CollectionConverters.given
      import Rewrites.ActionPatch
      type ImpSel = (Import, ImportSelector)
      def isUsable(imp: Import, sel: ImportSelector): Boolean =
        sel.isImportExclusion || infos.sels.containsKey(sel) || imp.isLoose(sel)
      def warnImport(warnable: ImpSel, actions: List[CodeAction] = Nil): Unit =
        val (imp, sel) = warnable
        val msg = UnusedSymbol.imports(actions)
        // example collection.mutable.{Map as MutMap}
        val origin = cpy.Import(imp)(imp.expr, List(sel)).show(using ctx.withoutColors).stripPrefix("import ")
        warnAt(sel.srcPos)(msg, origin)

      if !actionable then
        for imp <- infos.imps.keySet.nn.asScala; sel <- imp.selectors if !isUsable(imp, sel) do
          warnImport(imp -> sel)
      else
        // If the rest of the line is blank, include it in the final edit position. (Delete trailing whitespace.)
        // If for deletion, and the prefix of the line is also blank, then include that, too. (Del blank line.)
        // If deleting a blank line and surrounded by blank lines, remove an adjoining blank line.
        def editPosAt(srcPos: SrcPos, forDeletion: Boolean): SrcPos =
          val start = srcPos.span.start
          val end = srcPos.span.end
          val content = srcPos.sourcePos.source.content()
          val prev = content.lastIndexWhere(c => !isWhitespace(c), end = start - 1)
          val emptyLeft = prev < 0 || isLineBreakChar(content(prev))
          val next = content.indexWhere(c => !isWhitespace(c), from = end)
          val emptyRight = next < 0 || isLineBreakChar(content(next))
          val deleteLine = emptyLeft && emptyRight && forDeletion
          val bump = if (deleteLine) 1 else 0 // todo improve to include offset of next line, endline + 1
          val p0 = srcPos.span
          val p1 = if (next >= 0 && emptyRight) p0.withEnd(next + bump) else p0
          val p2 =
            if deleteLine then
              var newStart = prev + 1
              if srcPos.line > 1 then
                val source = srcPos.sourcePos.source
                import source.{lineToOffset, lineToOffsetOpt, offsetToLine}
                val startLine = offsetToLine(start)
                val endLine = offsetToLine(end)
                val preceding = lineToOffset(startLine - 1)
                lineToOffsetOpt(endLine + 2) match
                case Some(succeeding) if lineToOffset(startLine) - preceding == 1 && succeeding - end == 2 =>
                  newStart = preceding
                case _ =>
              p1.withStart(newStart)
            else p1
          srcPos.sourcePos.withSpan(p2)
        def actionsOf(actions: (SrcPos, String)*): List[CodeAction] =
          val patches = actions.map((srcPos, replacement) => ActionPatch(srcPos.sourcePos, replacement)).toList
          List(CodeAction(title = "unused import", description = Some("remove import"), patches))
        def replace(editPos: SrcPos)(replacement: String): List[CodeAction] = actionsOf(editPos -> replacement)
        def deletion(editPos: SrcPos): List[CodeAction] = actionsOf(editPos -> "")
        def textFor(impsel: ImpSel): String =
          val (imp, sel) = impsel
          val content = imp.srcPos.sourcePos.source.content()
          def textAt(pos: SrcPos) = String(content.slice(pos.span.start, pos.span.end))
          val qual = textAt(imp.expr.srcPos) // keep original
          val selector = textAt(sel.srcPos)  // keep original
          s"$qual.$selector"                 // don't succumb to vagaries of show
        // begin actionable
        val sortedImps = infos.imps.keySet.nn.asScala
                         .filter(_.srcPos.span.exists) // extra caution
                         .toArray
                         .sortBy(_.srcPos.span.point) // sorted by pos, not sort in place
        var index = 0
        while index < sortedImps.length do
          val nextImport = sortedImps.indexSatisfying(from = index + 1)(_.isPrimaryClause) // next import statement
          if sortedImps.indexSatisfying(from = index, until = nextImport): imp =>
              imp.selectors.exists(!isUsable(imp, _)) // check if any selector in statement was unused
          < nextImport then
            // if no usable selectors in the import statement, delete it entirely.
            // if there is exactly one usable selector, then replace with just that selector (i.e., format it).
            // else for each clause, delete it or format one selector or delete unused selectors.
            // To delete a comma separated item, delete start-to-start, but for last item delete a preceding comma.
            // Reminder that first clause span includes the keyword, so delete point-to-start instead.
            val existing = sortedImps.slice(index, nextImport)
            val (keeping, deleting) = existing.iterator.flatMap(imp => imp.selectors.map(imp -> _)).toList
                                      .partition(isUsable(_, _))
            if keeping.isEmpty then
              val editPos = existing.head.srcPos.sourcePos.withSpan:
                Span(start = existing.head.srcPos.span.start, end = existing.last.srcPos.span.end)
              deleting.init.foreach(warnImport(_))
              warnImport(deleting.last, deletion(editPosAt(editPos, forDeletion = true)))
            else if keeping.lengthIs == 1 then
              val editPos = existing.head.srcPos.sourcePos.withSpan:
                Span(start = existing.head.srcPos.span.start, end = existing.last.srcPos.span.end)
              deleting.init.foreach(warnImport(_))
              val text = s"import ${textFor(keeping.head)}"
              warnImport(deleting.last, replace(editPosAt(editPos, forDeletion = false))(text))
            else
              val lostClauses = existing.iterator.filter(imp => !keeping.exists((i, _) => imp eq i)).toList
              for imp <- lostClauses do
                val actions =
                  if imp == existing.last then
                    val content = imp.srcPos.sourcePos.source.content()
                    val prev = existing.lastIndexWhere(i0 => keeping.exists((i, _) => i == i0))
                    val comma = content.indexOf(',', from = existing(prev).srcPos.span.end)
                    val commaPos = imp.srcPos.sourcePos.withSpan:
                      Span(start = comma, end = existing(prev + 1).srcPos.span.start)
                    val srcPos = imp.srcPos
                    val editPos = srcPos.sourcePos.withSpan: // exclude keyword
                      srcPos.span.withStart(srcPos.span.point)
                    actionsOf(commaPos -> "", editPos -> "")
                  else
                    val impIndex = existing.indexOf(imp)
                    val editPos = imp.srcPos.sourcePos.withSpan: // exclude keyword
                      Span(start = imp.srcPos.span.point, end = existing(impIndex + 1).srcPos.span.start)
                    deletion(editPos)
                imp.selectors.init.foreach(sel => warnImport(imp -> sel))
                warnImport(imp -> imp.selectors.last, actions)
              val singletons = existing.iterator.filter(imp => keeping.count((i, _) => imp eq i) == 1).toList
              var seen = List.empty[Import]
              for impsel <- deleting do
                val (imp, sel) = impsel
                if singletons.contains(imp) then
                  if seen.contains(imp) then
                    warnImport(impsel)
                  else
                    seen ::= imp
                    val editPos = imp.srcPos.sourcePos.withSpan:
                      Span(start = imp.srcPos.span.point, end = imp.srcPos.span.end) // exclude keyword
                    val text = textFor(keeping.find((i, _) => imp eq i).get)
                    warnImport(impsel, replace(editPosAt(editPos, forDeletion = false))(text))
                else if !lostClauses.contains(imp) then
                  val actions =
                    if sel == imp.selectors.last then
                      val content = sel.srcPos.sourcePos.source.content()
                      val prev = imp.selectors.lastIndexWhere(s0 => keeping.exists((_, s) => s == s0))
                      val comma = content.indexOf(',', from = imp.selectors(prev).srcPos.span.end)
                      val commaPos = sel.srcPos.sourcePos.withSpan:
                        Span(start = comma, end = imp.selectors(prev + 1).srcPos.span.start)
                      val editPos = sel.srcPos
                      actionsOf(commaPos -> "", editPos -> "")
                    else
                      val selIndex = imp.selectors.indexOf(sel)
                      val editPos = sel.srcPos.sourcePos.withSpan:
                        sel.srcPos.span.withEnd(imp.selectors(selIndex + 1).srcPos.span.start)
                      deletion(editPos)
                  warnImport(impsel, actions)
          end if
          index = nextImport
        end while

    // begin
    for (sym, pos) <- infos.defs.iterator if !sym.hasAnnotation(defn.UnusedAnnot) do
      if infos.refs(sym) then
        checkUnassigned(sym, pos)
      else if sym.isEffectivelyPrivate then
        checkPrivate(sym, pos)
      else if sym.is(Param, butNot = Given | Implicit) then
        checkParam(sym, pos)
      else if sym.is(Param) then // Given | Implicit
        checkImplicit(sym, pos)
      else if sym.isLocalToBlock then
        checkLocal(sym, pos)

    if ctx.settings.WunusedHas.patvars then
      checkPatvars()

    if ctx.settings.WunusedHas.imports || ctx.settings.WunusedHas.strictNoImplicitWarn then
      checkImports()

    def sortOrder(msgInfo: MessageInfo): Int =
      val srcPos = msgInfo._2
      if srcPos.span.exists then srcPos.span.point else 0

    warnings.result().sortBy(sortOrder)
  end warnings

  // Specific exclusions
  def ignoreTree(tree: Tree): Boolean =
    tree.hasAttachment(ForArtifact) || tree.hasAttachment(Ignore)

  // The RHS of a def is too trivial to warn about unused params, e.g. def f(x: Int) = ???
  def isUnconsuming(rhs: Tree)(using Context): Boolean =
        rhs.symbol == defn.Predef_undefined
     || rhs.tpe =:= defn.NothingType // compiletime.error
     || rhs.isInstanceOf[Literal] // 42
     || rhs.tpe.match
        case ConstantType(_) => true
        case tp: TermRef => tp.underlying.classSymbol.is(Module) // Scala 2 SingleType
        case _ => false
     //|| isPurePath(rhs) // a bit strong
     || rhs.match
        case Block((dd @ DefDef(anonfun, paramss, _, _)) :: Nil, Closure(Nil, Ident(nm), _)) =>
             anonfun == nm // isAnonymousFunctionName(anonfun)
          && paramss.match
             case (ValDef(contextual, _, _) :: Nil) :: Nil =>
                  contextual.is(ContextFunctionParamName)
               && isUnconsuming(dd.rhs) // rhs was wrapped in a context function
             case _ => false
        case Block(Nil, Literal(u)) => u.tpe =:= defn.UnitType // def f(x: X) = {}
        case This(_) => true
        case Ident(_) => rhs.symbol.is(ParamAccessor)
        case Typed(rhs, _) => isUnconsuming(rhs)
        case _ => false

  def allowVariableBindings(ok: List[Name], args: List[Tree]): Unit =
    ok.zip(args).foreach:
      case (param, arg @ Bind(p, _)) if param == p => arg.withAttachment(NoWarn, ())
      case _ =>

  // NoWarn Binds if the name matches a "canonical" name, e.g. case element name
  val nowarner = new TreeTraverser:
    def traverse(tree: Tree)(using Context) = tree match
      case UnApply(fun, _, args) =>
        val unapplied = tree.tpe.finalResultType.dealias.typeSymbol
        if unapplied.is(CaseClass) then
          allowVariableBindings(unapplied.primaryConstructor.info.firstParamNames, args)
        else if fun.symbol == defn.PairClass_unapply then
          val ok = fun.symbol.info match
            case PolyType(tycon, MethodTpe(_, _, AppliedType(_, tprefs))) =>
              tprefs.collect:
                case ref: TypeParamRef => termName(ref.binder.paramNames(ref.paramNum).toString.toLowerCase)
            case _ => Nil
          allowVariableBindings(ok, args)
        else if fun.symbol == defn.TypeTest_unapply then
          () // just recurse into args
        else
          if unapplied.exists && unapplied.owner == defn.Quotes_reflectModule then
            // cheapy search for parameter names via java reflection of Trees
            // in lieu of drilling into requiredClass("scala.quoted.runtime.impl.QuotesImpl")
            // ...member("reflect")...member(unapplied.name.toTypeName)
            // with aliases into requiredModule("dotty.tools.dotc.ast.tpd")
            val implName = s"dotty.tools.dotc.ast.Trees$$${unapplied.name}"
            try
              import scala.language.unsafeNulls
              val clz = Class.forName(implName) // TODO improve to use class path or reflect
              val ok = clz.getConstructors.head.getParameters.map(p => termName(p.getName)).toList.init
              allowVariableBindings(ok, args)
            catch case _: ClassNotFoundException => ()
        args.foreach(traverse)
      case tree => traverseChildren(tree)

  // NoWarn members in tree that correspond to refinements; currently uses only names.
  def relax(tree: Tree, tpe: Type)(using Context): Unit =
    def refinements(tpe: Type, names: List[Name]): List[Name] =
      tpe match
      case RefinedType(parent, refinedName, refinedInfo) => refinedName :: refinements(parent, names)
      case _ => names
    val refinedNames = refinements(tpe, Nil)
    if !refinedNames.isEmpty then
      val names = refinedNames.toSet
      val relaxer = new TreeTraverser:
        def traverse(tree: Tree)(using Context) =
          tree match
          case tree: NamedDefTree if names(tree.name) => tree.withAttachment(NoWarn, ())
          case _ =>
          traverseChildren(tree)
      relaxer.traverse(tree)

  extension (nm: Name)
    inline def exists(p: Name => Boolean): Boolean = nm.ne(nme.NO_NAME) && p(nm)
    inline def isWildcard: Boolean = nm == nme.WILDCARD || nm.is(WildcardParamName)

  extension (tp: Type)(using Context)
    def importPrefix: Type = tp match
      case tp: NamedType => tp.prefix
      case tp: ClassInfo => tp.prefix
      case tp: TypeProxy => tp.superType.normalizedPrefix
      case _ => NoType
    def underlyingPrefix: Type = tp match
      case tp: NamedType => tp.prefix
      case tp: ClassInfo => tp.prefix
      case tp: TypeProxy => tp.underlying.underlyingPrefix
      case _ => NoType
    def skipPackageObject: Type =
      if tp.typeSymbol.isPackageObject then tp.underlyingPrefix else tp
    def underlying: Type = tp match
      case tp: TypeProxy => tp.underlying
      case _ => tp

  private val serializationNames: Set[TermName] =
    Set("readResolve", "readObject", "readObjectNoData", "writeObject", "writeReplace").map(termName(_))

  extension (sym: Symbol)(using Context)
    def isSerializationSupport: Boolean =
      sym.is(Method) && serializationNames(sym.name.toTermName) && sym.owner.isClass
        && sym.owner.derivesFrom(defn.JavaSerializableClass)
    def isCanEqual: Boolean =
      sym.isOneOf(GivenOrImplicit) && sym.info.finalResultType.baseClasses.exists(_.derivesFrom(defn.CanEqualClass))
    def isMarkerTrait: Boolean =
<<<<<<< HEAD
      sym.isClass && sym.info.allMembers.forall: d =>
=======
      sym.info.hiBound.resultType.allMembers.forall: d =>
>>>>>>> efb6ce75
        val m = d.symbol
        !m.isTerm || m.isSelfSym || m.is(Method) && (m.owner == defn.AnyClass || m.owner == defn.ObjectClass)
    def isEffectivelyPrivate: Boolean =
      sym.is(Private, butNot = ParamAccessor)
      || sym.owner.isAnonymousClass && !sym.isEffectivelyOverride
    def isEffectivelyOverride: Boolean =
      sym.is(Override)
      ||
      sym.canMatchInheritedSymbols && { // inline allOverriddenSymbols using owner.info or thisType
        val owner = sym.owner.asClass
        val base = if owner.classInfo.selfInfo != NoType then owner.thisType else owner.info
        base.baseClasses.drop(1).iterator.exists(sym.overriddenSymbol(_).exists)
      }
    // pick the symbol the user wrote for purposes of tracking
    inline def userSymbol: Symbol=
      if sym.denot.is(ModuleClass) then sym.denot.companionModule else sym

  extension (sel: ImportSelector)
    def boundTpe: Type = sel.bound match
      case untpd.TypedSplice(tree) => tree.tpe
      case _ => NoType
    /** This is used to ignore exclusion imports of the form import `qual.member as _`
     *  because `sel.isUnimport` is too broad for old style `import concurrent._`.
     */
    def isImportExclusion: Boolean = sel.renamed match
      case untpd.Ident(nme.WILDCARD) => true
      case _ => false

  extension (imp: Import)(using Context)
    /** Is it the first import clause in a statement? `a.x` in `import a.x, b.{y, z}` */
    def isPrimaryClause: Boolean =
      imp.srcPos.span.pointDelta > 0 // primary clause starts at `import` keyword with point at clause proper

    /** Generated import of cases from enum companion. */
    def isGeneratedByEnum: Boolean =
      imp.symbol.exists && imp.symbol.owner.is(Enum, butNot = Case)

    /** Under -Wunused:strict-no-implicit-warn, avoid false positives
     *  if this selector is a wildcard that might import implicits or
     *  specifically does import an implicit.
     *  Similarly, import of CanEqual must not warn, as it is always witness.
     */
    def isLoose(sel: ImportSelector): Boolean =
      if ctx.settings.WunusedHas.strictNoImplicitWarn then
        if sel.isWildcard
          || imp.expr.tpe.member(sel.name.toTermName).hasAltWith(_.symbol.isOneOf(GivenOrImplicit))
          || imp.expr.tpe.member(sel.name.toTypeName).hasAltWith(_.symbol.isOneOf(GivenOrImplicit))
        then return true
      if sel.isWildcard && sel.isGiven
      then imp.expr.tpe.allMembers.exists(_.symbol.isCanEqual)
      else imp.expr.tpe.member(sel.name.toTermName).hasAltWith(_.symbol.isCanEqual)

  extension (pos: SrcPos)
    def isZeroExtentSynthetic: Boolean = pos.span.isSynthetic && pos.span.isZeroExtent
    def isSynthetic: Boolean = pos.span.isSynthetic && pos.span.exists

  extension [A <: AnyRef](arr: Array[A])
    // returns `until` if not satisfied
    def indexSatisfying(from: Int, until: Int = arr.length)(p: A => Boolean): Int =
      var i = from
      while i < until && !p(arr(i)) do
        i += 1
      i
end CheckUnused<|MERGE_RESOLUTION|>--- conflicted
+++ resolved
@@ -389,11 +389,7 @@
     end while
     // record usage and possibly an import
     if !enclosed then
-<<<<<<< HEAD
-      refInfos.refs.addOne(sym)
-=======
       refInfos.addRef(sym)
->>>>>>> efb6ce75
     if candidate != NoContext && candidate.isImportContext && importer != null then
       refInfos.sels.put(importer, ())
   end resolveUsage
@@ -466,8 +462,6 @@
     val inlined = Stack.empty[SrcPos] // enclosing call.srcPos of inlined code (expansions)
     var inliners = 0 // depth of inline def (not inlined yet)
 
-<<<<<<< HEAD
-=======
     // instead of refs.addOne, use addRef to distinguish a read from a write to var
     var isAssignment = false
     def addRef(sym: Symbol): Unit =
@@ -477,7 +471,6 @@
         refs.addOne(sym)
   end RefInfos
 
->>>>>>> efb6ce75
   // Names are resolved by definitions and imports, which have four precedence levels:
   object PrecedenceLevels:
     opaque type Precedence = Int
@@ -592,22 +585,14 @@
         || m.hasAnnotation(dd.UnusedAnnot)          // param of unused method
         || sym.name.is(ContextFunctionParamName)    // a ubiquitous parameter
         || sym.isCanEqual
-<<<<<<< HEAD
-        || sym.info.typeSymbol.match                // more ubiquity
-=======
         || sym.info.dealias.typeSymbol.match        // more ubiquity
->>>>>>> efb6ce75
            case dd.DummyImplicitClass | dd.SubTypeClass | dd.SameTypeClass => true
            case tps =>
              tps.isMarkerTrait // no members to use; was only if sym.name.is(ContextBoundParamName)
              ||                // but consider NotGiven
              tps.hasAnnotation(dd.LanguageFeatureMetaAnnot)
         || sym.info.isSingleton // DSL friendly
-<<<<<<< HEAD
-        || sym.info.isInstanceOf[RefinedType] // can't be expressed as a context bound
-=======
         || sym.info.dealias.isInstanceOf[RefinedType] // can't be expressed as a context bound
->>>>>>> efb6ce75
       if ctx.settings.WunusedHas.implicits
         && !infos.skip(m)
         && !m.isEffectivelyOverride
@@ -620,18 +605,12 @@
             val checking =
                  aliasSym.isAllOf(PrivateParamAccessor, butNot = CaseAccessor)
               || aliasSym.isAllOf(Protected | ParamAccessor, butNot = CaseAccessor) && m.owner.is(Given)
-<<<<<<< HEAD
-            if checking && !infos.refs(alias.symbol) then
-              warnAt(pos)(UnusedSymbol.implicitParams(aliasSym))
-        else
-=======
             if checking
               && !infos.refs(alias.symbol)
               && !usedByDefaultGetter(sym, m)
             then
               warnAt(pos)(UnusedSymbol.implicitParams(aliasSym))
         else if !usedByDefaultGetter(sym, m) then
->>>>>>> efb6ce75
           warnAt(pos)(UnusedSymbol.implicitParams(sym))
 
     def checkLocal(sym: Symbol, pos: SrcPos) =
@@ -945,11 +924,7 @@
     def isCanEqual: Boolean =
       sym.isOneOf(GivenOrImplicit) && sym.info.finalResultType.baseClasses.exists(_.derivesFrom(defn.CanEqualClass))
     def isMarkerTrait: Boolean =
-<<<<<<< HEAD
-      sym.isClass && sym.info.allMembers.forall: d =>
-=======
       sym.info.hiBound.resultType.allMembers.forall: d =>
->>>>>>> efb6ce75
         val m = d.symbol
         !m.isTerm || m.isSelfSym || m.is(Method) && (m.owner == defn.AnyClass || m.owner == defn.ObjectClass)
     def isEffectivelyPrivate: Boolean =
