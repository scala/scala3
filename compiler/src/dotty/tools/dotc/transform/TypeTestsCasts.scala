--- conflicted
+++ resolved
@@ -16,10 +16,7 @@
 import config.Printers.{ transforms => debug }
 
 import patmat.Typ
-<<<<<<< HEAD
-=======
 import dotty.tools.dotc.util.SrcPos
->>>>>>> a92a4639
 
 /** This transform normalizes type tests and type casts,
  *  also replacing type tests with singleton argument type with reference equality check
@@ -157,17 +154,12 @@
 
           case x =>
             // always false test warnings are emitted elsewhere
-<<<<<<< HEAD
-            TypeComparer.provablyDisjoint(x, tpe.derivedAppliedType(tycon, targs.map(_ => WildcardType)))
-            || typeArgsTrivial(X, tpe)
-=======
             // provablyDisjoint wants fully applied types as input; because we're in the middle of erasure, we sometimes get raw types here
             val xApplied =
               val tparams = x.typeParams
               if tparams.isEmpty then x else x.appliedTo(tparams.map(_ => WildcardType))
             TypeComparer.provablyDisjoint(xApplied, tpe.derivedAppliedType(tycon, targs.map(_ => WildcardType)))
             || typeArgsDeterminable(X, tpe)
->>>>>>> a92a4639
             ||| i"its type arguments can't be determined from $X"
         }
       case AndType(tp1, tp2)    => recur(X, tp1) && recur(X, tp2)
@@ -371,16 +363,8 @@
         if (sym.isTypeTest) {
           val argType = tree.args.head.tpe
           val isTrusted = tree.hasAttachment(PatternMatcher.TrustedTypeTestKey)
-<<<<<<< HEAD
-          val isUnchecked = expr.tpe.widenTermRefExpr.hasAnnotation(defn.UncheckedAnnot)
-          if !isTrusted && !isUnchecked then
-            val whyNot = whyUncheckable(expr.tpe, argType, tree.span)
-            if whyNot.nonEmpty then
-              report.uncheckedWarning(em"the type test for $argType cannot be checked at runtime because $whyNot", expr.srcPos)
-=======
           if !isTrusted then
             checkTypePattern(expr.tpe, argType, expr.srcPos)
->>>>>>> a92a4639
           transformTypeTest(expr, argType,
             flagUnrelated = enclosingInlineds.isEmpty) // if test comes from inlined code, dont't flag it even if it always false
         }
