--- conflicted
+++ resolved
@@ -499,11 +499,7 @@
   /** - Check that TypeParamRefs and MethodParams refer to an enclosing type.
    *  - Check that all type variables are instantiated.
    */
-<<<<<<< HEAD
-  def checkNoOrphans(tp0: Type)(implicit ctx: Context) = new TypeMap() {
-=======
-  def checkNoOrphans(tp0: Type, tree: untpd.Tree = untpd.EmptyTree)(implicit ctx: Context): Type = new TypeMap() {
->>>>>>> 7463afe4
+  def checkNoOrphans(tp0: Type)(implicit ctx: Context): Type = new TypeMap() {
     val definedBinders = new java.util.IdentityHashMap[Type, Any]
     def apply(tp: Type): Type = {
       tp match {
