package dotty.tools.dotc
package transform

import core.Names.Name
import core.DenotTransformers._
import core.SymDenotations._
import core.Contexts._
import core.Symbols._
import core.Types._
import core.Flags._
import core.StdNames._
import core.NameKinds.{DocArtifactName, OuterSelectName}
import core.Decorators._
import core.Phases._
import core.Mode
import typer._
import reporting._
import ast.Trees._
import ast.{tpd, untpd}
import util.Chars._
import collection.mutable
import ProtoTypes._
import staging.StagingLevel
import inlines.Inlines.inInlineMethod

import dotty.tools.backend.jvm.DottyBackendInterface.symExtensions

import scala.util.control.NonFatal

/** Run by -Ycheck option after a given phase, this class retypes all syntax trees
 *  and verifies that the type of each tree node so obtained conforms to the type found in the tree node.
 *  It also performs the following checks:
 *
 *   - The owner of each definition is the same as the owner of the current typing context.
 *   - Ident nodes do not refer to a denotation that would need a select to be accessible
 *     (see tpd.needsSelect).
 *   - After typer, identifiers and select nodes refer to terms only (all types should be
 *     represented as TypeTrees then).
 */
class TreeChecker extends Phase with SymTransformer {
  import ast.tpd._
  import TreeChecker._

  private val seenClasses = collection.mutable.HashMap[String, Symbol]()
  private val seenModuleVals = collection.mutable.HashMap[String, Symbol]()

  val NoSuperClassFlags: FlagSet = Trait | Package

  def testDuplicate(sym: Symbol, registry: mutable.Map[String, Symbol], typ: String)(using Context): Unit = {
    val name = sym.javaClassName
    val isDuplicate = this.flatClasses && registry.contains(name)
    assert(!isDuplicate, s"$typ defined twice $sym ${sym.id} ${registry(name).id}")
    registry(name) = sym
  }

  def checkCompanion(symd: SymDenotation)(using Context): Unit = {
    val cur = symd.linkedClass
    val prev = atPhase(ctx.phase.prev) {
      symd.symbol.linkedClass
    }

    if (prev.exists)
      assert(cur.exists || prev.is(ConstructorProxy), i"companion disappeared from $symd")
  }

  def transformSym(symd: SymDenotation)(using Context): SymDenotation = {
    val sym = symd.symbol

    if (sym.isClass && !sym.isAbsent()) {
      val validSuperclass = sym.isPrimitiveValueClass || defn.syntheticCoreClasses.contains(sym) ||
        (sym eq defn.ObjectClass) || sym.isOneOf(NoSuperClassFlags) || (sym.asClass.superClass.exists) ||
        sym.isRefinementClass

      assert(validSuperclass, i"$sym has no superclass set")
      testDuplicate(sym, seenClasses, "class")
    }

    val badDeferredAndPrivate =
      sym.is(Method) && sym.is(Deferred) && sym.is(Private)
      && !sym.hasAnnotation(defn.NativeAnnot)
      && !sym.isEffectivelyErased

    assert(!badDeferredAndPrivate, i"$sym is both Deferred and Private")

    checkCompanion(symd)

    // Signatures are used to disambiguate overloads and need to stay stable
    // until erasure, see the comment above `Compiler#phases`.
    if (ctx.phaseId <= erasurePhase.id) {
      val initial = symd.initial
      assert(symd == initial || symd.signature == initial.signature,
        i"""Signature of ${sym} in ${sym.ownersIterator.toList}%, % changed at phase ${ctx.phase.prevMega}
           |Initial info: ${initial.info}
           |Initial sig : ${initial.signature}
           |Current info: ${symd.info}
           |Current sig : ${symd.signature}""")
    }

    symd
  }

  def phaseName: String = "Ycheck"

  def run(using Context): Unit =
    if (ctx.settings.YtestPickler.value && ctx.phase.prev.isInstanceOf[Pickler])
      report.echo("Skipping Ycheck after pickling with -Ytest-pickler, the returned tree contains stale symbols")
    else if (ctx.phase.prev.isCheckable)
      check(ctx.base.allPhases.toIndexedSeq, ctx)

  def check(phasesToRun: Seq[Phase], ctx: Context): Tree = {
    val fusedPhase = ctx.phase.prevMega(using ctx)
    report.echo(s"checking ${ctx.compilationUnit} after phase ${fusedPhase}")(using ctx)

    inContext(ctx) {
      assert(ctx.typerState.constraint.domainLambdas.isEmpty,
        i"non-empty constraint at end of $fusedPhase: ${ctx.typerState.constraint}, ownedVars = ${ctx.typerState.ownedVars.toList}%, %")
      assertSelectWrapsNew(ctx.compilationUnit.tpdTree)
      TreeNodeChecker.traverse(ctx.compilationUnit.tpdTree)
    }

    val checkingCtx = ctx
        .fresh
        .setReporter(new ThrowingReporter(ctx.reporter))

    val checker = inContext(ctx) {
      new Checker(previousPhases(phasesToRun.toList))
    }
    try checker.typedExpr(ctx.compilationUnit.tpdTree)(using checkingCtx)
    catch {
      case NonFatal(ex) =>     //TODO CHECK. Check that we are bootstrapped
        inContext(checkingCtx) {
          println(i"*** error while checking ${ctx.compilationUnit} after phase ${ctx.phase.prevMega(using ctx)} ***")
        }
        throw ex
    }
  }

  /**
    * Checks that `New` nodes are always wrapped inside `Select` nodes.
    */
  def assertSelectWrapsNew(tree: Tree)(using Context): Unit =
    (new TreeAccumulator[tpd.Tree] {
      override def apply(parent: Tree, tree: Tree)(using Context): Tree = {
        tree match {
          case tree: New if !parent.isInstanceOf[tpd.Select] =>
<<<<<<< HEAD
            assert(assertion = false, i"`New` node must be wrapped in a `Select`:\n  parent = ${parent.show}\n  child = ${tree.show}")
=======
            assert(assertion = false, i"`New` node must be wrapped in a `Select` of the constructor:\n  parent = ${parent.show}\n  child = ${tree.show}")
>>>>>>> 721e7c87
          case _: Annotated =>
            // Don't check inside annotations, since they're allowed to contain
            // somewhat invalid trees.
          case _ =>
            foldOver(tree, tree) // replace the parent when folding over the children
        }
        parent // return the old parent so that my siblings see it
      }
    })(tpd.EmptyTree, tree)
}

object TreeChecker {
  /** - Check that TypeParamRefs and MethodParams refer to an enclosing type.
   *  - Check that all type variables are instantiated.
   */
  def checkNoOrphans(tp0: Type, tree: untpd.Tree = untpd.EmptyTree)(using Context): Type = new TypeMap() {
    val definedBinders = new java.util.IdentityHashMap[Type, Any]
    def apply(tp: Type): Type = {
      tp match {
        case tp: BindingType =>
          definedBinders.put(tp, tp)
          mapOver(tp)
          definedBinders.remove(tp)
        case tp: ParamRef =>
          assert(definedBinders.get(tp.binder) != null, s"orphan param: ${tp.show}, hash of binder = ${System.identityHashCode(tp.binder)}, tree = ${tree.show}, type = $tp0")
        case tp: TypeVar =>
          assert(tp.isInstantiated, s"Uninstantiated type variable: ${tp.show}, tree = ${tree.show}")
          apply(tp.underlying)
        case _ =>
          mapOver(tp)
      }
      tp
    }
  }.apply(tp0)

  /** Run some additional checks on the nodes of the trees.  Specifically:
   *
   *    - TypeTree can only appear in TypeApply args, New, Typed tpt, Closure
   *      tpt, SeqLiteral elemtpt, ValDef tpt, DefDef tpt, and TypeDef rhs.
   */
  object TreeNodeChecker extends untpd.TreeTraverser:
    import untpd._
    def traverse(tree: Tree)(using Context) = tree match
      case t: TypeTree                      => assert(assertion = false, i"TypeTree not expected: $t")
      case t @ TypeApply(fun, _targs)       => traverse(fun)
      case t @ New(_tpt)                    =>
      case t @ Typed(expr, _tpt)            => traverse(expr)
      case t @ Closure(env, meth, _tpt)     => traverse(env); traverse(meth)
      case t @ SeqLiteral(elems, _elemtpt)  => traverse(elems)
      case t @ ValDef(_, _tpt, _)           => traverse(t.rhs)
      case t @ DefDef(_, paramss, _tpt, _)  => for params <- paramss do traverse(params); traverse(t.rhs)
      case t @ TypeDef(_, _rhs)             =>
      case t @ Template(constr, _, self, _) => traverse(constr); traverse(t.parentsOrDerived); traverse(self); traverse(t.body)
      case t                                => traverseChildren(t)
    end traverse

  private[TreeChecker] def isValidJVMName(name: Name): Boolean = name.toString.forall(isValidJVMChar)

  private[TreeChecker] def isValidJVMMethodName(name: Name): Boolean = name.toString.forall(isValidJVMMethodChar)


  class Checker(phasesToCheck: Seq[Phase]) extends ReTyper with Checking {
    import ast.tpd._

    protected val nowDefinedSyms = util.HashSet[Symbol]()
    private val patBoundSyms = util.HashSet[Symbol]()
    private val everDefinedSyms = MutableSymbolMap[untpd.Tree]()

    // don't check value classes after typer, as the constraint about constructors doesn't hold after transform
    override def checkDerivedValueClass(clazz: Symbol, stats: List[Tree])(using Context): Unit = ()

    def withDefinedSyms[T](trees: List[untpd.Tree])(op: => T)(using Context): T = {
      var locally = List.empty[Symbol]
      for (tree <- trees) {
        val sym = tree.symbol
        tree match {
          case tree: untpd.DefTree =>
            assert(isValidJVMName(sym.name.encode), s"${sym.name.debugString} name is invalid on jvm")
            everDefinedSyms.get(sym) match {
              case Some(t)  =>
                if (t ne tree)
                  report.warning(i"symbol ${sym.fullName} is defined at least twice in different parts of AST")
              // should become an error
              case None =>
                everDefinedSyms(sym) = tree
            }
            assert(!nowDefinedSyms.contains(sym), i"doubly defined symbol: ${sym.fullName} in $tree")

            if (ctx.settings.YcheckMods.value)
              tree match {
                case t: untpd.MemberDef =>
                  if (t.name ne sym.name) report.warning(s"symbol ${sym.fullName} name doesn't correspond to AST: ${t}")
                // todo: compare trees inside annotations
                case _ =>
              }
            locally = sym :: locally
            nowDefinedSyms += sym
          case _ =>
        }
      }
      val res = op
      nowDefinedSyms --= locally
      res
    }

    /** The following invariant holds:
     *
     *  patBoundSyms.contains(sym) <=> sym.isPatternBound
     */
    def withPatSyms[T](syms: List[Symbol])(op: => T)(using Context): T = {
      syms.foreach { sym =>
        assert(
          sym.isPatternBound,
          "patBoundSyms.contains(sym) => sym.isPatternBound is broken." +
          i" Pattern bound symbol $sym has incorrect flags: " + sym.flagsString + ", line " + sym.srcPos.line
        )
      }
      patBoundSyms ++= syms
      val res = op
      patBoundSyms --= syms
      res
    }

    // used to check invariant of lambda encoding
    var nestingBlock: untpd.Block | Null = null
    private def withBlock[T](block: untpd.Block)(op: => T): T = {
      val outerBlock = nestingBlock
      nestingBlock = block
      val res = op
      nestingBlock = outerBlock
      res
    }

    def assertDefined(tree: untpd.Tree)(using Context): Unit =
      if (tree.symbol.maybeOwner.isTerm) {
        val sym = tree.symbol
        assert(
          nowDefinedSyms.contains(sym) || patBoundSyms.contains(sym),
          i"undefined symbol ${sym} at line " + tree.srcPos.line
        )

        if (!ctx.phase.patternTranslated)
          assert(
            !sym.isPatternBound || patBoundSyms.contains(sym),
            i"sym.isPatternBound => patBoundSyms.contains(sym) is broken, sym = $sym, line " + tree.srcPos.line
          )
      }

    /** assert Java classes are not used as objects */
    def assertIdentNotJavaClass(tree: Tree)(using Context): Unit = tree match {
      case _ : untpd.Ident =>
        assert(!tree.symbol.isAllOf(JavaModule), "Java class can't be used as value: " + tree)
      case _ =>
    }

    /** check Java classes are not used as objects */
    def checkIdentNotJavaClass(tree: Tree)(using Context): Unit = tree match {
      // case tree: untpd.Ident =>
      // case tree: untpd.Select =>
      // case tree: untpd.Bind =>
      case md: ValOrDefDef =>
        md.forceFields()
        assertIdentNotJavaClass(md)
      // case tree: untpd.TypeDef =>
      case Apply(fun, args) =>
        assertIdentNotJavaClass(fun)
        args.foreach(assertIdentNotJavaClass _)
      // case tree: untpd.This =>
      // case tree: untpd.Literal =>
      // case tree: untpd.New =>
      case Typed(expr, _) =>
        assertIdentNotJavaClass(expr)
      case NamedArg(_, arg) =>
        assertIdentNotJavaClass(arg)
      case Assign(_, rhs) =>
        assertIdentNotJavaClass(rhs)
      case Block(stats, expr) =>
        stats.foreach(assertIdentNotJavaClass _)
        assertIdentNotJavaClass(expr)
      case If(_, thenp, elsep) =>
        assertIdentNotJavaClass(thenp)
        assertIdentNotJavaClass(elsep)
      // case tree: untpd.Closure =>
      case Match(selector, cases) =>
        assertIdentNotJavaClass(selector)
        cases.foreach(caseDef => assertIdentNotJavaClass(caseDef.body))
      case Return(expr, _) =>
        assertIdentNotJavaClass(expr)
      case Try(expr, cases, finalizer) =>
        assertIdentNotJavaClass(expr)
        cases.foreach(caseDef => assertIdentNotJavaClass(caseDef.body))
        assertIdentNotJavaClass(finalizer)
      // case tree: TypeApply =>
      // case tree: Super =>
      case SeqLiteral(elems, _) =>
        elems.foreach(assertIdentNotJavaClass)
      // case tree: TypeTree =>
      // case tree: SingletonTypeTree =>
      // case tree: RefinedTypeTree =>
      // case tree: AppliedTypeTree =>
      // case tree: ByNameTypeTree =>
      // case tree: TypeBoundsTree =>
      // case tree: Alternative =>
      // case tree: PackageDef =>
      case Annotated(arg, _) =>
        assertIdentNotJavaClass(arg)
      case _ =>
    }

    /** Exclude from double definition checks any erased symbols that were
     *  made `private` in phase `UnlinkErasedDecls`. These symbols will be removed
     *  completely in phase `Erasure` if they are defined in a currently compiled unit.
     */
    override def excludeFromDoubleDeclCheck(sym: Symbol)(using Context): Boolean =
      sym.isEffectivelyErased && sym.is(Private) && !sym.initial.is(Private)

    /** Check that all invariants related to Super and SuperType are met */
    def checkSuper(tree: Tree)(implicit ctx: Context): Unit = tree match
      case Super(qual, mix) =>
        tree.tpe match
          case tp @ SuperType(thistpe, supertpe) =>
            if (!mix.isEmpty)
              assert(supertpe.isInstanceOf[TypeRef],
                s"Precondition of pickling violated: the supertpe in $tp is not a TypeRef even though $tree has a non-empty mix")
          case tp =>
            assert(false, s"The type of a Super tree must be a SuperType, but $tree has type $tp")
      case _ =>
        tree.tpe match
          case tp: SuperType =>
            assert(false, s"The type of a non-Super tree must not be a SuperType, but $tree has type $tp")
          case _ =>

    override def typed(tree: untpd.Tree, pt: Type = WildcardType)(using Context): Tree = {
      val tpdTree = super.typed(tree, pt)
      Typer.assertPositioned(tree)
      checkSuper(tpdTree)
      if (ctx.erasedTypes)
        // Can't be checked in earlier phases since `checkValue` is only run in
        // Erasure (because running it in Typer would force too much)
        checkIdentNotJavaClass(tpdTree)
      tpdTree
    }

    override def typedUnadapted(tree: untpd.Tree, pt: Type, locked: TypeVars)(using Context): Tree = {
      val res = tree match {
        case _: untpd.TypedSplice | _: untpd.Thicket | _: EmptyValDef[?] =>
          super.typedUnadapted(tree, pt, locked)
        case _ if tree.isType =>
          promote(tree)
        case _ =>
          val tree1 = super.typedUnadapted(tree, pt, locked)
          def isSubType(tp1: Type, tp2: Type) =
            (tp1 eq tp2) || // accept NoType / NoType
            (tp1 <:< tp2)
          def divergenceMsg(tp1: Type, tp2: Type) =
            s"""Types differ
               |Original type : ${tree.typeOpt.show}
               |After checking: ${tree1.tpe.show}
               |Original tree : ${tree.show}
               |After checking: ${tree1.show}
               |Why different :
             """.stripMargin + core.TypeComparer.explained(_.isSubType(tp1, tp2))
          if (tree.hasType) // it might not be typed because Typer sometimes constructs new untyped trees and resubmits them to typedUnadapted
            assert(isSubType(tree1.tpe, tree.typeOpt), divergenceMsg(tree1.tpe, tree.typeOpt))
          tree1
      }
      checkNoOrphans(res.tpe)
      phasesToCheck.foreach(_.checkPostCondition(res))
      res
    }

    def checkNotRepeated(tree: Tree)(using Context): tree.type = {
      def allowedRepeated = tree.tpe.widen.isRepeatedParam

      assert(!tree.tpe.widen.isRepeatedParam || allowedRepeated, i"repeated parameter type not allowed here: $tree")
      tree
    }

    /** Check that all methods have MethodicType */
    def isMethodType(pt: Type)(using Context): Boolean = pt match {
      case at: AnnotatedType => isMethodType(at.parent)
      case _: MethodicType => true  // MethodType, ExprType, PolyType
      case _ => false
    }

    override def typedIdent(tree: untpd.Ident, pt: Type)(using Context): Tree = {
      assert(tree.isTerm || !ctx.isAfterTyper, tree.show + " at " + ctx.phase)
      assert(tree.isType || ctx.mode.is(Mode.Pattern) && untpd.isWildcardArg(tree) || !needsSelect(tree.typeOpt), i"bad type ${tree.tpe} for $tree # ${tree.uniqueId}")
      assertDefined(tree)

      checkNotRepeated(super.typedIdent(tree, pt))
    }

    /** Makes sure the symbol in the tree can be approximately reconstructed by
     *  calling `member` on the qualifier type.
     *  Approximately means: The two symbols might be different but one still overrides the other.
     */
    override def typedSelect(tree: untpd.Select, pt: Type)(using Context): Tree = {
      assert(tree.isTerm || !ctx.isAfterTyper, tree.show + " at " + ctx.phase)
      val tpe = tree.typeOpt

      // Polymorphic apply methods stay structural until Erasure
      val isPolyFunctionApply = (tree.name eq nme.apply) && tree.qualifier.typeOpt.derivesFrom(defn.PolyFunctionClass)
      // Erased functions stay structural until Erasure
      val isErasedFunctionApply = (tree.name eq nme.apply) && tree.qualifier.typeOpt.derivesFrom(defn.ErasedFunctionClass)
      // Outer selects are pickled specially so don't require a symbol
      val isOuterSelect = tree.name.is(OuterSelectName)
      val isPrimitiveArrayOp = ctx.erasedTypes && nme.isPrimitiveName(tree.name)
      if !(tree.isType || isPolyFunctionApply || isErasedFunctionApply || isOuterSelect || isPrimitiveArrayOp) then
        val denot = tree.denot
        assert(denot.exists, i"Selection $tree with type $tpe does not have a denotation")
        assert(denot.symbol.exists, i"Denotation $denot of selection $tree with type $tpe does not have a symbol, qualifier type = ${tree.qualifier.typeOpt}")

      val sym = tree.symbol
      val symIsFixed = tpe match {
        case tpe: TermRef => ctx.erasedTypes || !tpe.isPrefixDependentMemberRef
        case _ => false
      }
      if (sym.exists && !sym.is(Private) &&
          !symIsFixed &&
          !isOuterSelect) { // outer selects have effectively fixed symbols
        val qualTpe = tree.qualifier.typeOpt
        val member =
          if (sym.is(Private)) qualTpe.member(tree.name)
          else qualTpe.nonPrivateMember(tree.name)
        val memberSyms = member.alternatives.map(_.symbol)
        assert(memberSyms.exists(mbr =>
                 sym == mbr ||
                 sym.overriddenSymbol(mbr.owner.asClass) == mbr ||
                 mbr.overriddenSymbol(sym.owner.asClass) == sym),
               i"""symbols differ for $tree
                  |was                 : $sym
                  |alternatives by type: $memberSyms%, % of types ${memberSyms.map(_.info)}%, %
                  |qualifier type      : ${qualTpe}
                  |tree type           : ${tree.typeOpt} of class ${tree.typeOpt.getClass}""")
      }

      checkNotRepeated(super.typedSelect(tree, pt))
    }

    override def typedThis(tree: untpd.This)(using Context): Tree = {
      val res = super.typedThis(tree)
      val cls = res.symbol
      assert(cls.isStaticOwner || ctx.owner.isContainedIn(cls), i"error while typing $tree, ${ctx.owner} is not contained in $cls")
      res
    }

    override def typedSuper(tree: untpd.Super, pt: Type)(using Context): Tree =
      assert(tree.qual.typeOpt.isInstanceOf[ThisType], i"expect prefix of Super to be This, actual = ${tree.qual}")
      super.typedSuper(tree, pt)

    override def typedApply(tree: untpd.Apply, pt: Type)(using Context): Tree = tree match
      case Apply(Select(qual, nme.CONSTRUCTOR), _)
          if !ctx.phase.erasedTypes
            && defn.isSpecializedTuple(qual.typeOpt.typeSymbol) =>
        promote(tree) // e.g. `new Tuple2$mcII$sp(7, 8)` should keep its `(7, 8)` type instead of `Tuple2$mcII$sp`
      case _ => super.typedApply(tree, pt)

    override def typedTyped(tree: untpd.Typed, pt: Type)(using Context): Tree =
      val tpt1 = checkSimpleKinded(typedType(tree.tpt))
      val expr1 = tree.expr match
        case id: untpd.Ident if (ctx.mode is Mode.Pattern) && untpd.isVarPattern(id) && (id.name == nme.WILDCARD || id.name == nme.WILDCARD_STAR) =>
          tree.expr.withType(tpt1.tpe)
        case _ =>
          var pt1 = tpt1.tpe
          if pt1.isRepeatedParam then
            pt1 = pt1.translateFromRepeated(toArray = tree.expr.typeOpt.derivesFrom(defn.ArrayClass))
          val isAfterInlining =
            val inliningPhase = ctx.base.inliningPhase
            inliningPhase.exists && ctx.phase.id > inliningPhase.id
          if isAfterInlining then
            // The staging phase destroys in CrossStageSafety the property that
            // tree.expr.tpe <:< pt1. A test case where this arises is run-macros/enum-nat-macro.
            // We should follow up why this happens. If the problem is fixed, we can
            // drop the isAfterInlining special case. To reproduce the problem, just
            // change the condition from `isAfterInlining` to `false`.
            typed(tree.expr)
          else
            //println(i"typing $tree, ${tree.expr.typeOpt}, $pt1, ${ctx.mode is Mode.Pattern}")
            typed(tree.expr, pt1)
      untpd.cpy.Typed(tree)(expr1, tpt1).withType(tree.typeOpt)

    private def checkOwner(tree: untpd.Tree)(using Context): Unit = {
      def ownerMatches(symOwner: Symbol, ctxOwner: Symbol): Boolean =
        symOwner == ctxOwner ||
        ctxOwner.isWeakOwner && ownerMatches(symOwner, ctxOwner.owner)
      assert(ownerMatches(tree.symbol.owner, ctx.owner),
        i"bad owner; ${tree.symbol} has owner ${tree.symbol.owner}, expected was ${ctx.owner}\n" +
        i"owner chain = ${tree.symbol.ownersIterator.toList}%, %, ctxOwners = ${ctx.outersIterator.map(_.owner).toList}%, %")
    }

    override def typedTypeDef(tdef: untpd.TypeDef, sym: Symbol)(using Context): Tree = {
      assert(sym.info.isInstanceOf[ClassInfo | TypeBounds], i"wrong type, expect a template or type bounds for ${sym.fullName}, but found: ${sym.info}")
      super.typedTypeDef(tdef, sym)
    }

    override def typedClassDef(cdef: untpd.TypeDef, cls: ClassSymbol)(using Context): Tree = {
      val TypeDef(_, impl @ Template(constr, _, _, _)) = cdef: @unchecked
      assert(cdef.symbol == cls)
      assert(impl.symbol.owner == cls)
      assert(constr.symbol.owner == cls, i"constr ${constr.symbol} in $cdef has wrong owner; should be $cls but is ${constr.symbol.owner}")
      assert(cls.primaryConstructor == constr.symbol, i"mismatch, primary constructor ${cls.primaryConstructor}, in tree = ${constr.symbol}")
      checkOwner(impl)
      checkOwner(impl.constr)

      def isNonMagicalMember(x: Symbol) =
        !x.isValueClassConvertMethod &&
        !x.name.is(DocArtifactName) &&
        !(ctx.phase.id >= genBCodePhase.id && x.name == str.MODULE_INSTANCE_FIELD.toTermName)

      val decls   = cls.classInfo.decls.toList.toSet.filter(isNonMagicalMember)
      val defined = impl.body.map(_.symbol)

      def isAllowed(sym: Symbol): Boolean = sym.is(ConstructorProxy)

      val symbolsNotDefined = (decls -- defined - constr.symbol).filterNot(isAllowed)

      assert(symbolsNotDefined.isEmpty,
        i" $cls tree does not define members: ${symbolsNotDefined.toList}%, %\n" +
        i"expected: ${decls.toList}%, %\n" +
        i"defined: ${defined}%, %")

      super.typedClassDef(cdef, cls)
    }

    override def typedDefDef(ddef: untpd.DefDef, sym: Symbol)(using Context): Tree =
      def defParamss = ddef.paramss.filter(!_.isEmpty).nestedMap(_.symbol)
      def layout(symss: List[List[Symbol]]): String =
        symss.map(syms => i"($syms%, %)").mkString
      assert(ctx.erasedTypes || sym.rawParamss == defParamss,
        i"""param mismatch for ${sym.showLocated}:
           |defined in tree  = ${layout(defParamss)}
           |stored in symbol = ${layout(sym.rawParamss)}""")
      withDefinedSyms(ddef.paramss.flatten) {
        if (!sym.isClassConstructor && !(sym.name eq nme.STATIC_CONSTRUCTOR))
          assert(isValidJVMMethodName(sym.name.encode), s"${sym.name.debugString} name is invalid on jvm")

        ddef.termParamss.foreach(_.foreach { vparam =>
          assert(vparam.symbol.is(Param),
            s"Parameter ${vparam.symbol} of ${sym.fullName} does not have flag `Param` set")
          assert(!vparam.symbol.isOneOf(AccessFlags),
            s"Parameter ${vparam.symbol} of ${sym.fullName} has invalid flag(s): ${(vparam.symbol.flags & AccessFlags).flagsString}")
        })

        val tpdTree = super.typedDefDef(ddef, sym)
        assert(isMethodType(sym.info), i"wrong type, expect a method type for ${sym.fullName}, but found: ${sym.info}")
        tpdTree
      }

    override def typedCase(tree: untpd.CaseDef, sel: Tree, selType: Type, pt: Type)(using Context): CaseDef =
      withPatSyms(tpd.patVars(tree.pat.asInstanceOf[tpd.Tree])) {
        super.typedCase(tree, sel, selType, pt)
      }

    override def typedClosure(tree: untpd.Closure, pt: Type)(using Context): Tree = {
      if (!ctx.phase.lambdaLifted) nestingBlock match {
        case block @ Block((meth : untpd.DefDef) :: Nil, closure: untpd.Closure) =>
          assert(meth.symbol == closure.meth.symbol, "closure.meth symbol not equal to method symbol. Block: " + block.show)

        case block: untpd.Block =>
          assert(false, "function literal are not properly formed as a block of DefDef and Closure. Found: " + tree.show + " Nesting block: " + block.show)

        case null =>
          assert(false, "function literal are not properly formed as a block of DefDef and Closure. Found: " + tree.show + " Nesting block: null")
      }
      super.typedClosure(tree, pt)
    }

    override def typedBlock(tree: untpd.Block, pt: Type)(using Context): Tree =
      withBlock(tree) { withDefinedSyms(tree.stats) { super.typedBlock(tree, pt) } }

    override def typedInlined(tree: untpd.Inlined, pt: Type)(using Context): Tree =
      withDefinedSyms(tree.bindings) { super.typedInlined(tree, pt) }

    /** Check that all defined symbols have legal owners.
     *  An owner is legal if it is either the same as the context's owner
     *  or there's an owner chain of valdefs starting at the context's owner and
     *  reaching up to the symbol's owner. The reason for this relaxed matching
     *  is that we should be able to pull out an expression as an initializer
     *  of a helper value without having to do a change owner traversal of the expression.
     */
    override def typedStats(trees: List[untpd.Tree], exprOwner: Symbol)(using Context): (List[Tree], Context) = {
      for (tree <- trees) tree match {
        case tree: untpd.DefTree => checkOwner(tree)
        case _: untpd.Thicket => assert(false, i"unexpanded thicket $tree in statement sequence $trees%\n%")
        case _ =>
      }
      super.typedStats(trees, exprOwner)
    }

    override def typedLabeled(tree: untpd.Labeled)(using Context): Labeled = {
      checkOwner(tree.bind)
      withDefinedSyms(tree.bind :: Nil) { super.typedLabeled(tree) }
    }

    override def typedReturn(tree: untpd.Return)(using Context): Return = {
      val tree1 = super.typedReturn(tree)
      val from = tree1.from
      val fromSym = from.symbol
      if (fromSym.is(Label))
        assertDefined(from)
      tree1
    }

    override def typedWhileDo(tree: untpd.WhileDo)(using Context): Tree = {
      assert((tree.cond ne EmptyTree) || ctx.phase.refChecked, i"invalid empty condition in while at $tree")
      super.typedWhileDo(tree)
    }

    override def typedPackageDef(tree: untpd.PackageDef)(using Context): Tree =
      if tree.symbol == defn.StdLibPatchesPackage then
        promote(tree) // don't check stdlib patches, since their symbols were highjacked by stdlib classes
      else
        super.typedPackageDef(tree)

    override def typedQuote(tree: untpd.Quote, pt: Type)(using Context): Tree =
      if ctx.phase <= stagingPhase.prev then
        assert(tree.tags.isEmpty, i"unexpected tags in Quote before staging phase: ${tree.tags}")
      else
        assert(!tree.body.isInstanceOf[untpd.Splice] || inInlineMethod, i"missed quote cancellation in $tree")
        assert(!tree.body.isInstanceOf[untpd.Hole] || inInlineMethod, i"missed quote cancellation in $tree")
        if StagingLevel.level != 0 then
          assert(tree.tags.isEmpty, i"unexpected tags in Quote at staging level ${StagingLevel.level}: ${tree.tags}")

      for tag <- tree.tags do
        assert(tag.isInstanceOf[RefTree], i"expected RefTree in Quote but was: $tag")

      val tree1 = super.typedQuote(tree, pt)
      for tag <- tree.tags do
        assert(tag.typeOpt.derivesFrom(defn.QuotedTypeClass), i"expected Quote tag to be of type `Type` but was: ${tag.tpe}")

      tree1 match
        case Quote(body, targ :: Nil) if body.isType =>
          assert(!(body.tpe =:= targ.tpe.select(tpnme.Underlying)), i"missed quote cancellation in $tree1")
        case _ =>

      tree1

    override def typedSplice(tree: untpd.Splice, pt: Type)(using Context): Tree =
      if stagingPhase <= ctx.phase then
        assert(!tree.expr.isInstanceOf[untpd.Quote] || inInlineMethod, i"missed quote cancellation in $tree")
      super.typedSplice(tree, pt)

    override def typedHole(tree: untpd.Hole, pt: Type)(using Context): Tree = {
      val tree1 @ Hole(isTerm, idx, args, content) = super.typedHole(tree, pt): @unchecked

      assert(idx >= 0, i"hole should not have negative index: $tree")
      assert(isTerm || tree.args.isEmpty, i"type hole should not have arguments: $tree")

      // Check that we only add the captured type `T` instead of a more complex type like `List[T]`.
      // If we have `F[T]` with captured `F` and `T`, we should list `F` and `T` separately in the args.
      for arg <- args do
        assert(arg.isTerm || arg.tpe.isInstanceOf[TypeRef], "Expected TypeRef in Hole type args but got: " + arg.tpe)

      // Check result type of the hole
      if isTerm then assert(tree1.typeOpt <:< pt)
      else assert(tree1.typeOpt =:= pt)

      // Check that the types of the args conform to the types of the contents of the hole
      val argQuotedTypes = args.map { arg =>
        if arg.isTerm then
          val tpe = arg.typeOpt.widenTermRefExpr match
            case _: MethodicType =>
              // Special erasure for captured function references
              // See `SpliceTransformer.transformCapturedApplication`
              defn.AnyType
            case tpe => tpe
          defn.QuotedExprClass.typeRef.appliedTo(tpe)
        else defn.QuotedTypeClass.typeRef.appliedTo(arg.typeOpt.widenTermRefExpr)
      }
      val expectedResultType =
        if isTerm then defn.QuotedExprClass.typeRef.appliedTo(tree1.typeOpt)
        else defn.QuotedTypeClass.typeRef.appliedTo(tree1.typeOpt)
      val contextualResult =
        defn.FunctionOf(List(defn.QuotesClass.typeRef), expectedResultType, isContextual = true)
      val expectedContentType =
        defn.FunctionOf(argQuotedTypes, contextualResult)
      assert(content.typeOpt =:= expectedContentType, i"unexpected content of hole\nexpected: ${expectedContentType}\nwas: ${content.typeOpt}")

      tree1
    }

    override def ensureNoLocalRefs(tree: Tree, pt: Type, localSyms: => List[Symbol])(using Context): Tree =
      tree

    override def adapt(tree: Tree, pt: Type, locked: TypeVars)(using Context): Tree = {
      def isPrimaryConstructorReturn =
        ctx.owner.isPrimaryConstructor && pt.isRef(ctx.owner.owner) && tree.tpe.isRef(defn.UnitClass)
      def infoStr(tp: Type) = tp match {
        case tp: TypeRef =>
          val sym = tp.symbol
          i"${sym.showLocated} with ${tp.designator}, flags = ${sym.flagsString}, underlying = ${tp.underlyingIterator.toList}%, %"
        case _ =>
          "??"
      }
      if (ctx.mode.isExpr &&
          !tree.isEmpty &&
          !isPrimaryConstructorReturn &&
          !pt.isInstanceOf[FunOrPolyProto])
        assert(tree.tpe <:< pt, {
          val mismatch = TypeMismatch(tree.tpe, pt, Some(tree))
          i"""|${mismatch.msg}
              |found: ${infoStr(tree.tpe)}
              |expected: ${infoStr(pt)}
              |tree = $tree""".stripMargin
        })
      tree
    }

    override def simplify(tree: Tree, pt: Type, locked: TypeVars)(using Context): tree.type = tree
  }

  /** Tree checker that can be applied to a local tree. */
  class LocalChecker(phasesToCheck: Seq[Phase]) extends Checker(phasesToCheck: Seq[Phase]):
    override def assertDefined(tree: untpd.Tree)(using Context): Unit =
      // Only check definitions nested in the local tree
      if nowDefinedSyms.contains(tree.symbol.maybeOwner) then
        super.assertDefined(tree)

  def checkMacroGeneratedTree(original: tpd.Tree, expansion: tpd.Tree)(using Context): Unit =
    if ctx.settings.XcheckMacros.value then
      val checkingCtx = ctx
        .fresh
        .setReporter(new ThrowingReporter(ctx.reporter))
      val phases = ctx.base.allPhases.toList
      val treeChecker = new LocalChecker(previousPhases(phases))

      try treeChecker.typed(expansion)(using checkingCtx)
      catch
        case err: java.lang.AssertionError =>
<<<<<<< HEAD
=======
          val stack =
            if !ctx.settings.Ydebug.value then "\nstacktrace available when compiling with `-Ydebug`"
            else if err.getStackTrace == null then "  no stacktrace"
            else err.getStackTrace.nn.mkString("  ", "  \n", "")

>>>>>>> 721e7c87
          report.error(
            s"""Malformed tree was found while expanding macro with -Xcheck-macros.
               |The tree does not conform to the compiler's tree invariants.
               |
               |Macro was:
               |${scala.quoted.runtime.impl.QuotesImpl.showDecompiledTree(original)}
               |
               |The macro returned:
               |${scala.quoted.runtime.impl.QuotesImpl.showDecompiledTree(expansion)}
               |
               |Error:
               |${err.getMessage}
<<<<<<< HEAD
               |
=======
               |$stack
>>>>>>> 721e7c87
               |""",
            original
          )

  private[TreeChecker] def previousPhases(phases: List[Phase])(using Context): List[Phase] = phases match {
    case (phase: MegaPhase) :: phases1 =>
      val subPhases = phase.miniPhases
      val previousSubPhases = previousPhases(subPhases.toList)
      if (previousSubPhases.length == subPhases.length) previousSubPhases ::: previousPhases(phases1)
      else previousSubPhases
    case phase :: phases1 if phase ne ctx.phase =>
      phase :: previousPhases(phases1)
    case _ =>
      Nil
  }
}<|MERGE_RESOLUTION|>--- conflicted
+++ resolved
@@ -143,11 +143,7 @@
       override def apply(parent: Tree, tree: Tree)(using Context): Tree = {
         tree match {
           case tree: New if !parent.isInstanceOf[tpd.Select] =>
-<<<<<<< HEAD
-            assert(assertion = false, i"`New` node must be wrapped in a `Select`:\n  parent = ${parent.show}\n  child = ${tree.show}")
-=======
             assert(assertion = false, i"`New` node must be wrapped in a `Select` of the constructor:\n  parent = ${parent.show}\n  child = ${tree.show}")
->>>>>>> 721e7c87
           case _: Annotated =>
             // Don't check inside annotations, since they're allowed to contain
             // somewhat invalid trees.
@@ -778,14 +774,11 @@
       try treeChecker.typed(expansion)(using checkingCtx)
       catch
         case err: java.lang.AssertionError =>
-<<<<<<< HEAD
-=======
           val stack =
             if !ctx.settings.Ydebug.value then "\nstacktrace available when compiling with `-Ydebug`"
             else if err.getStackTrace == null then "  no stacktrace"
             else err.getStackTrace.nn.mkString("  ", "  \n", "")
 
->>>>>>> 721e7c87
           report.error(
             s"""Malformed tree was found while expanding macro with -Xcheck-macros.
                |The tree does not conform to the compiler's tree invariants.
@@ -798,11 +791,7 @@
                |
                |Error:
                |${err.getMessage}
-<<<<<<< HEAD
-               |
-=======
                |$stack
->>>>>>> 721e7c87
                |""",
             original
           )
