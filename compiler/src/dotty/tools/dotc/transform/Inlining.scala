package dotty.tools.dotc
package transform

import core._
import Flags._
import Contexts._
import Symbols._
import SymUtils._
import dotty.tools.dotc.ast.tpd
import dotty.tools.dotc.ast.Trees._
import dotty.tools.dotc.quoted._
<<<<<<< HEAD
import dotty.tools.dotc.core.StagingContext._
import dotty.tools.dotc.inlines.Inlines
import dotty.tools.dotc.ast.TreeMapWithImplicits
import dotty.tools.dotc.core.DenotTransformers.IdentityDenotTransformer
=======
import dotty.tools.dotc.inlines.Inlines
import dotty.tools.dotc.ast.TreeMapWithImplicits
import dotty.tools.dotc.core.DenotTransformers.IdentityDenotTransformer
import dotty.tools.dotc.staging.StagingLevel
>>>>>>> 721e7c87

import scala.collection.mutable.ListBuffer

/** Inlines all calls to inline methods that are not in an inline method or a quote */
class Inlining extends MacroTransform {

  import tpd._

  override def phaseName: String = Inlining.name

  override def description: String = Inlining.description

  override def allowsImplicitSearch: Boolean = true

  override def changesMembers: Boolean = true

  override def run(using Context): Unit =
    if ctx.compilationUnit.needsInlining || ctx.compilationUnit.hasMacroAnnotations then
      try super.run
      catch case _: CompilationUnit.SuspendException => ()

  override def runOn(units: List[CompilationUnit])(using Context): List[CompilationUnit] =
    val newUnits = super.runOn(units).filterNot(_.suspended)
    ctx.run.nn.checkSuspendedUnits(newUnits)
    newUnits

  override def checkPostCondition(tree: Tree)(using Context): Unit =
    tree match {
      case PackageDef(pid, _) if tree.symbol.owner == defn.RootClass =>
        new TreeTraverser {
          def traverse(tree: Tree)(using Context): Unit =
            tree match
              case tree: RefTree if !Inlines.inInlineMethod && StagingLevel.level == 0 =>
                assert(!tree.symbol.isInlineMethod, tree.show)
              case _ =>
                traverseChildren(tree)
        }.traverse(tree)
      case _ =>
    }

  def newTransformer(using Context): Transformer = new Transformer {
    override def transform(tree: tpd.Tree)(using Context): tpd.Tree =
      new InliningTreeMap().transform(tree)
  }

  private class InliningTreeMap extends TreeMapWithImplicits {

    /** List of top level classes added by macro annotation in a package object.
     *  These are added to the PackageDef that owns this particular package object.
     */
    private val newTopClasses = MutableSymbolMap[ListBuffer[Tree]]()

    override def transform(tree: Tree)(using Context): Tree = {
      tree match
        case tree: MemberDef =>
          if tree.symbol.is(Inline) then tree
          else if tree.symbol.is(Param) then super.transform(tree)
          else if
            !tree.symbol.isPrimaryConstructor
<<<<<<< HEAD
            && StagingContext.level == 0
=======
            && StagingLevel.level == 0
>>>>>>> 721e7c87
            && MacroAnnotations.hasMacroAnnotation(tree.symbol)
          then
            val trees = (new MacroAnnotations).expandAnnotations(tree)
            val trees1 = trees.map(super.transform)

            // Find classes added to the top level from a package object
            val (topClasses, trees2) =
              if ctx.owner.isPackageObject then trees1.partition(_.symbol.owner == ctx.owner.owner)
              else (Nil, trees1)
            if topClasses.nonEmpty then
              newTopClasses.getOrElseUpdate(ctx.owner.owner, new ListBuffer) ++= topClasses

            flatTree(trees2)
          else super.transform(tree)
        case _: Typed | _: Block =>
          super.transform(tree)
        case _ if Inlines.needsInlining(tree) =>
          val tree1 = super.transform(tree)
          if tree1.tpe.isError then tree1
          else Inlines.inlineCall(tree1)
<<<<<<< HEAD
        case _: GenericApply if tree.symbol.isQuote =>
          super.transform(tree)(using StagingContext.quoteContext)
        case _: GenericApply if tree.symbol.isExprSplice =>
          super.transform(tree)(using StagingContext.spliceContext)
=======
>>>>>>> 721e7c87
        case _: PackageDef =>
          super.transform(tree) match
            case tree1: PackageDef  =>
              newTopClasses.get(tree.symbol.moduleClass) match
                case Some(topClasses) =>
                  newTopClasses.remove(tree.symbol.moduleClass)
                  val newStats = tree1.stats ::: topClasses.result()
                  cpy.PackageDef(tree1)(tree1.pid, newStats)
                case _ => tree1
            case tree1 => tree1
        case _ =>
          if tree.isType then tree
          else super.transform(tree)
    }
  }
}

object Inlining:
  val name: String = "inlining"
  val description: String = "inline and execute macros"<|MERGE_RESOLUTION|>--- conflicted
+++ resolved
@@ -9,17 +9,10 @@
 import dotty.tools.dotc.ast.tpd
 import dotty.tools.dotc.ast.Trees._
 import dotty.tools.dotc.quoted._
-<<<<<<< HEAD
-import dotty.tools.dotc.core.StagingContext._
-import dotty.tools.dotc.inlines.Inlines
-import dotty.tools.dotc.ast.TreeMapWithImplicits
-import dotty.tools.dotc.core.DenotTransformers.IdentityDenotTransformer
-=======
 import dotty.tools.dotc.inlines.Inlines
 import dotty.tools.dotc.ast.TreeMapWithImplicits
 import dotty.tools.dotc.core.DenotTransformers.IdentityDenotTransformer
 import dotty.tools.dotc.staging.StagingLevel
->>>>>>> 721e7c87
 
 import scala.collection.mutable.ListBuffer
 
@@ -79,11 +72,7 @@
           else if tree.symbol.is(Param) then super.transform(tree)
           else if
             !tree.symbol.isPrimaryConstructor
-<<<<<<< HEAD
-            && StagingContext.level == 0
-=======
             && StagingLevel.level == 0
->>>>>>> 721e7c87
             && MacroAnnotations.hasMacroAnnotation(tree.symbol)
           then
             val trees = (new MacroAnnotations).expandAnnotations(tree)
@@ -104,13 +93,6 @@
           val tree1 = super.transform(tree)
           if tree1.tpe.isError then tree1
           else Inlines.inlineCall(tree1)
-<<<<<<< HEAD
-        case _: GenericApply if tree.symbol.isQuote =>
-          super.transform(tree)(using StagingContext.quoteContext)
-        case _: GenericApply if tree.symbol.isExprSplice =>
-          super.transform(tree)(using StagingContext.spliceContext)
-=======
->>>>>>> 721e7c87
         case _: PackageDef =>
           super.transform(tree) match
             case tree1: PackageDef  =>
