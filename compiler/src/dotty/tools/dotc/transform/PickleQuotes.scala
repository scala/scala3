--- conflicted
+++ resolved
@@ -92,27 +92,6 @@
   protected def newTransformer(using Context): Transformer = new Transformer {
     override def transform(tree: tpd.Tree)(using Context): tpd.Tree =
       tree match
-<<<<<<< HEAD
-        case Apply(Select(Apply(TypeApply(fn, List(tpt)), List(code)),nme.apply), List(quotes))
-        if fn.symbol == defn.QuotedRuntime_exprQuote =>
-          val (contents, codeWithHoles) = makeHoles(code)
-          val sourceRef = Inlines.inlineCallTrace(ctx.owner, tree.sourcePos)
-          val codeWithHoles2 = Inlined(sourceRef, Nil, codeWithHoles)
-          val pickled = PickleQuotes(quotes, codeWithHoles2, contents, tpt.tpe, false)
-          transform(pickled) // pickle quotes that are in the contents
-        case Apply(TypeApply(_, List(tpt)), List(quotes)) if tree.symbol == defn.QuotedTypeModule_of =>
-          tpt match
-            case Select(t, _) if tpt.symbol == defn.QuotedType_splice =>
-              // `Type.of[t.Underlying](quotes)`  --> `t`
-              ref(t.symbol)(using ctx.withSource(tpt.source)).withSpan(tpt.span)
-            case _ =>
-              val (contents, tptWithHoles) = makeHoles(tpt)
-              PickleQuotes(quotes, tptWithHoles, contents, tpt.tpe, true)
-        case tree: DefDef if !tree.rhs.isEmpty && tree.symbol.isInlineMethod =>
-          // Shrink size of the tree. The methods have already been inlined.
-          // TODO move to FirstTransform to trigger even without quotes
-          cpy.DefDef(tree)(rhs = defaultValue(tree.rhs.tpe))
-=======
         case Apply(Select(quote: Quote, nme.apply), List(quotes)) =>
           val (holeContents, quote1) = extractHolesContents(quote)
           val quote2 = encodeTypeArgs(quote1)
@@ -120,7 +99,6 @@
           PickleQuotes.pickle(quote2, quotes, holeContents1)
         case tree: DefDef if !tree.rhs.isEmpty && tree.symbol.isInlineMethod =>
           tree
->>>>>>> 721e7c87
         case _ =>
           super.transform(tree)
   }
