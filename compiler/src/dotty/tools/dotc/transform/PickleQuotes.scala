package dotty.tools.dotc
package transform

<<<<<<< HEAD
import core._
import Decorators._
import Flags._
import Types._
import Contexts._
import Symbols._
import Constants._
import ast.Trees._
=======
import core.*
import Decorators.*
import Flags.*
import Types.*
import Contexts.*
import Symbols.*
import Constants.*
import ast.Trees.*
>>>>>>> a92a4639
import ast.untpd
import ast.TreeTypeMap

import NameKinds.*
import dotty.tools.dotc.ast.tpd
import dotty.tools.dotc.ast.untpd
import dotty.tools.dotc.config.ScalaRelease.*

<<<<<<< HEAD
import scala.collection.mutable
import dotty.tools.dotc.core.Annotations._
import dotty.tools.dotc.core.StdNames._
import dotty.tools.dotc.quoted._
=======
import dotty.tools.dotc.core.Annotations.*
import dotty.tools.dotc.core.StdNames.*
import dotty.tools.dotc.quoted.*
>>>>>>> a92a4639
import dotty.tools.dotc.inlines.Inlines

import scala.annotation.constructorOnly
import scala.collection.mutable

/** Translates quoted terms and types to `unpickleExprV2` or `unpickleType` method calls.
 *
 *  Transforms top level quote
 *   ```
 *   '<a,b>{ ...
 *      val x1: U1 = ???
 *      val x2: U2 = ???
 *      ...
 *      {{{ 3 | x1 | holeContents0 | T0 }}} // hole
 *      ...
 *      {{{ 4 | x2 | holeContents1 | T1 }}} // hole
 *      ...
 *      {{{ 5 | x1, x2 | holeContents2 | T2 }}} // hole
 *      ...
 *    }
 *    ```
 *  to
 *    ```
 *     unpickleExprV2(
 *       pickled = [[ // PICKLED TASTY
 *         @TypeSplice type A // with bounds that do not contain captured types
 *         @TypeSplice type B // with bounds that do not contain captured types
 *         val x1 = ???
 *         val x2 = ???
 *         ...
 *         {{{ 0 | x1 | | T0 }}} // hole
 *         ...
 *         {{{ 1 | x2 | | T1 }}} // hole
 *         ...
 *         {{{ 2 | x1, x2 | | T2 }}} // hole
 *         ...
 *       ]],
 *       typeHole = Seq(a, b),
 *       termHole = (idx: Int, args: List[Any], quotes: Quotes) => idx match {
 *         case 3 => holeContents0.apply(args(0).asInstanceOf[Expr[U1]]).apply(quotes) // beta reduced
 *         case 4 => holeContents1.apply(args(0).asInstanceOf[Expr[U2]]).apply(quotes) // beta reduced
 *         case 5 => holeContents2.apply(args(0).asInstanceOf[Expr[U1]], args(1).asInstanceOf[Expr[U2]]).apply(quotes) // beta reduced
 *       },
 *     )
 *    ```
 *  and then performs the same transformation on any quote contained in the `content`s.
 *
 */
class PickleQuotes extends MacroTransform {
  import PickleQuotes.*
  import tpd.*

  override def phaseName: String = PickleQuotes.name

  override def description: String = PickleQuotes.description

  override def allowsImplicitSearch: Boolean = true

  override def checkPostCondition(tree: Tree)(using Context): Unit =
    tree match
      case tree: Quote =>
        assert(Inlines.inInlineMethod)
      case tree: Splice =>
        assert(Inlines.inInlineMethod)
      case _ =>

  override def run(using Context): Unit =
    if (ctx.compilationUnit.needsStaging) super.run

  protected def newTransformer(using Context): Transformer = new Transformer {
    override def transform(tree: tpd.Tree)(using Context): tpd.Tree =
      tree match
        case Apply(Select(quote: Quote, nme.apply), List(quotes)) =>
          val (holeContents, quote1) = extractHolesContents(quote)
          val quote2 = encodeTypeArgs(quote1)
          val holeContents1 = holeContents.map(transform(_))
          PickleQuotes.pickle(quote2, quotes, holeContents1)
        case tree: DefDef if !tree.rhs.isEmpty && tree.symbol.isInlineMethod =>
          tree
        case _ =>
          super.transform(tree)
  }

  private def extractHolesContents(quote: tpd.Quote)(using Context): (List[Tree], tpd.Quote) =
    class HoleContentExtractor extends Transformer:
      private val holeContents = List.newBuilder[Tree]
<<<<<<< HEAD
=======
      private val stagedClasses = mutable.HashSet.empty[Symbol]
>>>>>>> a92a4639
      override def transform(tree: tpd.Tree)(using Context): tpd.Tree =
        tree match
          case tree @ Hole(isTerm, _, _, content) =>
            assert(isTerm)
            assert(!content.isEmpty)
            holeContents += content
<<<<<<< HEAD
            val holeType = getTermHoleType(tree.tpe)
            val hole = untpd.cpy.Hole(tree)(content = EmptyTree).withType(holeType)
            cpy.Inlined(tree)(EmptyTree, Nil, hole)
=======
            val holeType = getPicklableHoleType(tree.tpe, stagedClasses)
            val hole = untpd.cpy.Hole(tree)(content = EmptyTree).withType(holeType)
            Inlined(EmptyTree, Nil, hole).withSpan(tree.span)
>>>>>>> a92a4639
          case tree: DefTree =>
            if tree.symbol.isClass then
              stagedClasses += tree.symbol
            val newAnnotations = tree.symbol.annotations.mapconserve { annot =>
              annot.derivedAnnotation(transform(annot.tree)(using ctx.withOwner(tree.symbol)))
            }
            tree.symbol.annotations = newAnnotations
            super.transform(tree)
          case _ =>
            super.transform(tree).withType(mapAnnots(tree.tpe))

      private def mapAnnots = new TypeMap { // TODO factor out duplicated logic in Splicing
        override def apply(tp: Type): Type = {
            tp match
              case tp @ AnnotatedType(underlying, annot) =>
                val underlying1 = this(underlying)
                derivedAnnotatedType(tp, underlying1, annot.derivedAnnotation(transform(annot.tree)))
              case _ => mapOver(tp)
        }
      }

<<<<<<< HEAD
      /** Remove references to local types that will not be defined in this quote */
      private def getTermHoleType(using Context) = new TypeMap() {
        override def apply(tp: Type): Type = tp match
          case tp @ TypeRef(NoPrefix, _) =>
            // reference to term with a type defined in outer quote
            getTypeHoleType(tp)
          case tp @ TermRef(NoPrefix, _) =>
            // widen term refs to terms defined in outer quote
            apply(tp.widenTermRefExpr)
          case tp =>
            mapOver(tp)
      }

=======
>>>>>>> a92a4639
      /** Get the holeContents of the transformed tree */
      def getContents() =
        val res = holeContents.result
        holeContents.clear()
        res
    end HoleContentExtractor

    val holeMaker = new HoleContentExtractor
    val body1 = holeMaker.transform(quote.body)
    val quote1 = cpy.Quote(quote)(body1, quote.tags)

    (holeMaker.getContents(), quote1)
  end extractHolesContents

  /** Encode quote tags as holes in the quote body.
   *
   *  ```scala
   *    '<t, u>{ ... t.Underlying ... u.Underlying ... }
   *  ```
   *  becomes
   * ```scala
   *  '<t, u>{
   *    type T = {{ 0 | .. | .. | .. }}
   *    type U = {{ 1 | .. | .. | .. }}
   *    ... T ... U ...
   *  }
   * ```
   */
  private def encodeTypeArgs(quote: tpd.Quote)(using Context): tpd.Quote =
    if quote.tags.isEmpty then quote
    else
      val tdefs = quote.tags.zipWithIndex.map(mkTagSymbolAndAssignType)
      val typeMapping = quote.tags.map(_.tpe).zip(tdefs.map(_.symbol.typeRef)).toMap
      val typeMap = new TypeMap {
        override def apply(tp: Type): Type = tp match
          case TypeRef(tag: TermRef, _) if tp.typeSymbol == defn.QuotedType_splice =>
            typeMapping.getOrElse(tag, tp)
          case _ => mapOver(tp)
      }
      def treeMap(tree: Tree): Tree = tree match
          case Select(qual, _) if tree.symbol == defn.QuotedType_splice =>
            typeMapping.get(qual.tpe) match
              case Some(tag) => TypeTree(tag).withSpan(tree.span)
              case None => tree
          case _ => tree
      val body1 = new TreeTypeMap(typeMap, treeMap).transform(quote.body)
      cpy.Quote(quote)(Block(tdefs, body1), quote.tags)

  private def mkTagSymbolAndAssignType(typeArg: Tree, idx: Int)(using Context): TypeDef = {
<<<<<<< HEAD
    val holeType = getTypeHoleType(typeArg.tpe.select(tpnme.Underlying))
    val hole = untpd.cpy.Hole(typeArg)(isTerm = false, idx, Nil, EmptyTree).withType(holeType)
    val local = newSymbol(
      owner = ctx.owner,
      name = UniqueName.fresh(hole.tpe.dealias.typeSymbol.name.toTypeName),
=======
    val holeType = getPicklableHoleType(typeArg.tpe.select(tpnme.Underlying), _ => false)
    val hole = untpd.cpy.Hole(typeArg)(isTerm = false, idx, Nil, EmptyTree).withType(holeType)
    val local = newSymbol(
      owner = ctx.owner,
      name = UniqueName.fresh(typeArg.symbol.name.toTypeName),
>>>>>>> a92a4639
      flags = Synthetic,
      info = TypeAlias(typeArg.tpe.select(tpnme.Underlying)),
      coord = typeArg.span
    ).asType
    local.addAnnotation(Annotation(defn.QuotedRuntime_SplicedTypeAnnot, typeArg.span))
    ctx.typeAssigner.assignType(untpd.TypeDef(local.name, hole), local).withSpan(typeArg.span)
  }
<<<<<<< HEAD

  /** Remove references to local types that will not be defined in this quote */
  private def getTypeHoleType(using Context) = new TypeMap() {
    override def apply(tp: Type): Type = tp match
      case tp: TypeRef if tp.typeSymbol.isTypeSplice =>
        apply(tp.dealias)
      case tp @ TypeRef(pre, _) if isLocalPath(pre) =>
        val hiBound = tp.typeSymbol.info match
          case info: ClassInfo => info.parents.reduce(_ & _)
          case info => info.hiBound
        apply(hiBound)
      case tp =>
        mapOver(tp)

    private def isLocalPath(tp: Type): Boolean = tp match
      case NoPrefix => true
      case tp: TermRef if !tp.symbol.is(Package) => isLocalPath(tp.prefix)
      case tp => false
  }
=======
>>>>>>> a92a4639

  /** Avoid all non-static types except those defined in the quote. */
  private def getPicklableHoleType(tpe: Type, isStagedClasses: Symbol => Boolean)(using Context) =
    new TypeOps.AvoidMap {
      def toAvoid(tp: NamedType) = !isStagedClasses(tp.typeSymbol) && !isStaticPrefix(tp)
    }.apply(tpe)
}

object PickleQuotes {
  import tpd.*

  val name: String = "pickleQuotes"
  val description: String = "turn quoted trees into explicit run-time data structures"

  def pickle(quote: Quote, quotes: Tree, holeContents: List[Tree])(using Context) = {
    val body = quote.body
    val bodyType = quote.bodyType

    /** Helper methods to construct trees calling methods in `Quotes.reflect` based on the current `quotes` tree */
    object reflect extends ReifiedReflect {
      val quotesTree = quotes
    }

    /** Encode quote using Reflection.Literal
      *
      *  Generate the code
      *  ```scala
      *    quotes => quotes.reflect.TreeMethods.asExpr(
      *      quotes.reflect.Literal.apply(x$1.reflect.Constant.<typeName>.apply(<literalValue>))
      *    ).asInstanceOf[scala.quoted.Expr[<body.type>]]
      *  ```
      *  this closure is always applied directly to the actual context and the BetaReduce phase removes it.
      */
    def pickleAsLiteral(lit: Literal) = {
      val typeName = body.tpe.typeSymbol.name
      val literalValue =
        if lit.const.tag == Constants.NullTag || lit.const.tag == Constants.UnitTag then Nil
        else List(body)
      val constModule = lit.const.tag match
        case Constants.BooleanTag => defn. Quotes_reflect_BooleanConstant
        case Constants.ByteTag => defn. Quotes_reflect_ByteConstant
        case Constants.ShortTag => defn. Quotes_reflect_ShortConstant
        case Constants.IntTag => defn. Quotes_reflect_IntConstant
        case Constants.LongTag => defn. Quotes_reflect_LongConstant
        case Constants.FloatTag => defn. Quotes_reflect_FloatConstant
        case Constants.DoubleTag => defn. Quotes_reflect_DoubleConstant
        case Constants.CharTag => defn. Quotes_reflect_CharConstant
        case Constants.StringTag => defn. Quotes_reflect_StringConstant
        case Constants.UnitTag => defn. Quotes_reflect_UnitConstant
        case Constants.NullTag => defn. Quotes_reflect_NullConstant
        case Constants.ClazzTag => defn. Quotes_reflect_ClassOfConstant
      reflect.asExpr(body.tpe) {
        reflect.Literal {
          reflect.self
            .select(constModule)
            .select(nme.apply)
            .appliedToTermArgs(literalValue)
        }
      }
    }

    /** Encode quote using Reflection.Literal
      *
      *  Generate the code
      *  ```scala
      *    quotes => scala.quoted.ToExpr.{BooleanToExpr,ShortToExpr, ...}.apply(<literalValue>)(quotes)
      *  ```
      *  this closure is always applied directly to the actual context and the BetaReduce phase removes it.
      */
    def liftedValue(lit: Literal, lifter: Symbol) =
      val exprType = defn.QuotedExprClass.typeRef.appliedTo(body.tpe)
      ref(lifter).appliedToType(bodyType).select(nme.apply).appliedTo(lit).appliedTo(quotes)

    def pickleAsValue(lit: Literal) = {
      // TODO should all constants be pickled as Literals?
      // Should examine the generated bytecode size to decide and performance
      lit.const.tag match {
        case Constants.NullTag => pickleAsLiteral(lit)
        case Constants.UnitTag => pickleAsLiteral(lit)
        case Constants.BooleanTag => liftedValue(lit, defn.ToExprModule_BooleanToExpr)
        case Constants.ByteTag => liftedValue(lit, defn.ToExprModule_ByteToExpr)
        case Constants.ShortTag => liftedValue(lit, defn.ToExprModule_ShortToExpr)
        case Constants.IntTag => liftedValue(lit, defn.ToExprModule_IntToExpr)
        case Constants.LongTag => liftedValue(lit, defn.ToExprModule_LongToExpr)
        case Constants.FloatTag => liftedValue(lit, defn.ToExprModule_FloatToExpr)
        case Constants.DoubleTag => liftedValue(lit, defn.ToExprModule_DoubleToExpr)
        case Constants.CharTag => liftedValue(lit, defn.ToExprModule_CharToExpr)
        case Constants.StringTag => liftedValue(lit, defn.ToExprModule_StringToExpr)
      }
    }

    /** Encode quote using QuoteUnpickler.{unpickleExpr, unpickleType}
      *
      *  Generate the code
      *  ```scala
      *    quotes => quotes.asInstanceOf[QuoteUnpickler].<unpickleExpr|unpickleType>[<type>](
      *      <pickledQuote>,
      *      <typeHole>,
      *      <termHole>,
      *    )
      *  ```
      *  this closure is always applied directly to the actual context and the BetaReduce phase removes it.
      */
    def pickleAsTasty() = {
      val body1 =
        if body.isType then body
        else Inlined(Inlines.inlineCallTrace(ctx.owner, quote.sourcePos), Nil, body)
      val pickleQuote = PickledQuotes.pickleQuote(body1)
      val pickledQuoteStrings = pickleQuote match
        case x :: Nil => Literal(Constant(x))
        case xs => tpd.mkList(xs.map(x => Literal(Constant(x))), TypeTree(defn.StringType))

      // This and all closures in typeSplices are removed by the BetaReduce phase
      val types =
        if quote.tags.isEmpty then Literal(Constant(null)) // keep pickled quote without holeContents as small as possible
        else SeqLiteral(quote.tags, TypeTree(defn.QuotedTypeClass.typeRef.appliedTo(TypeBounds.emptyPolyKind)))

      // This and all closures in termSplices are removed by the BetaReduce phase
      val termHoles =
        if holeContents.isEmpty then Literal(Constant(null)) // keep pickled quote without holeContents as small as possible
        else
          Lambda(
            MethodType(
              List(nme.idx, nme.contents, nme.quotes).map(name => UniqueName.fresh(name).toTermName),
              List(defn.IntType, defn.SeqType.appliedTo(defn.AnyType), defn.QuotesClass.typeRef),
              defn.QuotedExprClass.typeRef.appliedTo(defn.AnyType)),
            args =>
              val cases = holeContents.zipWithIndex.map { case (splice, idx) =>
<<<<<<< HEAD
                val defn.FunctionOf(argTypes, defn.FunctionOf(quotesType :: _, _, _), _) = splice.tpe: @unchecked
=======
                val defn.FunctionNOf(argTypes, defn.FunctionNOf(quotesType :: _, _, _), _) = splice.tpe: @unchecked
>>>>>>> a92a4639
                val rhs = {
                  val spliceArgs = argTypes.zipWithIndex.map { (argType, i) =>
                    args(1).select(nme.apply).appliedTo(Literal(Constant(i))).asInstance(argType)
                  }
                  val Block(List(ddef: DefDef), _) = splice: @unchecked
                  // TODO: beta reduce inner closure? Or wait until BetaReduce phase?
                  BetaReduce(
                    splice
                      .select(nme.apply).appliedToArgs(spliceArgs))
                      .select(nme.apply).appliedTo(args(2).asInstance(quotesType))
                }
                CaseDef(Literal(Constant(idx)), EmptyTree, rhs)
              }
              cases match
                case CaseDef(_, _, rhs) :: Nil => rhs
                case _ => Match(args(0).annotated(New(ref(defn.UncheckedAnnot.typeRef))), cases)
          )

      val quoteClass = if quote.isTypeQuote then defn.QuotedTypeClass else defn.QuotedExprClass
      val quotedType = quoteClass.typeRef.appliedTo(bodyType)
      val lambdaTpe = MethodType(defn.QuotesClass.typeRef :: Nil, quotedType)
      val unpickleMeth =
        if quote.isTypeQuote then defn.QuoteUnpickler_unpickleTypeV2
        else defn.QuoteUnpickler_unpickleExprV2
      val unpickleArgs =
        if quote.isTypeQuote then List(pickledQuoteStrings, types)
        else List(pickledQuoteStrings, types, termHoles)
      quotes
        .asInstance(defn.QuoteUnpicklerClass.typeRef)
        .select(unpickleMeth).appliedToType(bodyType)
        .appliedToArgs(unpickleArgs).withSpan(body.span)
    }

    /** Encode quote using Reflection.TypeRepr.typeConstructorOf
      *
      *  Generate the code
      *  ```scala
      *    quotes.reflect.TypeReprMethods.asType(
      *      quotes.reflect.TypeRepr.typeConstructorOf(classOf[<type>]])
      *    ).asInstanceOf[scala.quoted.Type[<type>]]
      *  ```
      *  this closure is always applied directly to the actual context and the BetaReduce phase removes it.
      */
    def taggedType() =
      reflect.asType(body.tpe) {
        reflect.TypeRepr_typeConstructorOf(
          TypeApply(ref(defn.Predef_classOf.termRef), body :: Nil)
        )
      }

    def getLiteral(tree: tpd.Tree): Option[Literal] = tree match
      case tree: Literal => Some(tree)
      case Block(Nil, e) => getLiteral(e)
      case Inlined(_, Nil, e) => getLiteral(e)
      case _ => None

    if body.isType then
      if holeContents.isEmpty && body.symbol.isPrimitiveValueClass then taggedType()
      else pickleAsTasty()
    else
      getLiteral(body) match
        case Some(lit) => pickleAsValue(lit)
        case _ => pickleAsTasty()
  }

}<|MERGE_RESOLUTION|>--- conflicted
+++ resolved
@@ -1,16 +1,6 @@
 package dotty.tools.dotc
 package transform
 
-<<<<<<< HEAD
-import core._
-import Decorators._
-import Flags._
-import Types._
-import Contexts._
-import Symbols._
-import Constants._
-import ast.Trees._
-=======
 import core.*
 import Decorators.*
 import Flags.*
@@ -19,7 +9,6 @@
 import Symbols.*
 import Constants.*
 import ast.Trees.*
->>>>>>> a92a4639
 import ast.untpd
 import ast.TreeTypeMap
 
@@ -28,16 +17,9 @@
 import dotty.tools.dotc.ast.untpd
 import dotty.tools.dotc.config.ScalaRelease.*
 
-<<<<<<< HEAD
-import scala.collection.mutable
-import dotty.tools.dotc.core.Annotations._
-import dotty.tools.dotc.core.StdNames._
-import dotty.tools.dotc.quoted._
-=======
 import dotty.tools.dotc.core.Annotations.*
 import dotty.tools.dotc.core.StdNames.*
 import dotty.tools.dotc.quoted.*
->>>>>>> a92a4639
 import dotty.tools.dotc.inlines.Inlines
 
 import scala.annotation.constructorOnly
@@ -124,25 +106,16 @@
   private def extractHolesContents(quote: tpd.Quote)(using Context): (List[Tree], tpd.Quote) =
     class HoleContentExtractor extends Transformer:
       private val holeContents = List.newBuilder[Tree]
-<<<<<<< HEAD
-=======
       private val stagedClasses = mutable.HashSet.empty[Symbol]
->>>>>>> a92a4639
       override def transform(tree: tpd.Tree)(using Context): tpd.Tree =
         tree match
           case tree @ Hole(isTerm, _, _, content) =>
             assert(isTerm)
             assert(!content.isEmpty)
             holeContents += content
-<<<<<<< HEAD
-            val holeType = getTermHoleType(tree.tpe)
-            val hole = untpd.cpy.Hole(tree)(content = EmptyTree).withType(holeType)
-            cpy.Inlined(tree)(EmptyTree, Nil, hole)
-=======
             val holeType = getPicklableHoleType(tree.tpe, stagedClasses)
             val hole = untpd.cpy.Hole(tree)(content = EmptyTree).withType(holeType)
             Inlined(EmptyTree, Nil, hole).withSpan(tree.span)
->>>>>>> a92a4639
           case tree: DefTree =>
             if tree.symbol.isClass then
               stagedClasses += tree.symbol
@@ -164,22 +137,6 @@
         }
       }
 
-<<<<<<< HEAD
-      /** Remove references to local types that will not be defined in this quote */
-      private def getTermHoleType(using Context) = new TypeMap() {
-        override def apply(tp: Type): Type = tp match
-          case tp @ TypeRef(NoPrefix, _) =>
-            // reference to term with a type defined in outer quote
-            getTypeHoleType(tp)
-          case tp @ TermRef(NoPrefix, _) =>
-            // widen term refs to terms defined in outer quote
-            apply(tp.widenTermRefExpr)
-          case tp =>
-            mapOver(tp)
-      }
-
-=======
->>>>>>> a92a4639
       /** Get the holeContents of the transformed tree */
       def getContents() =
         val res = holeContents.result
@@ -229,19 +186,11 @@
       cpy.Quote(quote)(Block(tdefs, body1), quote.tags)
 
   private def mkTagSymbolAndAssignType(typeArg: Tree, idx: Int)(using Context): TypeDef = {
-<<<<<<< HEAD
-    val holeType = getTypeHoleType(typeArg.tpe.select(tpnme.Underlying))
-    val hole = untpd.cpy.Hole(typeArg)(isTerm = false, idx, Nil, EmptyTree).withType(holeType)
-    val local = newSymbol(
-      owner = ctx.owner,
-      name = UniqueName.fresh(hole.tpe.dealias.typeSymbol.name.toTypeName),
-=======
     val holeType = getPicklableHoleType(typeArg.tpe.select(tpnme.Underlying), _ => false)
     val hole = untpd.cpy.Hole(typeArg)(isTerm = false, idx, Nil, EmptyTree).withType(holeType)
     val local = newSymbol(
       owner = ctx.owner,
       name = UniqueName.fresh(typeArg.symbol.name.toTypeName),
->>>>>>> a92a4639
       flags = Synthetic,
       info = TypeAlias(typeArg.tpe.select(tpnme.Underlying)),
       coord = typeArg.span
@@ -249,28 +198,6 @@
     local.addAnnotation(Annotation(defn.QuotedRuntime_SplicedTypeAnnot, typeArg.span))
     ctx.typeAssigner.assignType(untpd.TypeDef(local.name, hole), local).withSpan(typeArg.span)
   }
-<<<<<<< HEAD
-
-  /** Remove references to local types that will not be defined in this quote */
-  private def getTypeHoleType(using Context) = new TypeMap() {
-    override def apply(tp: Type): Type = tp match
-      case tp: TypeRef if tp.typeSymbol.isTypeSplice =>
-        apply(tp.dealias)
-      case tp @ TypeRef(pre, _) if isLocalPath(pre) =>
-        val hiBound = tp.typeSymbol.info match
-          case info: ClassInfo => info.parents.reduce(_ & _)
-          case info => info.hiBound
-        apply(hiBound)
-      case tp =>
-        mapOver(tp)
-
-    private def isLocalPath(tp: Type): Boolean = tp match
-      case NoPrefix => true
-      case tp: TermRef if !tp.symbol.is(Package) => isLocalPath(tp.prefix)
-      case tp => false
-  }
-=======
->>>>>>> a92a4639
 
   /** Avoid all non-static types except those defined in the quote. */
   private def getPicklableHoleType(tpe: Type, isStagedClasses: Symbol => Boolean)(using Context) =
@@ -399,11 +326,7 @@
               defn.QuotedExprClass.typeRef.appliedTo(defn.AnyType)),
             args =>
               val cases = holeContents.zipWithIndex.map { case (splice, idx) =>
-<<<<<<< HEAD
-                val defn.FunctionOf(argTypes, defn.FunctionOf(quotesType :: _, _, _), _) = splice.tpe: @unchecked
-=======
                 val defn.FunctionNOf(argTypes, defn.FunctionNOf(quotesType :: _, _, _), _) = splice.tpe: @unchecked
->>>>>>> a92a4639
                 val rhs = {
                   val spliceArgs = argTypes.zipWithIndex.map { (argType, i) =>
                     args(1).select(nme.apply).appliedTo(Literal(Constant(i))).asInstance(argType)
