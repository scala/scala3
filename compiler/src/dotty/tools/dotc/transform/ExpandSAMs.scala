--- conflicted
+++ resolved
@@ -184,16 +184,4 @@
       List(isDefinedAtDef, applyOrElseDef)
     }
   }
-<<<<<<< HEAD
-
-  private def checkRefinements(tpe: Type, tree: Tree)(using Context): Type = tpe.dealias match {
-    case RefinedType(parent, name, _) =>
-      if (name.isTermName && tpe.member(name).symbol.ownersIterator.isEmpty) // if member defined in the refinement
-        report.error(em"Lambda does not define $name", tree.srcPos)
-      checkRefinements(parent, tree)
-    case tpe =>
-      tpe
-  }
-=======
->>>>>>> a92a4639
 end ExpandSAMs