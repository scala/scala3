--- conflicted
+++ resolved
@@ -679,13 +679,7 @@
           inContext(preErasureCtx) {
             val qualTp = tree.qualifier.typeOpt.widen
             if qualTp.derivesFrom(defn.PolyFunctionClass) then
-<<<<<<< HEAD
-              erasePolyFunctionApply(qualTp.select(nme.apply).widen).classSymbol
-            else if defn.isErasedFunctionType(qualTp) then
-              eraseErasedFunctionApply(qualTp.select(nme.apply).widen.asInstanceOf[MethodType]).classSymbol
-=======
               eraseRefinedFunctionApply(qualTp.select(nme.apply).widen).classSymbol
->>>>>>> a92a4639
             else
               NoSymbol
           }
