--- conflicted
+++ resolved
@@ -47,11 +47,7 @@
    *  from Scala2x class files might be `@forceInline`, but still lack that body.
    */
   def hasBodyToInline(sym: SymDenotation)(implicit ctx: Context): Boolean =
-<<<<<<< HEAD
-    sym.isInlinedMethod && sym.hasAnnotation(defn.BodyAnnot)
-=======
     sym.isTransparentInlineable && sym.hasAnnotation(defn.BodyAnnot)
->>>>>>> 82f954e1
 
   /** The body to inline for method `sym`.
    *  @pre  hasBodyToInline(sym)
