package dotty.tools
package dotc
package typer

import core.*
import ast.*
import Contexts.*
import Types.*
import Flags.*
import Names.*
import StdNames.*
import Symbols.*
import Trees.*
import ProtoTypes.*
import Decorators.*
import config.MigrationVersion as mv
import config.Feature.{sourceVersion, migrateTo3}
import config.SourceVersion.*
import reporting.*
import NameKinds.ContextBoundParamName
import rewrites.Rewrites.patch
import util.Spans.Span
import rewrites.Rewrites
import dotty.tools.dotc.rewrites.Rewrites.ActionPatch
import dotty.tools.dotc.util.SourcePosition

/** A utility trait containing source-dependent deprecation messages
 *  and migrations.
 */
trait Migrations:
  this: Typer =>

  import tpd.*

  /** Run `migration`, asserting we are in the proper Typer (not a ReTyper) */
  inline def migrate[T](inline migration: T): T =
    assert(!this.isInstanceOf[ReTyper])
    migration

  /** Run `migration`, provided we are in the proper Typer (not a ReTyper) */
  inline def migrate(inline migration: Unit): Unit =
    if !this.isInstanceOf[ReTyper] then migration

  /** Flag & migrate `?` used as a higher-kinded type parameter
   *  Warning in 3.0-migration, error from 3.0
   */
  def kindProjectorQMark(tree: untpd.TypeDef, sym: Symbol)(using Context): Unit =
    if tree.name eq tpnme.? then
      val addendum = if sym.owner.is(TypeParam)
        then ", use `_` to denote a higher-kinded type parameter"
        else ""
      val namePos = tree.sourcePos.withSpan(tree.nameSpan)
      report.errorOrMigrationWarning(
        em"`?` is not a valid type name$addendum", namePos, mv.Scala2to3)

  def typedAsFunction(tree: untpd.PostfixOp, pt: Type)(using Context): Tree = {
    val untpd.PostfixOp(qual, Ident(nme.WILDCARD)) = tree: @unchecked
    val pt1 = if (defn.isFunctionNType(pt)) pt else AnyFunctionProto
    val nestedCtx = ctx.fresh.setNewTyperState()
    val res = typed(qual, pt1)(using nestedCtx)
    res match {
      case blockEndingInClosure(_, _, _) =>
      case _ =>
        val recovered = typed(qual)(using ctx.fresh.setExploreTyperState())
        val msg = OnlyFunctionsCanBeFollowedByUnderscore(recovered.tpe.widen, tree)
        report.errorOrMigrationWarning(msg, tree.srcPos, mv.Scala2to3)
        if mv.Scala2to3.needsPatch then
          // Under -rewrite, patch `x _` to `(() => x)`
          msg.actions
            .headOption
            .foreach(Rewrites.applyAction)
          return typed(untpd.Function(Nil, qual), pt)
    }
    nestedCtx.typerState.commit()

    def functionPrefixSuffix(arity: Int) = if (arity > 0) ("", "") else ("(() => ", "())")

    lazy val (prefix, suffix) = res match {
      case Block(DefDef(_, vparams :: Nil, _, _) :: Nil, _: Closure) =>
        functionPrefixSuffix(vparams.length)
      case Block(ValDef(_, _, _) :: Nil, Block(DefDef(_, vparams :: Nil, _, _) :: Nil, _: Closure)) =>
        functionPrefixSuffix(vparams.length)
      case _ =>
        ("(() => ", ")")
    }
    val mversion = mv.FunctionUnderscore
    def remedy =
      if ((prefix ++ suffix).isEmpty) "simply leave out the trailing ` _`"
      else s"use `$prefix<function>$suffix` instead"
    def rewrite = Message.rewriteNotice("This construct", mversion.patchFrom)
    report.errorOrMigrationWarning(
      em"""The syntax `<function> _` is no longer supported;
          |you can $remedy$rewrite""",
      tree.srcPos, mversion)
    if mversion.needsPatch then
      patch(Span(tree.span.start), prefix)
      patch(Span(qual.span.end, tree.span.end), suffix)

    res
  }

  /** Flag & migrate explicit normal arguments to parameters coming from context bounds
   *  Warning in 3.4, error in 3.5, rewrite in 3.5-migration.
   */
  def contextBoundParams(tree: Tree, tp: Type, pt: FunProto)(using Context): Unit =
    val mversion = mv.ExplicitContextBoundArgument
    def isContextBoundParams = tp.stripPoly match
      case MethodType(ContextBoundParamName(_) :: _) => true
      case _ => false
    if sourceVersion.isAtLeast(`3.4`)
      && isContextBoundParams
      && pt.applyKind != ApplyKind.Using
    then
      def rewriteMsg =
        if pt.args.isEmpty then ""
        else Message.rewriteNotice("This code", mversion.patchFrom)
      report.errorOrMigrationWarning(
        em"""Context bounds will map to context parameters.
            |A `using` clause is needed to pass explicit arguments to them.$rewriteMsg""",
        tree.srcPos, mversion)
      tree match
        case Apply(ta @ TypeApply(Select(New(_), _), _), Nil) =>
          // Remove empty arguments for calls to new that may precede the context bound.
          // They are no longer necessary.
          patch(Span(ta.span.end, pt.args.head.span.start - 1), "")
        case _ => ()
      if mversion.needsPatch && pt.args.nonEmpty then
        patch(Span(pt.args.head.span.start), "using ")
  end contextBoundParams

  /** Report implicit parameter lists and rewrite implicit parameter list to contextual params */
  def implicitParams(tree: Tree, tp: MethodOrPoly, pt: FunProto)(using Context): Unit =
    val mversion = mv.ImplicitParamsWithoutUsing
<<<<<<< HEAD
    if tp.companion == ImplicitMethodType && pt.applyKind != ApplyKind.Using && pt.args.nonEmpty then
      // The application can only be rewritten if it uses parentheses syntax.
      // See issue #22927 and related tests.
      val hasParentheses =
        ctx.source.content
          .slice(tree.span.end, pt.args.head.span.start)
          .exists(_ == '(')
      val rewriteMsg =
        if hasParentheses then
          Message.rewriteNotice("This code", mversion.patchFrom)
        else
          ""
      report.errorOrMigrationWarning(
=======
    if tp.companion == ImplicitMethodType && pt.applyKind != ApplyKind.Using && pt.args.nonEmpty && pt.args.head.span.exists then
      // The application can only be rewritten if it uses parentheses syntax.
      // See issue #22927 and related tests.
      val hasParentheses = checkParentheses(tree, pt)
      val rewriteMsg =
        if hasParentheses then
          Message.rewriteNotice("This code", mversion.patchFrom)
        else ""
      val message =
>>>>>>> efb6ce75
        em"""Implicit parameters should be provided with a `using` clause.$rewriteMsg
            |To disable the warning, please use the following option:
            |  "-Wconf:msg=Implicit parameters should be provided with a `using` clause:s"
<<<<<<< HEAD
            |""", 
        pt.args.head.srcPos, mversion)
      if hasParentheses && mversion.needsPatch then
        patch(Span(pt.args.head.span.start), "using ")
=======
            |"""
      val codeAction = CodeAction(
        title = "Add `using` clause",
        description = None,
        patches = List(ActionPatch(pt.args.head.startPos.sourcePos, "using "))
      )
      val withActions = message.withActions(codeAction)
      report.errorOrMigrationWarning(
        withActions,
        pt.args.head.srcPos,
        mversion
      )
      if hasParentheses && mversion.needsPatch then
        patchImplicitParams(tree, pt)
>>>>>>> efb6ce75
  end implicitParams

  private def checkParentheses(tree: Tree, pt: FunProto)(using Context): Boolean =
    val ptSpan = pt.args.head.span
    ptSpan.exists
    && ctx.source.content
      .slice(tree.span.end, ptSpan.start)
      .exists(_ == '(')

  private def patchImplicitParams(tree: Tree, pt: FunProto)(using Context): Unit =
    patch(Span(pt.args.head.span.start), "using ")

  object ImplicitToGiven:
    def valDef(vdef: ValDef)(using Context): Unit =
      if ctx.settings.YimplicitToGiven.value
        && vdef.symbol.is(Implicit)
        && !vdef.symbol.isParamOrAccessor
      then
        val implicitSpan =
          vdef.mods.mods.collectFirst {
            case mod: untpd.Mod.Implicit => mod.span
          }.get
        patch(
          Span(implicitSpan.start, implicitSpan.end + 1),
          ""
        )
        patch(
          Span(vdef.mods.mods.last.span.end + 1, vdef.namePos.span.start), "given "
        )

    def defDef(ddef: DefDef)(using Context): Unit =
      if
        ctx.settings.YimplicitToGiven.value
        && ddef.symbol.is(Implicit)
        && !ddef.symbol.isParamOrAccessor
        && !ddef.symbol.isOldStyleImplicitConversion()
      then
        val implicitSpan =
          ddef.mods.mods.collectFirst {
            case mod: untpd.Mod.Implicit => mod.span
          }.get
        patch(
          Span(implicitSpan.start, implicitSpan.end + 1), ""
        )
        patch(
          Span(ddef.mods.mods.last.span.end + 1, ddef.namePos.span.start), "given "
        )
        // remove empty parentheses
        patch(
          Span(ddef.namePos.span.end, ddef.tpt.span.start), ": "
        )
        ddef.tpt match
          case refinedType: untpd.RefinedTypeTree =>
            patch(refinedType.span.startPos, "(")
            patch(refinedType.span.endPos, ")")
          case _ =>

    def implicitParams(tree: Tree, tp: MethodOrPoly, pt: FunProto)(using Context): Unit =
      if
        ctx.settings.YimplicitToGiven.value
        && !mv.ExplicitContextBoundArgument.needsPatch // let's not needlessly repeat the patch
        && tp.companion == ImplicitMethodType
        && pt.applyKind != ApplyKind.Using
        && pt.args.nonEmpty
        && checkParentheses(tree, pt)
      then
          patchImplicitParams(tree, pt)


end Migrations<|MERGE_RESOLUTION|>--- conflicted
+++ resolved
@@ -131,21 +131,6 @@
   /** Report implicit parameter lists and rewrite implicit parameter list to contextual params */
   def implicitParams(tree: Tree, tp: MethodOrPoly, pt: FunProto)(using Context): Unit =
     val mversion = mv.ImplicitParamsWithoutUsing
-<<<<<<< HEAD
-    if tp.companion == ImplicitMethodType && pt.applyKind != ApplyKind.Using && pt.args.nonEmpty then
-      // The application can only be rewritten if it uses parentheses syntax.
-      // See issue #22927 and related tests.
-      val hasParentheses =
-        ctx.source.content
-          .slice(tree.span.end, pt.args.head.span.start)
-          .exists(_ == '(')
-      val rewriteMsg =
-        if hasParentheses then
-          Message.rewriteNotice("This code", mversion.patchFrom)
-        else
-          ""
-      report.errorOrMigrationWarning(
-=======
     if tp.companion == ImplicitMethodType && pt.applyKind != ApplyKind.Using && pt.args.nonEmpty && pt.args.head.span.exists then
       // The application can only be rewritten if it uses parentheses syntax.
       // See issue #22927 and related tests.
@@ -155,16 +140,9 @@
           Message.rewriteNotice("This code", mversion.patchFrom)
         else ""
       val message =
->>>>>>> efb6ce75
         em"""Implicit parameters should be provided with a `using` clause.$rewriteMsg
             |To disable the warning, please use the following option:
             |  "-Wconf:msg=Implicit parameters should be provided with a `using` clause:s"
-<<<<<<< HEAD
-            |""", 
-        pt.args.head.srcPos, mversion)
-      if hasParentheses && mversion.needsPatch then
-        patch(Span(pt.args.head.span.start), "using ")
-=======
             |"""
       val codeAction = CodeAction(
         title = "Add `using` clause",
@@ -179,7 +157,6 @@
       )
       if hasParentheses && mversion.needsPatch then
         patchImplicitParams(tree, pt)
->>>>>>> efb6ce75
   end implicitParams
 
   private def checkParentheses(tree: Tree, pt: FunProto)(using Context): Boolean =
