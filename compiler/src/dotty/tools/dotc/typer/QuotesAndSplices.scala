package dotty.tools.dotc
package typer

import dotty.tools.dotc.ast._
import dotty.tools.dotc.config.Feature._
import dotty.tools.dotc.config.SourceVersion._
import dotty.tools.dotc.core._
import dotty.tools.dotc.core.Annotations._
import dotty.tools.dotc.core.Contexts._
import dotty.tools.dotc.core.Decorators._
import dotty.tools.dotc.core.Flags._
import dotty.tools.dotc.core.NameKinds.PatMatGivenVarName
import dotty.tools.dotc.core.Names._
import dotty.tools.dotc.core.StdNames._
import dotty.tools.dotc.core.Symbols._
import dotty.tools.dotc.core.Types._
import dotty.tools.dotc.inlines.PrepareInlineable
import dotty.tools.dotc.staging.StagingLevel.*
import dotty.tools.dotc.transform.SymUtils._
import dotty.tools.dotc.typer.ErrorReporting.errorTree
import dotty.tools.dotc.typer.Implicits._
import dotty.tools.dotc.typer.Inferencing._
import dotty.tools.dotc.util.Spans._
import dotty.tools.dotc.util.Stats.record
import dotty.tools.dotc.reporting.IllegalVariableInPatternAlternative
import scala.collection.mutable


/** Type quotes `'{ ... }` and splices `${ ... }` */
trait QuotesAndSplices {
  self: Typer =>

  import tpd._

  /** Translate `'{ e }` into `scala.quoted.Expr.apply(e)` and `'[T]` into `scala.quoted.Type.apply[T]`
   *  while tracking the quotation level in the context.
   */
  def typedQuote(tree: untpd.Quote, pt: Type)(using Context): Tree = {
    record("typedQuote")
    tree.body match {
      case _: untpd.Splice if tree.isTerm && !ctx.mode.is(Mode.Pattern) =>
        report.warning("Canceled splice directly inside a quote. '{ ${ XYZ } } is equivalent to XYZ.", tree.srcPos)
      case _ =>
    }
    val quotes = inferImplicitArg(defn.QuotesClass.typeRef, tree.span)

    if quotes.tpe.isInstanceOf[SearchFailureType] then
      report.error(missingArgMsg(quotes, defn.QuotesClass.typeRef, ""), ctx.source.atSpan(tree.span))
    else if !quotes.tpe.isStable then
      report.error(em"Quotes require stable Quotes, but found non stable $quotes", quotes.srcPos)

    if ctx.mode.is(Mode.Pattern) then
      typedQuotePattern(tree, pt, quotes).withSpan(tree.span)
    else if tree.isTypeQuote then
      val msg = em"""Quoted types `'[..]` can only be used in patterns.
                    |
                    |Hint: To get a scala.quoted.Type[T] use scala.quoted.Type.of[T] instead.
                    |"""
      report.error(msg, tree.srcPos)
      EmptyTree
    else
      // TODO typecheck directly (without `exprQuote`)
      val exprQuoteTree = untpd.Apply(untpd.ref(defn.QuotedRuntime_exprQuote.termRef), tree.body)
      val quotedExpr = typedApply(exprQuoteTree, pt)(using quoteContext) match
        case Apply(TypeApply(fn, tpt :: Nil), quotedExpr :: Nil) => untpd.Quote(quotedExpr, Nil).withBodyType(tpt.tpe)
      makeInlineable(quotedExpr.select(nme.apply).appliedTo(quotes).withSpan(tree.span))
  }

  private def makeInlineable(tree: Tree)(using Context): Tree =
    inContext(ctx.withOwner(ctx.owner.skipLocalOwners)) {
      PrepareInlineable.makeInlineable(tree)
    }

  /** Translate `${ t: Expr[T] }` into expression `t.splice` while tracking the quotation level in the context */
  def typedSplice(tree: untpd.Splice, pt: Type)(using Context): Tree = {
    record("typedSplice")
    checkSpliceOutsideQuote(tree)
    assert(!ctx.mode.is(Mode.QuotedPattern))
    tree.expr match {
      case untpd.Quote(innerExpr, Nil) if innerExpr.isTerm =>
        report.warning("Canceled quote directly inside a splice. ${ '{ XYZ } } is equivalent to XYZ.", tree.srcPos)
        return typed(innerExpr, pt)
      case _ =>
    }
<<<<<<< HEAD
    if (ctx.mode.is(Mode.QuotedPattern))
      if (isFullyDefined(pt, ForceDegree.flipBottom)) {
        def spliceOwner(ctx: Context): Symbol =
          if (ctx.mode.is(Mode.QuotedPattern)) spliceOwner(ctx.outer) else ctx.owner
        val pat = typedPattern(tree.expr, defn.QuotedExprClass.typeRef.appliedTo(pt))(
          using spliceContext.retractMode(Mode.QuotedPattern).addMode(Mode.Pattern).withOwner(spliceOwner(ctx)))
        val baseType = pat.tpe.baseType(defn.QuotedExprClass)
        val argType = if baseType != NoType then baseType.argTypesHi.head else defn.NothingType
        ref(defn.QuotedRuntime_exprSplice).appliedToType(argType).appliedTo(pat)
      }
      else {
        report.error(em"Type must be fully defined.\nConsider annotating the splice using a type ascription:\n  ($tree: XYZ).", tree.expr.srcPos)
        tree.withType(UnspecifiedErrorType)
      }
    else {
      if (StagingContext.level == 0) {
        // Mark the first inline method from the context as a macro
        def markAsMacro(c: Context): Unit =
          if (c.owner eq c.outer.owner) markAsMacro(c.outer)
          else if (c.owner.isInlineMethod) c.owner.setFlag(Macro)
          else if (!c.outer.owner.is(Package)) markAsMacro(c.outer)
          else assert(ctx.reporter.hasErrors) // Did not find inline def to mark as macro
        markAsMacro(ctx)
      }

      val (outerQctx, ctx1) = popQuotes()
=======
    if (level == 0) {
      // Mark the first inline method from the context as a macro
      def markAsMacro(c: Context): Unit =
        if (c.owner eq c.outer.owner) markAsMacro(c.outer)
        else if (c.owner.isInlineMethod) c.owner.setFlag(Macro)
        else if (!c.outer.owner.is(Package)) markAsMacro(c.outer)
        else assert(ctx.reporter.hasErrors) // Did not find inline def to mark as macro
      markAsMacro(ctx)
    }
>>>>>>> 721e7c87

    // TODO typecheck directly (without `exprSplice`)
    val internalSplice =
      untpd.Apply(untpd.ref(defn.QuotedRuntime_exprSplice.termRef), tree.expr)
    typedApply(internalSplice, pt)(using spliceContext).withSpan(tree.span) match
      case tree @ Apply(TypeApply(_, tpt :: Nil), spliced :: Nil) if tree.symbol == defn.QuotedRuntime_exprSplice =>
        cpy.Splice(tree)(spliced)
      case tree => tree
  }

  def typedSplicePattern(tree: untpd.SplicePattern, pt: Type)(using Context): Tree = {
    record("typedSplicePattern")
    if isFullyDefined(pt, ForceDegree.flipBottom) then
      def patternOuterContext(ctx: Context): Context =
        if (ctx.mode.is(Mode.QuotedPattern)) patternOuterContext(ctx.outer) else ctx
      val typedArgs = tree.args.map {
        case arg: untpd.Ident =>
          typedExpr(arg)
        case arg =>
          report.error("Open pattern expected an identifier", arg.srcPos)
          EmptyTree
      }
      for arg <- typedArgs if arg.symbol.is(Mutable) do // TODO support these patterns. Possibly using scala.quoted.util.Var
        report.error("References to `var`s cannot be used in higher-order pattern", arg.srcPos)
      val argTypes = typedArgs.map(_.tpe.widenTermRefExpr)
      val patType = if tree.args.isEmpty then pt else defn.FunctionOf(argTypes, pt)
      val pat = typedPattern(tree.body, defn.QuotedExprClass.typeRef.appliedTo(patType))(
        using spliceContext.retractMode(Mode.QuotedPattern).addMode(Mode.Pattern).withOwner(patternOuterContext(ctx).owner))
      val baseType = pat.tpe.baseType(defn.QuotedExprClass)
      val argType = if baseType.exists then baseType.argTypesHi.head else defn.NothingType
      untpd.cpy.SplicePattern(tree)(pat, typedArgs).withType(pt)
    else
      errorTree(tree, em"Type must be fully defined.\nConsider annotating the splice using a type ascription:\n  ($tree: XYZ).", tree.body.srcPos)
  }

  def typedHole(tree: untpd.Hole, pt: Type)(using Context): Tree =
    throw new UnsupportedOperationException("cannot type check a Hole node")

  /** Types a splice applied to some arguments `$f(arg1, ..., argn)` in a quote pattern.
   *
   *  The tree is desugared into `$f.apply(arg1, ..., argn)` where the expression `$f`
   *  is expected to type as a function type `(T1, ..., Tn) => R`.
   *  `Ti` is the type of the argument `argi` and R if the type of the prototype.
   *  The prototype must be fully defined to be able to infer the type of `R`.
   */
  def typedAppliedSplice(tree: untpd.Apply, pt: Type)(using Context): Tree = {
    assert(ctx.mode.is(Mode.QuotedPattern))
<<<<<<< HEAD
    val untpd.Apply(splice: untpd.Splice, args) = tree: @unchecked
    if !isFullyDefined(pt, ForceDegree.flipBottom) then
      report.error(em"Type must be fully defined.", splice.srcPos)
      tree.withType(UnspecifiedErrorType)
    else if splice.isInBraces then // ${x}(...) match an application
=======
    val untpd.Apply(splice: untpd.SplicePattern, args) = tree: @unchecked
    def isInBraces: Boolean = splice.span.end != splice.body.span.end
    if isInBraces then // ${x}(...) match an application
>>>>>>> 721e7c87
      val typedArgs = args.map(arg => typedExpr(arg))
      val argTypes = typedArgs.map(_.tpe.widenTermRefExpr)
      val splice1 = typedSplicePattern(splice, defn.FunctionOf(argTypes, pt))
      untpd.cpy.Apply(tree)(splice1.select(nme.apply), typedArgs).withType(pt)
    else // $x(...) higher-order quasipattern
      if args.isEmpty then
         report.error("Missing arguments for open pattern", tree.srcPos)
      typedSplicePattern(untpd.cpy.SplicePattern(tree)(splice.body, args), pt)
  }

  /** Type a pattern variable name `t` in quote pattern as `${given t$giveni: Type[t @ _]}`.
   *  The resulting pattern is the split in `splitQuotePattern`.
   */
  def typedQuotedTypeVar(tree: untpd.Ident, pt: Type)(using Context): Tree =
    def spliceOwner(ctx: Context): Symbol =
      if (ctx.mode.is(Mode.QuotedPattern)) spliceOwner(ctx.outer) else ctx.owner
    val name = tree.name.toTypeName
    val nameOfSyntheticGiven = PatMatGivenVarName.fresh(tree.name.toTermName)
    val expr = untpd.cpy.Ident(tree)(nameOfSyntheticGiven)
    val typeSymInfo = pt match
      case pt: TypeBounds => pt
      case _ => TypeBounds.empty
    val typeSym = newSymbol(spliceOwner(ctx), name, EmptyFlags, typeSymInfo, NoSymbol, tree.span)
    typeSym.addAnnotation(Annotation(New(ref(defn.QuotedRuntimePatterns_patternTypeAnnot.typeRef)).withSpan(tree.span)))
    val pat = typedPattern(expr, defn.QuotedTypeClass.typeRef.appliedTo(typeSym.typeRef))(
        using spliceContext.retractMode(Mode.QuotedPattern).withOwner(spliceOwner(ctx)))
    pat.select(tpnme.Underlying)

  private def checkSpliceOutsideQuote(tree: untpd.Tree)(using Context): Unit =
    if (level == 0 && !ctx.owner.ownersIterator.exists(_.isInlineMethod))
      report.error("Splice ${...} outside quotes '{...} or inline method", tree.srcPos)
    else if (level < 0)
      report.error(
        em"""Splice $${...} at level $level.
            |
            |Inline method may contain a splice at level 0 but the contents of this splice cannot have a splice.
            |""", tree.srcPos
      )

  /** Split a typed quoted pattern is split into its type bindings, pattern expression and inner patterns.
   *  Type definitions with `@patternType` will be inserted in the pattern expression for each type binding.
   *
   *  A quote pattern
   *  ```
   *  case '{ type ${given t$giveni: Type[t @ _]}; ${ls: Expr[List[t]]} } => ...
   *  ```
   *  will return
   *  ```
   *  (
   *    Map(<t$giveni>: Symbol -> <t @ _>: Bind),
   *    <'{
   *       @scala.internal.Quoted.patternType type t
   *       scala.internal.Quoted.patternHole[List[t]]
   *    }>: Tree,
   *    List(<ls: Expr[List[t]]>: Tree)
   *  )
   *  ```
   */
  private def splitQuotePattern(quoted: Tree)(using Context): (Map[Symbol, Bind], Tree, List[Tree]) = {
    val ctx0 = ctx

    val typeBindings: collection.mutable.Map[Symbol, Bind] = collection.mutable.Map.empty
    def getBinding(sym: Symbol): Bind =
      typeBindings.getOrElseUpdate(sym, {
        val bindingBounds = sym.info
        val bsym = newPatternBoundSymbol(sym.name.toString.stripPrefix("$").toTypeName, bindingBounds, quoted.span)
        Bind(bsym, untpd.Ident(nme.WILDCARD).withType(bindingBounds)).withSpan(quoted.span)
      })

    object splitter extends tpd.TreeMap {
      private var variance: Int = 1

      inline private def atVariance[T](v: Int)(op: => T): T = {
        val saved = variance
        variance = v
        val res = op
        variance = saved
        res
      }

      val patBuf = new mutable.ListBuffer[Tree]
      val freshTypePatBuf = new mutable.ListBuffer[Tree]
      val freshTypeBindingsBuff = new mutable.ListBuffer[Tree]
      val typePatBuf = new mutable.ListBuffer[Tree]
      override def transform(tree: Tree)(using Context) = tree match {
        case Typed(splice @ SplicePattern(pat, Nil), tpt) if !tpt.tpe.derivesFrom(defn.RepeatedParamClass) =>
          transform(tpt) // Collect type bindings
          transform(splice)
        case SplicePattern(pat, args) =>
          val patType = pat.tpe.widen
          val patType1 = patType.translateFromRepeated(toArray = false)
          val pat1 = if (patType eq patType1) pat else pat.withType(patType1)
          patBuf += pat1
          if args.isEmpty then ref(defn.QuotedRuntimePatterns_patternHole.termRef).appliedToType(tree.tpe).withSpan(tree.span)
          else ref(defn.QuotedRuntimePatterns_higherOrderHole.termRef).appliedToType(tree.tpe).appliedTo(SeqLiteral(args, TypeTree(defn.AnyType))).withSpan(tree.span)
        case Select(pat: Bind, _) if tree.symbol.isTypeSplice =>
          val sym = tree.tpe.dealias.typeSymbol
          if sym.exists then
            val tdef = TypeDef(sym.asType).withSpan(sym.span)
            val nameOfSyntheticGiven = pat.symbol.name.toTermName
            freshTypeBindingsBuff += transformTypeBindingTypeDef(nameOfSyntheticGiven, tdef, freshTypePatBuf)
            TypeTree(tree.tpe.dealias).withSpan(tree.span)
          else
            tree
        case tdef: TypeDef  =>
          if tdef.symbol.hasAnnotation(defn.QuotedRuntimePatterns_patternTypeAnnot) then
            transformTypeBindingTypeDef(PatMatGivenVarName.fresh(tdef.name.toTermName), tdef, typePatBuf)
          else if tdef.symbol.isClass then
            val kind = if tdef.symbol.is(Module) then "objects" else "classes"
            report.error(em"Implementation restriction: cannot match $kind", tree.srcPos)
            EmptyTree
          else
            super.transform(tree)
        case tree @ AppliedTypeTree(tpt, args) =>
            val args1: List[Tree] = args.zipWithConserve(tpt.tpe.typeParams.map(_.paramVarianceSign)) { (arg, v) =>
              arg.tpe match {
                case _: TypeBounds => transform(arg)
                case _ => atVariance(variance * v)(transform(arg))
              }
            }
            cpy.AppliedTypeTree(tree)(transform(tpt), args1)
        case tree: NamedDefTree =>
          if tree.name.is(NameKinds.WildcardParamName) then
            report.warning(
              "Use of `_` for lambda in quoted pattern. Use explicit lambda instead or use `$_` to match any term.",
              tree.srcPos)
          if tree.name.isTermName && !tree.nameSpan.isSynthetic && tree.name.startsWith("$") then
            report.error("Names cannot start with $ quote pattern ", tree.namePos)
          super.transform(tree)
        case _: Match =>
          report.error("Implementation restriction: cannot match `match` expressions", tree.srcPos)
          EmptyTree
        case _: Try =>
          report.error("Implementation restriction: cannot match `try` expressions", tree.srcPos)
          EmptyTree
        case _: Return =>
          report.error("Implementation restriction: cannot match `return` statements", tree.srcPos)
          EmptyTree
        case _ =>
          super.transform(tree)
      }

      private def transformTypeBindingTypeDef(nameOfSyntheticGiven: TermName, tdef: TypeDef, buff: mutable.Builder[Tree, List[Tree]])(using Context): Tree = {
        if ctx.mode.is(Mode.InPatternAlternative) then
          report.error(IllegalVariableInPatternAlternative(tdef.symbol.name), tdef.srcPos)
        if variance == -1 then
          tdef.symbol.addAnnotation(Annotation(New(ref(defn.QuotedRuntimePatterns_fromAboveAnnot.typeRef)).withSpan(tdef.span)))
        val bindingType = getBinding(tdef.symbol).symbol.typeRef
        val bindingTypeTpe = AppliedType(defn.QuotedTypeClass.typeRef, bindingType :: Nil)
        val sym = newPatternBoundSymbol(nameOfSyntheticGiven, bindingTypeTpe, tdef.span, flags = ImplicitVal)(using ctx0)
        buff += Bind(sym, untpd.Ident(nme.WILDCARD).withType(bindingTypeTpe)).withSpan(tdef.span)
        super.transform(tdef)
      }
    }
    val shape0 = splitter.transform(quoted)
    val patterns = (splitter.freshTypePatBuf.iterator ++ splitter.typePatBuf.iterator ++ splitter.patBuf.iterator).toList
    val freshTypeBindings = splitter.freshTypeBindingsBuff.result()

    val shape1 = seq(
      freshTypeBindings,
      shape0
    )
    val shape2 =
      if (freshTypeBindings.isEmpty) shape1
      else {
        val isFreshTypeBindings = freshTypeBindings.map(_.symbol).toSet
        val typeMap = new TypeMap() {
          def apply(tp: Type): Type = tp match {
            case tp: TypeRef if tp.symbol.isTypeSplice =>
              val tp1 = tp.dealias
              if (isFreshTypeBindings(tp1.typeSymbol)) tp1
              else tp
            case tp => mapOver(tp)
          }
        }
        new TreeTypeMap(typeMap = typeMap).transform(shape1)
      }

    (typeBindings.toMap, shape2, patterns)
  }

  /** Type a quote pattern `case '{ <quoted> } =>` qiven the a current prototype. Typing the pattern
   *  will also transform it into a call to `scala.internal.quoted.Expr.unapply`.
   *
   *  Code directly inside the quote is typed as an expression using Mode.QuotedPattern. Splices
   *  within the quotes become patterns again and typed accordingly.
   *
   *  ```
   *  case '{ ($ls: List[t]) } =>
   *    // `t$giveni` is of type `Type[t]` for some unknown `t`
   *    // `t$giveni` is implicitly available
   *    // `ls` is of type `Expr[List[t]]`
   *    '{ val h: $t = $ls.head  }
   *  ```
   *
   *  For each type splice we will create a new type binding in the pattern match (`t @ _` in this case)
   *  and a corresponding type in the quoted pattern as a hole (`@patternType type t` in this case).
   *  All these generated types are inserted at the start of the quoted code.
   *
   *  After typing the tree will resemble
   *
   *  ```
   *  case '{ type ${given t$giveni: Type[t @ _]}; ${ls: Expr[List[t]]} } => ...
   *  ```
   *
   *  Then the pattern is _split_ into the expression contained in the pattern replacing the splices by holes,
   *  and the patterns in the splices. All these are recombined into a call to `Matcher.unapply`.
   *
   *  ```
   *  case scala.internal.quoted.Expr.unapply[
   *          KList[t @ _, KNil], // Type binging definition
   *          Tuple2[Type[t], Expr[List[t]]] // Typing the result of the pattern match
   *        ](
   *          Tuple2.unapply
   *            [Type[t], Expr[List[t]]] //Propagated from the tuple above
   *            (given t$giveni @ _, ls @ _: Expr[List[t]]) // from the spliced patterns
   *        )(
   *         '{ // Runtime quote Matcher.unapply uses to mach against. Expression directly inside the quoted pattern without the splices
   *            @scala.internal.Quoted.patternType type t
   *            scala.internal.Quoted.patternHole[List[t]]
   *          },
   *          true, // If there is at least one type splice. Used to instantiate the context with or without GADT constraints
   *          x$2 // tasty.Reflection instance
   *        ) => ...
   *  ```
   */
  private def typedQuotePattern(tree: untpd.Quote, pt: Type, quotes: Tree)(using Context): Tree = {
    val quoted = tree.body
    if quoted.isTerm && !pt.derivesFrom(defn.QuotedExprClass) then
      report.error("Quote pattern can only match scrutinees of type scala.quoted.Expr", tree.srcPos)
    else if quoted.isType && !pt.derivesFrom(defn.QuotedTypeClass) then
      report.error("Quote pattern can only match scrutinees of type scala.quoted.Type", tree.srcPos)

    val exprPt = pt.baseType(if quoted.isType then defn.QuotedTypeClass else defn.QuotedExprClass)
    val quotedPt = exprPt.argInfos.headOption match {
      case Some(argPt: ValueType) => argPt // excludes TypeBounds
      case _ => defn.AnyType
    }
    val quoted0 = desugar.quotedPattern(quoted, untpd.TypedSplice(TypeTree(quotedPt)))
    val quoteCtx = quoteContext.addMode(Mode.QuotedPattern).retractMode(Mode.Pattern)
    val quoted1 =
      if quoted.isType then typedType(quoted0, WildcardType)(using quoteCtx)
      else typedExpr(quoted0, WildcardType)(using quoteCtx)

    val (typeBindings, shape, splices) = splitQuotePattern(quoted1)

    class ReplaceBindings extends TypeMap() {
      override def apply(tp: Type): Type = tp match {
        case tp: TypeRef =>
          val tp1 = if (tp.symbol.isTypeSplice) tp.dealias else tp
          mapOver(typeBindings.get(tp1.typeSymbol).fold(tp)(_.symbol.typeRef))
        case tp => mapOver(tp)
      }
    }
    val replaceBindings = new ReplaceBindings
    val patType = defn.tupleType(splices.tpes.map(tpe => replaceBindings(tpe.widen)))

    val typeBindingsTuple = tpd.hkNestedPairsTypeTree(typeBindings.values.toList)

    val replaceBindingsInTree = new TreeMap {
      private var bindMap = Map.empty[Symbol, Symbol]
      override def transform(tree: tpd.Tree)(using Context): tpd.Tree =
        tree match {
          case tree: Bind =>
            val sym = tree.symbol
            val newInfo = replaceBindings(sym.info)
            val newSym = newSymbol(sym.owner, sym.name, sym.flags, newInfo, sym.privateWithin, sym.coord)
            bindMap += sym -> newSym
            Bind(newSym, transform(tree.body)).withSpan(sym.span)
          case _ =>
            super.transform(tree).withType(replaceBindingsInType(tree.tpe))
        }
      private val replaceBindingsInType = new ReplaceBindings {
        override def apply(tp: Type): Type = tp match {
          case tp: TermRef => bindMap.get(tp.termSymbol).fold[Type](tp)(_.typeRef)
          case tp => super.apply(tp)
        }
      }
    }

    val splicePat =
      if splices.isEmpty then ref(defn.EmptyTupleModule.termRef)
      else typed(untpd.Tuple(splices.map(x => untpd.TypedSplice(replaceBindingsInTree.transform(x)))).withSpan(quoted.span), patType)

    val quoteClass = if (quoted.isTerm) defn.QuotedExprClass else defn.QuotedTypeClass
    val quotedPattern =
      if (quoted.isTerm) tpd.Quote(shape, Nil).select(nme.apply).appliedTo(quotes)
      else ref(defn.QuotedTypeModule_of.termRef).appliedToTypeTree(shape).appliedTo(quotes)

    val matchModule = if quoted.isTerm then defn.QuoteMatching_ExprMatch else defn.QuoteMatching_TypeMatch
    val unapplyFun = quotes.asInstance(defn.QuoteMatchingClass.typeRef).select(matchModule).select(nme.unapply)

    UnApply(
      fun = unapplyFun.appliedToTypeTrees(typeBindingsTuple :: TypeTree(patType) :: Nil),
      implicits = quotedPattern :: Nil,
      patterns = splicePat :: Nil,
      proto = quoteClass.typeRef.appliedTo(replaceBindings(quoted1.tpe) & quotedPt))
  }
}<|MERGE_RESOLUTION|>--- conflicted
+++ resolved
@@ -82,34 +82,6 @@
         return typed(innerExpr, pt)
       case _ =>
     }
-<<<<<<< HEAD
-    if (ctx.mode.is(Mode.QuotedPattern))
-      if (isFullyDefined(pt, ForceDegree.flipBottom)) {
-        def spliceOwner(ctx: Context): Symbol =
-          if (ctx.mode.is(Mode.QuotedPattern)) spliceOwner(ctx.outer) else ctx.owner
-        val pat = typedPattern(tree.expr, defn.QuotedExprClass.typeRef.appliedTo(pt))(
-          using spliceContext.retractMode(Mode.QuotedPattern).addMode(Mode.Pattern).withOwner(spliceOwner(ctx)))
-        val baseType = pat.tpe.baseType(defn.QuotedExprClass)
-        val argType = if baseType != NoType then baseType.argTypesHi.head else defn.NothingType
-        ref(defn.QuotedRuntime_exprSplice).appliedToType(argType).appliedTo(pat)
-      }
-      else {
-        report.error(em"Type must be fully defined.\nConsider annotating the splice using a type ascription:\n  ($tree: XYZ).", tree.expr.srcPos)
-        tree.withType(UnspecifiedErrorType)
-      }
-    else {
-      if (StagingContext.level == 0) {
-        // Mark the first inline method from the context as a macro
-        def markAsMacro(c: Context): Unit =
-          if (c.owner eq c.outer.owner) markAsMacro(c.outer)
-          else if (c.owner.isInlineMethod) c.owner.setFlag(Macro)
-          else if (!c.outer.owner.is(Package)) markAsMacro(c.outer)
-          else assert(ctx.reporter.hasErrors) // Did not find inline def to mark as macro
-        markAsMacro(ctx)
-      }
-
-      val (outerQctx, ctx1) = popQuotes()
-=======
     if (level == 0) {
       // Mark the first inline method from the context as a macro
       def markAsMacro(c: Context): Unit =
@@ -119,7 +91,6 @@
         else assert(ctx.reporter.hasErrors) // Did not find inline def to mark as macro
       markAsMacro(ctx)
     }
->>>>>>> 721e7c87
 
     // TODO typecheck directly (without `exprSplice`)
     val internalSplice =
@@ -167,17 +138,9 @@
    */
   def typedAppliedSplice(tree: untpd.Apply, pt: Type)(using Context): Tree = {
     assert(ctx.mode.is(Mode.QuotedPattern))
-<<<<<<< HEAD
-    val untpd.Apply(splice: untpd.Splice, args) = tree: @unchecked
-    if !isFullyDefined(pt, ForceDegree.flipBottom) then
-      report.error(em"Type must be fully defined.", splice.srcPos)
-      tree.withType(UnspecifiedErrorType)
-    else if splice.isInBraces then // ${x}(...) match an application
-=======
     val untpd.Apply(splice: untpd.SplicePattern, args) = tree: @unchecked
     def isInBraces: Boolean = splice.span.end != splice.body.span.end
     if isInBraces then // ${x}(...) match an application
->>>>>>> 721e7c87
       val typedArgs = args.map(arg => typedExpr(arg))
       val argTypes = typedArgs.map(_.tpe.widenTermRefExpr)
       val splice1 = typedSplicePattern(splice, defn.FunctionOf(argTypes, pt))
