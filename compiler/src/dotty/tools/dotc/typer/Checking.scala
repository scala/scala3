--- conflicted
+++ resolved
@@ -806,22 +806,6 @@
    *
    */
   def checkAndAdaptExperimentalImports(trees: List[Tree])(using Context): Unit =
-<<<<<<< HEAD
-    def nonExperimentalTopLevelDefs(pack: Symbol): Iterator[Symbol] =
-      def isNonExperimentalTopLevelDefinition(sym: Symbol) =
-        sym.isDefinedInCurrentRun
-        && sym.source == ctx.compilationUnit.source
-        && !sym.isConstructor // not constructor of package object
-        && !sym.is(Package) && !sym.name.isPackageObjectName
-        && !sym.isExperimental
-
-      pack.info.decls.toList.iterator.flatMap: sym =>
-        if sym.isClass && (sym.is(Package) || sym.isPackageObject) then
-          nonExperimentalTopLevelDefs(sym)
-        else if isNonExperimentalTopLevelDefinition(sym) then
-          sym :: Nil
-        else Nil
-=======
     def nonExperimentalTopLevelDefs(): List[Symbol] =
       new TreeAccumulator[List[Symbol]] {
         override def apply(x: List[Symbol], tree: tpd.Tree)(using Context): List[Symbol] =
@@ -836,7 +820,6 @@
             case _ => x
           }
       }.apply(Nil, ctx.compilationUnit.tpdTree)
->>>>>>> c33db50d
 
     def unitExperimentalLanguageImports =
       def isAllowedImport(sel: untpd.ImportSelector) =
