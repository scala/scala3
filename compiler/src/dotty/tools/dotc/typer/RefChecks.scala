package dotty.tools
package dotc
package typer

import transform.*
import core.*
import Symbols.*, Types.*, Contexts.*, Flags.*, Names.*, NameOps.*, NameKinds.*
import StdNames.*, Denotations.*, Phases.*, SymDenotations.*
import NameKinds.DefaultGetterName
import util.Spans.*
import scala.collection.{mutable, immutable}
import ast.*
import MegaPhase.*
import config.Printers.{checks, noPrinter, capt}
import Decorators.*
import OverridingPairs.isOverridingPair
import typer.ErrorReporting.*
import config.Feature.{warnOnMigration, migrateTo3, sourceVersion}
import config.SourceVersion.`3.0`
import config.MigrationVersion
import config.Printers.refcheck
import reporting.*
import Constants.Constant
import cc.{stripCapturing, isUpdateMethod, CCState}

object RefChecks {
  import tpd.*

  val name: String = "refchecks"
  val description: String = "checks related to abstract members and overriding"

  private val defaultMethodFilter = new NameFilter {
    def apply(pre: Type, name: Name)(using Context): Boolean = name.is(DefaultGetterName)
    def isStable = true
  }

  /** Only one overloaded alternative is allowed to define default arguments */
  private def checkOverloadedRestrictions(clazz: Symbol)(using Context): Unit = {
    // Using the default getters (such as methodName$default$1) as a cheap way of
    // finding methods with default parameters. This way, we can limit the members to
    // those with the DEFAULTPARAM flag, and infer the methods. Looking for the methods
    // directly requires inspecting the parameter list of every one. That modification
    // shaved 95% off the time spent in this method.

    for {
      defaultGetterClass <- List(clazz, clazz.companionModule.moduleClass);
      if defaultGetterClass.isClass
    }
    {
      val defaultGetterNames = defaultGetterClass.asClass.memberNames(defaultMethodFilter)
      val defaultMethodNames = defaultGetterNames map { _ replace {
        case DefaultGetterName(methName, _) => methName
      }}

      for (name <- defaultMethodNames) {
        val methods = clazz.thisType.member(name).alternatives.map(_.symbol)
        val haveDefaults = methods.filter(_.hasDefaultParams)
        if (haveDefaults.length > 1) {
          val owners = haveDefaults map (_.owner)
          // constructors of different classes are allowed to have defaults
          if (haveDefaults.exists(x => !x.isConstructor) || owners.distinct.size < haveDefaults.size)
            report.error(
              em"in $clazz, multiple overloaded alternatives of ${haveDefaults.head} define default arguments${
                  if owners.forall(_ == clazz) then "."
                  else i".\nThe members with defaults are defined in ${owners.map(_.showLocated).mkString("", " and ", ".")}"}",
              clazz.srcPos)
        }
      }
    }

    // Check for doomed attempt to overload applyDynamic
    if (clazz derivesFrom defn.DynamicClass)
      for (case (_, m1 :: m2 :: _) <- (clazz.info member nme.applyDynamic).alternatives groupBy (_.symbol.typeParams.length))
        report.error("implementation restriction: applyDynamic cannot be overloaded except by methods with different numbers of type parameters, e.g. applyDynamic[T1](method: String)(arg: T1) and applyDynamic[T1, T2](method: String)(arg1: T1, arg2: T2)",
          m1.symbol.srcPos)
  }

  /** The this-type of `cls` which should be used when looking at the types of
   *  inherited members. If `cls` has a non-trivial self type, this returns a skolem
   *  with the class type instead of the `this-type` of the class as usual.
   *  This is done because otherwise we want to understand inherited infos
   *  as they are written, whereas with the this-type they could be
   *  more special. A test where this makes a difference is pos/i1401.scala.
   *  This one used to succeed only if forwarding parameters is on.
   *  (Forwarding tends to hide problems by binding parameter names).
   */
  private def upwardsThisType(cls: Symbol)(using Context) = cls.info match {
    case ClassInfo(_, _, _, _, tp: Type) if (tp.stripCapturing ne cls.typeRef) && !cls.isOneOf(FinalOrModuleClass) =>
      SkolemType(cls.appliedRef).withName(nme.this_)
    case _ =>
      cls.thisType
  }

  /**  - Check that self type of `cls` conforms to self types of all `parents` as seen from
   *     `cls.thisType`
   *   - If self type of `cls` is explicit, check that it conforms to the self types
   *     of all its class symbols.
   *  @param deep  If true and a self type of a parent is not given explicitly, recurse to
   *               check against the parents of the parent. This is needed when capture checking,
   *               since we assume (& check) that the capture set of an inferred self type
   *               is the intersection of the capture sets of all its parents
   */
  def checkSelfAgainstParents(cls: ClassSymbol, parents: List[Symbol])(using Context): Unit =
    withMode(Mode.CheckBoundsOrSelfType) {
      val cinfo = cls.classInfo

      def checkSelfConforms(other: ClassSymbol) =
        var otherSelf = other.declaredSelfTypeAsSeenFrom(cls.thisType)
        if otherSelf.exists then
          if !CCState.withCapAsRoot: // OK? We need this here since self types use `cap` instead of `fresh`
            cinfo.selfType <:< otherSelf
        then
            report.error(DoesNotConformToSelfType("illegal inheritance", cinfo.selfType, cls, otherSelf, "parent", other),
              cls.srcPos)

      for psym <- parents do
        checkSelfConforms(psym.asClass)
    }
  end checkSelfAgainstParents

  /** Check that self type of this class conforms to self types of parents
   *  and required classes. Also check that only `enum` constructs extend
   *  `java.lang.Enum` and no user-written class extends ContextFunctionN.
   */
  def checkParents(cls: Symbol, parentTrees: List[Tree])(using Context): Unit = cls.info match {
    case cinfo: ClassInfo =>
      val psyms = cls.asClass.parentSyms
      checkSelfAgainstParents(cls.asClass, psyms)

      def isClassExtendingJavaEnum =
        !cls.isOneOf(Enum | Trait) && psyms.contains(defn.JavaEnumClass)

      // Prevent wrong `extends` of java.lang.Enum
      if isClassExtendingJavaEnum then
        if !migrateTo3 then // always error, only traits or enum-syntax is possible under scala 3.x
          report.error(CannotExtendJavaEnum(cls), cls.sourcePos)
        else
          // conditionally error, we allow classes to extend java.lang.Enum in scala 2 migration mode,
          // however the no-arg constructor is forbidden, we must look at the parent trees to see
          // which overload is called.
          val javaEnumCtor = defn.JavaEnumClass.primaryConstructor
          parentTrees.exists {
            case parent @ tpd.Apply(tpd.TypeApply(fn, _), _) if fn.tpe.termSymbol eq javaEnumCtor =>
              // here we are simulating the error for missing arguments to a constructor.
              report.error(JavaEnumParentArgs(parent.tpe), cls.sourcePos)
              true
            case _ =>
              false
          }
      if psyms.exists(defn.isContextFunctionClass) then
        report.error(CannotExtendContextFunction(cls), cls.sourcePos)

      /** Check that arguments passed to trait parameters conform to the parameter types
       *  in the current class. This is necessary since parameter types might be narrowed
       *  through intersection with other parent traits. See neg/i11018.scala.
       */
      def checkParamInits(app: Apply): Unit =
        val parentCls = app.tpe.classSymbol
        if parentCls.is(Trait) then
          val params = parentCls.asClass.paramGetters
          val args = termArgss(app).flatten
          for (param, arg) <- params.lazyZip(args) do
            if !param.is(Private) then // its type can be narrowed through intersection -> a check is needed
              val paramType = cls.thisType.memberInfo(param)
              if !(arg.tpe <:< paramType) then
                val argTypes = args.tpes
                // it could still be OK but we might need to substitute arguments for parameters
                // to account for dependent parameters. See pos/i11993.scala
                if !(arg.tpe.subst(params, argTypes) <:< paramType.subst(params, argTypes))
                then
                  report.error(IllegalParameterInit(arg.tpe, paramType, param, cls), arg.srcPos)

      for case app: Apply <- parentTrees do checkParamInits(app)
    case _ =>
  }

  /** Disallow using trait parameters as prefix for its parents.
   *
   *  The rationale is to ensure outer-related NPE never happen in Scala.
   *  Otherwise, outer NPE may happen, see tests/neg/i5083.scala
   */
  private def checkParentPrefix(cls: Symbol, parent: Tree)(using Context): Unit =
    parent.tpe.typeConstructor match {
      case TypeRef(ref: TermRef, _) =>
        val paramRefs = ref.namedPartsWith(ntp => ntp.symbol.enclosingClass == cls)
        if (paramRefs.nonEmpty)
          report.error(TraitParameterUsedAsParentPrefix(cls), parent.srcPos)
      case _ =>
    }

  /** Check that a class and its companion object to not both define
   *  a class or module with same name
   */
  private def checkCompanionNameClashes(cls: Symbol)(using Context): Unit =
    if (!cls.owner.is(ModuleClass)) {
      def clashes(sym: Symbol) =
        sym.isClass &&
        sym.name.stripModuleClassSuffix == cls.name.stripModuleClassSuffix

      val others = cls.owner.linkedClass.info.decls.filter(clashes)
      others.foreach { other =>
        report.error(ClassAndCompanionNameClash(cls, other), cls.srcPos)
      }
    }

  // Override checking ------------------------------------------------------------

  /** A class for checking all overriding pairs of `class` with a given check function */
  class OverridingPairsChecker(clazz: ClassSymbol, self: Type)(using Context) extends OverridingPairs.Cursor(clazz):

    override def matches(sym1: Symbol, sym2: Symbol): Boolean =
      isOverridingPair(sym1, sym2, self)

    private def inLinearizationOrder(sym1: Symbol, sym2: Symbol, parent: Symbol): Boolean =
      val owner1 = sym1.owner
      val owner2 = sym2.owner
      def precedesIn(bcs: List[ClassSymbol]): Boolean = (bcs: @unchecked) match
        case bc :: bcs1 =>
          if owner1 eq bc then true
          else if owner2 eq bc then false
          else precedesIn(bcs1)
        case _ =>
          false
      precedesIn(parent.asClass.baseClasses)

    /** We can exclude pairs safely from checking only under three additional conditions
     *   - their signatures also match in the parent class.
     *     See neg/i12828.scala for an example where this matters.
     *   - They overriding/overridden appear in linearization order.
     *     See neg/i5094.scala for an example where this matters.
     *   - They overriding/overridden appear in linearization order,
     *     or the parent is a Java class (because linearization does not apply to java classes).
     *     See neg/i5094.scala and pos/i18654.scala for examples where this matters.
     *   - The overridden symbol is not `abstract override`. For such symbols
     *     we need a more extensive test since the virtual super chain depends
     *     on the precise linearization order, which might be different for the
     *     subclass. See neg/i14415.scala.
     */
    override def canBeHandledByParent(sym1: Symbol, sym2: Symbol, parent: Symbol): Boolean =
      isOverridingPair(sym1, sym2, parent.thisType)
        .showing(i"already handled ${sym1.showLocated}: ${sym1.asSeenFrom(parent.thisType).signature}, ${sym2.showLocated}: ${sym2.asSeenFrom(parent.thisType).signature} = $result", refcheck)
      && (inLinearizationOrder(sym1, sym2, parent) || parent.is(JavaDefined))
      && !sym2.is(AbsOverride)

    /** A hook that allows to omit override checks between `overriding` and `overridden`.
     *  Overridden in capture checking to handle non-capture checked classes leniently.
     */
    def needsCheck(overriding: Symbol, overridden: Symbol)(using Context): Boolean = true

    /** Adapt member type and other type so that they can be compared with `frozen_<:<`.
     *  @return  optionally, if adaptation is necessary, the pair of adapted types (memberTp', otherTp')
     *  Note: we return an Option result to avoid a tuple allocation in the normal case
     *  where no adaptation is necessary.
     */
    def adaptOverridePair(member: Symbol, memberTp: Type, otherTp: Type)(using Context): Option[(Type, Type)] = None

    protected def additionalChecks(overriding: Symbol, overridden: Symbol)(using Context): Unit = ()

    def checkAll(checkOverride: (Symbol, Symbol) => Unit) =
      while hasNext do
        if needsCheck(overriding, overridden) then
          checkOverride(overriding, overridden)
          additionalChecks(overriding, overridden)
        next()

      // The OverridingPairs cursor does assume that concrete overrides abstract
      // We have to check separately for an abstract definition in a subclass that
      // overrides a concrete definition in a superclass. E.g. the following (inspired
      // from neg/i11130.scala) needs to be rejected as well:
      //
      //   class A { type T = B }
      //   class B extends A { override type T }
      for dcl <- clazz.info.decls.iterator do
        if dcl.is(Deferred) then
          for other <- dcl.allOverriddenSymbols do
            if !other.is(Deferred) then
              checkOverride(dcl, other)
    end checkAll

    // Disabled for capture checking since traits can get different parameter refinements
    def checkInheritedTraitParameters: Boolean = true
  end OverridingPairsChecker

  /** 1. Check all members of class `clazz` for overriding conditions.
   *  That is for overriding member M and overridden member O:
   *
   *    1.1. M must have the same or stronger access privileges as O.
   *    1.2. O must not be effectively final.
   *    1.3. If M or O are extension methods, they must both be extension methods.
   *         (Should be before the check for the need of `override` modifier.)
   *    1.4. O is deferred, or M has `override` modifier.
   *    1.5. If O is stable, then so is M.
   *    1.6. If O is a type alias, then M is an alias of O.
   *    1.7. If O is an abstract type then
   *       1.7.1 either M is an abstract type, and M's bounds are sharper than O's bounds.
   *             or M is a type alias or class which conforms to O's bounds.
   *       1.7.2 higher-order type arguments must respect bounds on higher-order type parameters  -- @M
   *              (explicit bounds and those implied by variance annotations) -- @see checkKindBounds
   *    1.8. If O and M are values, then
   *    1.8.1  M's type is a subtype of O's type, or
   *    1.8.2  M is of type []S, O is of type ()T and S <: T, or
   *    1.8.3  M is of type ()S, O is of type []T and S <: T, or
   *    1.9. If M is erased, O is erased. If O is erased, M is erased or inline.
   *    1.10.  If O is inline (and deferred, otherwise O would be final), M must be inline
   *    1.11.  If O is a Scala-2 macro, M must be a Scala-2 macro.
   *    1.12.  Under -source future, if O is a val parameter, M must be a val parameter
   *           that passes its value on to O.
   *    1.13.  If O is non-experimental, M must be non-experimental.
   *    1.14.  If O has @publicInBinary, M must have @publicInBinary.
   *    1.15.  If O is non-preview, M must be non-preview
   *  2. Check that only abstract classes have deferred members
   *  3. Check that concrete classes do not have deferred definitions
   *     that are not implemented in a subclass.
   *  4. Check that every member with an `override` modifier
   *     overrides some other member.
   *  TODO check that classes are not overridden
   *  TODO This still needs to be cleaned up; the current version is a straight port of what was there
   *       before, but it looks too complicated and method bodies are far too large.
   *
   *   @param makeOverridingPairsChecker A function for creating a OverridePairsChecker instance
   *                                    from the class symbol and the self type
   */
  def checkAllOverrides(clazz: ClassSymbol, makeOverridingPairsChecker: ((ClassSymbol, Type) => Context ?=> OverridingPairsChecker) | Null = null)(using Context): Unit = {
    val self = clazz.thisType
    val upwardsSelf = upwardsThisType(clazz)
    var hasErrors = false

    case class MixinOverrideError(member: Symbol, msg: Message)

    val mixinOverrideErrors = new mutable.ListBuffer[MixinOverrideError]()

    def printMixinOverrideErrors(): Unit =
      mixinOverrideErrors.toList match {
        case Nil =>
        case List(MixinOverrideError(_, msg)) =>
          report.error(msg, clazz.srcPos)
        case MixinOverrideError(member, msg) :: others =>
          val others1 = others.map(_.member).filter(_.name != member.name).distinct
          def othersMsg = {
            val others1 = others.map(_.member)
              .filter(_.name != member.name)
              .map(_.show).distinct
            if (others1.isEmpty) ""
            else i";\nother members with override errors are:: $others1%, %"
          }
          report.error(msg.append(othersMsg), clazz.srcPos)
      }

    def infoString(sym: Symbol) =
      err.infoString(sym, self, showLocation = sym.owner != clazz)
    def infoStringWithLocation(sym: Symbol) =
      err.infoString(sym, self, showLocation = true)

    def isInheritedAccessor(mbr: Symbol, other: Symbol): Boolean =
      mbr.is(ParamAccessor)
      && {
        val next = ParamForwarding.inheritedAccessor(mbr)
        next == other || isInheritedAccessor(next, other)
      }

    /** Detect any param section where params in last position do not agree isRepeatedParam.
     */
    def incompatibleRepeatedParam(member: Symbol, other: Symbol): Boolean =
      def loop(mParamInfoss: List[List[Type]], oParamInfoss: List[List[Type]]): Boolean =
        mParamInfoss match
          case Nil => false
          case h :: t =>
            oParamInfoss match
              case Nil => false
              case h2 :: t2 => h.nonEmpty && h2.nonEmpty && h.last.isRepeatedParam != h2.last.isRepeatedParam
                            || loop(t, t2)
      member.is(Method, butNot = JavaDefined)
      && other.is(Method, butNot = JavaDefined)
      && atPhase(typerPhase):
        loop(member.info.paramInfoss, other.info.paramInfoss)

    val checker =
      if makeOverridingPairsChecker == null then OverridingPairsChecker(clazz, self)
      else makeOverridingPairsChecker(clazz, self)

    /* Check that all conditions for overriding `other` by `member`
     * of class `clazz` are met.
     */
    def checkOverride(member: Symbol, other: Symbol): Unit =
      def memberType(self: Type) =
        if (member.isClass) TypeAlias(member.typeRef.etaExpand)
        else self.memberInfo(member)
      def otherType(self: Type) =
       self.memberInfo(other)

      var memberTp = memberType(self)
      var otherTp = otherType(self)
      checker.adaptOverridePair(member, memberTp, otherTp) match
        case Some((mtp, otp)) =>
          memberTp = mtp
          otherTp = otp
        case None =>

      refcheck.println(i"check override ${infoString(member)} overriding ${infoString(other)}")

      def noErrorType = !memberTp.isErroneous && !otherTp.isErroneous

      def overrideErrorMsg(core: Context ?=> String, compareTypes: Boolean = false): Message =
        val (mtp, otp) = if compareTypes then (memberTp, otherTp) else (NoType, NoType)
        OverrideError(core, self, member, other, mtp, otp)

      def compatTypes(memberTp: Type, otherTp: Type): Boolean =
        try
          isOverridingPair(member, memberTp, other, otherTp,
            fallBack = warnOnMigration(
              overrideErrorMsg("no longer has compatible type"),
              (if member.owner == clazz then member else clazz).srcPos,
              version = `3.0`))
        catch case ex: MissingType =>
          // can happen when called with upwardsSelf as qualifier of memberTp and otherTp,
          // because in that case we might access types that are not members of the qualifier.
          false

      /** Do types of term members `member` and `other` as seen from `self` match?
       *  If not we treat them as not a real override and don't issue override
       *  error messages. Also, bridges are not generated in this case.
       *  Type members are always assumed to match.
       */
      def trueMatch: Boolean =
        member.isType || withMode(Mode.IgnoreCaptures) {
          // `matches` does not perform box adaptation so the result here would be
          // spurious during capture checking.
          //
          // Instead of parameterizing `matches` with the function for subtype checking
          // with box adaptation, we simply ignore capture annotations here.
          // This should be safe since the compatibility under box adaptation is already
          // checked.
          memberTp.matches(otherTp)
        }

      def emitOverrideError(fullmsg: Message) =
        if !(hasErrors && member.is(Synthetic) && member.is(Module) || member.isDummyCaptureParam) then
          // suppress errors relating to synthetic companion objects and capture parameters if other override
          // errors (e.g. relating to the companion class) have already been reported.
          if (member.owner == clazz) report.error(fullmsg, member.srcPos)
          else mixinOverrideErrors += new MixinOverrideError(member, fullmsg)
          hasErrors = true

      def overrideError(msg: String, compareTypes: Boolean = false) =
        if trueMatch && noErrorType then
          emitOverrideError(overrideErrorMsg(msg, compareTypes))

      def overrideDeprecation(what: String, member: Symbol, other: Symbol, fix: String): Unit =
        report.deprecationWarning(
          em"overriding $what${infoStringWithLocation(other)} is deprecated;\n  ${infoString(member)} should be $fix.",
          if member.owner == clazz then member.srcPos else clazz.srcPos,
          origin = other.showFullName
        )

      def autoOverride(sym: Symbol) =
        sym.is(Synthetic) && (
          desugar.isDesugaredCaseClassMethodName(member.name) || // such names are added automatically, can't have an override preset.
          sym.is(Module)) // synthetic companion

      def overrideAccessError() = {
        report.log(i"member: ${member.showLocated} ${member.flagsString}") // DEBUG
        report.log(i"other: ${other.showLocated} ${other.flagsString}") // DEBUG
        val otherAccess = (other.flags & AccessFlags).flagsString
        overrideError("has weaker access privileges; it should be " +
          (if (otherAccess == "") "public" else "at least " + otherAccess))
      }

      def overrideTargetNameError() =
        val otherTargetName = i"@targetName(${other.targetName})"
        if member.hasTargetName(member.name) then
          overrideError(i"misses a target name annotation $otherTargetName")
        else if other.hasTargetName(other.name) then
          overrideError(i"should not have a @targetName annotation since the overridden member hasn't one either")
        else
          overrideError(i"has a different target name annotation; it should be $otherTargetName")

      //Console.println(infoString(member) + " overrides " + infoString(other) + " in " + clazz);//DEBUG

      /* Is the intersection between given two lists of overridden symbols empty? */
      def intersectionIsEmpty(syms1: Iterator[Symbol], syms2: Iterator[Symbol]) =
        !syms1.exists(syms2.toSet.contains)

      // o: public | protected        | package-protected  (aka java's default access)
      // ^-may be overridden by member with access privileges-v
      // m: public | public/protected | public/protected/package-protected-in-same-package-as-o

      if (member.is(Private)) // (1.1)
        overrideError("has weaker access privileges; it should not be private")

      // todo: align accessibility implication checking with isAccessible in Contexts
      def isOverrideAccessOK =
        def protectedOK = !other.is(Protected) || member.is(Protected)        // if o is protected, so is m
        def accessBoundaryOK =
          val ob = other.accessBoundary(member.owner)
          val mb = member.accessBoundary(member.owner)
          // restriction isLocalToBlock because companionModule fails under -from-tasty (#14508)
          def companionBoundaryOK = ob.isClass && !ob.isLocalToBlock && mb.is(Module) && (ob.companionModule eq mb.companionModule)
          ob.isContainedIn(mb) || companionBoundaryOK    // m relaxes o's access boundary,
        def otherIsJavaProtected = other.isAllOf(JavaProtected)               // or o is Java defined and protected (see #3946)
        member.isPublic || protectedOK && (accessBoundaryOK || otherIsJavaProtected)
      end isOverrideAccessOK

      if !member.hasTargetName(other.targetName) then
        overrideTargetNameError()
      else if !isOverrideAccessOK then
        overrideAccessError()
      else if (other.isClass)
        // direct overrides were already checked on completion (see Checking.chckWellFormed)
        // the test here catches indirect overriddes between two inherited base types.
        overrideError("cannot be used here - class definitions cannot be overridden")
      else if (other.isOpaqueAlias)
        // direct overrides were already checked on completion (see Checking.chckWellFormed)
        // the test here catches indirect overriddes between two inherited base types.
        overrideError("cannot be used here - opaque type aliases cannot be overridden")
      else if (!other.is(Deferred) && member.isClass)
        overrideError("cannot be used here - classes can only override abstract types")
      else if other.isEffectivelyFinal then // (1.2)
        overrideError(i"cannot override final member ${other.showLocated}")
      else if (member.is(ExtensionMethod) && !other.is(ExtensionMethod)) // (1.3)
        overrideError("is an extension method, cannot override a normal method")
      else if (other.is(ExtensionMethod) && !member.is(ExtensionMethod)) // (1.3)
        overrideError("is a normal method, cannot override an extension method")
      else if (!other.is(Deferred)
              || other.isAllOf(Given | HasDefault)
                // deferred givens have flags Given, HasDefault and Deferred set. These
                // need to be checked for overriding as if they were concrete members
              )
            && !member.is(Deferred)
            && !other.name.is(DefaultGetterName)
            && !member.isAnyOverride
      then
        // Exclusion for default getters, fixes SI-5178. We cannot assign the Override flag to
        // the default getter: one default getter might sometimes override, sometimes not. Example in comment on ticket.
        // Also exclusion for implicit shortcut methods
        // Also excluded under Scala2 mode are overrides of default methods of Java traits.
        if (autoOverride(member) ||
            other.owner.isAllOf(JavaInterface) &&
            warnOnMigration(
              em"`override` modifier required when a Java 8 default method is re-implemented",
              member.srcPos, version = `3.0`))
          member.setFlag(Override)
        else if (member.isType && self.memberInfo(member) =:= self.memberInfo(other))
          () // OK, don't complain about type aliases which are equal
        else if member.owner != clazz
             && other.owner != clazz
             && !other.owner.derivesFrom(member.owner)
        then
          overrideError(
            s"$clazz inherits conflicting members:\n  "
              + infoStringWithLocation(other) + "  and\n  " + infoStringWithLocation(member)
              + "\n(Note: this can be resolved by declaring an override in " + clazz + ".)")
        else if member.is(Exported) then
          overrideError("cannot override since it comes from an export")
        else if incompatibleRepeatedParam(member, other) then
          report.error(DoubleDefinition(member, other, clazz), member.srcPos)
        else
          overrideError("needs `override` modifier")
      else if (other.is(AbsOverride) && other.isIncompleteIn(clazz) && !member.is(AbsOverride))
        overrideError("needs `abstract override` modifiers")
      else if member.is(Override) && other.isMutableVarOrAccessor then
        overrideError("cannot override a mutable variable")
      else if (member.isAnyOverride &&
        !(member.owner.thisType.baseClasses exists (_ isSubClass other.owner)) &&
        !member.is(Deferred) && !other.is(Deferred) &&
        intersectionIsEmpty(member.extendedOverriddenSymbols, other.extendedOverriddenSymbols))
        overrideError("cannot override a concrete member without a third member that's overridden by both " +
          "(this rule is designed to prevent ``accidental overrides'')")
      else if (other.isStableMember && !member.isStableMember) // (1.5)
        overrideError("needs to be a stable, immutable value")
      else if (member.is(ModuleVal) && !other.isRealMethod && !other.isOneOf(DeferredOrLazy))
        overrideError("may not override a concrete non-lazy value")
      else if (member.is(Lazy, butNot = Module) && !other.isRealMethod && !other.is(Lazy) &&
                !warnOnMigration(overrideErrorMsg("may not override a non-lazy value"), member.srcPos, version = `3.0`))
        overrideError("may not override a non-lazy value")
      else if (other.is(Lazy) && !other.isRealMethod && !member.is(Lazy))
        overrideError("must be declared lazy to override a lazy value")
      else if (member.is(Erased) && !other.is(Erased)) // (1.9)
        overrideError("is erased, cannot override non-erased member")
      else if (other.is(Erased) && !member.isOneOf(Erased | Inline)) // (1.9)
        overrideError("is not erased, cannot override erased member")
      else if member.isUpdateMethod && !other.is(Mutable) then
        overrideError(i"is an update method, cannot override a read-only method")
      else if other.is(Inline) && !member.is(Inline) then // (1.10)
        overrideError("is not inline, cannot implement an inline method")
      else if (other.isScala2Macro && !member.isScala2Macro) // (1.11)
        overrideError("cannot be used here - only Scala-2 macros can override Scala-2 macros")
      else if !compatTypes(memberTp, otherTp)
           && !member.is(Tracked)
           	// Tracked members need to be excluded since they are abstract type members with
           	// singleton types. Concrete overrides usually have a wider type.
           	// TODO: Should we exclude all refinements inherited from parents?
           && {
              var memberTpUp = memberType(upwardsSelf)
              var otherTpUp = otherType(upwardsSelf)
              checker.adaptOverridePair(member, memberTpUp, otherTpUp) match
                case Some((mtp, otp)) =>
                  memberTpUp = mtp
                  otherTpUp = otp
                case _ =>
              !compatTypes(memberTpUp, otherTpUp)
           }
      then
        overrideError("has incompatible type", compareTypes = true)
      else if (member.targetName != other.targetName)
        if (other.targetName != other.name)
          overrideError(i"needs to be declared with @targetName(${"\""}${other.targetName}${"\""}) so that external names match")
        else
          overrideError("cannot have a @targetName annotation since external names would be different")
<<<<<<< HEAD
      else if intoOccurrences(memberTp) != intoOccurrences(otherTp) then
        overrideError("has different occurrences of `into` modifiers", compareTypes = true)
=======
>>>>>>> efb6ce75
      else if other.is(ParamAccessor) && !isInheritedAccessor(member, other)
           && !member.is(Tracked) // see remark on tracked members above
      then // (1.12)
        report.errorOrMigrationWarning(
            em"cannot override val parameter ${other.showLocated}",
            member.srcPos,
            MigrationVersion.OverrideValParameter)
      else if !other.isExperimental && member.hasAnnotation(defn.ExperimentalAnnot) then // (1.13)
        overrideError("may not override non-experimental member")
      else if !member.hasAnnotation(defn.PublicInBinaryAnnot) && other.hasAnnotation(defn.PublicInBinaryAnnot) then // (1.14)
        overrideError("also needs to be declared with @publicInBinary")
      else if !other.isPreview && member.hasAnnotation(defn.PreviewAnnot) then // (1.15)
        overrideError("may not override non-preview member")
      else if other.hasAnnotation(defn.DeprecatedOverridingAnnot) then
        overrideDeprecation("", member, other, "removed or renamed")
    end checkOverride

    checker.checkAll(checkOverride)
    printMixinOverrideErrors()

    // Verifying a concrete class has nothing unimplemented.
    if (!clazz.isOneOf(AbstractOrTrait)) {
      val abstractErrors = new mutable.ListBuffer[String]
      def abstractErrorMessage =
        // a little formatting polish
        if (abstractErrors.size <= 2) abstractErrors.mkString(" ")
        else abstractErrors.tail.mkString(abstractErrors.head + ":\n", "\n", "")

      def abstractClassError(mustBeMixin: Boolean, msg: String): Unit = {
        def prelude = (
          if (clazz.isAnonymousClass || clazz.is(Module)) "object creation impossible"
          else if (mustBeMixin) s"$clazz needs to be a mixin"
          else if clazz.is(Synthetic) then "instance cannot be created"
          else s"$clazz needs to be abstract"
          ) + ", since"

        if (abstractErrors.isEmpty) abstractErrors ++= List(prelude, msg)
        else abstractErrors += msg
      }

      def hasJavaErasedOverriding(sym: Symbol): Boolean =
        !erasurePhase.exists || // can't do the test, assume the best
          atPhase(erasurePhase.next) {
            clazz.info.nonPrivateMember(sym.name).hasAltWith { alt =>
              alt.symbol.is(JavaDefined, butNot = Deferred) &&
                !sym.owner.derivesFrom(alt.symbol.owner) &&
                alt.matches(sym)
            }
        }

      def ignoreDeferred(mbr: Symbol) =
        mbr.isType
        || mbr.isSuperAccessor // not yet synthesized
        || mbr.is(JavaDefined) && hasJavaErasedOverriding(mbr)
        || mbr.is(Tracked)
          // Tracked members correspond to existing val parameters, so they don't
          // count as deferred. The val parameter could not implement the tracked
          // refinement since it usually has a wider type.

      def isImplemented(mbr: Symbol) =
        val mbrDenot = mbr.asSeenFrom(clazz.thisType)
        def isConcrete(sym: Symbol) = sym.exists && !sym.isOneOf(NotConcrete)
        clazz.nonPrivateMembersNamed(mbr.name)
          .filterWithPredicate(
            impl => isConcrete(impl.symbol)
              && withMode(Mode.IgnoreCaptures)(mbrDenot.matchesLoosely(impl, alwaysCompareTypes = true)))
          .exists

      /** Filter out symbols from `syms` that are overridden by a symbol appearing later in the list.
       *  Symbols that are not overridden are kept. */
      def lastOverrides(syms: List[Symbol]): List[Symbol] =
        val deduplicated =
          syms.foldLeft(List.empty[Symbol]):
            case (acc, sym) if acc.exists(s => isOverridingPair(s, sym, clazz.thisType)) => acc
            case (acc, sym) => sym :: acc
        deduplicated.reverse

      /** The term symbols in this class and its baseclasses that are
       *  abstract in this class. We can't use memberNames for that since
       *  a concrete member might have the same signature as an abstract
       *  member in a base class, yet might not override it.
       */
      def missingTermSymbols: List[Symbol] =
        val buf = new mutable.ListBuffer[Symbol]
        for bc <- clazz.baseClasses; sym <- bc.info.decls.toList do
          if sym.is(DeferredTerm) && !isImplemented(sym) && !ignoreDeferred(sym) then
            buf += sym
        buf.toList

      // 2. Check that only abstract classes have deferred members
      def checkNoAbstractMembers(): Unit = {
        // Avoid spurious duplicates: first gather any missing members.
        val missing = missingTermSymbols
        // Group missing members by the name of the underlying symbol,
        // to consolidate getters and setters.
        val grouped = missing.groupBy(_.underlyingSymbol.name)

        val missingMethods = grouped.toList flatMap {
          case (name, syms) =>
            lastOverrides(syms)
              .filterConserve(!_.isSetter)
              .distinctBy(_.signature) // Avoid duplication for similar definitions (#19731)
        }

        def stubImplementations: List[String] = {
          // Grouping missing methods by the declaring class
          val regrouped = missingMethods.groupBy(_.owner).toList
          def membersStrings(members: List[Symbol]) =
            members.sortBy(_.name.toString).map(_.asSeenFrom(clazz.thisType).showDcl + " = ???")

          if (regrouped.tail.isEmpty)
            membersStrings(regrouped.head._2)
          else (regrouped.sortBy(_._1.name.toString()) flatMap {
            case (owner, members) =>
              ("// Members declared in " + owner.fullName) +: membersStrings(members) :+ ""
          }).init
        }

        // If there are numerous missing methods, we presume they are aware of it and
        // give them a nicely formatted set of method signatures for implementing.
        if (missingMethods.size > 1) {
          abstractClassError(false, "it has " + missingMethods.size + " unimplemented members.")
          val preface =
            """|/** As seen from %s, the missing signatures are as follows.
                 | *  For convenience, these are usable as stub implementations.
                 | */
                 |""".stripMargin.format(clazz)
          abstractErrors += stubImplementations.map("  " + _ + "\n").mkString(preface, "", "")
          return
        }

        for (member <- missingMethods) {
          def showDclAndLocation(sym: Symbol) =
            s"${sym.showDcl} in ${sym.owner.showLocated}"
          def undefined(msg: String) =
            abstractClassError(false, s"${showDclAndLocation(member)} is not defined $msg")
          val underlying = member.underlyingSymbol

          // Give a specific error message for abstract vars based on why it fails:
          // It could be unimplemented, have only one accessor, or be uninitialized.
          if underlying.isMutableVarOrAccessor then
            val isMultiple = grouped.getOrElse(underlying.name, Nil).size > 1

            // If both getter and setter are missing, squelch the setter error.
            if (member.isSetter && isMultiple) ()
            else undefined(
              if (member.isSetter) "\n(Note that an abstract var requires a setter in addition to the getter)"
              else if (member.isGetter && !isMultiple) "\n(Note that an abstract var requires a getter in addition to the setter)"
              else err.abstractVarMessage(member))
          else if (underlying.is(Method)) {
            // If there is a concrete method whose name matches the unimplemented
            // abstract method, and a cursory examination of the difference reveals
            // something obvious to us, let's make it more obvious to them.
            val abstractParams = underlying.info.firstParamTypes
            val matchingName = clazz.info.nonPrivateMember(underlying.name).alternatives
            val matchingArity = matchingName filter { m =>
              !m.symbol.is(Deferred) &&
                m.info.firstParamTypes.length == abstractParams.length
            }

            matchingArity match {
              // So far so good: only one candidate method
              case concrete :: Nil =>
                val mismatches =
                  abstractParams.zip(concrete.info.firstParamTypes)
                    .filterNot { case (x, y) => x =:= y }
                mismatches match {
                  // Only one mismatched parameter: say something useful.
                  case (pa, pc) :: Nil =>
                    val abstractSym = pa.typeSymbol
                    val concreteSym = pc.typeSymbol
                    def subclassMsg(c1: Symbol, c2: Symbol) =
                      s"${c1.showLocated} is a subclass of ${c2.showLocated}, but method parameter types must match exactly."
                    val addendum =
                      if (abstractSym == concreteSym)
                        (pa.typeConstructor, pc.typeConstructor) match {
                          case (TypeRef(pre1, _), TypeRef(pre2, _)) =>
                            if (pre1 =:= pre2) "their type parameters differ"
                            else "their prefixes (i.e. enclosing instances) differ"
                          case _ =>
                            ""
                        }
                      else if (abstractSym isSubClass concreteSym)
                        subclassMsg(abstractSym, concreteSym)
                      else if (concreteSym isSubClass abstractSym)
                        subclassMsg(concreteSym, abstractSym)
                      else ""

                    undefined(s"""
                                 |(Note that
                                 | parameter ${pa.show} in ${showDclAndLocation(underlying)} does not match
                                 | parameter ${pc.show} in ${showDclAndLocation(concrete.symbol)}
                                 | $addendum)""".stripMargin)
                  case xs =>
                    undefined(
                      if concrete.symbol.is(AbsOverride) then
                        s"\n(The class implements ${showDclAndLocation(concrete.symbol)} but that definition still needs an implementation)"
                      else
                        s"\n(The class implements a member with a different type: ${showDclAndLocation(concrete.symbol)})")
                }
              case Nil =>
                undefined("")
              case concretes =>
                undefined(s"\n(The class implements members with different types: ${concretes.map(c => showDclAndLocation(c.symbol))}%\n  %)")
            }
          }
          else undefined("")
        }
      }

      // 3. Check that concrete classes do not have deferred definitions
      // that are not implemented in a subclass.
      // Note that this is not the same as (2); In a situation like
      //
      // class C { def m: Int = 0}
      // class D extends C { def m: Int }
      //
      // (3) is violated but not (2).
      def checkNoAbstractDecls(bc: Symbol): Unit = {
        for (decl <- bc.info.decls)
          if (decl.is(Deferred)) {
            val impl = withMode(Mode.IgnoreCaptures)(decl.matchingMember(clazz.thisType))
            if (impl == NoSymbol || decl.owner.isSubClass(impl.owner))
               && !ignoreDeferred(decl)
            then
              val impl1 = clazz.thisType.nonPrivateMember(decl.name) // DEBUG
              report.log(i"${impl1}: ${impl1.info}") // DEBUG
              report.log(i"${clazz.thisType.memberInfo(decl)}") // DEBUG
              abstractClassError(false, "there is a deferred declaration of " + infoString(decl) +
                " which is not implemented in a subclass" + err.abstractVarMessage(decl))
          }
        if (bc.asClass.superClass.is(Abstract))
          checkNoAbstractDecls(bc.asClass.superClass)
      }

      // Check that every term member of this concrete class has a symbol that matches the member's type
      // Member types are computed by intersecting the types of all members that have the same name
      // and signature. But a member selection will pick one particular implementation, according to
      // the rules of overriding and linearization. This method checks that the implementation has indeed
      // a type that subsumes the full member type.
      def checkMemberTypesOK() = {

        // First compute all member names we need to check in `membersToCheck`.
        // We do not check
        //  - types
        //  - synthetic members or bridges
        //  - members in other concrete classes, since these have been checked before
        //    (this is done for efficiency)
        //  - members in a prefix of inherited parents that all come from Java or Scala2
        //    (this is done to avoid false positives since Scala2's rules for checking are different)
        val membersToCheck = new util.HashSet[Name](4096)
        val seenClasses = new util.HashSet[Symbol](256)
        def addDecls(cls: Symbol): Unit =
          if (!seenClasses.contains(cls)) {
            seenClasses += cls
            for (mbr <- cls.info.decls)
              if (mbr.isTerm && !mbr.isOneOf(Synthetic | Bridge) && mbr.memberCanMatchInheritedSymbols &&
                  !membersToCheck.contains(mbr.name))
                membersToCheck += mbr.name
            cls.info.parents.map(_.classSymbol)
              .filter(_.isOneOf(AbstractOrTrait))
              .dropWhile(_.isOneOf(JavaDefined | Scala2x))
              .foreach(addDecls)
          }
        addDecls(clazz)

        // For each member, check that the type of its symbol, as seen from `self`
        // can override the info of this member
        withMode(Mode.IgnoreCaptures) {
          for (name <- membersToCheck)
            for (mbrd <- self.member(name).alternatives) {
              val mbr = mbrd.symbol
              val mbrType = mbr.info.asSeenFrom(self, mbr.owner)
              if (!mbrType.overrides(mbrd.info, matchLoosely = true))
                report.errorOrMigrationWarning(
                  em"""${mbr.showLocated} is not a legal implementation of `$name` in $clazz
                      |  its type             $mbrType
                      |  does not conform to  ${mbrd.info}""",
                  (if (mbr.owner == clazz) mbr else clazz).srcPos, MigrationVersion.Scala2to3)
          }
        }
      }

      /** Check that inheriting a case class does not constitute a variant refinement
       *  of a base type of the case class. It is because of this restriction that we
       *  can assume invariant refinement for case classes in `constrainPatternType`.
       */
      def checkCaseClassInheritanceInvariant() =
        for
          caseCls <- clazz.info.baseClasses.tail.find(_.is(Case))
          baseCls <- caseCls.info.baseClasses.tail
          if baseCls.typeParams.exists(_.paramVarianceSign != 0)
          problem <- variantInheritanceProblems(baseCls, caseCls, i"base $baseCls", "case ")
          withExplain = problem.appendExplanation:
            """Refining a basetype of a case class is not allowed.
              |This is a limitation that enables better GADT constraints in case class patterns""".stripMargin
        do report.errorOrMigrationWarning(withExplain, clazz.srcPos, MigrationVersion.Scala2to3)
      checkNoAbstractMembers()
      if (abstractErrors.isEmpty)
        checkNoAbstractDecls(clazz)

      if (abstractErrors.nonEmpty)
        report.error(abstractErrorMessage, clazz.srcPos)

      checkMemberTypesOK()
      checkCaseClassInheritanceInvariant()
    }

    if (!clazz.is(Trait) && checker.checkInheritedTraitParameters) {
      // check that parameterized base classes and traits are typed in the same way as from the superclass
      // I.e. say we have
      //
      //    Sub extends Super extends* Base
      //
      // where `Base` has value parameters. Enforce that
      //
      //    Sub.thisType.baseType(Base)  =:=  Sub.thisType.baseType(Super).baseType(Base)
      //
      // This is necessary because parameter values are determined directly or indirectly
      // by `Super`. So we cannot pretend they have a different type when seen from `Sub`.
      def checkParameterizedTraitsOK() = {
        val mixins = clazz.mixins
        for {
          cls <- clazz.info.baseClasses.tail
          if cls.paramAccessors.nonEmpty && !mixins.contains(cls)
          problem <- variantInheritanceProblems(cls, clazz.asClass.superClass, i"parameterized base $cls", "super")
        }
        report.error(problem, clazz.srcPos)
      }

      checkParameterizedTraitsOK()
    }

    /** Check that `site` does not inherit conflicting generic instances of `baseCls`,
     *  when doing a direct base type or going via intermediate class `middle`. I.e, we require:
     *
     *     site.baseType(baseCls)  =:=  site.baseType(middle).baseType(baseCls)
     *
     *  Return an optional by name error message if this test fails.
     */
    def variantInheritanceProblems(
        baseCls: Symbol, middle: Symbol, baseStr: String, middleStr: String): Option[Message] = {
      val superBT = self.baseType(middle)
      val thisBT = self.baseType(baseCls)
      val combinedBT = superBT.baseType(baseCls)
      if (combinedBT =:= thisBT) None // ok
      else
        Some(
          em"""illegal inheritance: $clazz inherits conflicting instances of $baseStr.
              |
              |  Direct basetype: $thisBT
              |  Basetype via $middleStr$middle: $combinedBT""")
    }

    /* Returns whether there is a symbol declared in class `inclazz`
       * (which must be different from `clazz`) whose name and type
       * seen as a member of `class.thisType` matches `member`'s.
       */
    def hasMatchingSym(inclazz: Symbol, member: Symbol): Boolean = {

      def isSignatureMatch(sym: Symbol) = sym.isType || {
        val self = clazz.thisType
        sym.asSeenFrom(self).matches(member.asSeenFrom(self))
        && !incompatibleRepeatedParam(sym, member)
      }

      /* The rules for accessing members which have an access boundary are more
         * restrictive in java than scala.  Since java has no concept of package nesting,
         * a member with "default" (package-level) access can only be accessed by members
         * in the exact same package.  Example:
         *
         *   package a.b;
         *   public class JavaClass { void foo() { } }
         *
         * The member foo() can be accessed only from members of package a.b, and not
         * nested packages like a.b.c.  In the analogous scala class:
         *
         *   package a.b
         *   class ScalaClass { private[b] def foo() = () }
         *
         * The member IS accessible to classes in package a.b.c.  The javaAccessCheck logic
         * is restricting the set of matching signatures according to the above semantics.
         */
      def javaAccessCheck(sym: Symbol) = (
        !inclazz.is(JavaDefined) // not a java defined member
        || !sym.privateWithin.exists // no access boundary
        || sym.is(Protected) // marked protected in java, thus accessible to subclasses
        || sym.privateWithin == member.enclosingPackageClass // exact package match
        )
      def classDecls = inclazz.info.nonPrivateDecl(member.name)

      (inclazz != clazz) &&
        classDecls.hasAltWith(d => isSignatureMatch(d.symbol) && javaAccessCheck(d.symbol))
    }

    // 4. Check that every defined member with an `override` modifier overrides some other member.
    for member <- clazz.info.decls do
      if member.isAnyOverride && !clazz.thisType.baseClasses.exists(hasMatchingSym(_, member)) then
        if (checks != noPrinter)
          for (bc <- clazz.info.baseClasses.tail) {
            val sym = bc.info.decl(member.name).symbol
            if (sym.exists)
              checks.println(i"$bc has $sym: ${clazz.thisType.memberInfo(sym)}")
          }

        val nonMatching = clazz.info.member(member.name).altsWith(alt => alt.owner != clazz)
        nonMatching match {
          case Nil =>
            report.error(OverridesNothing(member), member.srcPos)
          case ms =>
            // getClass in primitive value classes is defined in the standard library as:
            //     override def getClass(): Class[Int] = ???
            // However, it's not actually an override in Dotty because our Any#getClass
            // is polymorphic (see `Definitions#Any_getClass`), so since we can't change
            // the standard library, we need to drop the override flag without reporting
            // an error.
            if (!(member.name == nme.getClass_ && clazz.isPrimitiveValueClass))
              report.error(OverridesNothingButNameExists(member, ms), member.srcPos)
        }
        member.resetFlag(Override)
        member.resetFlag(AbsOverride)
      end if
  }

  /** Check that we do not "override" anything with a private method
   *  or something that becomes a private method. According to the Scala
   *  modeling this is non-sensical since private members don't override.
   *  But Java and the JVM disagree, if the private member is a method.
   *  A test case is neg/i7926b.scala.
   *  Note: The compiler could possibly silently rename the offending private
   *  instead of flagging it as an error. But that might mean we see some
   *  surprising names at runtime. E.g. in neg/i4564a.scala, a private
   *  case class `apply` method would have to be renamed to something else.
   */
  def checkNoPrivateOverrides(sym: Symbol)(using Context): Unit =
    if sym.maybeOwner.isClass
       && sym.is(Private)
       && (sym.isOneOf(MethodOrLazyOrMutable) || !sym.is(Local)) // in these cases we'll produce a getter later
       && !sym.isConstructor
    then
      val cls = sym.owner.asClass
      for bc <- cls.baseClasses.tail do
        var other = sym.matchingDecl(bc, cls.thisType)
        if !other.exists && sym.targetName != sym.name then
          other = sym.matchingDecl(bc, cls.thisType, sym.targetName)
        if other.exists then
          report.error(em"private $sym cannot override ${other.showLocated}", sym.srcPos)
  end checkNoPrivateOverrides

  def checkVolatile(sym: Symbol)(using Context): Unit =
    if sym.isVolatile && !sym.is(Mutable) then
      report.warning(VolatileOnVal(), sym.srcPos)

  /** Check that unary method definition do not receive parameters.
   *  They can only receive inferred parameters such as type parameters and implicit parameters.
   */
  def checkUnaryMethods(sym: Symbol)(using Context): Unit =
    /** Check that the only term parameters are contextual or implicit */
    def checkParameters(tpe: Type): Unit =
      tpe match
        case tpe: MethodType =>
          if tpe.isImplicitMethod || tpe.isContextualMethod then
            checkParameters(tpe.resType)
          else
            val what =
              if tpe.paramNames.isEmpty then "empty parameter list.\n\nPossible fix: remove the `()` arguments."
              else "parameters"
            report.warning(s"unary_<op> method cannot take $what", sym.sourcePos)
        case tpe: PolyType =>
          checkParameters(tpe.resType)
        case _ =>
          // ok

    /** Skip leading type and contextual parameters, then skip the
     *  self parameter, and finally check the parameter
     */
    def checkExtensionParameters(tpe: Type): Unit =
      tpe match
        case tpe: MethodType =>
          assert(tpe.paramNames.length == 1)
          if tpe.isContextualMethod then checkExtensionParameters(tpe.resType)
          else checkParameters(tpe.resType)
        case tpe: PolyType =>
          checkExtensionParameters(tpe.resType)

    def isUnaryPrefixName(name: Name) = name match
      case name: SimpleName =>
        name.startsWith("unary_") && nme.raw.isUnary(name.drop(6))
      case _ =>
        false

    if isUnaryPrefixName(sym.name) then
      if sym.is(Extension) || sym.name.is(ExtMethName) then
        // if is method from `extension` or value class
        checkExtensionParameters(sym.info)
      else
        checkParameters(sym.info)

  end checkUnaryMethods

  /** Check that an extension method is not hidden, i.e., that it is callable as an extension method.
   *
   *  For example, it is not possible to define a type-safe extension `contains` for `Set`,
   *  since for any parameter type, the existing `contains` method will compile and would be used.
   *
   *  An extension method is hidden if it does not offer a parameter that is not subsumed
   *  by the corresponding parameter of the member with the same name (or of all alternatives of an overload).
   *
   *  This check is suppressed if the method is an override. (Because the type of the receiver
   *  may be narrower in the override.)
   *
   *  If the extension method is nilary, it is always hidden by a member of the same name.
   *  (Either the member is nilary, or the reference is taken as the eta-expansion of the member.)
   *
   *  This check is in lieu of a more expensive use-site check that an application failed to use an extension.
   *  That check would account for accessibility and opacity. As a limitation, this check considers
   *  only public members for which corresponding method parameters are either both opaque types or both not.
   *  It is intended to warn if the receiver type from a third-party library has been augmented with a member
   *  that nullifies an existing extension.
   *
   *  If the member has a leading implicit parameter list, then the extension method must also have
   *  a leading implicit parameter list. The reason is that if the implicit arguments are inferred,
   *  either the member method is used or typechecking fails. If the implicit arguments are supplied
   *  explicitly and the member method is not applicable, the extension is checked, and its parameters
   *  must be implicit in order to be applicable.
   *
   *  If the member does not have a leading implicit parameter list, then the argument cannot be explicitly
   *  supplied with `using`, as typechecking would fail. But the extension method may have leading implicit
   *  parameters, which are necessarily supplied implicitly in the application. The first non-implicit
   *  parameters of the extension method must be distinguishable from the member parameters, as described above.
   */
  def checkExtensionMethods(sym: Symbol)(using Context): Unit =
    if sym.is(Extension) then
      extension (tp: Type)
        def explicit = Applications.stripImplicit(tp.stripPoly, wildcardOnly = true)
        def hasImplicitParams = tp.stripPoly match { case mt: MethodType => mt.isImplicitMethod case _ => false }
        def isNilary = tp.stripPoly match { case mt: MethodType => false case _ => true }
      val explicitInfo = sym.info.explicit // consider explicit value params
      def memberHidesMethod(member: Denotation): Boolean =
        val methTp = explicitInfo.resultType // skip leading implicits and the "receiver" parameter
        if methTp.isNilary then
          return true // extension without parens is always hidden by a member of same name
        val memberIsImplicit = member.info.hasImplicitParams
        inline def paramsCorrespond =
          val paramTps =
            if memberIsImplicit then methTp.stripPoly.firstParamTypes
            else methTp.explicit.firstParamTypes
          val memberParamTps = member.info.stripPoly.firstParamTypes
          memberParamTps.corresponds(paramTps): (m, x) =>
            m.typeSymbol.denot.isOpaqueAlias == x.typeSymbol.denot.isOpaqueAlias && (x frozen_<:< m)
        memberIsImplicit && !methTp.hasImplicitParams || paramsCorrespond
      def targetOfHiddenExtension: Symbol =
        val target =
          val target0 = explicitInfo.firstParamTypes.head // required for extension method, the putative receiver
          target0.dealiasKeepOpaques.typeSymbol.info
        val member = target.nonPrivateMember(sym.name)
          .filterWithPredicate: member =>
            member.symbol.isPublic && memberHidesMethod(member)
        if member.exists then target.typeSymbol else NoSymbol
      if sym.is(HasDefaultParams) then
        val getterDenot =
          val receiverName = explicitInfo.firstParamNames.head
          val num = sym.info.paramNamess.flatten.indexWhere(_ == receiverName)
          val getterName = DefaultGetterName(sym.name.toTermName, num = num)
          sym.owner.info.member(getterName)
        if getterDenot.exists
        then report.warning(ExtensionHasDefault(sym), getterDenot.symbol.srcPos)
      if !sym.nextOverriddenSymbol.exists then
        val target = targetOfHiddenExtension
        if target.exists then
          report.warning(ExtensionNullifiedByMember(sym, target), sym.srcPos)
  end checkExtensionMethods

  /** Verify that references in the user-defined `@implicitNotFound` message are valid.
   *  (i.e. they refer to a type variable that really occurs in the signature of the annotated symbol.)
   */
  private object checkImplicitNotFoundAnnotation:
    /** Warns if the class or trait has an @implicitNotFound annotation
     *  with invalid type variable references.
     */
    def template(sd: SymDenotation)(using Context): Unit =
      checkReferences(sd)

    /** Warns if the def has parameters with an `@implicitNotFound` annotation
     *  with invalid type variable references.
     */
    def defDef(sd: SymDenotation)(using Context): Unit =
      for
        paramSymss <- sd.paramSymss
        param <- paramSymss
        if param.isTerm
      do checkReferences(param.denot)

    private object PositionedStringLiteralArgument:
      def unapply(tree: Tree): Option[(String, Span)] = tree match {
        case l@Literal(Constant(s: String)) => Some((s, l.span))
        case NamedArg(_, l@Literal(Constant(s: String))) => Some((s, l.span))
        case _ => None
      }

    private def checkReferences(sd: SymDenotation)(using Context): Unit =
      lazy val substitutableTypesNames =
        ErrorReporting.substitutableTypeSymbolsInScope(sd.symbol).map(_.denot.name.show)
      for
        annotation <- sd.getAnnotation(defn.ImplicitNotFoundAnnot)
        case PositionedStringLiteralArgument(msg, span) <- annotation.argument(0)
      do forEachTypeVariableReferenceIn(msg) { case (ref, start) =>
        if !substitutableTypesNames.contains(ref) then
          reportInvalidReference(span, ref, start, sd)
      }

    /** Reports an invalid reference to a type variable `typeRef` that was found in `span` */
    private def reportInvalidReference(
      span: Span,
      typeRef: String,
      variableOffsetinArgumentLiteral: Int,
      sd: SymDenotation
    )(using Context) =
      val typeRefName = s"`$typeRef`"
      val ownerName =
        if sd.isType then s"type `${sd.name.show}`"
        else if sd.owner.isConstructor then s"the constructor of `${sd.owner.owner.name.show}`"
        else s"method `${sd.owner.name.show}`"
      val msg = InvalidReferenceInImplicitNotFoundAnnotation(typeRefName, ownerName)
      val startPos = span.shift(variableOffsetinArgumentLiteral + 1).startPos // +1 because of 0-based index
      val pos = ctx.source.atSpan(startPos)
      report.warning(msg, pos)

    /** Calls the supplied function for each quoted reference to a type variable in <pre>s</pre>.
     *  The input
     *
     *  ```scala
     *     "This is a ${T}ype re${F}erence"
     *  //  ^0          ^12       ^22
     *  ```
     *
     *  will lead to two invocations of `f`, once with `(T, 12)` and once with `(F, 22)` as argument.
     *
     * @param s The string to query for type variable references.
     * @param f A function to apply to every pair of (\<type variable>, \<position in string>).
     */
    private def forEachTypeVariableReferenceIn(s: String)(f: (String, Int) => Unit) =
      // matches quoted references such as "${A}", "${ Abc }", etc.
      val referencePattern = """\$\{\s*([^}\s]+)\s*\}""".r
      val matches = referencePattern.findAllIn(s)
      for reference <- matches do
        val referenceOffset = matches.start
        val prefixlessReference = reference.replaceFirst("""\$\{\s*""", "")
        val variableOffset = referenceOffset + reference.length - prefixlessReference.length
        val variableName = prefixlessReference.replaceFirst("""\s*\}""", "")
        f(variableName, variableOffset)

  end checkImplicitNotFoundAnnotation

  def checkAnyRefMethodCall(tree: Tree)(using Context): Unit =
    if tree.symbol.exists && defn.topClasses.contains(tree.symbol.owner) then
      tree.tpe match
        case tp: NamedType if tp.prefix.typeSymbol != ctx.owner.enclosingClass =>
          report.warning(UnqualifiedCallToAnyRefMethod(tree, tree.symbol), tree)
        case _ => ()
}
import RefChecks.*

/** Post-attribution checking and transformation, which fulfills the following roles
 *
 *  1. This phase performs the following checks.
 *
 *  - only one overloaded alternative defines default arguments
 *  - applyDynamic methods are not overloaded
 *  - all overrides conform to rules laid down by `checkAllOverrides`.
 *  - any value classes conform to rules laid down by `checkDerivedValueClass`.
 *  - this(...) constructor calls do not forward reference other definitions in their block (not even lazy vals).
 *  - no forward reference in a local block jumps over a non-lazy val definition.
 *  - a class and its companion object do not both define a class or module with the same name.
 *
 *  2. It warns about references to symbols labeled deprecated or migration.

 *  3. It eliminates macro definitions.
 *
 *  4. It makes members not private where necessary. The following members
 *  cannot be private in the Java model:
 *   - term members of traits
 *   - the primary constructor of a value class
 *   - the parameter accessor of a value class
 *   - members accessed from an inner or companion class.
 *  All these members are marked as NotJavaPrivate.
 *  Unlike in Scala 2.x not-private members keep their name. It is
 *  up to the backend to find a unique expanded name for them. The
 *  rationale to do name changes that late is that they are very fragile.

 *  todo: But RefChecks is not done yet. It's still a somewhat dirty port from the Scala 2 version.
 *  todo: move untrivial logic to their own mini-phases
 */
class RefChecks extends MiniPhase { thisPhase =>

  import tpd.*

  override def phaseName: String = RefChecks.name

  override def description: String = RefChecks.description

  override def runsAfter: Set[String] = Set(ElimRepeated.name)
    // Needs to run after ElimRepeated for override checks involving varargs methods

  override def transformValDef(tree: ValDef)(using Context): ValDef = {
    if tree.symbol.exists then
      val sym = tree.symbol
      checkNoPrivateOverrides(sym)
      checkVolatile(sym)
      if (sym.exists && sym.owner.isTerm) {
        tree.rhs match {
          case Ident(nme.WILDCARD) => report.error(UnboundPlaceholderParameter(), sym.srcPos)
          case _ =>
        }
      }
    tree
  }

  override def transformDefDef(tree: DefDef)(using Context): DefDef = {
    val sym = tree.symbol
    checkNoPrivateOverrides(sym)
    checkImplicitNotFoundAnnotation.defDef(sym.denot)
    checkUnaryMethods(sym)
    checkExtensionMethods(sym)
    tree
  }

  override def transformTemplate(tree: Template)(using Context): Tree = try {
    val cls = ctx.owner.asClass
    checkOverloadedRestrictions(cls)
    checkParents(cls, tree.parents)
    if (cls.is(Trait)) tree.parents.foreach(checkParentPrefix(cls, _))
    checkCompanionNameClashes(cls)
    checkAllOverrides(cls)
    checkImplicitNotFoundAnnotation.template(cls.classDenot)
    tree
  } catch {
    case ex: TypeError =>
      report.error(ex, tree.srcPos)
      tree
  }

  override def transformIdent(tree: Ident)(using Context): Tree =
    checkAnyRefMethodCall(tree)
    tree

  override def transformSelect(tree: tpd.Select)(using Context): tpd.Tree =
    if defn.ScalaBoxedClasses().contains(tree.qualifier.tpe.typeSymbol) && tree.name == nme.synchronized_ then
      report.warning(SynchronizedCallOnBoxedClass(tree), tree.srcPos)
    tree
}

/* todo: rewrite and re-enable

// Comparison checking -------------------------------------------------------

    object normalizeAll extends TypeMap {
      def apply(tp: Type) = mapOver(tp).normalize
    }

    def checkImplicitViewOptionApply(pos: Position, fn: Tree, args: List[Tree]): Unit = if (settings.lint) (fn, args) match {
      case (tap@TypeApply(fun, targs), List(view: ApplyImplicitView)) if fun.symbol == currentRun.runDefinitions.Option_apply =>
        unit.warning(pos, s"Suspicious application of an implicit view (${view.fun}) in the argument to Option.apply.") // SI-6567
      case _ =>
    }

    private def isObjectOrAnyComparisonMethod(sym: Symbol) = sym match {
      case Object_eq | Object_ne | Object_== | Object_!= | Any_== | Any_!= => true
      case _                                                               => false
    }
    /** Check the sensibility of using the given `equals` to compare `qual` and `other`. */
    private def checkSensibleEquals(pos: Position, qual: Tree, name: Name, sym: Symbol, other: Tree) = {
      def isReferenceOp = sym == Object_eq || sym == Object_ne
      def isNew(tree: Tree) = tree match {
        case Function(_, _) | Apply(Select(New(_), nme.CONSTRUCTOR), _) => true
        case _ => false
      }
      def underlyingClass(tp: Type): Symbol = {
        val sym = tp.typeSymbol
        if (sym.isAbstractOrParamType) underlyingClass(sym.info.bounds.hi)
        else sym
      }
      val actual   = underlyingClass(other.tpe)
      val receiver = underlyingClass(qual.tpe)
      def onTrees[T](f: List[Tree] => T) = f(List(qual, other))
      def onSyms[T](f: List[Symbol] => T) = f(List(receiver, actual))

      // @MAT normalize for consistency in error message, otherwise only part is normalized due to use of `typeSymbol`
      def typesString = normalizeAll(qual.tpe.widen)+" and " + normalizeAll(other.tpe.widen)

      /* Symbols which limit the warnings we can issue since they may be value types */
      val isMaybeValue = Set[Symbol](AnyClass, AnyRefClass, AnyValClass, ObjectClass, ComparableClass, JavaSerializableClass)

      // Whether def equals(other: Any) has known behavior: it is the default
      // inherited from java.lang.Object, or it is a synthetically generated
      // case equals.  TODO - more cases are warnable if the target is a synthetic
      // equals.
      def isUsingWarnableEquals = {
        val m = receiver.info.member(nme.equals_)
        ((m == Object_equals) || (m == Any_equals) || isMethodCaseEquals(m))
      }
      def isMethodCaseEquals(m: Symbol) = m.isSynthetic && m.owner.isCase
      def isCaseEquals = isMethodCaseEquals(receiver.info.member(nme.equals_))
      // Whether this == or != is one of those defined in Any/AnyRef or an overload from elsewhere.
      def isUsingDefaultScalaOp = sym == Object_== || sym == Object_!= || sym == Any_== || sym == Any_!=
      def haveSubclassRelationship = (actual isSubClass receiver) || (receiver isSubClass actual)

      // Whether the operands+operator represent a warnable combo (assuming anyrefs)
      // Looking for comparisons performed with ==/!= in combination with either an
      // equals method inherited from Object or a case class synthetic equals (for
      // which we know the logic.)
      def isWarnable           = isReferenceOp || (isUsingDefaultScalaOp && isUsingWarnableEquals)
      def isEitherNullable     = (NullTpe <:< receiver.info) || (NullTpe <:< actual.info)
      def isEitherValueClass   = actual.isDerivedValueClass || receiver.isDerivedValueClass
      def isBoolean(s: Symbol) = unboxedValueClass(s) == BooleanClass
      def isUnit(s: Symbol)    = unboxedValueClass(s) == UnitClass
      def isNumeric(s: Symbol) = isNumericValueClass(unboxedValueClass(s)) || isAnyNumber(s)
      def isScalaNumber(s: Symbol) = s isSubClass ScalaNumberClass
      def isJavaNumber(s: Symbol)  = s isSubClass JavaNumberClass
      // includes java.lang.Number if appropriate [SI-5779]
      def isAnyNumber(s: Symbol)     = isScalaNumber(s) || isJavaNumber(s)
      def isMaybeAnyValue(s: Symbol) = isPrimitiveValueClass(unboxedValueClass(s)) || isMaybeValue(s)
      // used to short-circuit unrelatedTypes check if both sides are special
      def isSpecial(s: Symbol) = isMaybeAnyValue(s) || isAnyNumber(s)
      val nullCount            = onSyms(_ filter (_ == NullClass) size)
      def isNonsenseValueClassCompare = (
           !haveSubclassRelationship
        && isUsingDefaultScalaOp
        && isEitherValueClass
        && !isCaseEquals
      )

      // Have we already determined that the comparison is non-sensible? I mean, non-sensical?
      var isNonSensible = false

      def nonSensibleWarning(what: String, alwaysEqual: Boolean) = {
        val msg = alwaysEqual == (name == nme.EQ || name == nme.eq)
        unit.warning(pos, s"comparing $what using `${name.decode}` will always yield $msg")
        isNonSensible = true
      }
      def nonSensible(pre: String, alwaysEqual: Boolean) =
        nonSensibleWarning(s"${pre}values of types $typesString", alwaysEqual)
      def nonSensiblyEq() = nonSensible("", alwaysEqual = true)
      def nonSensiblyNeq() = nonSensible("", alwaysEqual = false)
      def nonSensiblyNew() = nonSensibleWarning("a fresh object", alwaysEqual = false)

      def unrelatedMsg = name match {
        case nme.EQ | nme.eq => "never compare equal"
        case _               => "always compare unequal"
      }
      def unrelatedTypes() = if (!isNonSensible) {
        val weaselWord = if (isEitherValueClass) "" else " most likely"
        unit.warning(pos, s"$typesString are unrelated: they will$weaselWord $unrelatedMsg")
      }

      if (nullCount == 2) // null == null
        nonSensiblyEq()
      else if (nullCount == 1) {
        if (onSyms(_ exists isPrimitiveValueClass)) // null == 5
          nonSensiblyNeq()
        else if (onTrees( _ exists isNew)) // null == new AnyRef
          nonSensiblyNew()
      }
      else if (isBoolean(receiver)) {
        if (!isBoolean(actual) && !isMaybeValue(actual))    // true == 5
          nonSensiblyNeq()
      }
      else if (isUnit(receiver)) {
        if (isUnit(actual)) // () == ()
          nonSensiblyEq()
        else if (!isUnit(actual) && !isMaybeValue(actual))  // () == "abc"
          nonSensiblyNeq()
      }
      else if (isNumeric(receiver)) {
        if (!isNumeric(actual))
          if (isUnit(actual) || isBoolean(actual) || !isMaybeValue(actual))   // 5 == "abc"
            nonSensiblyNeq()
      }
      else if (isWarnable && !isCaseEquals) {
        if (isNew(qual)) // new X == y
          nonSensiblyNew()
        else if (isNew(other) && (receiver.isEffectivelyFinal || isReferenceOp))   // object X ; X == new Y
          nonSensiblyNew()
        else if (receiver.isEffectivelyFinal && !(receiver isSubClass actual) && !actual.isRefinementClass) {  // object X, Y; X == Y
          if (isEitherNullable)
            nonSensible("non-null ", false)
          else
            nonSensiblyNeq()
        }
      }

      // warn if one but not the other is a derived value class
      // this is especially important to enable transitioning from
      // regular to value classes without silent failures.
      if (isNonsenseValueClassCompare)
        unrelatedTypes()
      // possibleNumericCount is insufficient or this will warn on e.g. Boolean == j.l.Boolean
      else if (isWarnable && nullCount == 0 && !(isSpecial(receiver) && isSpecial(actual))) {
        // better to have lubbed and lost
        def warnIfLubless(): Unit = {
          val common = global.lub(List(actual.tpe, receiver.tpe))
          if (ObjectTpe <:< common)
            unrelatedTypes()
        }
        // warn if actual has a case parent that is not same as receiver's;
        // if actual is not a case, then warn if no common supertype, as below
        if (isCaseEquals) {
          def thisCase = receiver.info.member(nme.equals_).owner
          actual.info.baseClasses.find(_.isCase) match {
            case Some(p) if p != thisCase => nonSensible("case class ", false)
            case None =>
              // stronger message on (Some(1) == None)
              //if (receiver.isCase && receiver.isEffectivelyFinal && !(receiver isSubClass actual)) nonSensiblyNeq()
              //else
              // if a class, it must be super to thisCase (and receiver) since not <: thisCase
              if (!actual.isTrait && !(receiver isSubClass actual)) nonSensiblyNeq()
              else if (!haveSubclassRelationship) warnIfLubless()
            case _ =>
          }
        }
        // warn only if they have no common supertype below Object
        else if (!haveSubclassRelationship) {
          warnIfLubless()
        }
      }
    }
    /** Sensibility check examines flavors of equals. */
    def checkSensible(pos: Position, fn: Tree, args: List[Tree]) = fn match {
      case Select(qual, name @ (nme.EQ | nme.NE | nme.eq | nme.ne)) if args.length == 1 && isObjectOrAnyComparisonMethod(fn.symbol) =>
        checkSensibleEquals(pos, qual, name, fn.symbol, args.head)
      case _ =>
    }
*/

/* --------------- Overflow -------------------------------------------------
 *

  def accessFlagsToString(sym: Symbol) = flagsToString(
    sym getFlag (PRIVATE | PROTECTED),
    if (sym.hasAccessBoundary) "" + sym.privateWithin.name else ""
  )

  def overridesTypeInPrefix(tp1: Type, tp2: Type, prefix: Type): Boolean = (tp1.dealiasWiden, tp2.dealiasWiden) match {
    case (MethodType(List(), rtp1), NullaryMethodType(rtp2)) =>
      rtp1 <:< rtp2
    case (NullaryMethodType(rtp1), MethodType(List(), rtp2)) =>
      rtp1 <:< rtp2
    case (TypeRef(_, sym, _),  _) if sym.isModuleClass =>
      overridesTypeInPrefix(NullaryMethodType(tp1), tp2, prefix)
    case _ =>
      def classBoundAsSeen(tp: Type) = tp.typeSymbol.classBound.asSeenFrom(prefix, tp.typeSymbol.owner)

      (tp1 <:< tp2) || (  // object override check
        tp1.typeSymbol.isModuleClass && tp2.typeSymbol.isModuleClass && {
          val cb1 = classBoundAsSeen(tp1)
          val cb2 = classBoundAsSeen(tp2)
          (cb1 <:< cb2) && {
            log("Allowing %s to override %s because %s <:< %s".format(tp1, tp2, cb1, cb2))
            true
          }
        }
      )
  }
    private def checkTypeRef(tp: Type, tree: Tree, skipBounds: Boolean)(using Context) = tp match {
      case TypeRef(pre, sym, args) =>
        tree match {
          case tt: TypeTree if tt.original == null => // SI-7783 don't warn about inferred types
                                                      // FIXME: reconcile this check with one in resetAttrs
          case _ => checkUndesiredProperties(sym, tree.pos)
        }
        if (sym.isJavaDefined)
          sym.typeParams foreach (_.cookJavaRawInfo())
        if (!tp.isHigherKinded && !skipBounds)
          checkBounds(tree, pre, sym.owner, sym.typeParams, args)
      case _ =>
    }

    private def checkTypeRefBounds(tp: Type, tree: Tree) = {
      var skipBounds = false
      tp match {
        case AnnotatedType(ann :: Nil, underlying) if ann.symbol == UncheckedBoundsClass =>
          skipBounds = true
          underlying
        case TypeRef(pre, sym, args) =>
          if (!tp.isHigherKinded && !skipBounds)
            checkBounds(tree, pre, sym.owner, sym.typeParams, args)
          tp
        case _ =>
          tp
      }
    }

    private def checkAnnotations(tpes: List[Type], tree: Tree) = tpes foreach { tp =>
      checkTypeRef(tp, tree, skipBounds = false)
      checkTypeRefBounds(tp, tree)
    }
    private def doTypeTraversal(tree: Tree)(f: Type => Unit) = if (!inPattern) tree.tpe foreach f

    private def applyRefchecksToAnnotations(tree: Tree)(using Context): Unit = {
      def applyChecks(annots: List[Annotation]) = {
        checkAnnotations(annots map (_.atp), tree)
        transformTrees(annots flatMap (_.args))
      }

      tree match {
        case m: MemberDef =>
          val sym = m.symbol
          applyChecks(sym.annotations)
          // validate implicitNotFoundMessage
          analyzer.ImplicitNotFoundMsg.check(sym) foreach { warn =>
            unit.warning(tree.pos, f"Invalid implicitNotFound message for ${sym}%s${sym.locationString}%s:%n$warn")
          }

        case tpt@TypeTree() =>
          if (tpt.original != null) {
            tpt.original foreach {
              case dc@TypeTreeWithDeferredRefCheck() =>
                applyRefchecksToAnnotations(dc.check()) // #2416
              case _ =>
            }
          }

          doTypeTraversal(tree) {
            case tp @ AnnotatedType(annots, _)  =>
              applyChecks(annots)
            case tp =>
          }
        case _ =>
      }
    }

    private def transformCaseApply(tree: Tree, ifNot: => Unit) = {
      val sym = tree.symbol

      def isClassTypeAccessible(tree: Tree): Boolean = tree match {
        case TypeApply(fun, targs) =>
          isClassTypeAccessible(fun)
        case Select(module, apply) =>
          ( // SI-4859 `CaseClass1().InnerCaseClass2()` must not be rewritten to `new InnerCaseClass2()`;
            //          {expr; Outer}.Inner() must not be rewritten to `new Outer.Inner()`.
            treeInfo.isQualifierSafeToElide(module) &&
            // SI-5626 Classes in refinement types cannot be constructed with `new`. In this case,
            // the companion class is actually not a ClassSymbol, but a reference to an abstract type.
            module.symbol.companionClass.isClass
          )
      }

      val doTransform =
        sym.isRealMethod &&
        sym.isCase &&
        sym.name == nme.apply &&
        isClassTypeAccessible(tree)

      if (doTransform) {
        tree foreach {
          case i@Ident(_) =>
            enterReference(i.pos, i.symbol) // SI-5390 need to `enterReference` for `a` in `a.B()`
          case _ =>
        }
        toConstructor(tree.pos, tree.tpe)
      }
      else {
        ifNot
        tree
      }
    }

    private def transformApply(tree: Apply): Tree = tree match {
      case Apply(
        Select(qual, nme.filter | nme.withFilter),
        List(Function(
          List(ValDef(_, pname, tpt, _)),
          Match(_, CaseDef(pat1, _, _) :: _))))
        if ((pname startsWith nme.CHECK_IF_REFUTABLE_STRING) &&
            isIrrefutable(pat1, tpt.tpe) && (qual.tpe <:< tree.tpe)) =>

          transform(qual)

      case Apply(fn, args) =>
        // sensicality should be subsumed by the unreachability/exhaustivity/irrefutability
        // analyses in the pattern matcher
        if (!inPattern) {
          checkImplicitViewOptionApply(tree.pos, fn, args)
          checkSensible(tree.pos, fn, args)
        }
        currentApplication = tree
        tree
    }
    private def transformSelect(tree: Select): Tree = {
      val Select(qual, _) = tree
      val sym = tree.symbol

      checkUndesiredProperties(sym, tree.pos)
      checkDelayedInitSelect(qual, sym, tree.pos)

      if (!sym.exists)
        devWarning("Select node has NoSymbol! " + tree + " / " + tree.tpe)
      else if (sym.isLocalToThis)
        varianceValidator.checkForEscape(sym, currentClass)

      def checkSuper(mix: Name) =
        // term should have been eliminated by super accessors
        assert(!(qual.symbol.isTrait && sym.isTerm && mix == tpnme.EMPTY), (qual.symbol, sym, mix))

      transformCaseApply(tree,
        qual match {
          case Super(_, mix)  => checkSuper(mix)
          case _              =>
        }
      )
    }
    private def transformIf(tree: If): Tree = {
      val If(cond, thenpart, elsepart) = tree
      def unitIfEmpty(t: Tree): Tree =
        if (t == EmptyTree) unitLiteral.setPos(tree.pos).setType(UnitTpe) else t

      cond.tpe match {
        case ConstantType(value) =>
          val res = if (value.booleanValue) thenpart else elsepart
          unitIfEmpty(res)
        case _ => tree
      }
    }

    // Warning about nullary methods returning Unit. TODO: move to lint
    private def checkNullaryMethodReturnType(sym: Symbol) = sym.tpe match {
      case NullaryMethodType(restpe) if restpe.typeSymbol == UnitClass =>
        // this may be the implementation of e.g. a generic method being parameterized
        // on Unit, in which case we had better let it slide.
        val isOk = (
             sym.isGetter
          || (sym.name containsName nme.DEFAULT_GETTER_STRING)
          || sym.allOverriddenSymbols.exists(over => !(over.tpe.resultType =:= sym.tpe.resultType))
        )
        if (!isOk)
          unit.warning(sym.pos, s"side-effecting nullary methods are discouraged: suggest defining as `def ${sym.name.decode}()` instead")
      case _ => ()
    }

    /* Convert a reference to a case factory of type `tpe` to a new of the class it produces. */
    def toConstructor(pos: Position, tpe: Type)(using Context): Tree = {
      val rtpe = tpe.finalResultType
      assert(rtpe.typeSymbol.is(Case), tpe)
      New(rtpe).withPos(pos).select(rtpe.typeSymbol.primaryConstructor)
    }
    private def isIrrefutable(pat: Tree, seltpe: Type): Boolean = pat match {
      case Apply(_, args) =>
        val clazz = pat.tpe.typeSymbol
        clazz == seltpe.typeSymbol &&
        clazz.isCaseClass &&
        (args corresponds clazz.primaryConstructor.tpe.asSeenFrom(seltpe, clazz).paramTypes)(isIrrefutable)
      case Typed(pat, tpt) =>
        seltpe <:< tpt.tpe
      case Ident(tpnme.WILDCARD) =>
        true
      case Bind(_, pat) =>
        isIrrefutable(pat, seltpe)
      case _ =>
        false
    }
    private def checkDelayedInitSelect(qual: Tree, sym: Symbol, pos: Position) = {
      def isLikelyUninitialized = (
           (sym.owner isSubClass DelayedInitClass)
        && !qual.tpe.isInstanceOf[ThisType]
        && sym.accessedOrSelf.isVal
      )
      if (settings.lint.value && isLikelyUninitialized)
        unit.warning(pos, s"Selecting ${sym} from ${sym.owner}, which extends scala.DelayedInit, is likely to yield an uninitialized value")
    }
    private def lessAccessible(otherSym: Symbol, memberSym: Symbol): Boolean = (
         (otherSym != NoSymbol)
      && !otherSym.isProtected
      && !otherSym.isTypeParameterOrSkolem
      && !otherSym.isExistentiallyBound
      && (otherSym isLessAccessibleThan memberSym)
      && (otherSym isLessAccessibleThan memberSym.enclClass)
    )
    private def lessAccessibleSymsInType(other: Type, memberSym: Symbol): List[Symbol] = {
      val extras = other match {
        case TypeRef(pre, _, args) =>
          // checking the prefix here gives us spurious errors on e.g. a private[process]
          // object which contains a type alias, which normalizes to a visible type.
          args filterNot (_ eq NoPrefix) flatMap (tp => lessAccessibleSymsInType(tp, memberSym))
        case _ =>
          Nil
      }
      if (lessAccessible(other.typeSymbol, memberSym)) other.typeSymbol :: extras
      else extras
    }
    private def warnLessAccessible(otherSym: Symbol, memberSym: Symbol) {
      val comparison = accessFlagsToString(memberSym) match {
        case ""   => ""
        case acc  => " is " + acc + " but"
      }
      val cannot =
        if (memberSym.isDeferred) "may be unable to provide a concrete implementation of"
        else "may be unable to override"

      unit.warning(memberSym.pos,
        "%s%s references %s %s.".format(
          memberSym.fullLocationString, comparison,
          accessFlagsToString(otherSym), otherSym
        ) + "\nClasses which cannot access %s %s %s.".format(
          otherSym.decodedName, cannot, memberSym.decodedName)
      )
    }

    /** Warn about situations where a method signature will include a type which
     *  has more restrictive access than the method itself.
     */
    private def checkAccessibilityOfReferencedTypes(tree: Tree) {
      val member = tree.symbol

      def checkAccessibilityOfType(tpe: Type) {
        val inaccessible = lessAccessibleSymsInType(tpe, member)
        // if the unnormalized type is accessible, that's good enough
        if (inaccessible.isEmpty) ()
        // or if the normalized type is, that's good too
        else if ((tpe ne tpe.normalize) && lessAccessibleSymsInType(tpe.dealiasWiden, member).isEmpty) ()
        // otherwise warn about the inaccessible syms in the unnormalized type
        else inaccessible foreach (sym => warnLessAccessible(sym, member))
      }

      // types of the value parameters
      mapParamss(member)(p => checkAccessibilityOfType(p.tpe))
      // upper bounds of type parameters
      member.typeParams.map(_.info.bounds.hi.widen) foreach checkAccessibilityOfType
    }

    private def checkByNameRightAssociativeDef(tree: DefDef) {
      tree match {
        case DefDef(_, name, _, params :: _, _, _) =>
          if (settings.lint && name.decodedName.isRightAssocOperatorName && params.exists(p => isByName(p.symbol)))
            unit.warning(tree.pos,
              "by-name parameters will be evaluated eagerly when called as a right-associative infix operator. For more details, see SI-1980.")
        case _ =>
      }
    }
    override def transform(tree: Tree)(using Context): Tree = {
      //val savedLocalTyper = localTyper
      try {
        val sym = tree.symbol
        checkOverloadedRestrictions(ctx.owner)
            checkAllOverrides(ctx.owner)
            checkAnyValSubclass(ctx.owner)
            if (ctx.owner.isDerivedValueClass)
              ctx.owner.primaryConstructor.makeNotPrivateAfter(NoSymbol, thisPhase) // SI-6601, must be done *after* pickler!
            tree


        // Apply RefChecks to annotations. Makes sure the annotations conform to
        // type bounds (bug #935), issues deprecation warnings for symbols used
        // inside annotations.
        // applyRefchecksToAnnotations(tree) ???
        var result: Tree = tree match {
          case tree: ValOrDefDef =>
            // move to lint:
            // if (settings.warnNullaryUnit)
            //  checkNullaryMethodReturnType(sym)
            // if (settings.warnInaccessible) {
            //  if (!sym.isEffectivelyFinal && !sym.isSynthetic)
            //    checkAccessibilityOfReferencedTypes(tree)
            // }
            // tree match {
            //  case dd: DefDef => checkByNameRightAssociativeDef(dd)
            //  case _          =>
            // }
            tree

          case Template(constr, parents, self, body) =>
            // localTyper = localTyper.atOwner(tree, currentOwner)
            checkOverloadedRestrictions(ctx.owner)
            checkAllOverrides(ctx.owner)
            checkAnyValSubclass(ctx.owner)
            if (ctx.owner.isDerivedValueClass)
              ctx.owner.primaryConstructor.makeNotPrivateAfter(NoSymbol, thisPhase) // SI-6601, must be done *after* pickler!
            tree

          case tpt: TypeTree =>
            transform(tpt.original)
            tree

          case TypeApply(fn, args) =>
            checkBounds(tree, NoPrefix, NoSymbol, fn.tpe.typeParams, args map (_.tpe))
            transformCaseApply(tree, ())

          case x @ Apply(_, _)  =>
            transformApply(x)

          case x @ If(_, _, _)  =>
            transformIf(x)

          case New(tpt) =>
            enterReference(tree.pos, tpt.tpe.typeSymbol)
            tree

          case treeInfo.WildcardStarArg(_) if !isRepeatedParamArg(tree) =>
            unit.error(tree.pos, "no `: _*` annotation allowed here\n" +
              "(such annotations are only allowed in arguments to *-parameters)")
            tree

          case Ident(name) =>
            checkUndesiredProperties(sym, tree.pos)
            transformCaseApply(tree,
              if (name != nme.WILDCARD && name != tpnme.WILDCARD_STAR) {
                assert(sym != NoSymbol, "transformCaseApply: name = " + name.debugString + " tree = " + tree + " / " + tree.getClass) //debug
                enterReference(tree.pos, sym)
              }
            )

          case x @ Select(_, _) =>
            transformSelect(x)

          case UnApply(fun, args) =>
            transform(fun) // just make sure we enterReference for unapply symbols, note that super.transform(tree) would not transform(fun)
                           // transformTrees(args) // TODO: is this necessary? could there be forward references in the args??
                           // probably not, until we allow parameterised extractors
            tree


          case _ => tree
        }

        // skip refchecks in patterns....
        result = result match {
          case CaseDef(pat, guard, body) =>
            val pat1 = savingInPattern {
              inPattern = true
              transform(pat)
            }
            treeCopy.CaseDef(tree, pat1, transform(guard), transform(body))
          case LabelDef(_, _, _) if treeInfo.hasSynthCaseSymbol(result) =>
            savingInPattern {
              inPattern = true
              deriveLabelDef(result)(transform)
            }
          case Apply(fun, args) if fun.symbol.isLabel && treeInfo.isSynthCaseSymbol(fun.symbol) =>
            savingInPattern {
              // SI-7756 If we were in a translated pattern, we can now switch out of pattern mode, as the label apply signals
              //         that we are in the user-supplied code in the case body.
              //
              //         Relies on the translation of:
              //            (null: Any) match { case x: List[?] => x; x.reverse; case _ => }'
              //         to:
              //            <synthetic> val x2: List[?] = (x1.asInstanceOf[List[?]]: List[?]);
              //                  matchEnd4({ x2; x2.reverse}) // case body is an argument to a label apply.
              inPattern = false
              super.transform(result)
            }
          case ValDef(_, _, _, _) if treeInfo.hasSynthCaseSymbol(result) =>
            deriveValDef(result)(transform) // SI-7716 Don't refcheck the tpt of the synthetic val that holds the selector.
          case _ =>
            super.transform(result)
        }
        result match {
          case ClassDef(_, _, _, _)
             | TypeDef(_, _, _, _) =>
            if (result.symbol.isLocalToBlock || result.symbol.isTopLevel)
              varianceValidator.traverse(result)
          case tt @ TypeTree() if tt.original != null =>
            varianceValidator.traverse(tt.original) // See SI-7872
          case _ =>
        }

        checkUnexpandedMacro(result)

        result
      } catch {
        case ex: TypeError =>
          if (settings.debug) ex.printStackTrace()
          unit.error(tree.pos, ex.toMessage)
          tree
      } finally {
        localTyper = savedLocalTyper
        currentApplication = savedCurrentApplication
      }
    }
*/<|MERGE_RESOLUTION|>--- conflicted
+++ resolved
@@ -606,11 +606,6 @@
           overrideError(i"needs to be declared with @targetName(${"\""}${other.targetName}${"\""}) so that external names match")
         else
           overrideError("cannot have a @targetName annotation since external names would be different")
-<<<<<<< HEAD
-      else if intoOccurrences(memberTp) != intoOccurrences(otherTp) then
-        overrideError("has different occurrences of `into` modifiers", compareTypes = true)
-=======
->>>>>>> efb6ce75
       else if other.is(ParamAccessor) && !isInheritedAccessor(member, other)
            && !member.is(Tracked) // see remark on tracked members above
       then // (1.12)
