package dotty.tools
package dotc
package typer

import transform.*
import core.*
import Symbols.*, Types.*, Contexts.*, Flags.*, Names.*, NameOps.*, NameKinds.*
import StdNames.*, Denotations.*, Phases.*, SymDenotations.*
import NameKinds.DefaultGetterName
import util.Spans.*
import scala.collection.{mutable, immutable}
import ast.*
import MegaPhase.*
import config.Printers.{checks, noPrinter, capt}
import Decorators.*
import OverridingPairs.isOverridingPair
import typer.ErrorReporting.*
import config.Feature.{warnOnMigration, migrateTo3, sourceVersion}
import config.SourceVersion.`3.0`
import config.MigrationVersion
import config.Printers.refcheck
import reporting.*
import Constants.Constant
import cc.stripCapturing

object RefChecks {
  import tpd.*

  val name: String = "refchecks"
  val description: String = "checks related to abstract members and overriding"

  private val defaultMethodFilter = new NameFilter {
    def apply(pre: Type, name: Name)(using Context): Boolean = name.is(DefaultGetterName)
    def isStable = true
  }

  /** Only one overloaded alternative is allowed to define default arguments */
  private def checkOverloadedRestrictions(clazz: Symbol)(using Context): Unit = {
    // Using the default getters (such as methodName$default$1) as a cheap way of
    // finding methods with default parameters. This way, we can limit the members to
    // those with the DEFAULTPARAM flag, and infer the methods. Looking for the methods
    // directly requires inspecting the parameter list of every one. That modification
    // shaved 95% off the time spent in this method.

    for {
      defaultGetterClass <- List(clazz, clazz.companionModule.moduleClass);
      if defaultGetterClass.isClass
    }
    {
      val defaultGetterNames = defaultGetterClass.asClass.memberNames(defaultMethodFilter)
      val defaultMethodNames = defaultGetterNames map { _ replace {
        case DefaultGetterName(methName, _) => methName
      }}

      for (name <- defaultMethodNames) {
        val methods = clazz.thisType.member(name).alternatives.map(_.symbol)
        val haveDefaults = methods.filter(_.hasDefaultParams)
        if (haveDefaults.length > 1) {
          val owners = haveDefaults map (_.owner)
          // constructors of different classes are allowed to have defaults
          if (haveDefaults.exists(x => !x.isConstructor) || owners.distinct.size < haveDefaults.size)
            report.error(
              em"in $clazz, multiple overloaded alternatives of ${haveDefaults.head} define default arguments${
                  if owners.forall(_ == clazz) then "."
                  else i".\nThe members with defaults are defined in ${owners.map(_.showLocated).mkString("", " and ", ".")}"}",
              clazz.srcPos)
        }
      }
    }

    // Check for doomed attempt to overload applyDynamic
    if (clazz derivesFrom defn.DynamicClass)
      for (case (_, m1 :: m2 :: _) <- (clazz.info member nme.applyDynamic).alternatives groupBy (_.symbol.typeParams.length))
        report.error("implementation restriction: applyDynamic cannot be overloaded except by methods with different numbers of type parameters, e.g. applyDynamic[T1](method: String)(arg: T1) and applyDynamic[T1, T2](method: String)(arg1: T1, arg2: T2)",
          m1.symbol.srcPos)
  }

  /** The this-type of `cls` which should be used when looking at the types of
   *  inherited members. If `cls` has a non-trivial self type, this returns a skolem
   *  with the class type instead of the `this-type` of the class as usual.
   *  This is done because otherwise we want to understand inherited infos
   *  as they are written, whereas with the this-type they could be
   *  more special. A test where this makes a difference is pos/i1401.scala.
   *  This one used to succeed only if forwarding parameters is on.
   *  (Forwarding tends to hide problems by binding parameter names).
   */
  private def upwardsThisType(cls: Symbol)(using Context) = cls.info match {
    case ClassInfo(_, _, _, _, tp: Type) if (tp.stripCapturing ne cls.typeRef) && !cls.isOneOf(FinalOrModuleClass) =>
      SkolemType(cls.appliedRef).withName(nme.this_)
    case _ =>
      cls.thisType
  }

  /**  - Check that self type of `cls` conforms to self types of all `parents` as seen from
   *     `cls.thisType`
   *   - If self type of `cls` is explicit, check that it conforms to the self types
   *     of all its class symbols.
   *  @param deep  If true and a self type of a parent is not given explicitly, recurse to
   *               check against the parents of the parent. This is needed when capture checking,
   *               since we assume (& check) that the capture set of an inferred self type
   *               is the intersection of the capture sets of all its parents
   */
  def checkSelfAgainstParents(cls: ClassSymbol, parents: List[Symbol])(using Context): Unit =
    withMode(Mode.CheckBoundsOrSelfType) {
      val cinfo = cls.classInfo

      def checkSelfConforms(other: ClassSymbol) =
        var otherSelf = other.declaredSelfTypeAsSeenFrom(cls.thisType)
        if otherSelf.exists then
          if !(cinfo.selfType <:< otherSelf) then
            report.error(DoesNotConformToSelfType("illegal inheritance", cinfo.selfType, cls, otherSelf, "parent", other),
              cls.srcPos)

      for psym <- parents do
        checkSelfConforms(psym.asClass)
    }
  end checkSelfAgainstParents

  /** Check that self type of this class conforms to self types of parents
   *  and required classes. Also check that only `enum` constructs extend
   *  `java.lang.Enum` and no user-written class extends ContextFunctionN.
   */
  def checkParents(cls: Symbol, parentTrees: List[Tree])(using Context): Unit = cls.info match {
    case cinfo: ClassInfo =>
      val psyms = cls.asClass.parentSyms
      checkSelfAgainstParents(cls.asClass, psyms)

      def isClassExtendingJavaEnum =
        !cls.isOneOf(Enum | Trait) && psyms.contains(defn.JavaEnumClass)

      // Prevent wrong `extends` of java.lang.Enum
      if isClassExtendingJavaEnum then
        if !migrateTo3 then // always error, only traits or enum-syntax is possible under scala 3.x
          report.error(CannotExtendJavaEnum(cls), cls.sourcePos)
        else
          // conditionally error, we allow classes to extend java.lang.Enum in scala 2 migration mode,
          // however the no-arg constructor is forbidden, we must look at the parent trees to see
          // which overload is called.
          val javaEnumCtor = defn.JavaEnumClass.primaryConstructor
          parentTrees.exists {
            case parent @ tpd.Apply(tpd.TypeApply(fn, _), _) if fn.tpe.termSymbol eq javaEnumCtor =>
              // here we are simulating the error for missing arguments to a constructor.
              report.error(JavaEnumParentArgs(parent.tpe), cls.sourcePos)
              true
            case _ =>
              false
          }
      if psyms.exists(defn.isContextFunctionClass) then
        report.error(CannotExtendContextFunction(cls), cls.sourcePos)

      /** Check that arguments passed to trait parameters conform to the parameter types
       *  in the current class. This is necessary since parameter types might be narrowed
       *  through intersection with other parent traits. See neg/i11018.scala.
       */
      def checkParamInits(app: Apply): Unit =
        val parentCls = app.tpe.classSymbol
        if parentCls.is(Trait) then
          val params = parentCls.asClass.paramGetters
          val args = termArgss(app).flatten
          for (param, arg) <- params.lazyZip(args) do
            if !param.is(Private) then // its type can be narrowed through intersection -> a check is needed
              val paramType = cls.thisType.memberInfo(param)
              if !(arg.tpe <:< paramType) then
                val argTypes = args.tpes
                // it could still be OK but we might need to substitute arguments for parameters
                // to account for dependent parameters. See pos/i11993.scala
                if !(arg.tpe.subst(params, argTypes) <:< paramType.subst(params, argTypes))
                then
                  report.error(IllegalParameterInit(arg.tpe, paramType, param, cls), arg.srcPos)

      for case app: Apply <- parentTrees do checkParamInits(app)
    case _ =>
  }

  /** Disallow using trait parameters as prefix for its parents.
   *
   *  The rationale is to ensure outer-related NPE never happen in Scala.
   *  Otherwise, outer NPE may happen, see tests/neg/i5083.scala
   */
  private def checkParentPrefix(cls: Symbol, parent: Tree)(using Context): Unit =
    parent.tpe.typeConstructor match {
      case TypeRef(ref: TermRef, _) =>
        val paramRefs = ref.namedPartsWith(ntp => ntp.symbol.enclosingClass == cls)
        if (paramRefs.nonEmpty)
          report.error(TraitParameterUsedAsParentPrefix(cls), parent.srcPos)
      case _ =>
    }

  /** Check that a class and its companion object to not both define
   *  a class or module with same name
   */
  private def checkCompanionNameClashes(cls: Symbol)(using Context): Unit =
    if (!cls.owner.is(ModuleClass)) {
      def clashes(sym: Symbol) =
        sym.isClass &&
        sym.name.stripModuleClassSuffix == cls.name.stripModuleClassSuffix

      val others = cls.owner.linkedClass.info.decls.filter(clashes)
      others.foreach { other =>
        report.error(ClassAndCompanionNameClash(cls, other), cls.srcPos)
      }
    }

  // Override checking ------------------------------------------------------------

  /** A class for checking all overriding pairs of `class` with a given check function */
  class OverridingPairsChecker(clazz: ClassSymbol, self: Type)(using Context) extends OverridingPairs.Cursor(clazz):

    override def matches(sym1: Symbol, sym2: Symbol): Boolean =
      isOverridingPair(sym1, sym2, self)

    private def inLinearizationOrder(sym1: Symbol, sym2: Symbol, parent: Symbol): Boolean =
      val owner1 = sym1.owner
      val owner2 = sym2.owner
      def precedesIn(bcs: List[ClassSymbol]): Boolean = (bcs: @unchecked) match
        case bc :: bcs1 =>
          if owner1 eq bc then true
          else if owner2 eq bc then false
          else precedesIn(bcs1)
        case _ =>
          false
      precedesIn(parent.asClass.baseClasses)

    /** We can exclude pairs safely from checking only under three additional conditions
     *   - their signatures also match in the parent class.
     *     See neg/i12828.scala for an example where this matters.
     *   - They overriding/overridden appear in linearization order.
     *     See neg/i5094.scala for an example where this matters.
     *   - They overriding/overridden appear in linearization order,
     *     or the parent is a Java class (because linearization does not apply to java classes).
     *     See neg/i5094.scala and pos/i18654.scala for examples where this matters.
     *   - The overridden symbol is not `abstract override`. For such symbols
     *     we need a more extensive test since the virtual super chain depends
     *     on the precise linearization order, which might be different for the
     *     subclass. See neg/i14415.scala.
     */
    override def canBeHandledByParent(sym1: Symbol, sym2: Symbol, parent: Symbol): Boolean =
      isOverridingPair(sym1, sym2, parent.thisType)
        .showing(i"already handled ${sym1.showLocated}: ${sym1.asSeenFrom(parent.thisType).signature}, ${sym2.showLocated}: ${sym2.asSeenFrom(parent.thisType).signature} = $result", refcheck)
      && (inLinearizationOrder(sym1, sym2, parent) || parent.is(JavaDefined))
      && !sym2.is(AbsOverride)

    /** Checks the subtype relationship tp1 <:< tp2.
     *  It is passed to the `checkOverride` operation in `checkAll`, to be used for
     *  compatibility checking.
     */
    def checkSubType(tp1: Type, tp2: Type)(using Context): Boolean = tp1 frozen_<:< tp2

    /** A hook that allows to omit override checks between `overriding` and `overridden`.
     *  Overridden in capture checking to handle non-capture checked classes leniently.
     */
    def needsCheck(overriding: Symbol, overridden: Symbol)(using Context): Boolean = true

    protected def additionalChecks(overriding: Symbol, overridden: Symbol)(using Context): Unit = ()

    private val subtypeChecker: (Type, Type) => Context ?=> Boolean = this.checkSubType

    def checkAll(checkOverride: ((Type, Type) => Context ?=> Boolean, Symbol, Symbol) => Unit) =
      while hasNext do
        if needsCheck(overriding, overridden) then
          checkOverride(subtypeChecker, overriding, overridden)
          additionalChecks(overriding, overridden)
        next()

      // The OverridingPairs cursor does assume that concrete overrides abstract
      // We have to check separately for an abstract definition in a subclass that
      // overrides a concrete definition in a superclass. E.g. the following (inspired
      // from neg/i11130.scala) needs to be rejected as well:
      //
      //   class A { type T = B }
      //   class B extends A { override type T }
      for dcl <- clazz.info.decls.iterator do
        if dcl.is(Deferred) then
          for other <- dcl.allOverriddenSymbols do
            if !other.is(Deferred) then
              checkOverride(subtypeChecker, dcl, other)
    end checkAll

    // Disabled for capture checking since traits can get different parameter refinements
    def checkInheritedTraitParameters: Boolean = true
  end OverridingPairsChecker

  /** 1. Check all members of class `clazz` for overriding conditions.
   *  That is for overriding member M and overridden member O:
   *
   *    1.1. M must have the same or stronger access privileges as O.
   *    1.2. O must not be effectively final.
   *    1.3. If M or O are extension methods, they must both be extension methods.
   *         (Should be before the check for the need of `override` modifier.)
   *    1.4. O is deferred, or M has `override` modifier.
   *    1.5. If O is stable, then so is M.
   *    1.6. If O is a type alias, then M is an alias of O.
   *    1.7. If O is an abstract type then
   *       1.7.1 either M is an abstract type, and M's bounds are sharper than O's bounds.
   *             or M is a type alias or class which conforms to O's bounds.
   *       1.7.2 higher-order type arguments must respect bounds on higher-order type parameters  -- @M
   *              (explicit bounds and those implied by variance annotations) -- @see checkKindBounds
   *    1.8. If O and M are values, then
   *    1.8.1  M's type is a subtype of O's type, or
   *    1.8.2  M is of type []S, O is of type ()T and S <: T, or
   *    1.8.3  M is of type ()S, O is of type []T and S <: T, or
   *    1.9. If M is erased, O is erased. If O is erased, M is erased or inline.
   *    1.10.  If O is inline (and deferred, otherwise O would be final), M must be inline
   *    1.11.  If O is a Scala-2 macro, M must be a Scala-2 macro.
   *    1.12.  Under -source future, if O is a val parameter, M must be a val parameter
   *           that passes its value on to O.
   *    1.13.  If O is non-experimental, M must be non-experimental.
   *    1.14.  If O has @publicInBinary, M must have @publicInBinary.
   *  2. Check that only abstract classes have deferred members
   *  3. Check that concrete classes do not have deferred definitions
   *     that are not implemented in a subclass.
   *  4. Check that every member with an `override` modifier
   *     overrides some other member.
   *  TODO check that classes are not overridden
   *  TODO This still needs to be cleaned up; the current version is a straight port of what was there
   *       before, but it looks too complicated and method bodies are far too large.
   *
   *   @param makeOverridingPairsChecker A function for creating a OverridePairsChecker instance
   *                                    from the class symbol and the self type
   */
  def checkAllOverrides(clazz: ClassSymbol, makeOverridingPairsChecker: ((ClassSymbol, Type) => Context ?=> OverridingPairsChecker) | Null = null)(using Context): Unit = {
    val self = clazz.thisType
    val upwardsSelf = upwardsThisType(clazz)
    var hasErrors = false

    case class MixinOverrideError(member: Symbol, msg: Message)

    val mixinOverrideErrors = new mutable.ListBuffer[MixinOverrideError]()

    def printMixinOverrideErrors(): Unit =
      mixinOverrideErrors.toList match {
        case Nil =>
        case List(MixinOverrideError(_, msg)) =>
          report.error(msg, clazz.srcPos)
        case MixinOverrideError(member, msg) :: others =>
          val others1 = others.map(_.member).filter(_.name != member.name).distinct
          def othersMsg = {
            val others1 = others.map(_.member)
              .filter(_.name != member.name)
              .map(_.show).distinct
            if (others1.isEmpty) ""
            else i";\nother members with override errors are:: $others1%, %"
          }
          report.error(msg.append(othersMsg), clazz.srcPos)
      }

    def infoString(sym: Symbol) =
      err.infoString(sym, self, showLocation = sym.owner != clazz)
    def infoStringWithLocation(sym: Symbol) =
      err.infoString(sym, self, showLocation = true)

    def isInheritedAccessor(mbr: Symbol, other: Symbol): Boolean =
      mbr.is(ParamAccessor)
      && {
        val next = ParamForwarding.inheritedAccessor(mbr)
        next == other || isInheritedAccessor(next, other)
      }

    /** Detect any param section where params in last position do not agree isRepeatedParam.
     */
    def incompatibleRepeatedParam(member: Symbol, other: Symbol): Boolean =
      def loop(mParamInfoss: List[List[Type]], oParamInfoss: List[List[Type]]): Boolean =
        mParamInfoss match
          case Nil => false
          case h :: t =>
            oParamInfoss match
              case Nil => false
              case h2 :: t2 => h.nonEmpty && h2.nonEmpty && h.last.isRepeatedParam != h2.last.isRepeatedParam
                            || loop(t, t2)
      member.is(Method, butNot = JavaDefined)
      && other.is(Method, butNot = JavaDefined)
      && atPhase(typerPhase):
        loop(member.info.paramInfoss, other.info.paramInfoss)

    /** A map of all occurrences of `into` in a member type.
     *  Key: number of parameter carrying `into` annotation(s)
     *  Value: A list of all depths of into annotations, where each
     *  function arrow increases the depth.
     *  Example:
     *      def foo(x: into A, y: => [X] => into (x: X) => into B): C
     *  produces the map
     *      (0 -> List(0), 1 -> List(1, 2))
     */
    type IntoOccurrenceMap = immutable.Map[Int, List[Int]]

    def intoOccurrences(tp: Type): IntoOccurrenceMap =

      def traverseInfo(depth: Int, tp: Type): List[Int] = tp match
        case AnnotatedType(tp, annot) if annot.symbol == defn.IntoParamAnnot =>
          depth :: traverseInfo(depth, tp)
        case AppliedType(tycon, arg :: Nil) if tycon.typeSymbol == defn.RepeatedParamClass =>
          traverseInfo(depth, arg)
        case defn.FunctionOf(_, resType, _) =>
          traverseInfo(depth + 1, resType)
        case RefinedType(parent, rname, mt: MethodOrPoly) =>
          traverseInfo(depth, mt)
        case tp: MethodOrPoly =>
          traverseInfo(depth + 1, tp.resType)
        case tp: ExprType =>
          traverseInfo(depth, tp.resType)
        case _ =>
          Nil

      def traverseParams(n: Int, formals: List[Type], acc: IntoOccurrenceMap): IntoOccurrenceMap =
        if formals.isEmpty then acc
        else
          val occs = traverseInfo(0, formals.head)
          traverseParams(n + 1, formals.tail, if occs.isEmpty then acc else acc + (n -> occs))

      def traverse(n: Int, tp: Type, acc: IntoOccurrenceMap): IntoOccurrenceMap = tp match
        case tp: PolyType =>
          traverse(n, tp.resType, acc)
        case tp: MethodType =>
          traverse(n + tp.paramInfos.length, tp.resType, traverseParams(n, tp.paramInfos, acc))
        case _ =>
          acc

      traverse(0, tp, immutable.Map.empty)
    end intoOccurrences

    val checker =
      if makeOverridingPairsChecker == null then OverridingPairsChecker(clazz, self)
      else makeOverridingPairsChecker(clazz, self)

    /* Check that all conditions for overriding `other` by `member`
     * of class `clazz` are met.
     */
    def checkOverride(checkSubType: (Type, Type) => Context ?=> Boolean, member: Symbol, other: Symbol): Unit =
      def memberTp(self: Type) =
        if (member.isClass) TypeAlias(member.typeRef.etaExpand)
        else self.memberInfo(member)
      def otherTp(self: Type) =
        self.memberInfo(other)

      refcheck.println(i"check override ${infoString(member)} overriding ${infoString(other)}")

      def noErrorType = !memberTp(self).isErroneous && !otherTp(self).isErroneous

      def overrideErrorMsg(core: Context ?=> String, compareTypes: Boolean = false): Message =
        val (mtp, otp) = if compareTypes then (memberTp(self), otherTp(self)) else (NoType, NoType)
        OverrideError(core, self, member, other, mtp, otp)

      def compatTypes(memberTp: Type, otherTp: Type): Boolean =
        try
          isOverridingPair(member, memberTp, other, otherTp,
            fallBack = warnOnMigration(
              overrideErrorMsg("no longer has compatible type"),
              (if (member.owner == clazz) member else clazz).srcPos, version = `3.0`),
            isSubType = checkSubType)
        catch case ex: MissingType =>
          // can happen when called with upwardsSelf as qualifier of memberTp and otherTp,
          // because in that case we might access types that are not members of the qualifier.
          false

      /** Do types of term members `member` and `other` as seen from `self` match?
       *  If not we treat them as not a real override and don't issue override
       *  error messages. Also, bridges are not generated in this case.
       *  Type members are always assumed to match.
       */
      def trueMatch: Boolean =
        member.isType || withMode(Mode.IgnoreCaptures) {
          // `matches` does not perform box adaptation so the result here would be
          // spurious during capture checking.
          //
          // Instead of parameterizing `matches` with the function for subtype checking
          // with box adaptation, we simply ignore capture annotations here.
          // This should be safe since the compatibility under box adaptation is already
          // checked.
          memberTp(self).matches(otherTp(self))
        }

      def emitOverrideError(fullmsg: Message) =
        if (!(hasErrors && member.is(Synthetic) && member.is(Module))) {
          // suppress errors relating toi synthetic companion objects if other override
          // errors (e.g. relating to the companion class) have already been reported.
          if (member.owner == clazz) report.error(fullmsg, member.srcPos)
          else mixinOverrideErrors += new MixinOverrideError(member, fullmsg)
          hasErrors = true
        }

      def overrideError(msg: String, compareTypes: Boolean = false) =
        if trueMatch && noErrorType then
          emitOverrideError(overrideErrorMsg(msg, compareTypes))

      def overrideDeprecation(what: String, member: Symbol, other: Symbol, fix: String): Unit =
        report.deprecationWarning(
          em"overriding $what${infoStringWithLocation(other)} is deprecated;\n  ${infoString(member)} should be $fix.",
          if member.owner == clazz then member.srcPos else clazz.srcPos,
          origin = other.showFullName
        )

      def autoOverride(sym: Symbol) =
        sym.is(Synthetic) && (
          desugar.isDesugaredCaseClassMethodName(member.name) || // such names are added automatically, can't have an override preset.
          sym.is(Module)) // synthetic companion

      def overrideAccessError() = {
        report.log(i"member: ${member.showLocated} ${member.flagsString}") // DEBUG
        report.log(i"other: ${other.showLocated} ${other.flagsString}") // DEBUG
        val otherAccess = (other.flags & AccessFlags).flagsString
        overrideError("has weaker access privileges; it should be " +
          (if (otherAccess == "") "public" else "at least " + otherAccess))
      }

      def overrideTargetNameError() =
        val otherTargetName = i"@targetName(${other.targetName})"
        if member.hasTargetName(member.name) then
          overrideError(i"misses a target name annotation $otherTargetName")
        else if other.hasTargetName(other.name) then
          overrideError(i"should not have a @targetName annotation since the overridden member hasn't one either")
        else
          overrideError(i"has a different target name annotation; it should be $otherTargetName")

      //Console.println(infoString(member) + " overrides " + infoString(other) + " in " + clazz);//DEBUG

      /* Is the intersection between given two lists of overridden symbols empty? */
      def intersectionIsEmpty(syms1: Iterator[Symbol], syms2: Iterator[Symbol]) =
        !syms1.exists(syms2.toSet.contains)

      // o: public | protected        | package-protected  (aka java's default access)
      // ^-may be overridden by member with access privileges-v
      // m: public | public/protected | public/protected/package-protected-in-same-package-as-o

      if (member.is(Private)) // (1.1)
        overrideError("has weaker access privileges; it should not be private")

      // todo: align accessibility implication checking with isAccessible in Contexts
      def isOverrideAccessOK =
        def protectedOK = !other.is(Protected) || member.is(Protected)        // if o is protected, so is m
        def accessBoundaryOK =
          val ob = other.accessBoundary(member.owner)
          val mb = member.accessBoundary(member.owner)
          // restriction isLocalToBlock because companionModule fails under -from-tasty (#14508)
          def companionBoundaryOK = ob.isClass && !ob.isLocalToBlock && mb.is(Module) && (ob.companionModule eq mb.companionModule)
          ob.isContainedIn(mb) || companionBoundaryOK    // m relaxes o's access boundary,
        def otherIsJavaProtected = other.isAllOf(JavaProtected)               // or o is Java defined and protected (see #3946)
        member.isPublic || protectedOK && (accessBoundaryOK || otherIsJavaProtected)
      end isOverrideAccessOK

      if !member.hasTargetName(other.targetName) then
        overrideTargetNameError()
      else if !isOverrideAccessOK then
        overrideAccessError()
      else if (other.isClass)
        // direct overrides were already checked on completion (see Checking.chckWellFormed)
        // the test here catches indirect overriddes between two inherited base types.
        overrideError("cannot be used here - class definitions cannot be overridden")
      else if (other.isOpaqueAlias)
        // direct overrides were already checked on completion (see Checking.chckWellFormed)
        // the test here catches indirect overriddes between two inherited base types.
        overrideError("cannot be used here - opaque type aliases cannot be overridden")
      else if (!other.is(Deferred) && member.isClass)
        overrideError("cannot be used here - classes can only override abstract types")
      else if other.isEffectivelyFinal then // (1.2)
        overrideError(i"cannot override final member ${other.showLocated}")
      else if (member.is(ExtensionMethod) && !other.is(ExtensionMethod)) // (1.3)
        overrideError("is an extension method, cannot override a normal method")
      else if (other.is(ExtensionMethod) && !member.is(ExtensionMethod)) // (1.3)
        overrideError("is a normal method, cannot override an extension method")
      else if (!other.is(Deferred)
              || other.isAllOf(Given | HasDefault)
                // deferred givens have flags Given, HasDefault and Deferred set. These
                // need to be checked for overriding as if they were concrete members
              )
            && !member.is(Deferred)
            && !other.name.is(DefaultGetterName)
            && !member.isAnyOverride
      then
        // Exclusion for default getters, fixes SI-5178. We cannot assign the Override flag to
        // the default getter: one default getter might sometimes override, sometimes not. Example in comment on ticket.
        // Also exclusion for implicit shortcut methods
        // Also excluded under Scala2 mode are overrides of default methods of Java traits.
        if (autoOverride(member) ||
            other.owner.isAllOf(JavaInterface) &&
            warnOnMigration(
              em"`override` modifier required when a Java 8 default method is re-implemented",
              member.srcPos, version = `3.0`))
          member.setFlag(Override)
        else if (member.isType && self.memberInfo(member) =:= self.memberInfo(other))
          () // OK, don't complain about type aliases which are equal
        else if member.owner != clazz
             && other.owner != clazz
             && !other.owner.derivesFrom(member.owner)
        then
          overrideError(
            s"$clazz inherits conflicting members:\n  "
              + infoStringWithLocation(other) + "  and\n  " + infoStringWithLocation(member)
              + "\n(Note: this can be resolved by declaring an override in " + clazz + ".)")
        else if member.is(Exported) then
          overrideError("cannot override since it comes from an export")
        else if incompatibleRepeatedParam(member, other) then
          report.error(DoubleDefinition(member, other, clazz), member.srcPos)
        else
          overrideError("needs `override` modifier")
      else if (other.is(AbsOverride) && other.isIncompleteIn(clazz) && !member.is(AbsOverride))
        overrideError("needs `abstract override` modifiers")
      else if member.is(Override) && other.is(Mutable) then
        overrideError("cannot override a mutable variable")
      else if (member.isAnyOverride &&
        !(member.owner.thisType.baseClasses exists (_ isSubClass other.owner)) &&
        !member.is(Deferred) && !other.is(Deferred) &&
        intersectionIsEmpty(member.extendedOverriddenSymbols, other.extendedOverriddenSymbols))
        overrideError("cannot override a concrete member without a third member that's overridden by both " +
          "(this rule is designed to prevent ``accidental overrides'')")
      else if (other.isStableMember && !member.isStableMember) // (1.5)
        overrideError("needs to be a stable, immutable value")
      else if (member.is(ModuleVal) && !other.isRealMethod && !other.isOneOf(DeferredOrLazy))
        overrideError("may not override a concrete non-lazy value")
      else if (member.is(Lazy, butNot = Module) && !other.isRealMethod && !other.is(Lazy) &&
                !warnOnMigration(overrideErrorMsg("may not override a non-lazy value"), member.srcPos, version = `3.0`))
        overrideError("may not override a non-lazy value")
      else if (other.is(Lazy) && !other.isRealMethod && !member.is(Lazy))
        overrideError("must be declared lazy to override a lazy value")
      else if (member.is(Erased) && !other.is(Erased)) // (1.9)
        overrideError("is erased, cannot override non-erased member")
      else if (other.is(Erased) && !member.isOneOf(Erased | Inline)) // (1.9)
        overrideError("is not erased, cannot override erased member")
      else if other.is(Inline) && !member.is(Inline) then // (1.10)
        overrideError("is not inline, cannot implement an inline method")
      else if (other.isScala2Macro && !member.isScala2Macro) // (1.11)
        overrideError("cannot be used here - only Scala-2 macros can override Scala-2 macros")
      else if !compatTypes(memberTp(self), otherTp(self))
           && !compatTypes(memberTp(upwardsSelf), otherTp(upwardsSelf))
           && !member.is(Tracked)
           	// Tracked members need to be excluded since they are abstract type members with
           	// singleton types. Concrete overrides usually have a wider type.
           	// TODO: Should we exclude all refinements inherited from parents?
      then
        overrideError("has incompatible type", compareTypes = true)
      else if (member.targetName != other.targetName)
        if (other.targetName != other.name)
          overrideError(i"needs to be declared with @targetName(${"\""}${other.targetName}${"\""}) so that external names match")
        else
          overrideError("cannot have a @targetName annotation since external names would be different")
      else if intoOccurrences(memberTp(self)) != intoOccurrences(otherTp(self)) then
        overrideError("has different occurrences of `into` modifiers", compareTypes = true)
      else if other.is(ParamAccessor) && !isInheritedAccessor(member, other)
           && !member.is(Tracked) // see remark on tracked members above
      then // (1.12)
        report.errorOrMigrationWarning(
            em"cannot override val parameter ${other.showLocated}",
            member.srcPos,
            MigrationVersion.OverrideValParameter)
      else if !other.isExperimental && member.hasAnnotation(defn.ExperimentalAnnot) then // (1.13)
        overrideError("may not override non-experimental member")
      else if !member.hasAnnotation(defn.PublicInBinaryAnnot) && other.hasAnnotation(defn.PublicInBinaryAnnot) then // (1.14)
        overrideError("also needs to be declared with @publicInBinary")
      else if other.hasAnnotation(defn.DeprecatedOverridingAnnot) then
        overrideDeprecation("", member, other, "removed or renamed")
    end checkOverride

    checker.checkAll(checkOverride)
    printMixinOverrideErrors()

    // Verifying a concrete class has nothing unimplemented.
    if (!clazz.isOneOf(AbstractOrTrait)) {
      val abstractErrors = new mutable.ListBuffer[String]
      def abstractErrorMessage =
        // a little formatting polish
        if (abstractErrors.size <= 2) abstractErrors.mkString(" ")
        else abstractErrors.tail.mkString(abstractErrors.head + ":\n", "\n", "")

      def abstractClassError(mustBeMixin: Boolean, msg: String): Unit = {
        def prelude = (
          if (clazz.isAnonymousClass || clazz.is(Module)) "object creation impossible"
          else if (mustBeMixin) s"$clazz needs to be a mixin"
          else if clazz.is(Synthetic) then "instance cannot be created"
          else s"$clazz needs to be abstract"
          ) + ", since"

        if (abstractErrors.isEmpty) abstractErrors ++= List(prelude, msg)
        else abstractErrors += msg
      }

      def hasJavaErasedOverriding(sym: Symbol): Boolean =
        !erasurePhase.exists || // can't do the test, assume the best
          atPhase(erasurePhase.next) {
            clazz.info.nonPrivateMember(sym.name).hasAltWith { alt =>
              alt.symbol.is(JavaDefined, butNot = Deferred) &&
                !sym.owner.derivesFrom(alt.symbol.owner) &&
                alt.matches(sym)
            }
        }

      def ignoreDeferred(mbr: Symbol) =
        mbr.isType
        || mbr.isSuperAccessor // not yet synthesized
        || mbr.is(JavaDefined) && hasJavaErasedOverriding(mbr)
        || mbr.is(Tracked)
          // Tracked members correspond to existing val parameters, so they don't
          // count as deferred. The val parameter could not implement the tracked
          // refinement since it usually has a wider type.

      def isImplemented(mbr: Symbol) =
        val mbrDenot = mbr.asSeenFrom(clazz.thisType)
        def isConcrete(sym: Symbol) = sym.exists && !sym.isOneOf(NotConcrete)
        clazz.nonPrivateMembersNamed(mbr.name)
          .filterWithPredicate(
            impl => isConcrete(impl.symbol)
              && withMode(Mode.IgnoreCaptures)(mbrDenot.matchesLoosely(impl, alwaysCompareTypes = true)))
          .exists

      /** Filter out symbols from `syms` that are overridden by a symbol appearing later in the list.
       *  Symbols that are not overridden are kept. */
      def lastOverrides(syms: List[Symbol]): List[Symbol] =
        val deduplicated =
          syms.foldLeft(List.empty[Symbol]):
            case (acc, sym) if acc.exists(s => isOverridingPair(s, sym, clazz.thisType)) => acc
            case (acc, sym) => sym :: acc
        deduplicated.reverse

      /** The term symbols in this class and its baseclasses that are
       *  abstract in this class. We can't use memberNames for that since
       *  a concrete member might have the same signature as an abstract
       *  member in a base class, yet might not override it.
       */
      def missingTermSymbols: List[Symbol] =
        val buf = new mutable.ListBuffer[Symbol]
        for bc <- clazz.baseClasses; sym <- bc.info.decls.toList do
          if sym.is(DeferredTerm) && !isImplemented(sym) && !ignoreDeferred(sym) then
            buf += sym
        buf.toList

      // 2. Check that only abstract classes have deferred members
      def checkNoAbstractMembers(): Unit = {
        // Avoid spurious duplicates: first gather any missing members.
        val missing = missingTermSymbols
        // Group missing members by the name of the underlying symbol,
        // to consolidate getters and setters.
        val grouped = missing.groupBy(_.underlyingSymbol.name)

        val missingMethods = grouped.toList flatMap {
          case (name, syms) =>
            lastOverrides(syms)
              .filterConserve(!_.isSetter)
              .distinctBy(_.signature) // Avoid duplication for similar definitions (#19731)
        }

        def stubImplementations: List[String] = {
          // Grouping missing methods by the declaring class
          val regrouped = missingMethods.groupBy(_.owner).toList
          def membersStrings(members: List[Symbol]) =
            members.sortBy(_.name.toString).map(_.asSeenFrom(clazz.thisType).showDcl + " = ???")

          if (regrouped.tail.isEmpty)
            membersStrings(regrouped.head._2)
          else (regrouped.sortBy(_._1.name.toString()) flatMap {
            case (owner, members) =>
              ("// Members declared in " + owner.fullName) +: membersStrings(members) :+ ""
          }).init
        }

        // If there are numerous missing methods, we presume they are aware of it and
        // give them a nicely formatted set of method signatures for implementing.
        if (missingMethods.size > 1) {
          abstractClassError(false, "it has " + missingMethods.size + " unimplemented members.")
          val preface =
            """|/** As seen from %s, the missing signatures are as follows.
                 | *  For convenience, these are usable as stub implementations.
                 | */
                 |""".stripMargin.format(clazz)
          abstractErrors += stubImplementations.map("  " + _ + "\n").mkString(preface, "", "")
          return
        }

        for (member <- missingMethods) {
          def showDclAndLocation(sym: Symbol) =
            s"${sym.showDcl} in ${sym.owner.showLocated}"
          def undefined(msg: String) =
            abstractClassError(false, s"${showDclAndLocation(member)} is not defined $msg")
          val underlying = member.underlyingSymbol

          // Give a specific error message for abstract vars based on why it fails:
          // It could be unimplemented, have only one accessor, or be uninitialized.
          if (underlying.is(Mutable)) {
            val isMultiple = grouped.getOrElse(underlying.name, Nil).size > 1

            // If both getter and setter are missing, squelch the setter error.
            if (member.isSetter && isMultiple) ()
            else undefined(
              if (member.isSetter) "\n(Note that an abstract var requires a setter in addition to the getter)"
              else if (member.isGetter && !isMultiple) "\n(Note that an abstract var requires a getter in addition to the setter)"
              else err.abstractVarMessage(member))
          }
          else if (underlying.is(Method)) {
            // If there is a concrete method whose name matches the unimplemented
            // abstract method, and a cursory examination of the difference reveals
            // something obvious to us, let's make it more obvious to them.
            val abstractParams = underlying.info.firstParamTypes
            val matchingName = clazz.info.nonPrivateMember(underlying.name).alternatives
            val matchingArity = matchingName filter { m =>
              !m.symbol.is(Deferred) &&
                m.info.firstParamTypes.length == abstractParams.length
            }

            matchingArity match {
              // So far so good: only one candidate method
              case concrete :: Nil =>
                val mismatches =
                  abstractParams.zip(concrete.info.firstParamTypes)
                    .filterNot { case (x, y) => x =:= y }
                mismatches match {
                  // Only one mismatched parameter: say something useful.
                  case (pa, pc) :: Nil =>
                    val abstractSym = pa.typeSymbol
                    val concreteSym = pc.typeSymbol
                    def subclassMsg(c1: Symbol, c2: Symbol) =
                      s"${c1.showLocated} is a subclass of ${c2.showLocated}, but method parameter types must match exactly."
                    val addendum =
                      if (abstractSym == concreteSym)
                        (pa.typeConstructor, pc.typeConstructor) match {
                          case (TypeRef(pre1, _), TypeRef(pre2, _)) =>
                            if (pre1 =:= pre2) "their type parameters differ"
                            else "their prefixes (i.e. enclosing instances) differ"
                          case _ =>
                            ""
                        }
                      else if (abstractSym isSubClass concreteSym)
                        subclassMsg(abstractSym, concreteSym)
                      else if (concreteSym isSubClass abstractSym)
                        subclassMsg(concreteSym, abstractSym)
                      else ""

                    undefined(s"""
                                 |(Note that
                                 | parameter ${pa.show} in ${showDclAndLocation(underlying)} does not match
                                 | parameter ${pc.show} in ${showDclAndLocation(concrete.symbol)}
                                 | $addendum)""".stripMargin)
                  case xs =>
                    undefined(
                      if concrete.symbol.is(AbsOverride) then
                        s"\n(The class implements ${showDclAndLocation(concrete.symbol)} but that definition still needs an implementation)"
                      else
                        s"\n(The class implements a member with a different type: ${showDclAndLocation(concrete.symbol)})")
                }
              case Nil =>
                undefined("")
              case concretes =>
                undefined(s"\n(The class implements members with different types: ${concretes.map(c => showDclAndLocation(c.symbol))}%\n  %)")
            }
          }
          else undefined("")
        }
      }

      // 3. Check that concrete classes do not have deferred definitions
      // that are not implemented in a subclass.
      // Note that this is not the same as (2); In a situation like
      //
      // class C { def m: Int = 0}
      // class D extends C { def m: Int }
      //
      // (3) is violated but not (2).
      def checkNoAbstractDecls(bc: Symbol): Unit = {
        for (decl <- bc.info.decls)
          if (decl.is(Deferred)) {
            val impl = withMode(Mode.IgnoreCaptures)(decl.matchingMember(clazz.thisType))
            if (impl == NoSymbol || decl.owner.isSubClass(impl.owner))
               && !ignoreDeferred(decl)
            then
              val impl1 = clazz.thisType.nonPrivateMember(decl.name) // DEBUG
              report.log(i"${impl1}: ${impl1.info}") // DEBUG
              report.log(i"${clazz.thisType.memberInfo(decl)}") // DEBUG
              abstractClassError(false, "there is a deferred declaration of " + infoString(decl) +
                " which is not implemented in a subclass" + err.abstractVarMessage(decl))
          }
        if (bc.asClass.superClass.is(Abstract))
          checkNoAbstractDecls(bc.asClass.superClass)
      }

      // Check that every term member of this concrete class has a symbol that matches the member's type
      // Member types are computed by intersecting the types of all members that have the same name
      // and signature. But a member selection will pick one particular implementation, according to
      // the rules of overriding and linearization. This method checks that the implementation has indeed
      // a type that subsumes the full member type.
      def checkMemberTypesOK() = {

        // First compute all member names we need to check in `membersToCheck`.
        // We do not check
        //  - types
        //  - synthetic members or bridges
        //  - members in other concrete classes, since these have been checked before
        //    (this is done for efficiency)
        //  - members in a prefix of inherited parents that all come from Java or Scala2
        //    (this is done to avoid false positives since Scala2's rules for checking are different)
        val membersToCheck = new util.HashSet[Name](4096)
        val seenClasses = new util.HashSet[Symbol](256)
        def addDecls(cls: Symbol): Unit =
          if (!seenClasses.contains(cls)) {
            seenClasses += cls
            for (mbr <- cls.info.decls)
              if (mbr.isTerm && !mbr.isOneOf(Synthetic | Bridge) && mbr.memberCanMatchInheritedSymbols &&
                  !membersToCheck.contains(mbr.name))
                membersToCheck += mbr.name
            cls.info.parents.map(_.classSymbol)
              .filter(_.isOneOf(AbstractOrTrait))
              .dropWhile(_.isOneOf(JavaDefined | Scala2x))
              .foreach(addDecls)
          }
        addDecls(clazz)

        // For each member, check that the type of its symbol, as seen from `self`
        // can override the info of this member
        withMode(Mode.IgnoreCaptures) {
          for (name <- membersToCheck)
            for (mbrd <- self.member(name).alternatives) {
              val mbr = mbrd.symbol
              val mbrType = mbr.info.asSeenFrom(self, mbr.owner)
              if (!mbrType.overrides(mbrd.info, relaxedCheck = false, matchLoosely = true))
                report.errorOrMigrationWarning(
                  em"""${mbr.showLocated} is not a legal implementation of `$name` in $clazz
                      |  its type             $mbrType
                      |  does not conform to  ${mbrd.info}""",
                  (if (mbr.owner == clazz) mbr else clazz).srcPos, MigrationVersion.Scala2to3)
          }
        }
      }

      /** Check that inheriting a case class does not constitute a variant refinement
       *  of a base type of the case class. It is because of this restriction that we
       *  can assume invariant refinement for case classes in `constrainPatternType`.
       */
      def checkCaseClassInheritanceInvariant() =
        for
          caseCls <- clazz.info.baseClasses.tail.find(_.is(Case))
          baseCls <- caseCls.info.baseClasses.tail
          if baseCls.typeParams.exists(_.paramVarianceSign != 0)
          problem <- variantInheritanceProblems(baseCls, caseCls, i"base $baseCls", "case ")
          withExplain = problem.appendExplanation:
            """Refining a basetype of a case class is not allowed.
              |This is a limitation that enables better GADT constraints in case class patterns""".stripMargin
        do report.errorOrMigrationWarning(withExplain, clazz.srcPos, MigrationVersion.Scala2to3)
      checkNoAbstractMembers()
      if (abstractErrors.isEmpty)
        checkNoAbstractDecls(clazz)

      if (abstractErrors.nonEmpty)
        report.error(abstractErrorMessage, clazz.srcPos)

      checkMemberTypesOK()
      checkCaseClassInheritanceInvariant()
    }

    if (!clazz.is(Trait) && checker.checkInheritedTraitParameters) {
      // check that parameterized base classes and traits are typed in the same way as from the superclass
      // I.e. say we have
      //
      //    Sub extends Super extends* Base
      //
      // where `Base` has value parameters. Enforce that
      //
      //    Sub.thisType.baseType(Base)  =:=  Sub.thisType.baseType(Super).baseType(Base)
      //
      // This is necessary because parameter values are determined directly or indirectly
      // by `Super`. So we cannot pretend they have a different type when seen from `Sub`.
      def checkParameterizedTraitsOK() = {
        val mixins = clazz.mixins
        for {
          cls <- clazz.info.baseClasses.tail
          if cls.paramAccessors.nonEmpty && !mixins.contains(cls)
          problem <- variantInheritanceProblems(cls, clazz.asClass.superClass, i"parameterized base $cls", "super")
        }
        report.error(problem, clazz.srcPos)
      }

      checkParameterizedTraitsOK()
    }

    /** Check that `site` does not inherit conflicting generic instances of `baseCls`,
     *  when doing a direct base type or going via intermediate class `middle`. I.e, we require:
     *
     *     site.baseType(baseCls)  =:=  site.baseType(middle).baseType(baseCls)
     *
     *  Return an optional by name error message if this test fails.
     */
    def variantInheritanceProblems(
        baseCls: Symbol, middle: Symbol, baseStr: String, middleStr: String): Option[Message] = {
      val superBT = self.baseType(middle)
      val thisBT = self.baseType(baseCls)
      val combinedBT = superBT.baseType(baseCls)
      if (combinedBT =:= thisBT) None // ok
      else
        Some(
          em"""illegal inheritance: $clazz inherits conflicting instances of $baseStr.
              |
              |  Direct basetype: $thisBT
              |  Basetype via $middleStr$middle: $combinedBT""")
    }

    /* Returns whether there is a symbol declared in class `inclazz`
       * (which must be different from `clazz`) whose name and type
       * seen as a member of `class.thisType` matches `member`'s.
       */
    def hasMatchingSym(inclazz: Symbol, member: Symbol): Boolean = {

      def isSignatureMatch(sym: Symbol) = sym.isType || {
        val self = clazz.thisType
        sym.asSeenFrom(self).matches(member.asSeenFrom(self))
        && !incompatibleRepeatedParam(sym, member)
      }

      /* The rules for accessing members which have an access boundary are more
         * restrictive in java than scala.  Since java has no concept of package nesting,
         * a member with "default" (package-level) access can only be accessed by members
         * in the exact same package.  Example:
         *
         *   package a.b;
         *   public class JavaClass { void foo() { } }
         *
         * The member foo() can be accessed only from members of package a.b, and not
         * nested packages like a.b.c.  In the analogous scala class:
         *
         *   package a.b
         *   class ScalaClass { private[b] def foo() = () }
         *
         * The member IS accessible to classes in package a.b.c.  The javaAccessCheck logic
         * is restricting the set of matching signatures according to the above semantics.
         */
      def javaAccessCheck(sym: Symbol) = (
        !inclazz.is(JavaDefined) // not a java defined member
        || !sym.privateWithin.exists // no access boundary
        || sym.is(Protected) // marked protected in java, thus accessible to subclasses
        || sym.privateWithin == member.enclosingPackageClass // exact package match
        )
      def classDecls = inclazz.info.nonPrivateDecl(member.name)

      (inclazz != clazz) &&
        classDecls.hasAltWith(d => isSignatureMatch(d.symbol) && javaAccessCheck(d.symbol))
    }

    // 4. Check that every defined member with an `override` modifier overrides some other member.
    for member <- clazz.info.decls do
      if member.isAnyOverride && !clazz.thisType.baseClasses.exists(hasMatchingSym(_, member)) then
        if (checks != noPrinter)
          for (bc <- clazz.info.baseClasses.tail) {
            val sym = bc.info.decl(member.name).symbol
            if (sym.exists)
              checks.println(i"$bc has $sym: ${clazz.thisType.memberInfo(sym)}")
          }

        val nonMatching = clazz.info.member(member.name).altsWith(alt => alt.owner != clazz)
        nonMatching match {
          case Nil =>
            report.error(OverridesNothing(member), member.srcPos)
          case ms =>
            // getClass in primitive value classes is defined in the standard library as:
            //     override def getClass(): Class[Int] = ???
            // However, it's not actually an override in Dotty because our Any#getClass
            // is polymorphic (see `Definitions#Any_getClass`), so since we can't change
            // the standard library, we need to drop the override flag without reporting
            // an error.
            if (!(member.name == nme.getClass_ && clazz.isPrimitiveValueClass))
              report.error(OverridesNothingButNameExists(member, ms), member.srcPos)
        }
        member.resetFlag(Override)
        member.resetFlag(AbsOverride)
      end if
  }

  /** Check that we do not "override" anything with a private method
   *  or something that becomes a private method. According to the Scala
   *  modeling this is non-sensical since private members don't override.
   *  But Java and the JVM disagree, if the private member is a method.
   *  A test case is neg/i7926b.scala.
   *  Note: The compiler could possibly silently rename the offending private
   *  instead of flagging it as an error. But that might mean we see some
   *  surprising names at runtime. E.g. in neg/i4564a.scala, a private
   *  case class `apply` method would have to be renamed to something else.
   */
  def checkNoPrivateOverrides(sym: Symbol)(using Context): Unit =
    if sym.maybeOwner.isClass
       && sym.is(Private)
       && (sym.isOneOf(MethodOrLazyOrMutable) || !sym.is(Local)) // in these cases we'll produce a getter later
       && !sym.isConstructor
    then
      val cls = sym.owner.asClass
      for bc <- cls.baseClasses.tail do
        var other = sym.matchingDecl(bc, cls.thisType)
        if !other.exists && sym.targetName != sym.name then
          other = sym.matchingDecl(bc, cls.thisType, sym.targetName)
        if other.exists then
          report.error(em"private $sym cannot override ${other.showLocated}", sym.srcPos)
  end checkNoPrivateOverrides

  def checkVolatile(sym: Symbol)(using Context): Unit =
    if sym.isVolatile && !sym.is(Mutable) then
      report.warning(VolatileOnVal(), sym.srcPos)

  /** Check that unary method definition do not receive parameters.
   *  They can only receive inferred parameters such as type parameters and implicit parameters.
   */
  def checkUnaryMethods(sym: Symbol)(using Context): Unit =
    /** Check that the only term parameters are contextual or implicit */
    def checkParameters(tpe: Type): Unit =
      tpe match
        case tpe: MethodType =>
          if tpe.isImplicitMethod || tpe.isContextualMethod then
            checkParameters(tpe.resType)
          else
            val what =
              if tpe.paramNames.isEmpty then "empty parameter list.\n\nPossible fix: remove the `()` arguments."
              else "parameters"
            report.warning(s"unary_<op> method cannot take $what", sym.sourcePos)
        case tpe: PolyType =>
          checkParameters(tpe.resType)
        case _ =>
          // ok

    /** Skip leading type and contextual parameters, then skip the
     *  self parameter, and finally check the parameter
     */
    def checkExtensionParameters(tpe: Type): Unit =
      tpe match
        case tpe: MethodType =>
          assert(tpe.paramNames.length == 1)
          if tpe.isContextualMethod then checkExtensionParameters(tpe.resType)
          else checkParameters(tpe.resType)
        case tpe: PolyType =>
          checkExtensionParameters(tpe.resType)

    def isUnaryPrefixName(name: Name) = name match
      case name: SimpleName =>
        name.startsWith("unary_") && nme.raw.isUnary(name.drop(6))
      case _ =>
        false

    if isUnaryPrefixName(sym.name) then
      if sym.is(Extension) || sym.name.is(ExtMethName) then
        // if is method from `extension` or value class
        checkExtensionParameters(sym.info)
      else
        checkParameters(sym.info)

  end checkUnaryMethods

  /** Check that an extension method is not hidden, i.e., that it is callable as an extension method.
   *
   *  An extension method is hidden if it does not offer a parameter that is not subsumed
   *  by the corresponding parameter of the member with the same name (or of all alternatives of an overload).
   *
   *  This check is suppressed if this method is an override.
   *
   *  For example, it is not possible to define a type-safe extension `contains` for `Set`,
   *  since for any parameter type, the existing `contains` method will compile and would be used.
   *
   *  If the member has a leading implicit parameter list, then the extension method must also have
   *  a leading implicit parameter list. The reason is that if the implicit arguments are inferred,
   *  either the member method is used or typechecking fails. If the implicit arguments are supplied
   *  explicitly and the member method is not applicable, the extension is checked, and its parameters
   *  must be implicit in order to be applicable.
   *
   *  If the member does not have a leading implicit parameter list, then the argument cannot be explicitly
   *  supplied with `using`, as typechecking would fail. But the extension method may have leading implicit
   *  parameters, which are necessarily supplied implicitly in the application. The first non-implicit
   *  parameters of the extension method must be distinguishable from the member parameters, as described.
   *
   *  If the extension method is nullary, it is always hidden by a member of the same name.
   *  (Either the member is nullary, or the reference is taken as the eta-expansion of the member.)
   *
   *  This check is in lieu of a more expensive use-site check that an application failed to use an extension.
   *  That check would account for accessibility and opacity. As a limitation, this check considers
   *  only public members, a target receiver that is not an alias, and corresponding method parameters
   *  that are either both opaque types or both not.
   */
  def checkExtensionMethods(sym: Symbol)(using Context): Unit =
    if sym.is(Extension) && !sym.nextOverriddenSymbol.exists then
      extension (tp: Type)
        def strippedResultType = Applications.stripImplicit(tp.stripPoly, wildcardOnly = true).resultType
        def firstExplicitParamTypes = Applications.stripImplicit(tp.stripPoly, wildcardOnly = true).firstParamTypes
        def hasImplicitParams = tp.stripPoly match { case mt: MethodType => mt.isImplicitMethod case _ => false }
      val target = sym.info.firstExplicitParamTypes.head // required for extension method, the putative receiver
      val methTp = sym.info.strippedResultType // skip leading implicits and the "receiver" parameter
      def hidden =
        target.nonPrivateMember(sym.name)
        .filterWithPredicate:
          member =>
          member.symbol.isPublic && {
            val memberIsImplicit = member.info.hasImplicitParams
            val paramTps =
              if memberIsImplicit then methTp.stripPoly.firstParamTypes
              else methTp.firstExplicitParamTypes

            paramTps.isEmpty || memberIsImplicit && !methTp.hasImplicitParams || {
              val memberParamTps = member.info.stripPoly.firstParamTypes
              !memberParamTps.isEmpty
              && memberParamTps.lengthCompare(paramTps) == 0
<<<<<<< HEAD
              && memberParamTps.lazyZip(paramTps).forall((m, x) => x frozen_<:< m)
=======
              && memberParamTps.lazyZip(paramTps).forall: (m, x) =>
                m.typeSymbol.denot.isOpaqueAlias == x.typeSymbol.denot.isOpaqueAlias
                && (x frozen_<:< m)
>>>>>>> 6b2b8819
            }
          }
        .exists
      if !target.typeSymbol.denot.isAliasType && !target.typeSymbol.denot.isOpaqueAlias && hidden
      then report.warning(ExtensionNullifiedByMember(sym, target.typeSymbol), sym.srcPos)
  end checkExtensionMethods

  /** Verify that references in the user-defined `@implicitNotFound` message are valid.
   *  (i.e. they refer to a type variable that really occurs in the signature of the annotated symbol.)
   */
  private object checkImplicitNotFoundAnnotation:
    /** Warns if the class or trait has an @implicitNotFound annotation
     *  with invalid type variable references.
     */
    def template(sd: SymDenotation)(using Context): Unit =
      checkReferences(sd)

    /** Warns if the def has parameters with an `@implicitNotFound` annotation
     *  with invalid type variable references.
     */
    def defDef(sd: SymDenotation)(using Context): Unit =
      for
        paramSymss <- sd.paramSymss
        param <- paramSymss
        if param.isTerm
      do checkReferences(param.denot)

    private object PositionedStringLiteralArgument:
      def unapply(tree: Tree): Option[(String, Span)] = tree match {
        case l@Literal(Constant(s: String)) => Some((s, l.span))
        case NamedArg(_, l@Literal(Constant(s: String))) => Some((s, l.span))
        case _ => None
      }

    private def checkReferences(sd: SymDenotation)(using Context): Unit =
      lazy val substitutableTypesNames =
        ErrorReporting.substitutableTypeSymbolsInScope(sd.symbol).map(_.denot.name.show)
      for
        annotation <- sd.getAnnotation(defn.ImplicitNotFoundAnnot)
        case PositionedStringLiteralArgument(msg, span) <- annotation.argument(0)
      do forEachTypeVariableReferenceIn(msg) { case (ref, start) =>
        if !substitutableTypesNames.contains(ref) then
          reportInvalidReference(span, ref, start, sd)
      }

    /** Reports an invalid reference to a type variable `typeRef` that was found in `span` */
    private def reportInvalidReference(
      span: Span,
      typeRef: String,
      variableOffsetinArgumentLiteral: Int,
      sd: SymDenotation
    )(using Context) =
      val typeRefName = s"`$typeRef`"
      val ownerName =
        if sd.isType then s"type `${sd.name.show}`"
        else if sd.owner.isConstructor then s"the constructor of `${sd.owner.owner.name.show}`"
        else s"method `${sd.owner.name.show}`"
      val msg = InvalidReferenceInImplicitNotFoundAnnotation(typeRefName, ownerName)
      val startPos = span.shift(variableOffsetinArgumentLiteral + 1).startPos // +1 because of 0-based index
      val pos = ctx.source.atSpan(startPos)
      report.warning(msg, pos)

    /** Calls the supplied function for each quoted reference to a type variable in <pre>s</pre>.
     *  The input
     *
     *  ```scala
     *     "This is a ${T}ype re${F}erence"
     *  //  ^0          ^12       ^22
     *  ```
     *
     *  will lead to two invocations of `f`, once with `(T, 12)` and once with `(F, 22)` as argument.
     *
     * @param s The string to query for type variable references.
     * @param f A function to apply to every pair of (\<type variable>, \<position in string>).
     */
    private def forEachTypeVariableReferenceIn(s: String)(f: (String, Int) => Unit) =
      // matches quoted references such as "${A}", "${ Abc }", etc.
      val referencePattern = """\$\{\s*([^}\s]+)\s*\}""".r
      val matches = referencePattern.findAllIn(s)
      for reference <- matches do
        val referenceOffset = matches.start
        val prefixlessReference = reference.replaceFirst("""\$\{\s*""", "").nn
        val variableOffset = referenceOffset + reference.length - prefixlessReference.length
        val variableName = prefixlessReference.replaceFirst("""\s*\}""", "").nn
        f(variableName, variableOffset)

  end checkImplicitNotFoundAnnotation

  def checkAnyRefMethodCall(tree: Tree)(using Context): Unit =
    if tree.symbol.exists && defn.topClasses.contains(tree.symbol.owner) then
      tree.tpe match
        case tp: NamedType if tp.prefix.typeSymbol != ctx.owner.enclosingClass =>
          report.warning(UnqualifiedCallToAnyRefMethod(tree, tree.symbol), tree)
        case _ => ()
}
import RefChecks.*

/** Post-attribution checking and transformation, which fulfills the following roles
 *
 *  1. This phase performs the following checks.
 *
 *  - only one overloaded alternative defines default arguments
 *  - applyDynamic methods are not overloaded
 *  - all overrides conform to rules laid down by `checkAllOverrides`.
 *  - any value classes conform to rules laid down by `checkDerivedValueClass`.
 *  - this(...) constructor calls do not forward reference other definitions in their block (not even lazy vals).
 *  - no forward reference in a local block jumps over a non-lazy val definition.
 *  - a class and its companion object do not both define a class or module with the same name.
 *
 *  2. It warns about references to symbols labeled deprecated or migration.

 *  3. It eliminates macro definitions.
 *
 *  4. It makes members not private where necessary. The following members
 *  cannot be private in the Java model:
 *   - term members of traits
 *   - the primary constructor of a value class
 *   - the parameter accessor of a value class
 *   - members accessed from an inner or companion class.
 *  All these members are marked as NotJavaPrivate.
 *  Unlike in Scala 2.x not-private members keep their name. It is
 *  up to the backend to find a unique expanded name for them. The
 *  rationale to do name changes that late is that they are very fragile.

 *  todo: But RefChecks is not done yet. It's still a somewhat dirty port from the Scala 2 version.
 *  todo: move untrivial logic to their own mini-phases
 */
class RefChecks extends MiniPhase { thisPhase =>

  import tpd.*

  override def phaseName: String = RefChecks.name

  override def description: String = RefChecks.description

  override def runsAfter: Set[String] = Set(ElimRepeated.name)
    // Needs to run after ElimRepeated for override checks involving varargs methods

  override def transformValDef(tree: ValDef)(using Context): ValDef = {
    if tree.symbol.exists then
      val sym = tree.symbol
      checkNoPrivateOverrides(sym)
      checkVolatile(sym)
      if (sym.exists && sym.owner.isTerm) {
        tree.rhs match {
          case Ident(nme.WILDCARD) => report.error(UnboundPlaceholderParameter(), sym.srcPos)
          case _ =>
        }
      }
    tree
  }

  override def transformDefDef(tree: DefDef)(using Context): DefDef = {
    val sym = tree.symbol
    checkNoPrivateOverrides(sym)
    checkImplicitNotFoundAnnotation.defDef(sym.denot)
    checkUnaryMethods(sym)
    checkExtensionMethods(sym)
    tree
  }

  override def transformTemplate(tree: Template)(using Context): Tree = try {
    val cls = ctx.owner.asClass
    checkOverloadedRestrictions(cls)
    checkParents(cls, tree.parents)
    if (cls.is(Trait)) tree.parents.foreach(checkParentPrefix(cls, _))
    checkCompanionNameClashes(cls)
    checkAllOverrides(cls)
    checkImplicitNotFoundAnnotation.template(cls.classDenot)
    tree
  } catch {
    case ex: TypeError =>
      report.error(ex, tree.srcPos)
      tree
  }

  override def transformIdent(tree: Ident)(using Context): Tree =
    checkAnyRefMethodCall(tree)
    tree

  override def transformSelect(tree: tpd.Select)(using Context): tpd.Tree =
    if defn.ScalaBoxedClasses().contains(tree.qualifier.tpe.typeSymbol) && tree.name == nme.synchronized_ then
      report.warning(SynchronizedCallOnBoxedClass(tree), tree.srcPos)
    tree
}

/* todo: rewrite and re-enable

// Comparison checking -------------------------------------------------------

    object normalizeAll extends TypeMap {
      def apply(tp: Type) = mapOver(tp).normalize
    }

    def checkImplicitViewOptionApply(pos: Position, fn: Tree, args: List[Tree]): Unit = if (settings.lint) (fn, args) match {
      case (tap@TypeApply(fun, targs), List(view: ApplyImplicitView)) if fun.symbol == currentRun.runDefinitions.Option_apply =>
        unit.warning(pos, s"Suspicious application of an implicit view (${view.fun}) in the argument to Option.apply.") // SI-6567
      case _ =>
    }

    private def isObjectOrAnyComparisonMethod(sym: Symbol) = sym match {
      case Object_eq | Object_ne | Object_== | Object_!= | Any_== | Any_!= => true
      case _                                                               => false
    }
    /** Check the sensibility of using the given `equals` to compare `qual` and `other`. */
    private def checkSensibleEquals(pos: Position, qual: Tree, name: Name, sym: Symbol, other: Tree) = {
      def isReferenceOp = sym == Object_eq || sym == Object_ne
      def isNew(tree: Tree) = tree match {
        case Function(_, _) | Apply(Select(New(_), nme.CONSTRUCTOR), _) => true
        case _ => false
      }
      def underlyingClass(tp: Type): Symbol = {
        val sym = tp.typeSymbol
        if (sym.isAbstractOrParamType) underlyingClass(sym.info.bounds.hi)
        else sym
      }
      val actual   = underlyingClass(other.tpe)
      val receiver = underlyingClass(qual.tpe)
      def onTrees[T](f: List[Tree] => T) = f(List(qual, other))
      def onSyms[T](f: List[Symbol] => T) = f(List(receiver, actual))

      // @MAT normalize for consistency in error message, otherwise only part is normalized due to use of `typeSymbol`
      def typesString = normalizeAll(qual.tpe.widen)+" and " + normalizeAll(other.tpe.widen)

      /* Symbols which limit the warnings we can issue since they may be value types */
      val isMaybeValue = Set[Symbol](AnyClass, AnyRefClass, AnyValClass, ObjectClass, ComparableClass, JavaSerializableClass)

      // Whether def equals(other: Any) has known behavior: it is the default
      // inherited from java.lang.Object, or it is a synthetically generated
      // case equals.  TODO - more cases are warnable if the target is a synthetic
      // equals.
      def isUsingWarnableEquals = {
        val m = receiver.info.member(nme.equals_)
        ((m == Object_equals) || (m == Any_equals) || isMethodCaseEquals(m))
      }
      def isMethodCaseEquals(m: Symbol) = m.isSynthetic && m.owner.isCase
      def isCaseEquals = isMethodCaseEquals(receiver.info.member(nme.equals_))
      // Whether this == or != is one of those defined in Any/AnyRef or an overload from elsewhere.
      def isUsingDefaultScalaOp = sym == Object_== || sym == Object_!= || sym == Any_== || sym == Any_!=
      def haveSubclassRelationship = (actual isSubClass receiver) || (receiver isSubClass actual)

      // Whether the operands+operator represent a warnable combo (assuming anyrefs)
      // Looking for comparisons performed with ==/!= in combination with either an
      // equals method inherited from Object or a case class synthetic equals (for
      // which we know the logic.)
      def isWarnable           = isReferenceOp || (isUsingDefaultScalaOp && isUsingWarnableEquals)
      def isEitherNullable     = (NullTpe <:< receiver.info) || (NullTpe <:< actual.info)
      def isEitherValueClass   = actual.isDerivedValueClass || receiver.isDerivedValueClass
      def isBoolean(s: Symbol) = unboxedValueClass(s) == BooleanClass
      def isUnit(s: Symbol)    = unboxedValueClass(s) == UnitClass
      def isNumeric(s: Symbol) = isNumericValueClass(unboxedValueClass(s)) || isAnyNumber(s)
      def isScalaNumber(s: Symbol) = s isSubClass ScalaNumberClass
      def isJavaNumber(s: Symbol)  = s isSubClass JavaNumberClass
      // includes java.lang.Number if appropriate [SI-5779]
      def isAnyNumber(s: Symbol)     = isScalaNumber(s) || isJavaNumber(s)
      def isMaybeAnyValue(s: Symbol) = isPrimitiveValueClass(unboxedValueClass(s)) || isMaybeValue(s)
      // used to short-circuit unrelatedTypes check if both sides are special
      def isSpecial(s: Symbol) = isMaybeAnyValue(s) || isAnyNumber(s)
      val nullCount            = onSyms(_ filter (_ == NullClass) size)
      def isNonsenseValueClassCompare = (
           !haveSubclassRelationship
        && isUsingDefaultScalaOp
        && isEitherValueClass
        && !isCaseEquals
      )

      // Have we already determined that the comparison is non-sensible? I mean, non-sensical?
      var isNonSensible = false

      def nonSensibleWarning(what: String, alwaysEqual: Boolean) = {
        val msg = alwaysEqual == (name == nme.EQ || name == nme.eq)
        unit.warning(pos, s"comparing $what using `${name.decode}` will always yield $msg")
        isNonSensible = true
      }
      def nonSensible(pre: String, alwaysEqual: Boolean) =
        nonSensibleWarning(s"${pre}values of types $typesString", alwaysEqual)
      def nonSensiblyEq() = nonSensible("", alwaysEqual = true)
      def nonSensiblyNeq() = nonSensible("", alwaysEqual = false)
      def nonSensiblyNew() = nonSensibleWarning("a fresh object", alwaysEqual = false)

      def unrelatedMsg = name match {
        case nme.EQ | nme.eq => "never compare equal"
        case _               => "always compare unequal"
      }
      def unrelatedTypes() = if (!isNonSensible) {
        val weaselWord = if (isEitherValueClass) "" else " most likely"
        unit.warning(pos, s"$typesString are unrelated: they will$weaselWord $unrelatedMsg")
      }

      if (nullCount == 2) // null == null
        nonSensiblyEq()
      else if (nullCount == 1) {
        if (onSyms(_ exists isPrimitiveValueClass)) // null == 5
          nonSensiblyNeq()
        else if (onTrees( _ exists isNew)) // null == new AnyRef
          nonSensiblyNew()
      }
      else if (isBoolean(receiver)) {
        if (!isBoolean(actual) && !isMaybeValue(actual))    // true == 5
          nonSensiblyNeq()
      }
      else if (isUnit(receiver)) {
        if (isUnit(actual)) // () == ()
          nonSensiblyEq()
        else if (!isUnit(actual) && !isMaybeValue(actual))  // () == "abc"
          nonSensiblyNeq()
      }
      else if (isNumeric(receiver)) {
        if (!isNumeric(actual))
          if (isUnit(actual) || isBoolean(actual) || !isMaybeValue(actual))   // 5 == "abc"
            nonSensiblyNeq()
      }
      else if (isWarnable && !isCaseEquals) {
        if (isNew(qual)) // new X == y
          nonSensiblyNew()
        else if (isNew(other) && (receiver.isEffectivelyFinal || isReferenceOp))   // object X ; X == new Y
          nonSensiblyNew()
        else if (receiver.isEffectivelyFinal && !(receiver isSubClass actual) && !actual.isRefinementClass) {  // object X, Y; X == Y
          if (isEitherNullable)
            nonSensible("non-null ", false)
          else
            nonSensiblyNeq()
        }
      }

      // warn if one but not the other is a derived value class
      // this is especially important to enable transitioning from
      // regular to value classes without silent failures.
      if (isNonsenseValueClassCompare)
        unrelatedTypes()
      // possibleNumericCount is insufficient or this will warn on e.g. Boolean == j.l.Boolean
      else if (isWarnable && nullCount == 0 && !(isSpecial(receiver) && isSpecial(actual))) {
        // better to have lubbed and lost
        def warnIfLubless(): Unit = {
          val common = global.lub(List(actual.tpe, receiver.tpe))
          if (ObjectTpe <:< common)
            unrelatedTypes()
        }
        // warn if actual has a case parent that is not same as receiver's;
        // if actual is not a case, then warn if no common supertype, as below
        if (isCaseEquals) {
          def thisCase = receiver.info.member(nme.equals_).owner
          actual.info.baseClasses.find(_.isCase) match {
            case Some(p) if p != thisCase => nonSensible("case class ", false)
            case None =>
              // stronger message on (Some(1) == None)
              //if (receiver.isCase && receiver.isEffectivelyFinal && !(receiver isSubClass actual)) nonSensiblyNeq()
              //else
              // if a class, it must be super to thisCase (and receiver) since not <: thisCase
              if (!actual.isTrait && !(receiver isSubClass actual)) nonSensiblyNeq()
              else if (!haveSubclassRelationship) warnIfLubless()
            case _ =>
          }
        }
        // warn only if they have no common supertype below Object
        else if (!haveSubclassRelationship) {
          warnIfLubless()
        }
      }
    }
    /** Sensibility check examines flavors of equals. */
    def checkSensible(pos: Position, fn: Tree, args: List[Tree]) = fn match {
      case Select(qual, name @ (nme.EQ | nme.NE | nme.eq | nme.ne)) if args.length == 1 && isObjectOrAnyComparisonMethod(fn.symbol) =>
        checkSensibleEquals(pos, qual, name, fn.symbol, args.head)
      case _ =>
    }
*/

/* --------------- Overflow -------------------------------------------------
 *

  def accessFlagsToString(sym: Symbol) = flagsToString(
    sym getFlag (PRIVATE | PROTECTED),
    if (sym.hasAccessBoundary) "" + sym.privateWithin.name else ""
  )

  def overridesTypeInPrefix(tp1: Type, tp2: Type, prefix: Type): Boolean = (tp1.dealiasWiden, tp2.dealiasWiden) match {
    case (MethodType(List(), rtp1), NullaryMethodType(rtp2)) =>
      rtp1 <:< rtp2
    case (NullaryMethodType(rtp1), MethodType(List(), rtp2)) =>
      rtp1 <:< rtp2
    case (TypeRef(_, sym, _),  _) if sym.isModuleClass =>
      overridesTypeInPrefix(NullaryMethodType(tp1), tp2, prefix)
    case _ =>
      def classBoundAsSeen(tp: Type) = tp.typeSymbol.classBound.asSeenFrom(prefix, tp.typeSymbol.owner)

      (tp1 <:< tp2) || (  // object override check
        tp1.typeSymbol.isModuleClass && tp2.typeSymbol.isModuleClass && {
          val cb1 = classBoundAsSeen(tp1)
          val cb2 = classBoundAsSeen(tp2)
          (cb1 <:< cb2) && {
            log("Allowing %s to override %s because %s <:< %s".format(tp1, tp2, cb1, cb2))
            true
          }
        }
      )
  }
    private def checkTypeRef(tp: Type, tree: Tree, skipBounds: Boolean)(using Context) = tp match {
      case TypeRef(pre, sym, args) =>
        tree match {
          case tt: TypeTree if tt.original == null => // SI-7783 don't warn about inferred types
                                                      // FIXME: reconcile this check with one in resetAttrs
          case _ => checkUndesiredProperties(sym, tree.pos)
        }
        if (sym.isJavaDefined)
          sym.typeParams foreach (_.cookJavaRawInfo())
        if (!tp.isHigherKinded && !skipBounds)
          checkBounds(tree, pre, sym.owner, sym.typeParams, args)
      case _ =>
    }

    private def checkTypeRefBounds(tp: Type, tree: Tree) = {
      var skipBounds = false
      tp match {
        case AnnotatedType(ann :: Nil, underlying) if ann.symbol == UncheckedBoundsClass =>
          skipBounds = true
          underlying
        case TypeRef(pre, sym, args) =>
          if (!tp.isHigherKinded && !skipBounds)
            checkBounds(tree, pre, sym.owner, sym.typeParams, args)
          tp
        case _ =>
          tp
      }
    }

    private def checkAnnotations(tpes: List[Type], tree: Tree) = tpes foreach { tp =>
      checkTypeRef(tp, tree, skipBounds = false)
      checkTypeRefBounds(tp, tree)
    }
    private def doTypeTraversal(tree: Tree)(f: Type => Unit) = if (!inPattern) tree.tpe foreach f

    private def applyRefchecksToAnnotations(tree: Tree)(using Context): Unit = {
      def applyChecks(annots: List[Annotation]) = {
        checkAnnotations(annots map (_.atp), tree)
        transformTrees(annots flatMap (_.args))
      }

      tree match {
        case m: MemberDef =>
          val sym = m.symbol
          applyChecks(sym.annotations)
          // validate implicitNotFoundMessage
          analyzer.ImplicitNotFoundMsg.check(sym) foreach { warn =>
            unit.warning(tree.pos, f"Invalid implicitNotFound message for ${sym}%s${sym.locationString}%s:%n$warn")
          }

        case tpt@TypeTree() =>
          if (tpt.original != null) {
            tpt.original foreach {
              case dc@TypeTreeWithDeferredRefCheck() =>
                applyRefchecksToAnnotations(dc.check()) // #2416
              case _ =>
            }
          }

          doTypeTraversal(tree) {
            case tp @ AnnotatedType(annots, _)  =>
              applyChecks(annots)
            case tp =>
          }
        case _ =>
      }
    }

    private def transformCaseApply(tree: Tree, ifNot: => Unit) = {
      val sym = tree.symbol

      def isClassTypeAccessible(tree: Tree): Boolean = tree match {
        case TypeApply(fun, targs) =>
          isClassTypeAccessible(fun)
        case Select(module, apply) =>
          ( // SI-4859 `CaseClass1().InnerCaseClass2()` must not be rewritten to `new InnerCaseClass2()`;
            //          {expr; Outer}.Inner() must not be rewritten to `new Outer.Inner()`.
            treeInfo.isQualifierSafeToElide(module) &&
            // SI-5626 Classes in refinement types cannot be constructed with `new`. In this case,
            // the companion class is actually not a ClassSymbol, but a reference to an abstract type.
            module.symbol.companionClass.isClass
          )
      }

      val doTransform =
        sym.isRealMethod &&
        sym.isCase &&
        sym.name == nme.apply &&
        isClassTypeAccessible(tree)

      if (doTransform) {
        tree foreach {
          case i@Ident(_) =>
            enterReference(i.pos, i.symbol) // SI-5390 need to `enterReference` for `a` in `a.B()`
          case _ =>
        }
        toConstructor(tree.pos, tree.tpe)
      }
      else {
        ifNot
        tree
      }
    }

    private def transformApply(tree: Apply): Tree = tree match {
      case Apply(
        Select(qual, nme.filter | nme.withFilter),
        List(Function(
          List(ValDef(_, pname, tpt, _)),
          Match(_, CaseDef(pat1, _, _) :: _))))
        if ((pname startsWith nme.CHECK_IF_REFUTABLE_STRING) &&
            isIrrefutable(pat1, tpt.tpe) && (qual.tpe <:< tree.tpe)) =>

          transform(qual)

      case Apply(fn, args) =>
        // sensicality should be subsumed by the unreachability/exhaustivity/irrefutability
        // analyses in the pattern matcher
        if (!inPattern) {
          checkImplicitViewOptionApply(tree.pos, fn, args)
          checkSensible(tree.pos, fn, args)
        }
        currentApplication = tree
        tree
    }
    private def transformSelect(tree: Select): Tree = {
      val Select(qual, _) = tree
      val sym = tree.symbol

      checkUndesiredProperties(sym, tree.pos)
      checkDelayedInitSelect(qual, sym, tree.pos)

      if (!sym.exists)
        devWarning("Select node has NoSymbol! " + tree + " / " + tree.tpe)
      else if (sym.isLocalToThis)
        varianceValidator.checkForEscape(sym, currentClass)

      def checkSuper(mix: Name) =
        // term should have been eliminated by super accessors
        assert(!(qual.symbol.isTrait && sym.isTerm && mix == tpnme.EMPTY), (qual.symbol, sym, mix))

      transformCaseApply(tree,
        qual match {
          case Super(_, mix)  => checkSuper(mix)
          case _              =>
        }
      )
    }
    private def transformIf(tree: If): Tree = {
      val If(cond, thenpart, elsepart) = tree
      def unitIfEmpty(t: Tree): Tree =
        if (t == EmptyTree) unitLiteral.setPos(tree.pos).setType(UnitTpe) else t

      cond.tpe match {
        case ConstantType(value) =>
          val res = if (value.booleanValue) thenpart else elsepart
          unitIfEmpty(res)
        case _ => tree
      }
    }

    // Warning about nullary methods returning Unit. TODO: move to lint
    private def checkNullaryMethodReturnType(sym: Symbol) = sym.tpe match {
      case NullaryMethodType(restpe) if restpe.typeSymbol == UnitClass =>
        // this may be the implementation of e.g. a generic method being parameterized
        // on Unit, in which case we had better let it slide.
        val isOk = (
             sym.isGetter
          || (sym.name containsName nme.DEFAULT_GETTER_STRING)
          || sym.allOverriddenSymbols.exists(over => !(over.tpe.resultType =:= sym.tpe.resultType))
        )
        if (!isOk)
          unit.warning(sym.pos, s"side-effecting nullary methods are discouraged: suggest defining as `def ${sym.name.decode}()` instead")
      case _ => ()
    }

    /* Convert a reference to a case factory of type `tpe` to a new of the class it produces. */
    def toConstructor(pos: Position, tpe: Type)(using Context): Tree = {
      val rtpe = tpe.finalResultType
      assert(rtpe.typeSymbol.is(Case), tpe)
      New(rtpe).withPos(pos).select(rtpe.typeSymbol.primaryConstructor)
    }
    private def isIrrefutable(pat: Tree, seltpe: Type): Boolean = pat match {
      case Apply(_, args) =>
        val clazz = pat.tpe.typeSymbol
        clazz == seltpe.typeSymbol &&
        clazz.isCaseClass &&
        (args corresponds clazz.primaryConstructor.tpe.asSeenFrom(seltpe, clazz).paramTypes)(isIrrefutable)
      case Typed(pat, tpt) =>
        seltpe <:< tpt.tpe
      case Ident(tpnme.WILDCARD) =>
        true
      case Bind(_, pat) =>
        isIrrefutable(pat, seltpe)
      case _ =>
        false
    }
    private def checkDelayedInitSelect(qual: Tree, sym: Symbol, pos: Position) = {
      def isLikelyUninitialized = (
           (sym.owner isSubClass DelayedInitClass)
        && !qual.tpe.isInstanceOf[ThisType]
        && sym.accessedOrSelf.isVal
      )
      if (settings.lint.value && isLikelyUninitialized)
        unit.warning(pos, s"Selecting ${sym} from ${sym.owner}, which extends scala.DelayedInit, is likely to yield an uninitialized value")
    }
    private def lessAccessible(otherSym: Symbol, memberSym: Symbol): Boolean = (
         (otherSym != NoSymbol)
      && !otherSym.isProtected
      && !otherSym.isTypeParameterOrSkolem
      && !otherSym.isExistentiallyBound
      && (otherSym isLessAccessibleThan memberSym)
      && (otherSym isLessAccessibleThan memberSym.enclClass)
    )
    private def lessAccessibleSymsInType(other: Type, memberSym: Symbol): List[Symbol] = {
      val extras = other match {
        case TypeRef(pre, _, args) =>
          // checking the prefix here gives us spurious errors on e.g. a private[process]
          // object which contains a type alias, which normalizes to a visible type.
          args filterNot (_ eq NoPrefix) flatMap (tp => lessAccessibleSymsInType(tp, memberSym))
        case _ =>
          Nil
      }
      if (lessAccessible(other.typeSymbol, memberSym)) other.typeSymbol :: extras
      else extras
    }
    private def warnLessAccessible(otherSym: Symbol, memberSym: Symbol) {
      val comparison = accessFlagsToString(memberSym) match {
        case ""   => ""
        case acc  => " is " + acc + " but"
      }
      val cannot =
        if (memberSym.isDeferred) "may be unable to provide a concrete implementation of"
        else "may be unable to override"

      unit.warning(memberSym.pos,
        "%s%s references %s %s.".format(
          memberSym.fullLocationString, comparison,
          accessFlagsToString(otherSym), otherSym
        ) + "\nClasses which cannot access %s %s %s.".format(
          otherSym.decodedName, cannot, memberSym.decodedName)
      )
    }

    /** Warn about situations where a method signature will include a type which
     *  has more restrictive access than the method itself.
     */
    private def checkAccessibilityOfReferencedTypes(tree: Tree) {
      val member = tree.symbol

      def checkAccessibilityOfType(tpe: Type) {
        val inaccessible = lessAccessibleSymsInType(tpe, member)
        // if the unnormalized type is accessible, that's good enough
        if (inaccessible.isEmpty) ()
        // or if the normalized type is, that's good too
        else if ((tpe ne tpe.normalize) && lessAccessibleSymsInType(tpe.dealiasWiden, member).isEmpty) ()
        // otherwise warn about the inaccessible syms in the unnormalized type
        else inaccessible foreach (sym => warnLessAccessible(sym, member))
      }

      // types of the value parameters
      mapParamss(member)(p => checkAccessibilityOfType(p.tpe))
      // upper bounds of type parameters
      member.typeParams.map(_.info.bounds.hi.widen) foreach checkAccessibilityOfType
    }

    private def checkByNameRightAssociativeDef(tree: DefDef) {
      tree match {
        case DefDef(_, name, _, params :: _, _, _) =>
          if (settings.lint && name.decodedName.isRightAssocOperatorName && params.exists(p => isByName(p.symbol)))
            unit.warning(tree.pos,
              "by-name parameters will be evaluated eagerly when called as a right-associative infix operator. For more details, see SI-1980.")
        case _ =>
      }
    }
    override def transform(tree: Tree)(using Context): Tree = {
      //val savedLocalTyper = localTyper
      try {
        val sym = tree.symbol
        checkOverloadedRestrictions(ctx.owner)
            checkAllOverrides(ctx.owner)
            checkAnyValSubclass(ctx.owner)
            if (ctx.owner.isDerivedValueClass)
              ctx.owner.primaryConstructor.makeNotPrivateAfter(NoSymbol, thisPhase) // SI-6601, must be done *after* pickler!
            tree


        // Apply RefChecks to annotations. Makes sure the annotations conform to
        // type bounds (bug #935), issues deprecation warnings for symbols used
        // inside annotations.
        // applyRefchecksToAnnotations(tree) ???
        var result: Tree = tree match {
          case tree: ValOrDefDef =>
            // move to lint:
            // if (settings.warnNullaryUnit)
            //  checkNullaryMethodReturnType(sym)
            // if (settings.warnInaccessible) {
            //  if (!sym.isEffectivelyFinal && !sym.isSynthetic)
            //    checkAccessibilityOfReferencedTypes(tree)
            // }
            // tree match {
            //  case dd: DefDef => checkByNameRightAssociativeDef(dd)
            //  case _          =>
            // }
            tree

          case Template(constr, parents, self, body) =>
            // localTyper = localTyper.atOwner(tree, currentOwner)
            checkOverloadedRestrictions(ctx.owner)
            checkAllOverrides(ctx.owner)
            checkAnyValSubclass(ctx.owner)
            if (ctx.owner.isDerivedValueClass)
              ctx.owner.primaryConstructor.makeNotPrivateAfter(NoSymbol, thisPhase) // SI-6601, must be done *after* pickler!
            tree

          case tpt: TypeTree =>
            transform(tpt.original)
            tree

          case TypeApply(fn, args) =>
            checkBounds(tree, NoPrefix, NoSymbol, fn.tpe.typeParams, args map (_.tpe))
            transformCaseApply(tree, ())

          case x @ Apply(_, _)  =>
            transformApply(x)

          case x @ If(_, _, _)  =>
            transformIf(x)

          case New(tpt) =>
            enterReference(tree.pos, tpt.tpe.typeSymbol)
            tree

          case treeInfo.WildcardStarArg(_) if !isRepeatedParamArg(tree) =>
            unit.error(tree.pos, "no `: _*` annotation allowed here\n" +
              "(such annotations are only allowed in arguments to *-parameters)")
            tree

          case Ident(name) =>
            checkUndesiredProperties(sym, tree.pos)
            transformCaseApply(tree,
              if (name != nme.WILDCARD && name != tpnme.WILDCARD_STAR) {
                assert(sym != NoSymbol, "transformCaseApply: name = " + name.debugString + " tree = " + tree + " / " + tree.getClass) //debug
                enterReference(tree.pos, sym)
              }
            )

          case x @ Select(_, _) =>
            transformSelect(x)

          case UnApply(fun, args) =>
            transform(fun) // just make sure we enterReference for unapply symbols, note that super.transform(tree) would not transform(fun)
                           // transformTrees(args) // TODO: is this necessary? could there be forward references in the args??
                           // probably not, until we allow parameterised extractors
            tree


          case _ => tree
        }

        // skip refchecks in patterns....
        result = result match {
          case CaseDef(pat, guard, body) =>
            val pat1 = savingInPattern {
              inPattern = true
              transform(pat)
            }
            treeCopy.CaseDef(tree, pat1, transform(guard), transform(body))
          case LabelDef(_, _, _) if treeInfo.hasSynthCaseSymbol(result) =>
            savingInPattern {
              inPattern = true
              deriveLabelDef(result)(transform)
            }
          case Apply(fun, args) if fun.symbol.isLabel && treeInfo.isSynthCaseSymbol(fun.symbol) =>
            savingInPattern {
              // SI-7756 If we were in a translated pattern, we can now switch out of pattern mode, as the label apply signals
              //         that we are in the user-supplied code in the case body.
              //
              //         Relies on the translation of:
              //            (null: Any) match { case x: List[?] => x; x.reverse; case _ => }'
              //         to:
              //            <synthetic> val x2: List[?] = (x1.asInstanceOf[List[?]]: List[?]);
              //                  matchEnd4({ x2; x2.reverse}) // case body is an argument to a label apply.
              inPattern = false
              super.transform(result)
            }
          case ValDef(_, _, _, _) if treeInfo.hasSynthCaseSymbol(result) =>
            deriveValDef(result)(transform) // SI-7716 Don't refcheck the tpt of the synthetic val that holds the selector.
          case _ =>
            super.transform(result)
        }
        result match {
          case ClassDef(_, _, _, _)
             | TypeDef(_, _, _, _) =>
            if (result.symbol.isLocalToBlock || result.symbol.isTopLevel)
              varianceValidator.traverse(result)
          case tt @ TypeTree() if tt.original != null =>
            varianceValidator.traverse(tt.original) // See SI-7872
          case _ =>
        }

        checkUnexpandedMacro(result)

        result
      } catch {
        case ex: TypeError =>
          if (settings.debug) ex.printStackTrace()
          unit.error(tree.pos, ex.toMessage)
          tree
      } finally {
        localTyper = savedLocalTyper
        currentApplication = savedCurrentApplication
      }
    }
*/<|MERGE_RESOLUTION|>--- conflicted
+++ resolved
@@ -1184,13 +1184,9 @@
               val memberParamTps = member.info.stripPoly.firstParamTypes
               !memberParamTps.isEmpty
               && memberParamTps.lengthCompare(paramTps) == 0
-<<<<<<< HEAD
-              && memberParamTps.lazyZip(paramTps).forall((m, x) => x frozen_<:< m)
-=======
               && memberParamTps.lazyZip(paramTps).forall: (m, x) =>
                 m.typeSymbol.denot.isOpaqueAlias == x.typeSymbol.denot.isOpaqueAlias
                 && (x frozen_<:< m)
->>>>>>> 6b2b8819
             }
           }
         .exists
