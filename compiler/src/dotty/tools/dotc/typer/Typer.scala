--- conflicted
+++ resolved
@@ -745,19 +745,11 @@
   }
 
   def typedIf(tree: untpd.If, pt: Type)(implicit ctx: Context): Tree = track("typedIf") {
-<<<<<<< HEAD
     val (condProto, thenProto, elseProto) =
       pt match {
         case TypeOf.If(c, t ,e) => (c, t, e)
         case _ => (defn.BooleanType, pt.notApplied, pt.notApplied)
       }
-
-    val cond1 = typed(tree.cond, defn.BooleanType)
-    val thenp2 :: elsep2 :: Nil = harmonic(harmonize) {
-      val thenp1 = typed(tree.thenp, thenProto)
-      val elsep1 = typed(tree.elsep orElse (untpd.unitLiteral withPos tree.pos), elseProto)
-      thenp1 :: elsep1 :: Nil
-=======
     if (tree.isInline) checkInInlineContext("inline if", tree.posd)
     val cond1 = typed(tree.cond, defn.BooleanType)
 
@@ -767,10 +759,12 @@
       cpy.If(tree)(cond1, thenp1, elsep1).withType(defn.UnitType)
     }
     else {
-      val thenp1 :: elsep1 :: Nil = harmonic(harmonize, pt)(
-        (tree.thenp :: tree.elsep :: Nil).map(typed(_, pt.notApplied)))
-      assignType(cpy.If(tree)(cond1, thenp1, elsep1), thenp1, elsep1)
->>>>>>> 3185338f
+      val thenp2 :: elsep2 :: Nil = harmonic(harmonize, pt) {
+        val thenp1 = typed(tree.thenp, thenProto)
+        val elsep1 = typed(tree.elsep, elseProto)
+        thenp1 :: elsep1 :: Nil
+      }
+      assignType(cpy.If(tree)(cond1, thenp2, elsep2), thenp2, elsep2)
     }
   }
 
@@ -1047,21 +1041,16 @@
           typed(desugar.makeCaseLambda(tree.cases, protoFormals.length, unchecked).withSpan(tree.span), pt)
         }
       case _ =>
-<<<<<<< HEAD
         val selectProto = pt match {
           case TypeOf.Match(s, _) => s
           case _ => WildcardType
         }
 
-        val sel1 = typedExpr(tree.selector)
-        val selType = fullyDefinedType(sel1.tpe, "pattern selector", tree.pos)
-        typedMatchFinish(tree, sel1, selType, pt)
-=======
         if (tree.isInline) checkInInlineContext("inline match", tree.posd)
         val sel1 = typedExpr(tree.selector)
-        val selType = fullyDefinedType(sel1.tpe, "pattern selector", tree.span).widen
+
+        val selType = fullyDefinedType(sel1.tpe, "pattern selector", tree.span)
         typedMatchFinish(tree, sel1, selType, tree.cases, pt)
->>>>>>> 3185338f
     }
   }
 
@@ -1300,14 +1289,9 @@
   }
 
   def typedSingletonTypeTree(tree: untpd.SingletonTypeTree)(implicit ctx: Context): SingletonTypeTree = track("typedSingletonTypeTree") {
-<<<<<<< HEAD
     val ref1 = typedExpr(tree.ref)(ctx.enterTypeOf())
     // TODO: Discuss stability requirements of singleton type trees and potentially reenable check
-    // checkStable(ref1.tpe, tree.pos)
-=======
-    val ref1 = typedExpr(tree.ref)
-    checkStable(ref1.tpe, tree.sourcePos)
->>>>>>> 3185338f
+    // checkStable(ref1.tpe, tree.sourcePos)
     assignType(cpy.SingletonTypeTree(tree)(ref1), ref1)
   }
 
@@ -1451,14 +1435,9 @@
   }
 
   def typedBind(tree: untpd.Bind, pt: Type)(implicit ctx: Context): Tree = track("typedBind") {
-<<<<<<< HEAD
-    val pt1 = fullyDefinedType(pt, "pattern variable", tree.pos)
+    val pt1 = fullyDefinedType(pt, "pattern variable", tree.span)
     val pt2 = pt1.widenUnapplyPath
     val body1 = typed(tree.body, pt2)
-=======
-    val pt1 = fullyDefinedType(pt, "pattern variable", tree.span)
-    val body1 = typed(tree.body, pt1)
->>>>>>> 3185338f
     body1 match {
       case UnApply(fn, Nil, arg :: Nil)
       if fn.symbol.exists && fn.symbol.owner == defn.ClassTagClass && !body1.tpe.isError =>
@@ -1476,16 +1455,10 @@
             if (body1.tpe.isInstanceOf[TermRef]) pt2
             else                                 body1.tpe.underlyingIfRepeated(isJava = false)
           val symTp =
-<<<<<<< HEAD
             if (ctx.isDependent) TypeOf.TypeApply(pt1.stripUnapplyPath.select(defn.Any_asInstanceOf), bindTp)
             else                 bindTp
-          val sym = ctx.newPatternBoundSymbol(tree.name, symTp, tree.pos)
-=======
-            if (body1.tpe.isInstanceOf[TermRef]) pt1
-            else body1.tpe.underlyingIfRepeated(isJava = false)
           val sym = ctx.newPatternBoundSymbol(tree.name, symTp, tree.span)
           if (pt == defn.ImplicitScrutineeTypeRef) sym.setFlag(Implicit)
->>>>>>> 3185338f
           if (ctx.mode.is(Mode.InPatternAlternative))
             ctx.error(i"Illegal variable ${sym.name} in pattern alternative", tree.sourcePos)
           assignType(cpy.Bind(tree)(tree.name, body1), sym)
