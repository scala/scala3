package dotty.tools
package dotc
package typer

import backend.sjs.JSDefinitions
import core.*
import ast.*
import Trees.*
import Constants.*
import StdNames.*
import Scopes.*
import Denotations.*
import ProtoTypes.*
import Contexts.*
import Symbols.*
import Types.*
import SymDenotations.*
import Annotations.*
import Names.*
import NameOps.*
import NameKinds.*
import NamerOps.*
import ContextOps.*
import Flags.*
import Decorators.*
import ErrorReporting.*
import Checking.*
import Inferencing.*
import Dynamic.isDynamicExpansion
import EtaExpansion.etaExpand
import TypeComparer.CompareResult
import inlines.{Inlines, PrepareInlineable}
import util.Spans.*
import util.common.*
import util.{Property, SimpleIdentityMap, SrcPos}
import Applications.{tupleComponentTypes, wrapDefs, defaultArgument}

import collection.mutable
import annotation.tailrec
import Implicits.*
import util.Stats.record
import config.Printers.{gadts, typr}
import config.Feature
import config.Feature.{sourceVersion, migrateTo3}
<<<<<<< HEAD
import config.SourceVersion._
import rewrites.Rewrites.patch
import staging.StagingLevel
import transform.SymUtils._
import transform.TypeUtils._
import reporting._
import Nullables._
import NullOpsDecorator._
=======
import config.SourceVersion.*
import rewrites.Rewrites, Rewrites.patch
import staging.StagingLevel
import reporting.*
import Nullables.*
import NullOpsDecorator.*
>>>>>>> a92a4639
import cc.CheckCaptures
import config.Config
import config.MigrationVersion

import scala.annotation.constructorOnly

object Typer {

  /** The precedence of bindings which determines which of several bindings will be
   *  accessed by an Ident.
   */
  enum BindingPrec {
    case NothingBound, PackageClause, WildImport, NamedImport, Inheritance, Definition

    def isImportPrec = this == NamedImport || this == WildImport

    /** special cases: definitions beat imports, and named imports beat
     *  wildcard imports, provided both are in contexts with same scope */
    def beats(prevPrec: BindingPrec): Boolean =
      this == Definition || this == NamedImport && prevPrec == WildImport
  }

  /** Assert tree has a position, unless it is empty or a typed splice */
  def assertPositioned(tree: untpd.Tree)(using Context): Unit =
    if (!tree.isEmpty && !tree.isInstanceOf[untpd.TypedSplice] && ctx.typerState.isGlobalCommittable)
      assert(tree.span.exists, i"position not set for $tree # ${tree.uniqueId} of ${tree.getClass} in ${tree.source}")

  /** An attachment for GADT constraints that were inferred for a pattern. */
  val InferredGadtConstraints = new Property.StickyKey[core.GadtConstraint]

  /** An attachment on a Select node with an `apply` field indicating that the `apply`
   *  was inserted by the Typer.
   */
  private val InsertedApply = new Property.Key[Unit]

  /** An attachment on a result of an implicit conversion or extension method
   *  that was added by tryInsertImplicitOnQualifier. Needed to prevent infinite
   *  expansions in error cases (e.g. in fuzzy/i9293.scala).
   */
  private val InsertedImplicitOnQualifier = new Property.Key[Unit]

  /** An attachment on a tree `t` occurring as part of a `t()` where
   *  the `()` was dropped by the Typer.
   */
  private val DroppedEmptyArgs = new Property.Key[Unit]

  /** An attachment that indicates a failed conversion or extension method
   *  search was tried on a tree. This will in some cases be reported in error messages
   */
  private[typer] val HiddenSearchFailure = new Property.Key[List[SearchFailure]]

  /** Is tree a compiler-generated `.apply` node that refers to the
   *  apply of a function class?
   */
  private[typer] def isSyntheticApply(tree: tpd.Tree): Boolean = tree match {
    case tree: tpd.Select => tree.hasAttachment(InsertedApply)
    case TypeApply(fn, targs) => isSyntheticApply(fn) && targs.forall(_.isInstanceOf[tpd.InferredTypeTree])
    case _ => false
  }

  /** Add `fail` to the list of search failures attached to `tree` */
  def rememberSearchFailure(tree: tpd.Tree, fail: SearchFailure) =
    tree.putAttachment(HiddenSearchFailure,
      fail :: tree.attachmentOrElse(HiddenSearchFailure, Nil))
}
/** Typecheck trees, the main entry point is `typed`.
 *
 *  @param nestingLevel The nesting level of the `scope` of this Typer.
 */
class Typer(@constructorOnly nestingLevel: Int = 0) extends Namer
               with TypeAssigner
               with Applications
               with Implicits
               with ImportSuggestions
               with Inferencing
               with Dynamic
               with Checking
               with QuotesAndSplices
               with Deriving
               with Migrations {

  import Typer.*
  import tpd.{cpy => _, _}
  import untpd.cpy

  /** The scope of the typer.
   *  For nested typers (cf `Namer#nestedTyper`), this is a place parameters are
   *  entered during completion and where they survive until typechecking. A
   *  context with this typer also has this scope.
   */
  val scope: MutableScope = newScope(nestingLevel)

  /** A temporary data item valid for a single typed ident:
   *  The set of all root import symbols that have been
   *  encountered as a qualifier of an import so far.
   *  Note: It would be more proper to move importedFromRoot into typedIdent.
   *  We should check that this has no performance degradation, however.
   */
  private var unimported: Set[Symbol] = Set()

  /** Temporary data item for single call to typed ident:
   *  This symbol would be found under Scala2 mode, but is not
   *  in dotty (because dotty conforms to spec section 2
   *  wrt to package member resolution but scalac doe not).
   */
  private var foundUnderScala2: Type = NoType

  // Overridden in derived typers
  def newLikeThis(nestingLevel: Int): Typer = new Typer(nestingLevel)

  /** Find the type of an identifier with given `name` in given context `ctx`.
   *   @param name       the name of the identifier
   *   @param pt         the expected type
   *   @param required   flags the result's symbol must have
   *   @param excluded   flags the result's symbol must not have
   *   @param pos        indicates position to use for error reporting
   *   @param altImports a ListBuffer in which alternative imported references are
   *                     collected in case `findRef` is called from an expansion of
   *                     an extension method, i.e. when `e.m` is expanded to `m(e)` and
   *                     a reference for `m` is searched. `null` in all other situations.
   */
  def findRef(name: Name, pt: Type, required: FlagSet, excluded: FlagSet, pos: SrcPos,
      altImports: mutable.ListBuffer[TermRef] | Null = null)(using Context): Type = {
    val refctx = ctx
    val noImports = ctx.mode.is(Mode.InPackageClauseName)
    def suppressErrors = excluded.is(ConstructorProxy)
      // when searching for references shadowed by a constructor proxy, do not report errors
    def fail(msg: Message) =
      if !suppressErrors then report.error(msg, pos)

    /** A symbol qualifies if it really exists and is not a package class.
     *  Package classes are part of their parent's scope, because otherwise
     *  we could not reload them via `_.member`. On the other hand, accessing a
     *  package as a type from source is always an error.

     *  In addition:
     *    - if we are in a constructor of a pattern, we ignore all definitions
     *      which are parameterized (including nullary) methods and not accessors
     *      (note: if we don't do that case x :: xs in class List would return the :: method).
     *    - Members of the empty package can be accessed only from within the empty package.
     *      Note: it would be cleaner to never nest package definitions in empty package definitions,
     *      but then we'd have to give up the fiction that a compilation unit consists of
     *      a single tree (because a source file may have both toplevel classes which go
     *      into the empty package and package definitions, which would have to stay outside).
     *      Since the principle of a single tree per compilation unit is assumed by many
     *      tools, we did not want to take that step.
     */
    def qualifies(denot: Denotation): Boolean =
      def isRealMethod(sd: SingleDenotation): Boolean =
        sd.symbol.is(Method, butNot = Accessor) && !sd.info.isParameterless
      reallyExists(denot)
      && (!pt.isInstanceOf[UnapplySelectionProto] || denot.hasAltWith(!isRealMethod(_)))
      && !denot.symbol.is(PackageClass)
      && {
        var owner = denot.symbol.maybeOwner
        if owner.isPackageObject then owner = owner.owner
        !owner.isEmptyPackage || ctx.owner.enclosingPackageClass.isEmptyPackage
      }

    /** Find the denotation of enclosing `name` in given context `ctx`.
     *  @param previous    A denotation that was found in a more deeply nested scope,
     *                     or else `NoDenotation` if nothing was found yet.
     *  @param prevPrec    The binding precedence of the previous denotation,
     *                     or else `nothingBound` if nothing was found yet.
     *  @param prevCtx     The context of the previous denotation,
     *                     or else `NoContext` if nothing was found yet.
     */
    def findRefRecur(previous: Type, prevPrec: BindingPrec, prevCtx: Context)(using Context): Type = {
      import BindingPrec.*

      /** Check that any previously found result from an inner context
       *  does properly shadow the new one from an outer context.
       *  @param found     The newly found result
       *  @param newPrec   Its precedence
       *  @param scala2pkg Special mode where we check members of the same package, but defined
       *                   in different compilation units under Scala2. If set, and the
       *                   previous and new contexts do not have the same scope, we select
       *                   the previous (inner) definition. This models what scalac does.
       */
      def checkNewOrShadowed(found: Type, newPrec: BindingPrec, scala2pkg: Boolean = false)(using Context): Type =
        if !previous.exists || TypeComparer.isSameRef(previous, found) then
           found
        else if (prevCtx.scope eq ctx.scope) && newPrec.beats(prevPrec) then
          // special cases: definitions beat imports, and named imports beat
          // wildcard imports, provided both are in contexts with same scope
          found
        else
          if !scala2pkg && !previous.isError && !found.isError then
            fail(AmbiguousReference(name, newPrec, prevPrec, prevCtx,
              isExtension = previous.termSymbol.is(ExtensionMethod) && found.termSymbol.is(ExtensionMethod)))
          previous

      /** Assemble and check alternatives to an imported reference. This implies:
       *   - If we expand an extension method (i.e. altImports != null),
       *     search imports on the same level for other possible resolutions of `name`.
       *     The result and altImports together then contain all possible imported
       *     references of the highest possible precedence, where `NamedImport` beats
       *     `WildImport`.
       *   - Find a posssibly shadowing reference in an outer context.
       *     If the result is the same as `previous`, check that it is new or
       *     shadowed. This order of checking is necessary since an outer package-level
       *     definition might trump two conflicting inner imports, so no error should be
       *     issued in that case. See i7876.scala.
       *  @param previous   the previously found reference (which is an import)
       *  @param prevPrec   the precedence of the reference (either NamedImport or WildImport)
       *  @param prevCtx    the context in which the reference was found
       *  @param using_Context the outer context of `precCtx`
       */
      def checkImportAlternatives(previous: Type, prevPrec: BindingPrec, prevCtx: Context)(using Context): Type =

        def addAltImport(altImp: TermRef) =
          if !TypeComparer.isSameRef(previous, altImp)
              && !altImports.uncheckedNN.exists(TypeComparer.isSameRef(_, altImp))
          then
            altImports.uncheckedNN += altImp

<<<<<<< HEAD
        if Feature.enabled(Feature.relaxedExtensionImports) && altImports != null && ctx.isImportContext then
=======
        if altImports != null && ctx.isImportContext then
>>>>>>> a92a4639
          val curImport = ctx.importInfo.uncheckedNN
          namedImportRef(curImport) match
            case altImp: TermRef =>
              if prevPrec == WildImport then
                // Discard all previously found references and continue with `altImp`
                altImports.clear()
                checkImportAlternatives(altImp, NamedImport, ctx)(using ctx.outer)
              else
                addAltImport(altImp)
                checkImportAlternatives(previous, prevPrec, prevCtx)(using ctx.outer)
            case _ =>
              if prevPrec == WildImport then
                wildImportRef(curImport) match
                  case altImp: TermRef => addAltImport(altImp)
                  case _ =>
              checkImportAlternatives(previous, prevPrec, prevCtx)(using ctx.outer)
        else
          val found = findRefRecur(previous, prevPrec, prevCtx)
          if found eq previous then checkNewOrShadowed(found, prevPrec)(using prevCtx)
          else found
      end checkImportAlternatives

      def selection(imp: ImportInfo, name: Name, checkBounds: Boolean): Type =
        imp.importSym.info match
          case ImportType(expr) =>
            val pre = expr.tpe
            val denot0 = pre.memberBasedOnFlags(name, required, excluded)
<<<<<<< HEAD
              .accessibleFrom(pre)(using refctx)
            // Pass refctx so that any errors are reported in the context of the
            // reference instead of the context of the import scope
            if denot0.exists then
              val denot =
                if checkBounds then
                  denot0.filterWithPredicate { mbr =>
                    mbr.matchesImportBound(if mbr.symbol.is(Given) then imp.givenBound else imp.wildcardBound)
                  }
                else denot0
=======
            var accessibleDenot = denot0.accessibleFrom(pre)(using refctx)
            if !accessibleDenot.exists && denot0.hasAltWith(_.symbol.is(Private)) then
              accessibleDenot = pre.memberBasedOnFlags(name, required, excluded | Private)
                .accessibleFrom(pre)(using refctx)
            // Pass refctx so that any errors are reported in the context of the
            // reference instead of the context of the import scope
            if accessibleDenot.exists then
              val denot =
                if checkBounds then
                  accessibleDenot.filterWithPredicate { mbr =>
                    mbr.matchesImportBound(if mbr.symbol.is(Given) then imp.givenBound else imp.wildcardBound)
                  }
                else accessibleDenot
>>>>>>> a92a4639
              def isScalaJsPseudoUnion =
                denot.name == tpnme.raw.BAR && ctx.settings.scalajs.value && denot.symbol == JSDefinitions.jsdefn.PseudoUnionClass
              // Just like Scala2Unpickler reinterprets Scala.js pseudo-unions
              // as real union types, we want references to `A | B` in sources
              // to be typed as a real union even if `js.|` has been imported,
              // so we ignore that import.
              if reallyExists(denot) && !isScalaJsPseudoUnion then
                if unimported.isEmpty || !unimported.contains(pre.termSymbol) then
                  return pre.select(name, denot)
          case _ =>
            if imp.importSym.isCompleting then
              report.warning(i"cyclic ${imp.importSym}, ignored", pos)
        NoType

      /** The type representing a named import with enclosing name when imported
       *  from given `site` and `selectors`.
       */
      def namedImportRef(imp: ImportInfo)(using Context): Type = {
        val termName = name.toTermName
        def recur(selectors: List[untpd.ImportSelector]): Type = selectors match
          case selector :: rest =>
            def checkUnambiguous(found: Type) =
              val other = recur(selectors.tail)
              if other.exists && found.exists && found != other then
                fail(em"reference to `$name` is ambiguous; it is imported twice")
              found

            if selector.rename == termName && !selector.isUnimport then
              val memberName =
                if selector.name == termName then name
                else if name.isTypeName then selector.name.toTypeName
                else selector.name
              checkUnambiguous(selection(imp, memberName, checkBounds = false))
            else
              recur(rest)

          case nil =>
            NoType

        recur(imp.selectors)
      }

      /** The type representing a wildcard import with enclosing name when imported
       *  from given import info
       */
      def wildImportRef(imp: ImportInfo)(using Context): Type =
        if (imp.isWildcardImport && !imp.excluded.contains(name.toTermName) && name != nme.CONSTRUCTOR)
          selection(imp, name, checkBounds = true)
        else NoType

      /** Is (some alternative of) the given predenotation `denot`
       *  defined in current compilation unit?
       */
      def isDefinedInCurrentUnit(denot: Denotation)(using Context): Boolean = denot match {
        case MultiDenotation(d1, d2) => isDefinedInCurrentUnit(d1) || isDefinedInCurrentUnit(d2)
        case denot: SingleDenotation => (ctx.compilationUnit ne NoCompilationUnit) && denot.symbol.source == ctx.compilationUnit.source
      }

      /** Is `denot` the denotation of a self symbol? */
      def isSelfDenot(denot: Denotation)(using Context) = denot match {
        case denot: SymDenotation => denot.is(SelfName)
        case _ => false
      }

      /** Would import of kind `prec` be not shadowed by a nested higher-precedence definition? */
      def isPossibleImport(prec: BindingPrec)(using Context) =
        !noImports &&
        (prevPrec.ordinal < prec.ordinal || prevPrec == prec && (prevCtx.scope eq ctx.scope))

      @tailrec def loop(lastCtx: Context)(using Context): Type =
        if (ctx.scope eq EmptyScope) previous
        else {
          var result: Type = NoType
          val curOwner = ctx.owner

          /** Is curOwner a package object that should be skipped?
           *  A package object should always be skipped if we look for a term.
           *  That way we make sure we consider all overloaded alternatives of
           *  a definition, even if they are in different source files.
           *  If we are looking for a type, a package object should be skipped
           *  only if it does not contain opaque definitions. Package objects
           *  with opaque definitions are significant, since opaque aliases
           *  are only seen if the prefix is the this-type of the package object.
           */
          def isTransparentPackageObject =
            curOwner.isPackageObject && (name.isTermName || !curOwner.is(Opaque))

          // Can this scope contain new definitions? This is usually the first
          // context where either the scope or the owner changes wrt the
          // context immediately nested in it. But for package contexts, it's
          // the opposite: the last context before the package changes. This distinction
          // is made so that top-level imports following a package clause are
          // logically nested in that package clause. Finally, for the root package
          // we switch back to the original test. This means that top-level packages in
          // the root package take priority over root imports. For instance,
          // a top-level io package takes priority over scala.io.
          // It would be nice if we could drop all this complication, and
          // always use the second condition. Unfortunately compileStdLib breaks
          // with an error on CI which I cannot replicate locally (not even
          // with the exact list of files given).
          val isNewDefScope =
            if curOwner.is(Package) && !curOwner.isRoot then
              curOwner ne ctx.outer.owner
            else
              ((ctx.scope ne lastCtx.scope) || (curOwner ne lastCtx.owner))
              && !isTransparentPackageObject

          // Does reference `tp` refer only to inherited symbols?
          def isInherited(denot: Denotation) =
            def isCurrent(mbr: SingleDenotation): Boolean =
              !mbr.symbol.exists || mbr.symbol.owner == ctx.owner
            denot match
              case denot: SingleDenotation => !isCurrent(denot)
              case denot => !denot.hasAltWith(isCurrent)

          def checkNoOuterDefs(denot: Denotation, last: Context, prevCtx: Context): Unit =
            def sameTermOrType(d1: SingleDenotation, d2: Denotation) =
              d2.containsSym(d1.symbol) || d2.hasUniqueSym && {
                val sym1 = d1.symbol
                val sym2 = d2.symbol
                if sym1.isTerm then
                  sym1.isStableMember &&
                  sym2.isStableMember &&
                  sym1.termRef =:= sym2.termRef
                else
                  (sym1.isAliasType || sym2.isAliasType) && d1.info =:= d2.info
              }
            val outer = last.outer
            val owner = outer.owner
            if (owner eq last.owner) && (outer.scope eq last.scope) then
              checkNoOuterDefs(denot, outer, prevCtx)
            else if !owner.is(Package) then
              val scope = if owner.isClass then owner.info.decls else outer.scope
              val competing = scope.denotsNamed(name).filterWithFlags(required, excluded)
              if competing.exists then
                val symsMatch = competing
                  .filterWithPredicate(sd => sameTermOrType(sd, denot))
                  .exists
                if !symsMatch && !suppressErrors then
                  report.errorOrMigrationWarning(
                    AmbiguousReference(name, Definition, Inheritance, prevCtx)(using outer),
                    pos, MigrationVersion.Scala2to3)
                  if MigrationVersion.Scala2to3.needsPatch then
                    patch(Span(pos.span.start),
                      if prevCtx.owner == refctx.owner.enclosingClass then "this."
                      else s"${prevCtx.owner.name}.this.")
              else
                checkNoOuterDefs(denot, outer, prevCtx)

          if isNewDefScope then
            val defDenot = ctx.denotNamed(name, required, excluded)
            if (qualifies(defDenot)) {
              val found =
                if (isSelfDenot(defDenot)) curOwner.enclosingClass.thisType
                else if (ctx.isJava && defDenot.symbol.isStatic) {
                  defDenot.symbol.namedType
                } else {
                  val effectiveOwner =
                    if (curOwner.isTerm && defDenot.symbol.maybeOwner.isType)
                      // Don't mix NoPrefix and thisType prefixes, since type comparer
                      // would not detect types to be compatible.
                      defDenot.symbol.owner
                    else
                      curOwner
                  effectiveOwner.thisType.select(name, defDenot)
                }
              if !curOwner.is(Package) || isDefinedInCurrentUnit(defDenot) then
                result = checkNewOrShadowed(found, Definition) // no need to go further out, we found highest prec entry
                found match
                  case found: NamedType
                  if curOwner.isClass && isInherited(found.denot) && !ctx.compilationUnit.isJava =>
                    checkNoOuterDefs(found.denot, ctx, ctx)
                  case _ =>
              else
                if migrateTo3 && !foundUnderScala2.exists then
                  foundUnderScala2 = checkNewOrShadowed(found, Definition, scala2pkg = true)
                if (defDenot.symbol.is(Package))
                  result = checkNewOrShadowed(previous orElse found, PackageClause)
                else if (prevPrec.ordinal < PackageClause.ordinal)
                  result = findRefRecur(found, PackageClause, ctx)(using ctx.outer)
            }

          if result.exists then result
          else {  // find import
            val outer = ctx.outer
            val curImport = ctx.importInfo
            def updateUnimported() =
              if (curImport.nn.unimported ne NoSymbol) unimported += curImport.nn.unimported
            if (curOwner.is(Package) && curImport != null && curImport.isRootImport && previous.exists)
              previous // no more conflicts possible in this case
            else if (isPossibleImport(NamedImport) && (curImport nen outer.importInfo)) {
              val namedImp = namedImportRef(curImport.uncheckedNN)
              if (namedImp.exists)
                checkImportAlternatives(namedImp, NamedImport, ctx)(using outer)
              else if (isPossibleImport(WildImport) && !curImport.nn.importSym.isCompleting) {
                val wildImp = wildImportRef(curImport.uncheckedNN)
                if (wildImp.exists)
                  checkImportAlternatives(wildImp, WildImport, ctx)(using outer)
                else {
                  updateUnimported()
                  loop(ctx)(using outer)
                }
              }
              else {
                updateUnimported()
                loop(ctx)(using outer)
              }
            }
            else loop(ctx)(using outer)
          }
        }

      // begin findRefRecur
      loop(NoContext)
    }

    findRefRecur(NoType, BindingPrec.NothingBound, NoContext)
  }

  /** If `tree`'s type is a `TermRef` identified by flow typing to be non-null, then
   *  cast away `tree`s nullability. Otherwise, `tree` remains unchanged.
   *
   *  Example:
   *  If x is a trackable reference and we know x is not null at this point,
   *  (x: T | Null) => x.$asInstanceOf$[x.type & T]
   */
  def toNotNullTermRef(tree: Tree, pt: Type)(using Context): Tree = tree.tpe match
    case ref: TermRef
<<<<<<< HEAD
    if pt != AssignProto && // Ensure it is not the lhs of Assign
=======
    if pt != LhsProto && // Ensure it is not the lhs of Assign
>>>>>>> a92a4639
    ctx.notNullInfos.impliesNotNull(ref) &&
    // If a reference is in the context, it is already trackable at the point we add it.
    // Hence, we don't use isTracked in the next line, because checking use out of order is enough.
    !ref.usedOutOfOrder =>
      ref match
        case OrNull(tpnn) => tree.cast(AndType(ref, tpnn))
        case _            => tree
    case _ =>
      tree

  /** Attribute an identifier consisting of a simple name or wildcard
   *
   *  @param tree      The tree representing the identifier.
   *  Transformations: (1) Prefix class members with this.
   *                   (2) Change imported symbols to selections.
   *                   (3) Change pattern Idents id (but not wildcards) to id @ _
   */
  def typedIdent(tree: untpd.Ident, pt: Type)(using Context): Tree =
    record("typedIdent")
    val name = tree.name
    def kind = if (name.isTermName) "" else "type "
    typr.println(s"typed ident $kind$name in ${ctx.owner}")
    if ctx.mode.is(Mode.Pattern) then
      if name == nme.WILDCARD then
        return tree.withType(pt)
      if name == tpnme.WILDCARD then
        return tree.withType(defn.AnyType)
      if untpd.isVarPattern(tree) && name.isTermName then
        return typed(desugar.patternVar(tree), pt)
    else if ctx.mode.isQuotedPattern then
      if untpd.isVarPattern(tree) && name.isTypeName then
        return typedQuotedTypeVar(tree, pt)
    end if

    // Shortcut for the root package, this is not just a performance
    // optimization, it also avoids forcing imports thus potentially avoiding
    // cyclic references.
    if (name == nme.ROOTPKG)
      val tree2 = tree.withType(defn.RootPackage.termRef)
      checkLegalValue(tree2, pt)
      return tree2

    val rawType =
      val saved1 = unimported
      val saved2 = foundUnderScala2
      unimported = Set.empty
      foundUnderScala2 = NoType
      try
        val found = findRef(name, pt, EmptyFlags, EmptyFlags, tree.srcPos)
        if foundUnderScala2.exists && !(foundUnderScala2 =:= found) then
          report.migrationWarning(
            em"""Name resolution will change.
              | currently selected                          : $foundUnderScala2
              | in the future, without -source 3.0-migration: $found""", tree.srcPos)
          foundUnderScala2
        else found
      finally
<<<<<<< HEAD
      	unimported = saved1
      	foundUnderScala2 = saved2
=======
        unimported = saved1
        foundUnderScala2 = saved2
>>>>>>> a92a4639

    /** Normally, returns `ownType` except if `ownType` is a constructor proxy,
     *  and there is another shadowed type accessible with the same name that is not:
     *    - if the prototype is an application:
     *      - if the shadowed type has a method alternative or an apply method,
     *        issue an ambiguity error
     *      - otherwise again return `ownType`
     *    - if the prototype is not an application, return the shadowed type
     */
    def checkNotShadowed(ownType: Type): Type =
      ownType match
        case ownType: TermRef if ownType.symbol.is(ConstructorProxy) =>
          findRef(name, pt, EmptyFlags, ConstructorProxy, tree.srcPos) match
            case shadowed: TermRef if !shadowed.symbol.maybeOwner.isEmptyPackage =>
              pt match
                case pt: FunOrPolyProto =>
                  def err(shadowedIsApply: Boolean) =
                    report.error(ConstrProxyShadows(ownType, shadowed, shadowedIsApply), tree.srcPos)
                  if shadowed.denot.hasAltWith(sd => sd.symbol.is(Method, butNot = Accessor)) then
                    err(shadowedIsApply = false)
                  else if shadowed.member(nme.apply).hasAltWith(_.symbol.is(Method, butNot = Accessor)) then
                    err(shadowedIsApply = true)
                case _ =>
                  return shadowed
            case shadowed =>
        case _ =>
      ownType

    def setType(ownType: Type): Tree =
      val checkedType = checkNotShadowed(ownType)
      val tree1 = checkedType match
        case checkedType: NamedType if !prefixIsElidable(checkedType) =>
          ref(checkedType).withSpan(tree.span)
        case _ =>
          tree.withType(checkedType)
      val tree2 = toNotNullTermRef(tree1, pt)
      checkLegalValue(tree2, pt)
      tree2

    def isLocalExtensionMethodRef: Boolean = rawType match
      case rawType: TermRef =>
        rawType.denot.hasAltWith(_.symbol.is(ExtensionMethod))
        && !pt.isExtensionApplyProto
        && {
          val xmethod = ctx.owner.enclosingExtensionMethod
          rawType.denot.hasAltWith { alt =>
            alt.symbol.is(ExtensionMethod)
            && alt.symbol.extensionParam.span == xmethod.extensionParam.span
          }
        }
      case _ =>
        false

    if ctx.mode.is(Mode.InExtensionMethod) && isLocalExtensionMethodRef then
      val xmethod = ctx.owner.enclosingExtensionMethod
      val qualifier = untpd.ref(xmethod.extensionParam.termRef)
      val selection = untpd.cpy.Select(tree)(qualifier, name)
      typed(selection, pt)
    else if rawType.exists then
      setType(ensureAccessible(rawType, superAccess = false, tree.srcPos))
    else if name == nme._scope then
      // gross hack to support current xml literals.
      // awaiting a better implicits based solution for library-supported xml
      ref(defn.XMLTopScopeModule.termRef)
    else if name.toTermName == nme.ERROR then
      setType(UnspecifiedErrorType)
    else if ctx.owner.isConstructor && !ctx.owner.isPrimaryConstructor
        && ctx.owner.owner.unforcedDecls.lookup(tree.name).exists
    then // we are in the arguments of a this(...) constructor call
      errorTree(tree, em"$tree is not accessible from constructor arguments")
    else
      errorTree(tree, MissingIdent(tree, kind, name, pt))
  end typedIdent

  /** (1) If this reference is neither applied nor selected, check that it does
   *      not refer to a package or Java companion object.
   *  (2) Check that a stable identifier pattern is indeed stable (SLS 8.1.5)
   */
  private def checkLegalValue(tree: Tree, pt: Type)(using Context): Unit =
    checkValue(tree, pt)
    if ctx.mode.is(Mode.Pattern)
       && !tree.isType
       && !pt.isInstanceOf[ApplyingProto]
       && !tree.tpe.match
        case tp: NamedType => tp.denot.hasAltWith(_.symbol.isStableMember && tp.prefix.isStable || tp.info.isStable)
        case tp            => tp.isStable
       && !isWildcardArg(tree)
    then
      report.error(StableIdentPattern(tree, pt), tree.srcPos)

  def typedSelect(tree0: untpd.Select, pt: Type, qual: Tree)(using Context): Tree =
    val selName = tree0.name
    val tree = cpy.Select(tree0)(qual, selName)
    val superAccess = qual.isInstanceOf[Super]
    val rawType = selectionType(tree, qual)
    val checkedType = accessibleType(rawType, superAccess)

    def finish(tree: untpd.Select, qual: Tree, checkedType: Type): Tree =
      val select = toNotNullTermRef(assignType(tree, checkedType), pt)
      if selName.isTypeName then checkStable(qual.tpe, qual.srcPos, "type prefix")
      checkLegalValue(select, pt)
      ConstFold(select)

    if checkedType.exists then
      finish(tree, qual, checkedType)
    else if selName == nme.apply && qual.tpe.widen.isInstanceOf[MethodType] then
      // Simplify `m.apply(...)` to `m(...)`
      qual
    else if couldInstantiateTypeVar(qual.tpe.widen) then
       // there's a simply visible type variable in the result; try again with a more defined qualifier type
       // There's a second trial where we try to instantiate all type variables in `qual.tpe.widen`,
       // but that is done only after we search for extension methods or conversions.
      typedSelect(tree, pt, qual)
<<<<<<< HEAD
    else if defn.isSmallGenericTuple(qual.tpe) then
      val elems = defn.tupleTypes(qual.tpe.widenTermRefExpr).getOrElse(Nil)
=======
    else if qual.tpe.isSmallGenericTuple then
      val elems = qual.tpe.widenTermRefExpr.tupleElementTypes.getOrElse(Nil)
>>>>>>> a92a4639
      typedSelect(tree, pt, qual.cast(defn.tupleType(elems)))
    else
      val tree1 = tryExtensionOrConversion(
          tree, pt, IgnoredProto(pt), qual, ctx.typerState.ownedVars, this, inSelect = true)
        .orElse {
          if ctx.gadt.isNarrowing then
            // try GADT approximation if we're trying to select a member
            // Member lookup cannot take GADTs into account b/c of cache, so we
            // approximate types based on GADT constraints instead. For an example,
            // see MemberHealing in gadt-approximation-interaction.scala.
            val wtp = qual.tpe.widen
            gadts.println(i"Trying to heal member selection by GADT-approximating $wtp")
            val gadtApprox = Inferencing.approximateGADT(wtp)
            gadts.println(i"GADT-approximated $wtp ~~ $gadtApprox")
            val qual1 = qual.cast(gadtApprox)
            val tree1 = cpy.Select(tree0)(qual1, selName)
            val checkedType1 = accessibleType(selectionType(tree1, qual1), superAccess = false)
            if checkedType1.exists then
              gadts.println(i"Member selection healed by GADT approximation")
              finish(tree1, qual1, checkedType1)
<<<<<<< HEAD
            else if defn.isSmallGenericTuple(qual1.tpe) then
=======
            else if qual1.tpe.isSmallGenericTuple then
>>>>>>> a92a4639
              gadts.println(i"Tuple member selection healed by GADT approximation")
              typedSelect(tree, pt, qual1)
            else
              tryExtensionOrConversion(tree1, pt, IgnoredProto(pt), qual1, ctx.typerState.ownedVars, this, inSelect = true)
          else EmptyTree
        }
      if !tree1.isEmpty then
        tree1
      else if canDefineFurther(qual.tpe.widen) then
        typedSelect(tree, pt, qual)
      else if qual.tpe.derivesFrom(defn.DynamicClass)
        && selName.isTermName && !isDynamicExpansion(tree)
      then
        val tree2 = cpy.Select(tree0)(untpd.TypedSplice(qual), selName)
        if pt.isInstanceOf[FunOrPolyProto] || pt == LhsProto then
          assignType(tree2, TryDynamicCallType)
        else
          typedDynamicSelect(tree2, Nil, pt)
      else
        assignType(tree,
          rawType match
            case rawType: NamedType =>
              inaccessibleErrorType(rawType, superAccess, tree.srcPos)
            case _ =>
              notAMemberErrorType(tree, qual, pt))
  end typedSelect

  def typedSelect(tree: untpd.Select, pt: Type)(using Context): Tree = {
    record("typedSelect")

    def typeSelectOnTerm(using Context): Tree =
      val qual = typedExpr(tree.qualifier, shallowSelectionProto(tree.name, pt, this, tree.nameSpan))
      typedSelect(tree, pt, qual).withSpan(tree.span).computeNullable()

    def javaSelectOnType(qual: Tree)(using Context) =
      // semantic name conversion for `O$` in java code
      if !qual.symbol.is(JavaDefined) then
        val tree2 = untpd.cpy.Select(tree)(qual, tree.name.unmangleClassName)
        assignType(tree2, qual)
      else
        assignType(cpy.Select(tree)(qual, tree.name), qual)

    def tryJavaSelectOnType(using Context): Tree = tree.qualifier match {
      case sel @ Select(qual, name) =>
        val qual1 = untpd.cpy.Select(sel)(qual, name.toTypeName)
        val qual2 = typedType(qual1, WildcardType)
        javaSelectOnType(qual2)

      case id @ Ident(name) =>
        val qual1 = untpd.cpy.Ident(id)(name.toTypeName)
        val qual2 = typedType(qual1, WildcardType)
        javaSelectOnType(qual2)

      case _ =>
        errorTree(tree, em"cannot convert to type selection") // will never be printed due to fallback
    }

    def selectWithFallback(fallBack: Context ?=> Tree) =
      tryAlternatively(typeSelectOnTerm)(fallBack)

    if (tree.qualifier.isType) {
      val qual1 = typedType(tree.qualifier, shallowSelectionProto(tree.name, pt, this, tree.nameSpan))
      assignType(cpy.Select(tree)(qual1, tree.name), qual1)
    }
    else if (ctx.isJava && tree.name.isTypeName)
      // SI-3120 Java uses the same syntax, A.B, to express selection from the
      // value A and from the type A. We have to try both.
      selectWithFallback(tryJavaSelectOnType) // !!! possibly exponential bcs of qualifier retyping
    else
      typeSelectOnTerm
  }

  def typedThis(tree: untpd.This)(using Context): Tree = {
    record("typedThis")
    assignType(tree)
  }

  def typedSuper(tree: untpd.Super, pt: Type)(using Context): Tree = {
    val qual1 = typed(tree.qual)
    val enclosingInlineable = ctx.owner.ownersIterator.findSymbol(_.isInlineMethod)
    if (enclosingInlineable.exists && !PrepareInlineable.isLocal(qual1.symbol, enclosingInlineable))
      report.error(SuperCallsNotAllowedInlineable(enclosingInlineable), tree.srcPos)
    pt match {
      case pt: SelectionProto if pt.name.isTypeName =>
        qual1 // don't do super references for types; they are meaningless anyway
      case _ =>
        assignType(cpy.Super(tree)(qual1, tree.mix), qual1)
    }
  }

  def typedNumber(tree: untpd.Number, pt: Type)(using Context): Tree = {
    import scala.util.FromDigits.*
    import untpd.NumberKind.*
    record("typedNumber")
    val digits = tree.digits
    val target = pt.dealias
    def lit(value: Any) = Literal(Constant(value)).withSpan(tree.span)
    try {
      // Special case primitive numeric types
      if (target.isRef(defn.IntClass) ||
          target.isRef(defn.CharClass) ||
          target.isRef(defn.ByteClass) ||
          target.isRef(defn.ShortClass))
        tree.kind match {
          case Whole(radix) => return lit(intFromDigits(digits, radix))
          case _ =>
        }
      else if (target.isRef(defn.LongClass))
        tree.kind match {
          case Whole(radix) => return lit(longFromDigits(digits, radix))
          case _ =>
        }
      else if (target.isRef(defn.FloatClass))
        tree.kind match {
          case Whole(16) => // cant parse hex literal as float
          case _         =>
            val float = floatFromDigits(digits)
            if digits.toIntOption.exists(_ != float.toInt) then
              report.warning(LossyWideningConstantConversion(defn.IntType, target), tree.srcPos)
            return lit(float)
        }
      else if (target.isRef(defn.DoubleClass))
        tree.kind match {
          case Whole(16) => // cant parse hex literal as double
          case _         => return lit(doubleFromDigits(digits))
        }
      else if Feature.genericNumberLiteralsEnabled
          && target.isValueType && isFullyDefined(target, ForceDegree.none)
      then
        // If expected type is defined with a FromDigits instance, use that one
        val fromDigitsCls = tree.kind match {
          case Whole(10) => defn.FromDigitsClass
          case Whole(_) => defn.FromDigits_WithRadixClass
          case Decimal => defn.FromDigits_DecimalClass
          case Floating => defn.FromDigits_FloatingClass
        }
        inferImplicit(fromDigitsCls.typeRef.appliedTo(target), EmptyTree, tree.span) match {
          case SearchSuccess(arg, _, _, _) =>
            val fromDigits = untpd.Select(untpd.TypedSplice(arg), nme.fromDigits).withSpan(tree.span)
            val firstArg = Literal(Constant(digits))
            val otherArgs = tree.kind match {
              case Whole(r) if r != 10 => Literal(Constant(r)) :: Nil
              case _ => Nil
            }
            var app: untpd.Tree = untpd.Apply(fromDigits, firstArg :: otherArgs)
            if (ctx.mode.is(Mode.Pattern)) app = untpd.Block(Nil, app)
            return typed(app, pt)
          case _ =>
        }
      // Otherwise convert to Int or Double according to digits format
      tree.kind match {
        case Whole(radix) => lit(intFromDigits(digits, radix))
        case _ => lit(doubleFromDigits(digits))
      }
    }
    catch {
      case ex: FromDigitsException =>
        report.error(ex.getMessage.nn, tree.srcPos)
        tree.kind match {
          case Whole(_) => lit(0)
          case _ => lit(0.0)
        }
    }
  }

  def typedLiteral(tree: untpd.Literal)(using Context): Tree = {
    val tree1 = assignType(tree)
    if (ctx.mode.is(Mode.Type)) tpd.SingletonTypeTree(tree1) // this ensures that tree is classified as a type tree
    else tree1
  }

  def typedNew(tree: untpd.New, pt: Type)(using Context): Tree =
    tree.tpt match {
      case templ: untpd.Template =>
        import untpd.*
        var templ1 = templ
        def isEligible(tp: Type) =
        	tp.exists
        	&& !tp.typeSymbol.is(Final)
        	&& (!tp.isTopType || tp.isAnyRef) // Object is the only toplevel class that can be instantiated
        if (templ1.parents.isEmpty &&
            isFullyDefined(pt, ForceDegree.flipBottom) &&
            isSkolemFree(pt) &&
            isEligible(pt.underlyingClassRef(refinementOK = false)))
          templ1 = cpy.Template(templ)(parents = untpd.TypeTree(pt) :: Nil)
        for case parent: RefTree <- templ1.parents do
          typedAhead(parent, tree => inferTypeParams(typedType(tree), pt))
        val anon = tpnme.ANON_CLASS
        val clsDef = TypeDef(anon, templ1).withFlags(Final | Synthetic)
        typed(cpy.Block(tree)(clsDef :: Nil, New(Ident(anon), Nil)), pt)
      case _ =>
        var tpt1 = typedType(tree.tpt)
        val tsym = tpt1.tpe.underlyingClassRef(refinementOK = false).typeSymbol
        if tsym.is(Package) then
          report error(em"$tsym cannot be instantiated", tpt1.srcPos)
        tpt1 = tpt1.withType(ensureAccessible(tpt1.tpe, superAccess = false, tpt1.srcPos))
        tpt1 match {
          case AppliedTypeTree(_, targs) =>
            for case targ: TypeBoundsTree <- targs do
              report.error(WildcardOnTypeArgumentNotAllowedOnNew(), targ.srcPos)
          case _ =>
        }

        assignType(cpy.New(tree)(tpt1), tpt1)
    }

  def typedTyped(tree: untpd.Typed, pt: Type)(using Context): Tree = {

    /*  Handles three cases:
     *  @param  ifPat    how to handle a pattern (_: T)
     *  @param  ifExpr   how to handle an expression (e: T)
     *  @param  wildName what name `w` to use in the rewriting of
     *                   (x: T) to (x @ (w: T)). This is either `_` or `_*`.
     */
    def cases(ifPat: => Tree, ifExpr: => Tree, wildName: TermName) = tree.expr match {
      case id: untpd.Ident if (ctx.mode is Mode.Pattern) && untpd.isVarPattern(id) =>
        if (id.name == nme.WILDCARD || id.name == nme.WILDCARD_STAR) ifPat
        else {
          import untpd.*
          typed(Bind(id.name, Typed(Ident(wildName), tree.tpt)).withSpan(tree.span), pt)
        }
      case _ => ifExpr
    }

    def ascription(tpt: Tree, isWildcard: Boolean) = {
      val underlyingTreeTpe =
        if (isRepeatedParamType(tpt)) TypeTree(defn.SeqType.appliedTo(pt :: Nil))
        else tpt
      val expr1 =
        if isWildcard then tree.expr.withType(underlyingTreeTpe.tpe)
        else typed(tree.expr, underlyingTreeTpe.tpe.widenSkolem)
      assignType(cpy.Typed(tree)(expr1, tpt), underlyingTreeTpe)
        .withNotNullInfo(expr1.notNullInfo)
    }

    if (untpd.isWildcardStarArg(tree)) {
      def typedWildcardStarArgExpr = {
        // A sequence argument `xs: _*` can be either a `Seq[T]` or an `Array[_ <: T]`,
        // irrespective of whether the method we're calling is a Java or Scala method,
        // so the expected type is the union `Seq[T] | Array[_ <: T]`.
        val ptArg =
          // FIXME(#8680): Quoted patterns do not support Array repeated arguments
          if ctx.mode.isQuotedPattern then
            pt.translateFromRepeated(toArray = false, translateWildcard = true)
          else
            pt.translateFromRepeated(toArray = false, translateWildcard = true)
            | pt.translateFromRepeated(toArray = true,  translateWildcard = true)
        val expr0 = typedExpr(tree.expr, ptArg)
        val expr1 = if ctx.explicitNulls && (!ctx.mode.is(Mode.Pattern)) then
            if expr0.tpe.isNullType then
              // If the type of the argument is `Null`, we cast it to array directly.
              expr0.cast(pt.translateParameterized(defn.RepeatedParamClass, defn.ArrayClass))
            else
              // We need to make sure its type is no longer nullable
              expr0.castToNonNullable
          else expr0
        val fromCls =
          if expr1.tpe.derivesFrom(defn.ArrayClass)
          then defn.ArrayClass
          else defn.SeqClass
        val tpt1 = TypeTree(expr1.tpe.widen.translateToRepeated(fromCls)).withSpan(tree.tpt.span)
        assignType(cpy.Typed(tree)(expr1, tpt1), tpt1)
      }
      cases(
        ifPat = ascription(TypeTree(defn.RepeatedParamType.appliedTo(pt)), isWildcard = true),
        ifExpr = typedWildcardStarArgExpr,
        wildName = nme.WILDCARD_STAR)
    }
    else {
      def typedTpt = checkSimpleKinded(typedType(tree.tpt, mapPatternBounds = true))
      def handlePattern: Tree = {
        val tpt1 = typedTpt
        if !ctx.isAfterTyper && pt != defn.ImplicitScrutineeTypeRef then
          withMode(Mode.GadtConstraintInference) {
            TypeComparer.constrainPatternType(tpt1.tpe, pt)
          }
        val matched = ascription(tpt1, isWildcard = true)
        // special case for an abstract type that comes with a class tag
        val result = tryWithTypeTest(matched, pt)
        if (result eq matched)
           && pt != defn.ImplicitScrutineeTypeRef
           && !(pt <:< tpt1.tpe)
        then
          // no check for matchability if TestTest was applied
          checkMatchable(pt, tree.srcPos, pattern = true)
        result
      }
      cases(
        ifPat = handlePattern,
        ifExpr = ascription(typedTpt, isWildcard = false),
        wildName = nme.WILDCARD)
    }
  }

  /** For a typed tree `e: T`, if `T` is an abstract type for which an implicit type test or class tag `tt`
   *  exists, rewrite to `tt(e)`.
   *  @pre We are in pattern-matching mode (Mode.Pattern)
   */
  def tryWithTypeTest(tree: Typed, pt: Type)(using Context): Tree =
    def withTag(tpe: Type): Option[Tree] = {
      require(ctx.mode.is(Mode.Pattern))
      withoutMode(Mode.Pattern)(
        inferImplicit(tpe, EmptyTree, tree.tpt.span)
      ) match
        case SearchSuccess(clsTag, _, _, _) =>
          withMode(Mode.InTypeTest) {
            Some(typed(untpd.Apply(untpd.TypedSplice(clsTag), untpd.TypedSplice(tree.expr)), pt))
          }
        case _ =>
          None
    }
    def tagged(tpe: Type) = {
      val tag = withTag(defn.TypeTestClass.typeRef.appliedTo(pt, tpe))
          .orElse(withTag(defn.ClassTagClass.typeRef.appliedTo(tpe)))
          .getOrElse(tree)
      if tag.symbol.maybeOwner == defn.ClassTagClass && config.Feature.sourceVersion.isAtLeast(config.SourceVersion.future) then
        report.warning("Use of `scala.reflect.ClassTag` for type testing may be unsound. Consider using `scala.reflect.TypeTest` instead.", tree.srcPos)
      tag
    }
    tree.tpt.tpe.dealias match {
      case tpe @ AppliedType(tref: TypeRef, _) if !tref.symbol.isClass && !ctx.isAfterTyper && !(tpe =:= pt) => tagged(tpe)
      case tref: TypeRef if !tref.symbol.isClass && !ctx.isAfterTyper && !(tref =:= pt) => tagged(tref)
      case _ => tree
    }

  def typedNamedArg(tree: untpd.NamedArg, pt: Type)(using Context): NamedArg = {
    /* Special case for resolving types for arguments of an annotation defined in Java.
     * It allows that value of any type T can appear in positions where Array[T] is expected.
     * For example, both `@Annot(5)` and `@Annot({5, 6}) are viable calls of the constructor
     * of annotation defined as `@interface Annot { int[] value() }`
     * We assume that calling `typedNamedArg` in context of Java implies that we are dealing
     * with annotation contructor, as named arguments are not allowed anywhere else in Java.
     * Under explicit nulls, the pt could be nullable. We need to strip `Null` type first.
     */
    val arg1 = pt.stripNull match {
      case AppliedType(a, typ :: Nil) if ctx.isJava && a.isRef(defn.ArrayClass) =>
        tryAlternatively { typed(tree.arg, pt) } {
            val elemTp = untpd.TypedSplice(TypeTree(typ))
            typed(untpd.JavaSeqLiteral(tree.arg :: Nil, elemTp), pt)
        }
      case _ => typed(tree.arg, pt)
    }

    assignType(cpy.NamedArg(tree)(tree.name, arg1), arg1)
  }

  def typedAssign(tree: untpd.Assign, pt: Type)(using Context): Tree =
    tree.lhs match {
      case lhs @ Apply(fn, args) =>
        typed(untpd.Apply(untpd.Select(fn, nme.update), args :+ tree.rhs), pt)
      case untpd.TypedSplice(Apply(MaybePoly(Select(fn, app), targs), args)) if app == nme.apply =>
        val rawUpdate: untpd.Tree = untpd.Select(untpd.TypedSplice(fn), nme.update)
        val wrappedUpdate =
          if (targs.isEmpty) rawUpdate
          else untpd.TypeApply(rawUpdate, targs map (untpd.TypedSplice(_)))
        val appliedUpdate =
          untpd.Apply(wrappedUpdate, (args map (untpd.TypedSplice(_))) :+ tree.rhs)
        typed(appliedUpdate, pt)
      case lhs =>
        val locked = ctx.typerState.ownedVars
        val lhsCore = typedUnadapted(lhs, LhsProto, locked)
        def lhs1 = adapt(lhsCore, LhsProto, locked)

        def reassignmentToVal =
          report.error(ReassignmentToVal(lhsCore.symbol.name), tree.srcPos)
          cpy.Assign(tree)(lhsCore, typed(tree.rhs, lhs1.tpe.widen)).withType(defn.UnitType)

        def canAssign(sym: Symbol) =
          sym.is(Mutable, butNot = Accessor) ||
          ctx.owner.isPrimaryConstructor && !sym.is(Method) && sym.maybeOwner == ctx.owner.owner ||
            // allow assignments from the primary constructor to class fields
          ctx.owner.name.is(TraitSetterName) || ctx.owner.isStaticConstructor

        /** Mark private variables that are assigned with a prefix other than
         *  the `this` type of their owner with a `annotation.internal.AssignedNonLocally`
         *  annotation. The annotation influences the variance check for these
         *  variables, which is done at PostTyper. It will be removed after the
         *  variance check.
         */
        def rememberNonLocalAssignToPrivate(sym: Symbol) = lhs1 match
          case Select(qual, _)
          if sym.is(Private, butNot = Local) && !sym.isAccessPrivilegedThisType(qual.tpe) =>
            sym.addAnnotation(Annotation(defn.AssignedNonLocallyAnnot, lhs1.span))
          case _ =>

        lhsCore match
          case Apply(fn, _) if fn.symbol.is(ExtensionMethod) =>
            def toSetter(fn: Tree): untpd.Tree = fn match
              case fn @ Ident(name: TermName) =>
                // We need to make sure that the prefix of this extension getter is
                // retained when we transform it into a setter. Otherwise, we could
                // end up resolving an unrelated setter from another extension. We
                // transform the `Ident` into a `Select` to ensure that the prefix
                // is retained with a `TypedSplice` (see `case Select` bellow).
                // See tests/pos/i18713.scala for an example.
                fn.tpe match
                  case TermRef(qual: TermRef, _) =>
                    toSetter(ref(qual).select(fn.symbol).withSpan(fn.span))
                  case TermRef(qual: ThisType, _) =>
                    toSetter(This(qual.cls).select(fn.symbol).withSpan(fn.span))
                  case TermRef(NoPrefix, _) =>
                    untpd.cpy.Ident(fn)(name.setterName)
              case fn @ Select(qual, name: TermName) =>
                untpd.cpy.Select(fn)(untpd.TypedSplice(qual), name.setterName)
              case fn @ TypeApply(fn1, targs) =>
                untpd.cpy.TypeApply(fn)(toSetter(fn1), targs.map(untpd.TypedSplice(_)))
              case fn @ Apply(fn1, args) =>
                val result = untpd.cpy.Apply(fn)(
                  toSetter(fn1),
                  args.map(untpd.TypedSplice(_, isExtensionReceiver = true)))
                fn1 match
                  case Apply(_, _) => // current apply is to implicit arguments
                    result.setApplyKind(ApplyKind.Using)
                      // Note that we cannot copy the apply kind of `fn` since `fn` is a typed
                      // tree and applyKinds are not preserved for those.
                  case _ => result
              case _ =>
                EmptyTree

            val setter = toSetter(lhsCore)
            if setter.isEmpty then reassignmentToVal
            else tryEither {
              val assign = untpd.Apply(setter, tree.rhs :: Nil)
              typed(assign, IgnoredProto(pt))
            } {
              (_, _) => reassignmentToVal
            }
          case _ => lhsCore.tpe match {
            case ref: TermRef =>
              val lhsVal = lhsCore.denot.suchThat(!_.is(Method))
              val lhsSym = lhsVal.symbol
              if canAssign(lhsSym) then
                rememberNonLocalAssignToPrivate(lhsSym)
                // lhsBounds: (T .. Any) as seen from lhs prefix, where T is the type of lhsSym
                // This ensures we do the as-seen-from on T with variance -1. Test case neg/i2928.scala
                val lhsBounds =
                  TypeBounds.lower(lhsSym.info).asSeenFrom(ref.prefix, lhsSym.owner)
                assignType(cpy.Assign(tree)(lhs1, typed(tree.rhs, lhsBounds.loBound)))
                  .computeAssignNullable()
              else
                val pre = ref.prefix
                val setterName = ref.name.setterName
                val setter = pre.member(setterName)
                lhsCore match {
                  case lhsCore: RefTree if setter.exists =>
                    val setterTypeRaw = pre.select(setterName, setter)
                    val setterType = ensureAccessible(setterTypeRaw, isSuperSelection(lhsCore), tree.srcPos)
                    val lhs2 = untpd.rename(lhsCore, setterName).withType(setterType)
                    typedUnadapted(untpd.Apply(untpd.TypedSplice(lhs2), tree.rhs :: Nil), WildcardType, locked)
                  case _ =>
                    reassignmentToVal
                }
            case TryDynamicCallType =>
              typedDynamicAssign(tree, pt)
            case tpe =>
              reassignmentToVal
        }
    }

  def typedBlockStats(stats: List[untpd.Tree])(using Context): (List[tpd.Tree], Context) =
    index(stats)
    typedStats(stats, ctx.owner)

  def typedBlock(tree: untpd.Block, pt: Type)(using Context): Tree = {
    val (stats1, exprCtx) = withoutMode(Mode.Pattern) {
      typedBlockStats(tree.stats)
    }

    var expr1 = typedExpr(tree.expr, pt.dropIfProto)(using exprCtx)

    // If unsafe nulls is enabled inside a block but not enabled outside
    // and the type does not conform the expected type without unsafe nulls,
    // we will cast the last expression to the expected type.
    // See: tests/explicit-nulls/pos/unsafe-block.scala
    if ctx.mode.is(Mode.SafeNulls)
      && !exprCtx.mode.is(Mode.SafeNulls)
      && pt.isValueType
      && !inContext(exprCtx.addMode(Mode.SafeNulls))(expr1.tpe <:< pt) then
      expr1 = expr1.cast(pt)

    ensureNoLocalRefs(
      cpy.Block(tree)(stats1, expr1)
        .withType(expr1.tpe)
        .withNotNullInfo(stats1.foldRight(expr1.notNullInfo)(_.notNullInfo.seq(_))),
      pt, localSyms(stats1))
  }

  def escapingRefs(block: Tree, localSyms: => List[Symbol])(using Context): List[NamedType] = {
    lazy val locals = localSyms.toSet
    block.tpe.namedPartsWith(tp => locals.contains(tp.symbol) && !tp.isErroneous)
  }

  /** Ensure that an expression's type can be expressed without references to locally defined
   *  symbols. This is done by adding a type ascription of a widened type that does
   *  not refer to the locally defined symbols. The widened type is computed using
   *  `TyperAssigner#avoid`. However, if the expected type is fully defined and not
   *  a supertype of the widened type, we ascribe with the expected type instead.
   *
   *  There's a special case having to do with anonymous classes. Sometimes the
   *  expected type of a block is the anonymous class defined inside it. In that
   *  case there's technically a leak which is not removed by the ascription.
   */
  protected def ensureNoLocalRefs(tree: Tree, pt: Type, localSyms: => List[Symbol])(using Context): Tree = {
    def ascribeType(tree: Tree, pt: Type): Tree = tree match {
      case block @ Block(stats, expr) if !expr.isInstanceOf[Closure] =>
        val expr1 = ascribeType(expr, pt)
        cpy.Block(block)(stats, expr1) withType expr1.tpe // no assignType here because avoid is redundant
      case _ =>
        val target = pt.simplified
        val targetTpt = InferredTypeTree().withType(target)
        if tree.tpe <:< target then Typed(tree, targetTpt)
        else
          // This case should not normally arise. It currently does arise in test cases
          // pos/t4080b.scala and pos/i7067.scala. In that case, a type ascription is wrong
          // and would not pass Ycheck. We have to use a cast instead. TODO: follow-up why
          // the cases arise and eliminate them, if possible.
          tree.cast(targetTpt)
    }
    def noLeaks(t: Tree): Boolean = escapingRefs(t, localSyms).isEmpty
    if (noLeaks(tree)) tree
    else {
      fullyDefinedType(tree.tpe, "block", tree.srcPos)
      var avoidingType = TypeOps.avoid(tree.tpe, localSyms)
      val ptDefined = isFullyDefined(pt, ForceDegree.none)
      if (ptDefined && !(avoidingType.widenExpr <:< pt)) avoidingType = pt
      val tree1 = ascribeType(tree, avoidingType)
      assert(ptDefined || noLeaks(tree1) || tree1.tpe.isErroneous,
          // `ptDefined` needed because of special case of anonymous classes
          i"leak: ${escapingRefs(tree1, localSyms).toList}%, % in $tree1")
      tree1
    }
  }

  def typedIf(tree: untpd.If, pt: Type)(using Context): Tree =
    if tree.isInline then checkInInlineContext("inline if", tree.srcPos)
    val cond1 = typed(tree.cond, defn.BooleanType)

    def isIncomplete(tree: untpd.If): Boolean = tree.elsep match
      case EmptyTree => true
      case elsep: untpd.If => isIncomplete(elsep)
      case _ => false

    // Insert a GADT cast if the type of the branch does not conform
    //   to the type assigned to the whole if tree.
    // This happens when the computation of the type of the if tree
    //   uses GADT constraints. See #15646.
    def gadtAdaptBranch(tree: Tree, branchPt: Type): Tree =
      TypeComparer.testSubType(tree.tpe.widenExpr, branchPt) match {
        case CompareResult.OKwithGADTUsed =>
          insertGadtCast(tree, tree.tpe.widen, branchPt)
        case _ => tree
      }

    val branchPt = if isIncomplete(tree) then defn.UnitType else pt.dropIfProto

    val result =
      if tree.elsep.isEmpty then
        val thenp1 = typed(tree.thenp, branchPt)(using cond1.nullableContextIf(true))
        val elsep1 = tpd.unitLiteral.withSpan(tree.span.endPos)
        cpy.If(tree)(cond1, thenp1, elsep1).withType(defn.UnitType)
      else
        val thenp1 :: elsep1 :: Nil = harmonic(harmonize, pt) {
          val thenp0 = typed(tree.thenp, branchPt)(using cond1.nullableContextIf(true))
          val elsep0 = typed(tree.elsep, branchPt)(using cond1.nullableContextIf(false))
          thenp0 :: elsep0 :: Nil
        }: @unchecked

        val resType = thenp1.tpe | elsep1.tpe
        val thenp2 :: elsep2 :: Nil =
          (thenp1 :: elsep1 :: Nil) map { t =>
            // Adapt each branch to ensure that their types conforms to the
            //   type assigned to the if tree by inserting GADT casts.
            gadtAdaptBranch(t, resType)
          }: @unchecked

        cpy.If(tree)(cond1, thenp2, elsep2).withType(resType)

    def thenPathInfo = cond1.notNullInfoIf(true).seq(result.thenp.notNullInfo)
    def elsePathInfo = cond1.notNullInfoIf(false).seq(result.elsep.notNullInfo)
    result.withNotNullInfo(
      if result.thenp.tpe.isRef(defn.NothingClass) then elsePathInfo
      else if result.elsep.tpe.isRef(defn.NothingClass) then thenPathInfo
      else thenPathInfo.alt(elsePathInfo)
    )
  end typedIf

  /** Decompose function prototype into a list of parameter prototypes and a result
   *  prototype tree, using WildcardTypes where a type is not known.
   *  Note: parameter prototypes may be TypeBounds.
   *  For the result type we do this even if the expected type is not fully
   *  defined, which is a bit of a hack. But it's needed to make the following work
   *  (see typers.scala and printers/PlainPrinter.scala for examples).
   *
   *     def double(x: Char): String = s"$x$x"
   *     "abc" flatMap double
   */
  private def decomposeProtoFunction(pt: Type, defaultArity: Int, pos: SrcPos)(using Context): (List[Type], untpd.Tree) = {
    def typeTree(tp: Type) = tp match {
      case _: WildcardType => new untpd.InferredTypeTree()
      case _ => untpd.InferredTypeTree(tp)
    }
    def interpolateWildcards = new TypeMap {
      def apply(t: Type): Type = t match
        case WildcardType(bounds: TypeBounds) =>
          newTypeVar(apply(bounds.orElse(TypeBounds.empty)).bounds)
        case _ => mapOver(t)
    }

    val pt1 = pt.strippedDealias.normalized
    if (pt1 ne pt1.dropDependentRefinement)
       && defn.isContextFunctionType(pt1.nonPrivateMember(nme.apply).info.finalResultType)
    then
      report.error(
        em"""Implementation restriction: Expected result type $pt1
            |is a curried dependent context function type. Such types are not yet supported.""",
        pos)
    pt1 match {
      case tp: TypeParamRef =>
        decomposeProtoFunction(ctx.typerState.constraint.entry(tp).bounds.hi, defaultArity, pos)
      case _ => pt1.findFunctionType match {
        case pt1 if defn.isNonRefinedFunction(pt1) =>
          // if expected parameter type(s) are wildcards, approximate from below.
          // if expected result type is a wildcard, approximate from above.
          // this can type the greatest set of admissible closures.

          (pt1.argInfos.init, typeTree(interpolateWildcards(pt1.argInfos.last.hiBound)))
        case RefinedType(parent, nme.apply, mt @ MethodTpe(_, formals, restpe))
<<<<<<< HEAD
        if (defn.isNonRefinedFunction(parent) || defn.isErasedFunctionType(parent)) && formals.length == defaultArity =>
          (formals, untpd.DependentTypeTree(syms => restpe.substParams(mt, syms.map(_.termRef))))
        case SAMType(mt @ MethodTpe(_, formals, restpe)) =>
=======
        if defn.isNonRefinedFunction(parent) && formals.length == defaultArity =>
          (formals, untpd.InLambdaTypeTree(isResult = true, (_, syms) => restpe.substParams(mt, syms.map(_.termRef))))
        case defn.PolyFunctionOf(mt @ MethodTpe(_, formals, restpe)) if formals.length == defaultArity =>
          (formals, untpd.InLambdaTypeTree(isResult = true, (_, syms) => restpe.substParams(mt, syms.map(_.termRef))))
        case SAMType(mt @ MethodTpe(_, formals, _), samParent) =>
          val restpe = mt.resultType match
            case mt: MethodType => mt.toFunctionType(isJava = samParent.classSymbol.is(JavaDefined))
            case tp => tp
>>>>>>> a92a4639
          (formals,
           if (mt.isResultDependent)
             untpd.InLambdaTypeTree(isResult = true, (_, syms) => restpe.substParams(mt, syms.map(_.termRef)))
           else
             typeTree(restpe))
        case _ =>
          (List.tabulate(defaultArity)(alwaysWildcardType), untpd.TypeTree())
      }
    }
  }

  /** The parameter type for a parameter in a lambda that does
   *  not have an explicit type given, and where the type is not known from the context.
   *  In this case the parameter type needs to be inferred the "target type" T known
   *  from the callee `f` if the lambda is of a form like `x => f(x)`.
   *  If `T` exists, we know that `S <: I <: T`.
   *
   *  The inference makes two attempts:
   *
   *    1. Compute the target type `T` and make it known that `S <: T`.
   *       If the expected type `S` can be fully defined under ForceDegree.flipBottom,
   *       pick this one (this might use the fact that S <: T for an upper approximation).
   *    2. Otherwise, if the target type `T` can be fully defined under ForceDegree.flipBottom,
   *       pick this one.
   *
   *  If both attempts fail, return `NoType`.
   */
  def inferredFromTarget(
      param: untpd.ValDef, formal: Type, calleeType: Type, isErased: Boolean, paramIndex: Name => Int)(using Context): Type =
    val target = calleeType.widen match
      case mtpe: MethodType =>
        val pos = paramIndex(param.name)
        if pos < mtpe.paramInfos.length then
          val tp = mtpe.paramInfos(pos)
            // This works only if vararg annotations match up.
            // See neg/i14367.scala for an example where the inferred type is mispredicted.
            // Nevertheless, the alternative would be to give up completely, so this is
            // defensible.
          // Strip inferred erased annotation, to avoid accidentally inferring erasedness
          if !isErased then tp.stripAnnots(_.symbol != defn.ErasedParamAnnot) else tp
        else NoType
      case _ => NoType
    if target.exists then formal <:< target
    if !formal.isExactlyNothing && isFullyDefined(formal, ForceDegree.flipBottom) then formal
    else if target.exists && isFullyDefined(target, ForceDegree.flipBottom) then target
    else NoType

  def typedFunction(tree: untpd.Function, pt: Type)(using Context): Tree =
    if (ctx.mode is Mode.Type) typedFunctionType(tree, pt)
    else typedFunctionValue(tree, pt)

  def typedFunctionType(tree: untpd.Function, pt: Type)(using Context): Tree = {
    val untpd.Function(args, body) = tree
    body match
      case untpd.CapturesAndResult(refs, result) =>
        return typedUnadapted(untpd.makeRetaining(
          cpy.Function(tree)(args, result), refs, tpnme.retains), pt)
      case _ =>
    var (funFlags, erasedParams) = tree match {
      case tree: untpd.FunctionWithMods => (tree.mods.flags, tree.erasedParams)
      case _ => (EmptyFlags, args.map(_ => false))
    }

    val numArgs = args.length
    val isContextual = funFlags.is(Given)
    val isImpure = funFlags.is(Impure)

    /** Typechecks dependent function type with given parameters `params` */
    def typedDependent(params: List[untpd.ValDef])(using Context): Tree =
      val fixThis = new untpd.UntypedTreeMap:
        // pretype all references of this in outer context,
        // so that they do not refer to the refined type being constructed
        override def transform(tree: untpd.Tree)(using Context): untpd.Tree = tree match
          case This(id) => untpd.TypedSplice(typedExpr(tree)(using ctx.outer))
          case _ => super.transform(tree)

      val params1 =
        if funFlags.is(Given) then params.map(_.withAddedFlags(Given))
        else params
      val params2 = params1.map(fixThis.transformSub)
      val params3 = params2.zipWithConserve(erasedParams) { (arg, isErased) =>
        if isErased then arg.withAddedFlags(Erased) else arg
      }
      val appDef0 = untpd.DefDef(nme.apply, List(params3), body, EmptyTree).withSpan(tree.span)
      index(appDef0 :: Nil)
      val appDef = typed(appDef0).asInstanceOf[DefDef]
      val mt = appDef.symbol.info.asInstanceOf[MethodType]
      if (mt.isParamDependent)
        report.error(em"$mt is an illegal function type because it has inter-parameter dependencies", tree.srcPos)
      // Restart typechecking if there are erased classes that we want to mark erased
      if mt.erasedParams.zip(mt.paramInfos.map(_.isErasedClass)).exists((paramErased, classErased) => classErased && !paramErased) then
        val newParams = params3.zipWithConserve(mt.paramInfos.map(_.isErasedClass)) { (arg, isErasedClass) =>
          if isErasedClass then arg.withAddedFlags(Erased) else arg
        }
        return typedDependent(newParams)
      val resTpt = TypeTree(mt.nonDependentResultApprox).withSpan(body.span)
      val typeArgs = appDef.termParamss.head.map(_.tpt) :+ resTpt
      val core =
<<<<<<< HEAD
        if mt.hasErasedParams then TypeTree(defn.ErasedFunctionClass.typeRef)
=======
        if mt.hasErasedParams then TypeTree(defn.PolyFunctionClass.typeRef)
>>>>>>> a92a4639
        else
          val funSym = defn.FunctionSymbol(numArgs, isContextual, isImpure)
          val tycon = TypeTree(funSym.typeRef)
          AppliedTypeTree(tycon, typeArgs)
      RefinedTypeTree(core, List(appDef), ctx.owner.asClass)
    end typedDependent

    args match {
      case ValDef(_, _, _) :: _ =>
        typedDependent(args.asInstanceOf[List[untpd.ValDef]])(
          using ctx.fresh.setOwner(newRefinedClassSymbol(tree.span)).setNewScope)
      case _ =>
        if erasedParams.contains(true) then
          typedFunctionType(desugar.makeFunctionWithValDefs(tree, pt), pt)
        else
          val funSym = defn.FunctionSymbol(numArgs, isContextual, isImpure)
          val result = typed(cpy.AppliedTypeTree(tree)(untpd.TypeTree(funSym.typeRef), args :+ body), pt)
          // if there are any erased classes, we need to re-do the typecheck.
          result match
            case r: AppliedTypeTree if r.args.exists(_.tpe.isErasedClass) =>
              typedFunctionType(desugar.makeFunctionWithValDefs(tree, pt), pt)
            case _ => result
    }
  }

  def typedFunctionValue(tree: untpd.Function, pt: Type)(using Context): Tree = {
    val untpd.Function(params: List[untpd.ValDef] @unchecked, _) = tree: @unchecked

    val (isContextual, isDefinedErased) = tree match {
      case tree: untpd.FunctionWithMods => (tree.mods.is(Given), tree.erasedParams)
      case _ => (false, tree.args.map(_ => false))
    }

    /** The function body to be returned in the closure. Can become a TypedSplice
     *  of a typed expression if this is necessary to infer a parameter type.
     */
    var fnBody = tree.body

    def refersTo(arg: untpd.Tree, param: untpd.ValDef): Boolean = arg match
      case Ident(name) => name == param.name
      case Typed(arg1, _) if untpd.isWildcardStarArg(arg) => refersTo(arg1, param)
      case _ => false

    /** If parameter `param` appears exactly once as an argument in `args`,
     *  the singleton list consisting of its position in `args`, otherwise `Nil`.
     */
    def paramIndices(param: untpd.ValDef, args: List[untpd.Tree]): List[Int] = {
      def loop(args: List[untpd.Tree], start: Int): List[Int] = args match {
        case arg :: args1 =>
          val others = loop(args1, start + 1)
          if (refersTo(arg, param)) start :: others else others
        case _ => Nil
      }
      val allIndices = loop(args, 0)
      if (allIndices.length == 1) allIndices else Nil
    }

    /** A map from parameter names to unique positions where the parameter
     *  appears in the argument list of an application.
     */
    var paramIndex = Map[Name, Int]()

    /** Infer parameter type from the body of the function
     *
     *  1. If function is of the form
     *
     *      (x1, ..., xN) => f(... x1, ..., XN, ...)
     *
     *  where each `xi` occurs exactly once in the argument list of `f` (in
     *  any order), the type of `f`, otherwise NoType.
     *
     *  2. If the function is of the form
     *
     *     (using x1, ..., xN) => f
     *
     *  where `f` is a contextual function type of the form `(T1, ..., TN) ?=> T`,
     *  then `xi` takes the type `Ti`.
     *
     *  Updates `fnBody` and `paramIndex` as a side effect.
     *  @post: If result exists, `paramIndex` is defined for the name of
     *         every parameter in `params`.
     */
    lazy val calleeType: Type = untpd.stripAnnotated(untpd.unsplice(fnBody)) match {
      case ident: untpd.Ident if isContextual =>
        val ident1 = typedIdent(ident, WildcardType)
        val tp = ident1.tpe.widen
        if defn.isContextFunctionType(tp) && params.size == defn.functionArity(tp) then
          paramIndex = params.map(_.name).zipWithIndex.toMap
          fnBody = untpd.TypedSplice(ident1)
          tp.select(nme.apply)
        else NoType
      case app @ Apply(expr, args) =>
        paramIndex = {
          for (param <- params; idx <- paramIndices(param, args))
          yield param.name -> idx
        }.toMap
        if (paramIndex.size == params.length)
          expr match
            case untpd.TypedSplice(expr1) =>
              expr1.tpe
            case _ =>
              val outerCtx = ctx
              val nestedCtx = outerCtx.fresh.setNewTyperState()
              inContext(nestedCtx) {
                val protoArgs = args map (_ withType WildcardType)
                val callProto = FunProto(protoArgs, WildcardType)(this, app.applyKind)
                val expr1 = typedExpr(expr, callProto)
                if nestedCtx.reporter.hasErrors then NoType
                else inContext(outerCtx) {
                  nestedCtx.typerState.commit()
                  fnBody = cpy.Apply(fnBody)(untpd.TypedSplice(expr1), args)
                  expr1.tpe
                }
              }
        else NoType
      case _ =>
        NoType
    }

    pt match {
      case pt: TypeVar
      if untpd.isFunctionWithUnknownParamType(tree) && !calleeType.exists =>
        // try to instantiate `pt` if this is possible. If it does not
        // work the error will be reported later in `inferredParam`,
        // when we try to infer the parameter type.
        isFullyDefined(pt, ForceDegree.flipBottom)
      case _ =>
    }

    val (protoFormals, resultTpt) = decomposeProtoFunction(pt, params.length, tree.srcPos)

    /** Returns the type and whether the parameter is erased */
    def protoFormal(i: Int): (Type, Boolean) =
      if (protoFormals.length == params.length) (protoFormals(i), isDefinedErased(i))
<<<<<<< HEAD
      else (errorType(WrongNumberOfParameters(protoFormals.length), tree.srcPos), false)
=======
      else (errorType(WrongNumberOfParameters(tree, params.length, pt, protoFormals.length), tree.srcPos), false)
>>>>>>> a92a4639

    /** Is `formal` a product type which is elementwise compatible with `params`? */
    def ptIsCorrectProduct(formal: Type) =
      isFullyDefined(formal, ForceDegree.flipBottom) &&
      defn.isProductSubType(formal) &&
      tupleComponentTypes(formal).corresponds(params) {
        (argType, param) =>
          param.tpt.isEmpty || argType.widenExpr <:< typedAheadType(param.tpt).tpe
      }

    var desugared: untpd.Tree = EmptyTree
    if protoFormals.length == 1 && params.length != 1 then
      val firstFormal = protoFormals.head.loBound
      if ptIsCorrectProduct(firstFormal) then
        val isGenericTuple =
          firstFormal.derivesFrom(defn.TupleClass)
          && !defn.isTupleClass(firstFormal.typeSymbol)
        desugared = desugar.makeTupledFunction(params, fnBody, isGenericTuple)
    else if protoFormals.length > 1 && params.length == 1 then
      def isParamRef(scrut: untpd.Tree): Boolean = scrut match
        case untpd.Annotated(scrut1, _) => isParamRef(scrut1)
        case untpd.Ident(id) => id == params.head.name
      fnBody match
        case untpd.Match(scrut, untpd.CaseDef(untpd.Tuple(elems), untpd.EmptyTree, rhs) :: Nil)
        if scrut.span.isSynthetic && isParamRef(scrut) && elems.hasSameLengthAs(protoFormals) =>
          // If `pt` is N-ary function type, convert synthetic lambda
          //   x$1 => x$1 match case (a1, ..., aN) => e
          // to
          //   (a1, ..., aN) => e
          val params1 = desugar.patternsToParams(elems)
          if params1.hasSameLengthAs(elems) then
            desugared = cpy.Function(tree)(params1, rhs)
        case _ =>

    if desugared.isEmpty then
      val forceDegree =
        if pt.isValueType then
          // Allow variables that appear invariantly in `pt` to be improved by mapping
          // bottom types in their instance types to fresh type variables
          new ForceDegree.Value(IfBottom.fail):
            val tvmap = variances(pt)
            override def canImprove(tvar: TypeVar) =
              tvmap.computedVariance(tvar) == (0: Integer)
        else
          ForceDegree.failBottom

      val inferredParams: List[untpd.ValDef] =
        for ((param, i) <- params.zipWithIndex) yield
          if (!param.tpt.isEmpty) param
          else
            val (formalBounds, isErased) = protoFormal(i)
            val formal = formalBounds.loBound
            val isBottomFromWildcard = (formalBounds ne formal) && formal.isExactlyNothing
<<<<<<< HEAD
            val knownFormal = isFullyDefined(formal, ForceDegree.failBottom)
=======
            val knownFormal = isFullyDefined(formal, forceDegree)
>>>>>>> a92a4639
            // If the expected formal is a TypeBounds wildcard argument with Nothing as lower bound,
            // try to prioritize inferring from target. See issue 16405 (tests/run/16405.scala)
            val paramType =
              // Strip inferred erased annotation, to avoid accidentally inferring erasedness
              val formal0 = if !isErased then formal.stripAnnots(_.symbol != defn.ErasedParamAnnot) else formal
              if knownFormal && !isBottomFromWildcard then
                formal0
              else
                inferredFromTarget(param, formal, calleeType, isErased, paramIndex).orElse(
                  if knownFormal then formal0
<<<<<<< HEAD
                  else errorType(AnonymousFunctionMissingParamType(param, tree, formal), param.srcPos)
=======
                  else errorType(AnonymousFunctionMissingParamType(param, tree, inferredType = formal, expectedType = pt), param.srcPos)
>>>>>>> a92a4639
                )
            val paramTpt = untpd.TypedSplice(
                (if knownFormal then InferredTypeTree() else untpd.TypeTree())
                  .withType(paramType.translateFromRepeated(toArray = false))
                  .withSpan(param.span.endPos)
              )
            val param0 = cpy.ValDef(param)(tpt = paramTpt)
            if isErased then param0.withAddedFlags(Flags.Erased) else param0
<<<<<<< HEAD
      desugared = desugar.makeClosure(inferredParams, fnBody, resultTpt, isContextual, tree.span)
=======
      desugared = desugar.makeClosure(Nil, inferredParams, fnBody, resultTpt, tree.span)
>>>>>>> a92a4639

    typed(desugared, pt)
      .showing(i"desugared fun $tree --> $desugared with pt = $pt", typr)
  }


  def typedPolyFunction(tree: untpd.PolyFunction, pt: Type)(using Context): Tree =
    val tree1 = desugar.normalizePolyFunction(tree)
    if (ctx.mode is Mode.Type) typed(desugar.makePolyFunctionType(tree1), pt)
    else typedPolyFunctionValue(tree1, pt)

  def typedPolyFunctionValue(tree: untpd.PolyFunction, pt: Type)(using Context): Tree =
    val untpd.PolyFunction(tparams: List[untpd.TypeDef] @unchecked, fun) = tree: @unchecked
    val untpd.Function(vparams: List[untpd.ValDef] @unchecked, body) = fun: @unchecked
    val dpt = pt.dealias

    // If the expected type is a polymorphic function with the same number of
    // type and value parameters, then infer the types of value parameters from the expected type.
    val inferredVParams = dpt match
      case defn.PolyFunctionOf(poly @ PolyType(_, mt: MethodType))
      if tparams.lengthCompare(poly.paramNames) == 0 && vparams.lengthCompare(mt.paramNames) == 0 =>
        vparams.zipWithConserve(mt.paramInfos): (vparam, formal) =>
          // Unlike in typedFunctionValue, `formal` cannot be a TypeBounds since
          // it must be a valid method parameter type.
          if vparam.tpt.isEmpty && isFullyDefined(formal, ForceDegree.failBottom) then
            cpy.ValDef(vparam)(tpt = new untpd.InLambdaTypeTree(isResult = false, (tsyms, vsyms) =>
              // We don't need to substitute `mt` by `vsyms` because we currently disallow
              // dependencies between value parameters of a closure.
              formal.substParams(poly, tsyms.map(_.typeRef)))
            )
          else vparam
      case _ =>
        vparams

    val resultTpt = dpt match
      case defn.PolyFunctionOf(poly @ PolyType(_, mt: MethodType)) =>
        untpd.InLambdaTypeTree(isResult = true, (tsyms, vsyms) =>
          mt.resultType.substParams(mt, vsyms.map(_.termRef)).substParams(poly, tsyms.map(_.typeRef)))
      case _ => untpd.TypeTree()

    val desugared = desugar.makeClosure(tparams, inferredVParams, body, resultTpt, tree.span)
    typed(desugared, pt)
  end typedPolyFunctionValue

  def typedClosure(tree: untpd.Closure, pt: Type)(using Context): Tree = {
    val env1 = tree.env mapconserve (typed(_))
    val meth1 = typedUnadapted(tree.meth)
    val target =
      if (tree.tpt.isEmpty)
        meth1.tpe.widen match {
          case mt: MethodType =>
            pt.findFunctionType match {
              case SAMType(samMeth, samParent)
              if !defn.isFunctionNType(samParent) && mt <:< samMeth =>
                if defn.isContextFunctionType(mt.resultType) then
                  report.error(
                    em"""Implementation restriction: cannot convert this expression to `$samParent`
                        |because its result type `${mt.resultType}` is a contextual function type.""",
                    tree.srcPos)
                val targetTpe =
                  if isFullyDefined(samParent, ForceDegree.all) then
                    samParent
                  else if samParent.isRef(defn.PartialFunctionClass) then
                    // Replace the underspecified expected type by one based on the closure method type
                    defn.PartialFunctionOf(mt.firstParamTypes.head, mt.resultType)
                  else
<<<<<<< HEAD
                    report.error(em"result type of lambda is an underspecified SAM type $pt", tree.srcPos)
                    pt
=======
                    report.error(em"result type of lambda is an underspecified SAM type $samParent", tree.srcPos)
                    samParent
>>>>>>> a92a4639
                TypeTree(targetTpe)
              case _ =>
                if (mt.isParamDependent)
                  errorTree(tree, ClosureCannotHaveInternalParameterDependencies(mt))
                else if hasCaptureConversionArg(mt.resType) then
                  errorTree(tree,
                    em"""cannot turn method type $mt into closure
<<<<<<< HEAD
                        |because it has internal parameter dependencies""")
                else if ((tree.tpt `eq` untpd.ContextualEmptyTree) && mt.paramNames.isEmpty)
                  // Note implicitness of function in target type since there are no method parameters that indicate it.
                  TypeTree(defn.FunctionOf(Nil, mt.resType, isContextual = true))
                else if hasCaptureConversionArg(mt.resType) then
                  errorTree(tree,
                    em"""cannot turn method type $mt into closure
=======
>>>>>>> a92a4639
                        |because it has capture conversion skolem types""")
                else
                  EmptyTree
            }
          case poly @ PolyType(_, mt: MethodType) =>
            if (mt.isParamDependent)
              errorTree(tree, ClosureCannotHaveInternalParameterDependencies(poly))
            else
              // Polymorphic SAMs are not currently supported (#6904).
              EmptyTree
          case tp =>
            if !tp.isErroneous then
              throw new java.lang.Error(i"internal error: closing over non-method $tp, pos = ${tree.span}")
            TypeTree(defn.AnyType)
        }
      else typed(tree.tpt)
    //println(i"typing closure $tree : ${meth1.tpe.widen}")
    assignType(cpy.Closure(tree)(env1, meth1, target), meth1, target)
  }

  def typedMatch(tree: untpd.Match, pt: Type)(using Context): Tree =
    tree.selector match {
      case EmptyTree =>
        if (tree.isInline) {
          checkInInlineContext("summonFrom", tree.srcPos)
          val cases1 = tree.cases.mapconserve {
            case cdef @ CaseDef(pat @ Typed(Ident(nme.WILDCARD), _), _, _) =>
              // case _ : T  -->  case _$n : T
              cpy.CaseDef(cdef)(pat = untpd.Bind(WildcardParamName.fresh(), pat))
            case cdef => cdef
          }
          typedMatchFinish(tree, tpd.EmptyTree, defn.ImplicitScrutineeTypeRef, cases1, pt)
        }
        else {
          val (protoFormals, _) = decomposeProtoFunction(pt, 1, tree.srcPos)
          val checkMode = desugar.MatchCheck.Exhaustive
          typed(desugar.makeCaseLambda(tree.cases, checkMode, protoFormals.length).withSpan(tree.span), pt)
        }
      case _ =>
        if tree.isInline then checkInInlineContext("inline match", tree.srcPos)
        val sel1 = typedExpr(tree.selector)
        val rawSelectorTpe = fullyDefinedType(sel1.tpe, "pattern selector", tree.srcPos)
        val selType = rawSelectorTpe match
          case c: ConstantType if tree.isInline => c
          case otherTpe => otherTpe.widen

        /** Does `tree` has the same shape as the given match type?
         *  We only support typed patterns with empty guards, but
         *  that could potentially be extended in the future.
         */
        def isMatchTypeShaped(mt: MatchType): Boolean =
          mt.cases.size == tree.cases.size
          && sel1.tpe.frozen_<:<(mt.scrutinee)
          && tree.cases.forall(_.guard.isEmpty)
          && tree.cases
            .map(cas => untpd.unbind(untpd.unsplice(cas.pat)))
            .zip(mt.cases)
            .forall {
              case (pat: untpd.Typed, pt) =>
                // To check that pattern types correspond we need to type
                // check `pat` here and throw away the result.
                val gadtCtx: Context = ctx.fresh.setFreshGADTBounds
                val pat1 = typedPattern(pat, selType)(using gadtCtx)
                val Typed(_, tpt) = tpd.unbind(tpd.unsplice(pat1)): @unchecked
                instantiateMatchTypeProto(pat1, pt) match {
                  case defn.MatchCase(patternTp, _) => tpt.tpe frozen_=:= patternTp
                  case _ => false
                }
              case (id @ Ident(nme.WILDCARD), pt) =>
                pt match {
                  case defn.MatchCase(patternTp, _) => defn.AnyType frozen_=:= patternTp
                  case _ => false
                }
              case _ => false
            }

        val result = pt match {
          case mt: MatchType if isMatchTypeShaped(mt) =>
            typedDependentMatchFinish(tree, sel1, selType, tree.cases, mt)
          case MatchType.InDisguise(mt) if isMatchTypeShaped(mt) =>
            typedDependentMatchFinish(tree, sel1, selType, tree.cases, mt)
          case _ =>
            typedMatchFinish(tree, sel1, selType, tree.cases, pt)
        }

        /** Are some form of brackets necessary to annotate the tree `sel` as `@unchecked`?
         *  If so, return a Some(opening bracket, closing bracket), otherwise None.
         */
        def uncheckedBrackets(sel: untpd.Tree): Option[(String, String)] = sel match
          case _: untpd.If
             | _: untpd.Match
             | _: untpd.ForYield
             | _: untpd.ParsedTry
             | _: untpd.Try
             | _: untpd.Typed => Some("(", ")")
          case _: untpd.Block => Some("{", "}")
          case _ => None

        result match {
          case result @ Match(sel, CaseDef(pat, _, _) :: _) =>
            tree.selector.removeAttachment(desugar.CheckIrrefutable) match {
              case Some(checkMode) if !sel.tpe.hasAnnotation(defn.UncheckedAnnot) =>
                val isPatDef = checkMode == desugar.MatchCheck.IrrefutablePatDef
                if !checkIrrefutable(sel, pat, isPatDef)
                  && sourceVersion.isAtLeast(`3.2`)
                  && sourceVersion.isMigrating
                then
                  if isPatDef then uncheckedBrackets(tree.selector) match
                    case None =>
                      patch(Span(tree.selector.span.end), ": @unchecked")
                    case Some(bl, br) =>
                      patch(Span(tree.selector.span.start), s"$bl")
                      patch(Span(tree.selector.span.end), s"$br: @unchecked")
                  else
                    patch(Span(tree.span.start), "case ")

                // skip exhaustivity check in later phase
                // TODO: move the check above to patternMatcher phase
                val uncheckedTpe = AnnotatedType(sel.tpe.widen, Annotation(defn.UncheckedAnnot, tree.selector.span))
                tpd.cpy.Match(result)(
                  selector = tpd.Typed(sel, new tpd.InferredTypeTree().withType(uncheckedTpe)),
                  cases = result.cases
                )
              case _ =>
                result
            }
          case _ =>
            result
        }
    }

  /** Special typing of Match tree when the expected type is a MatchType,
   *  and the patterns of the Match tree and the MatchType correspond.
   */
  def typedDependentMatchFinish(tree: untpd.Match, sel: Tree, wideSelType0: Type, cases: List[untpd.CaseDef], pt: MatchType)(using Context): Tree = {
    var caseCtx = ctx
    var wideSelType = wideSelType0
    var alreadyStripped = false
    val cases1 = tree.cases.zip(pt.cases)
      .map { case (cas, tpe) =>
        val case1 = typedCase(cas, sel, wideSelType, tpe)(using caseCtx)
        caseCtx = Nullables.afterPatternContext(sel, case1.pat)
        if !alreadyStripped && Nullables.matchesNull(case1) then
          wideSelType = wideSelType.stripNull
          alreadyStripped = true
        case1
      }
      .asInstanceOf[List[CaseDef]]
    assignType(cpy.Match(tree)(sel, cases1), sel, cases1).cast(pt)
  }

  // Overridden in InlineTyper for inline matches
  def typedMatchFinish(tree: untpd.Match, sel: Tree, wideSelType: Type, cases: List[untpd.CaseDef], pt: Type)(using Context): Tree = {
    val cases1 = harmonic(harmonize, pt)(typedCases(cases, sel, wideSelType, pt.dropIfProto))
      .asInstanceOf[List[CaseDef]]
    assignType(cpy.Match(tree)(sel, cases1), sel, cases1)
  }

  def typedCases(cases: List[untpd.CaseDef], sel: Tree, wideSelType0: Type, pt: Type)(using Context): List[CaseDef] =
    var caseCtx = ctx
    var wideSelType = wideSelType0
    var alreadyStripped = false
    cases.mapconserve { cas =>
      val case1 = typedCase(cas, sel, wideSelType, pt)(using caseCtx)
      caseCtx = Nullables.afterPatternContext(sel, case1.pat)
      if !alreadyStripped && Nullables.matchesNull(case1) then
        wideSelType = wideSelType.stripNull
        alreadyStripped = true
      case1
    }

  /** - strip all instantiated TypeVars from pattern types.
    *    run/reducable.scala is a test case that shows stripping typevars is necessary.
    *  - enter all symbols introduced by a Bind in current scope
    */
  private def indexPattern(cdef: untpd.CaseDef)(using Context) = new TreeMap {
    val stripTypeVars = new TypeMap {
      def apply(t: Type) = mapOver(t)
    }
    override def transform(trt: Tree)(using Context) =
      super.transform(trt.withType(stripTypeVars(trt.tpe))) match {
        case b: Bind =>
          val sym = b.symbol
          assert(sym.name != tpnme.WILDCARD)
          if ctx.scope.lookup(b.name) == NoSymbol then ctx.enter(sym)
          else report.error(new DuplicateBind(b, cdef), b.srcPos)
          if (!ctx.isAfterTyper) {
            val bounds = ctx.gadt.fullBounds(sym)
            if (bounds != null) sym.info = bounds
          }
          b
        case t: UnApply if t.symbol.is(Inline) => Inlines.inlinedUnapply(t)
        case t => t
      }
  }

  /** If the prototype `pt` is the type lambda (when doing a dependent
   *  typing of a match), instantiate that type lambda with the pattern
   *  variables found in the pattern `pat`.
   */
  def instantiateMatchTypeProto(pat: Tree, pt: Type)(using Context) = pt match {
    case caseTp: HKTypeLambda =>
      val bindingsSyms = tpd.patVars(pat).reverse
      val bindingsTps = bindingsSyms.collect { case sym if sym.isType => sym.typeRef }
      caseTp.appliedTo(bindingsTps)
    case pt => pt
  }

  /** Type a case. */
  def typedCase(tree: untpd.CaseDef, sel: Tree, wideSelType: Type, pt: Type)(using Context): CaseDef = {
    val originalCtx = ctx
    val gadtCtx: Context = ctx.fresh.setFreshGADTBounds.setNewScope

    def caseRest(pat: Tree)(using Context) = {
      val pt1 = instantiateMatchTypeProto(pat, pt) match {
        case defn.MatchCase(_, bodyPt) => bodyPt
        case pt => pt
      }
      val pat1 = indexPattern(tree).transform(pat)
      val guard1 = typedExpr(tree.guard, defn.BooleanType)
      var body1 = ensureNoLocalRefs(typedExpr(tree.body, pt1), pt1, ctx.scope.toList)
      if ctx.gadt.isNarrowing then
        // Store GADT constraint to later retrieve it (in PostTyper, for now).
        // GADT constraints are necessary to correctly check bounds of type app,
        // see tests/pos/i12226 and issue #12226. It might be possible that this
        // will end up taking too much memory. If it does, we should just limit
        // how much GADT constraints we infer - it's always sound to infer less.
        pat1.putAttachment(InferredGadtConstraints, ctx.gadt)
      if (pt1.isValueType) // insert a cast if body does not conform to expected type if we disregard gadt bounds
        body1 = body1.ensureConforms(pt1)(using originalCtx)
      assignType(cpy.CaseDef(tree)(pat1, guard1, body1), pat1, body1)
    }

    val pat1 = typedPattern(tree.pat, wideSelType)(using gadtCtx)
    caseRest(pat1)(
      using Nullables.caseContext(sel, pat1)(
        using gadtCtx))
  }

  def typedLabeled(tree: untpd.Labeled)(using Context): Labeled = {
    val bind1 = typedBind(tree.bind, WildcardType).asInstanceOf[Bind]
    val expr1 = typed(tree.expr, bind1.symbol.info)
    assignType(cpy.Labeled(tree)(bind1, expr1))
  }

  /** Type a case of a type match */
  def typedTypeCase(cdef: untpd.CaseDef, selType: Type, pt: Type)(using Context): CaseDef = {
    def caseRest(using Context) = {
      val pat1 = withMode(Mode.Pattern) {
        checkSimpleKinded(typedType(cdef.pat, mapPatternBounds = true))
      }
      if !ctx.isAfterTyper && pt != defn.ImplicitScrutineeTypeRef then
        withMode(Mode.GadtConstraintInference) {
          TypeComparer.constrainPatternType(pat1.tpe, selType)
        }
      val pat2 = indexPattern(cdef).transform(pat1)
      var body1 = typedType(cdef.body, pt)
      if !body1.isType then
        assert(ctx.reporter.errorsReported)
        body1 = TypeTree(errorType(em"<error: not a type>", cdef.srcPos))
      assignType(cpy.CaseDef(cdef)(pat2, EmptyTree, body1), pat2, body1)
    }
    caseRest(using ctx.fresh.setFreshGADTBounds.setNewScope)
  }

  def typedReturn(tree: untpd.Return)(using Context): Return =

    def enclMethInfo(cx: Context): (Tree, Type) =
      val owner = cx.owner
      if owner.isType then
        report.error(ReturnOutsideMethodDefinition(owner), tree.srcPos)
        (EmptyTree, WildcardType)
      else if owner != cx.outer.owner && owner.isRealMethod then
        if owner.isInlineMethod then
          (EmptyTree, errorType(NoReturnFromInlineable(owner), tree.srcPos))
        else if !owner.isCompleted then
          (EmptyTree, errorType(MissingReturnTypeWithReturnStatement(owner), tree.srcPos))
        else
          (Ident(TermRef(NoPrefix, owner.asTerm)), owner.returnProto)
      else enclMethInfo(cx.outer)

    val (from, proto) =
      if tree.from.isEmpty then enclMethInfo(ctx)
      else
        val from = tree.from.asInstanceOf[tpd.Tree]
        val proto =
          if (ctx.erasedTypes) from.symbol.info.finalResultType
          else WildcardType // We cannot reliably detect the internal type view of polymorphic or dependent methods
                            // because we do not know the internal type params and method params.
                            // Hence no adaptation is possible, and we assume WildcardType as prototype.
        (from, proto)
    val expr1 = typedExpr(tree.expr orElse untpd.unitLiteral.withSpan(tree.span), proto)
    assignType(cpy.Return(tree)(expr1, from))
  end typedReturn

  def typedWhileDo(tree: untpd.WhileDo)(using Context): Tree =
    inContext(Nullables.whileContext(tree.span)) {
      val cond1 =
        if (tree.cond eq EmptyTree) EmptyTree
        else typed(tree.cond, defn.BooleanType)
      val body1 = typed(tree.body, defn.UnitType)(using cond1.nullableContextIf(true))
      assignType(cpy.WhileDo(tree)(cond1, body1))
        .withNotNullInfo(body1.notNullInfo.retractedInfo.seq(cond1.notNullInfoIf(false)))
    }

  /** Add givens reflecting `CanThrow` capabilities for all checked exceptions matched
   *  by `cases`. The givens appear in nested blocks with earlier cases leading to
   *  more deeply nested givens. This way, given priority will be the same as pattern priority.
   *  The functionality is enabled if the experimental.saferExceptions language feature is enabled.
   */
  def addCanThrowCapabilities(expr: untpd.Tree, cases: List[CaseDef])(using Context): untpd.Tree =
    def makeCanThrow(tp: Type): untpd.Tree =
      untpd.ValDef(
          CanThrowEvidenceName.fresh(),
          untpd.TypeTree(defn.CanThrowClass.typeRef.appliedTo(tp)),
          untpd.ref(defn.Compiletime_erasedValue))
        .withFlags(Given | Final | Erased)
        .withSpan(expr.span)
    val caughtExceptions =
      if Feature.enabled(Feature.saferExceptions) then
        for
          CaseDef(pat, guard, _) <- cases
          if pat.tpe.widen.isCheckedException
        yield
          checkCatch(pat, guard)
          pat.tpe.widen
      else Seq.empty

    if caughtExceptions.isEmpty then expr
    else
      val capabilityProof = caughtExceptions.reduce(OrType(_, _, true))
      untpd.Block(makeCanThrow(capabilityProof), expr)

  def typedTry(tree: untpd.Try, pt: Type)(using Context): Try = {
    val expr2 :: cases2x = harmonic(harmonize, pt) {
      val cases1 = typedCases(tree.cases, EmptyTree, defn.ThrowableType, pt.dropIfProto)
      val expr1 = typed(addCanThrowCapabilities(tree.expr, cases1), pt.dropIfProto)
      expr1 :: cases1
    }: @unchecked
    val finalizer1 = typed(tree.finalizer, defn.UnitType)
    val cases2 = cases2x.asInstanceOf[List[CaseDef]]
    assignType(cpy.Try(tree)(expr2, cases2, finalizer1), expr2, cases2)
  }

  def typedTry(tree: untpd.ParsedTry, pt: Type)(using Context): Try =
    val cases: List[untpd.CaseDef] = tree.handler match
      case Match(EmptyTree, cases) => cases
      case EmptyTree => Nil
      case handler =>
        val handler1 = typed(handler, defn.FunctionType(1).appliedTo(defn.ThrowableType, pt))
        desugar.makeTryCase(handler1) :: Nil
    typedTry(untpd.Try(tree.expr, cases, tree.finalizer).withSpan(tree.span), pt)

  def typedThrow(tree: untpd.Throw)(using Context): Tree =
    val expr1 = typed(tree.expr, defn.ThrowableType)
    val cap = checkCanThrow(expr1.tpe.widen, tree.span)
    val res = Throw(expr1).withSpan(tree.span)
    if Feature.ccEnabled && !cap.isEmpty && !ctx.isAfterTyper then
      // Record access to the CanThrow capabulity recovered in `cap` by wrapping
      // the type of the `throw` (i.e. Nothing) in a `@requiresCapability` annotatoon.
      Typed(res,
        TypeTree(
          AnnotatedType(res.tpe,
            Annotation(defn.RequiresCapabilityAnnot, cap, tree.span))))
    else res

  def typedSeqLiteral(tree: untpd.SeqLiteral, pt: Type)(using Context): SeqLiteral = {
    val elemProto = pt.stripNull.elemType match {
      case NoType => WildcardType
      case bounds: TypeBounds => WildcardType(bounds)
      case elemtp => elemtp
    }

    def assign(elems1: List[Tree], elemtpt1: Tree) =
      assignType(cpy.SeqLiteral(tree)(elems1, elemtpt1), elems1, elemtpt1)

    if (!tree.elemtpt.isEmpty) {
      val elemtpt1 = typed(tree.elemtpt, elemProto)
      val elems1 = tree.elems.mapconserve(typed(_, elemtpt1.tpe))
      assign(elems1, elemtpt1)
    }
    else {
      val elems1 = tree.elems.mapconserve(typed(_, elemProto))
      val elemtptType =
        if (isFullyDefined(elemProto, ForceDegree.none))
          elemProto
        else if (tree.elems.isEmpty && tree.isInstanceOf[Trees.JavaSeqLiteral[?]])
          defn.ObjectType // generic empty Java varargs are of type Object[]
        else
          TypeComparer.lub(elems1.tpes)
      val elemtpt1 = typed(tree.elemtpt, elemtptType)
      assign(elems1, elemtpt1)
    }
  }

  def typedInlined(tree: untpd.Inlined, pt: Type)(using Context): Tree =
    throw new UnsupportedOperationException("cannot type check a Inlined node")

  def completeTypeTree(tree: untpd.TypeTree, pt: Type, original: untpd.Tree)(using Context): TypeTree =
    tree.withSpan(original.span).withAttachmentsFrom(original)
      .withType(
        if isFullyDefined(pt, ForceDegree.flipBottom) then pt
        else if ctx.reporter.errorsReported then UnspecifiedErrorType
        else errorType(em"cannot infer type; expected type $pt is not fully defined", tree.srcPos))

  def typedTypeTree(tree: untpd.TypeTree, pt: Type)(using Context): Tree =
    tree match
      case tree: untpd.DerivedTypeTree =>
        tree.ensureCompletions
        tree.getAttachment(untpd.OriginalSymbol) match {
          case Some(origSym) =>
            tree.derivedTree(origSym).withSpan(tree.span)
            // btw, no need to remove the attachment. The typed
            // tree is different from the untyped one, so the
            // untyped tree is no longer accessed after all
            // accesses with typedTypeTree are done.
          case None =>
            errorTree(tree, em"Something's wrong: missing original symbol for type tree")
        }
      case _ =>
        completeTypeTree(InferredTypeTree(), pt, tree)

  def typedInLambdaTypeTree(tree: untpd.InLambdaTypeTree, pt: Type)(using Context): Tree =
    val tp =
      if tree.isResult then pt // See InLambdaTypeTree logic in Namer#valOrDefDefSig.
      else
        val lambdaCtx = ctx.outersIterator.dropWhile(_.owner.name ne nme.ANON_FUN).next()
        // A lambda has at most one type parameter list followed by exactly one term parameter list.
        // Parameters are entered in order in the scope of the lambda.
        val (tsyms: List[TypeSymbol @unchecked], vsyms: List[TermSymbol @unchecked]) =
          lambdaCtx.scope.toList.partition(_.isType): @unchecked
        tree.tpFun(tsyms, vsyms)
    completeTypeTree(InferredTypeTree(), tp, tree)

  def typedSingletonTypeTree(tree: untpd.SingletonTypeTree)(using Context): SingletonTypeTree = {
    val ref1 = typedExpr(tree.ref, SingletonTypeProto)
    checkStable(ref1.tpe, tree.srcPos, "singleton type")
    assignType(cpy.SingletonTypeTree(tree)(ref1), ref1)
  }

  def typedRefinedTypeTree(tree: untpd.RefinedTypeTree)(using Context): TypTree = {
    val tpt1 = if (tree.tpt.isEmpty) TypeTree(defn.ObjectType) else typedAheadType(tree.tpt)
    val refineClsDef = desugar.refinedTypeToClass(tpt1, tree.refinements).withSpan(tree.span)
    val refineCls = createSymbol(refineClsDef).asClass
    val TypeDef(_, impl: Template) = typed(refineClsDef): @unchecked
    val refinements1 = impl.body
    assert(tree.refinements.hasSameLengthAs(refinements1), i"${tree.refinements}%, % > $refinements1%, %")
    val seen = mutable.Set[Symbol]()
    for (refinement <- refinements1) { // TODO: get clarity whether we want to enforce these conditions
      typr.println(s"adding refinement $refinement")
      checkRefinementNonCyclic(refinement, refineCls, seen)
      val rsym = refinement.symbol
      rsym.setTargetName(EmptyTermName)
        // refinements can refine members with arbitrary target names, so we make their target names
        // polymorphic here in order to avoid to trigger the `member.isOverloaded` test below.
      val polymorphicRefinementAllowed =
        tpt1.tpe.typeSymbol == defn.PolyFunctionClass && rsym.name == nme.apply
      if (!polymorphicRefinementAllowed && rsym.info.isInstanceOf[PolyType] && rsym.allOverriddenSymbols.isEmpty)
        report.error(PolymorphicMethodMissingTypeInParent(rsym, tpt1.symbol), refinement.srcPos)
      val member = refineCls.info.member(rsym.name)
      if (member.isOverloaded)
        report.error(OverloadInRefinement(rsym), refinement.srcPos)
    }
    assignType(cpy.RefinedTypeTree(tree)(tpt1, refinements1), tpt1, refinements1, refineCls)
  }

  def typedAppliedTypeTree(tree: untpd.AppliedTypeTree)(using Context): Tree = {
    tree.args match
      case arg :: _ if arg.isTerm =>
        if Feature.dependentEnabled then
          return errorTree(tree, em"Not yet implemented: T(...)")
        else
          return errorTree(tree, dependentMsg)
      case _ =>

    val tpt1 = withoutMode(Mode.Pattern) {
      typed(tree.tpt, AnyTypeConstructorProto)
    }
    val tparams = tpt1.tpe.typeParams
     if tpt1.tpe.isError then
       val args1 = tree.args.mapconserve(typedType(_))
       assignType(cpy.AppliedTypeTree(tree)(tpt1, args1), tpt1, args1)
     else if (tparams.isEmpty) {
      report.error(TypeDoesNotTakeParameters(tpt1.tpe, tree.args), tree.srcPos)
      tpt1
    }
    else {
      var args = tree.args
      val args1 = {
        if (args.length != tparams.length) {
          wrongNumberOfTypeArgs(tpt1.tpe, tparams, args, tree.srcPos)
          args = args.take(tparams.length)
        }

        // If type constructor is not a class type, we need to eliminate
        // any references to other parameter types of the underlying hk lambda
        // in order not to get orphan parameters. Test case in pos/i15564.scala.
        // Note 1: It would be better to substitute actual arguments for corresponding
        // formal parameters, but it looks very hard to do this at the point where
        // a bound type variable is created.
        // Note 2: If the type constructor is a class type, no sanitization is needed
        // since we can refer to the other paraeters with dependent types C[...]#X.
        def sanitizeBounds(bounds: Type, tycon: Type): Type =
          def underlyingLambda(tp: Type): Type = tp match
            case tp: HKTypeLambda => tp
            case tp: TypeProxy => underlyingLambda(tp.superType)
            case _ => NoType
          val tl = underlyingLambda(tycon)
          val widenMap = new TypeOps.AvoidMap:
            def toAvoid(tp: NamedType) = false
            override def apply(tp: Type): Type = tp match
              case tp: TypeParamRef if tp.binder == tl => emptyRange
              case _ => super.apply(tp)
          widenMap(bounds)

        def typedArg(arg: untpd.Tree, tparam: ParamInfo) = {
          def tparamBounds =
            val bounds =
              tparam.paramInfoAsSeenFrom(tpt1.tpe.appliedTo(tparams.map(_ => TypeBounds.empty)))
            if tparam.isInstanceOf[Symbol] then bounds
            else sanitizeBounds(bounds, tpt1.tpe)
          val (desugaredArg, argPt) =
            if ctx.mode.is(Mode.Pattern) then
              (if (untpd.isVarPattern(arg)) desugar.patternVar(arg) else arg, tparamBounds)
            else if ctx.mode.isQuotedPattern then
              (arg, tparamBounds)
            else
              (arg, WildcardType)
          if (tpt1.symbol.isClass)
            tparam match {
              case tparam: Symbol =>
                tparam.ensureCompleted() // This is needed to get the test `compileParSetSubset` to work
              case _ =>
            }
          if (desugaredArg.isType)
            arg match {
              case untpd.WildcardTypeBoundsTree()
              if tparam.paramInfo.isLambdaSub &&
                 tpt1.tpe.typeParamSymbols.nonEmpty =>
                // An unbounded `_` automatically adapts to type parameter bounds. This means:
                // If we have wildcard application C[?], where `C` is a class replace
                // with C[? >: L <: H] where `L` and `H` are the bounds of the corresponding
                // type parameter in `C`.
                // The transform does not apply for patterns, where empty bounds translate to
                // wildcard identifiers `_` instead.
                TypeTree(tparamBounds).withSpan(arg.span)
              case _ =>
                typedType(desugaredArg, argPt, mapPatternBounds = true)
            }
          else desugaredArg.withType(UnspecifiedErrorType)
        }
        args.zipWithConserve(tparams)(typedArg)
      }
      val paramBounds = tparams.lazyZip(args).map {
        case (tparam, untpd.WildcardTypeBoundsTree()) =>
          // if type argument is a wildcard, suppress kind checking since
          // there is no real argument.
          NoType
        case (tparam, _) =>
          tparam.paramInfo.bounds
      }
      var checkedArgs = preCheckKinds(args1, paramBounds)
        // check that arguments conform to bounds is done in phase PostTyper
      val tycon = tpt1.symbol
      if tycon == defn.andType || tycon == defn.orType then
        checkedArgs = checkedArgs.mapconserve(arg =>
          checkSimpleKinded(checkNoWildcard(arg)))
      else if tycon.isProvisional then
        // A type with Provisional flag is either an alias or abstract type.
        // If it is an alias type, it would mean the type is cyclic
        // If it is an abstract type, it would mean the type is an irreducible
        // application of a higher-kinded type to a wildcard argument.
        // Either way, the wildcard argument is illegal. The early test of
        // `checkNoWildcard` here is needed, so that we do not accidentally reduce
        // an application of a Provisional type away, which would mean that the type constructor
        // is no longer present on the right hand side. See neg/i15507.scala.
        checkedArgs = checkedArgs.mapconserve(checkNoWildcard)
      else if tycon == defn.throwsAlias
          && checkedArgs.length == 2
          && checkedArgs(1).tpe.derivesFrom(defn.RuntimeExceptionClass)
      then
        report.error(em"throws clause cannot be defined for RuntimeException", checkedArgs(1).srcPos)
      else if tycon == defn.IntoType then
        // <into> is defined in package scala but this should be hidden from user programs
        report.error(em"not found: <into>", tpt1.srcPos)
      else if (ctx.isJava)
        if tycon eq defn.ArrayClass then
          checkedArgs match {
            case List(arg) =>
              val elemtp = arg.tpe.translateJavaArrayElementType
              if (elemtp ne arg.tpe)
                checkedArgs = List(TypeTree(elemtp).withSpan(arg.span))
            case _ =>
          }
      assignType(cpy.AppliedTypeTree(tree)(tpt1, checkedArgs), tpt1, checkedArgs)
    }
  }

  private def typeIndexedLambdaTypeTree(
      tree: untpd.LambdaTypeTree, tparams: List[untpd.TypeDef], body: untpd.Tree)(using Context) =
    val tparams1 = tparams.map(typed(_)).asInstanceOf[List[TypeDef]]
    val body1 = typedType(body)
    assignType(cpy.LambdaTypeTree(tree)(tparams1, body1), tparams1, body1)

  def typedLambdaTypeTree(tree: untpd.LambdaTypeTree)(using Context): Tree =
    val LambdaTypeTree(tparams, body) = tree
    index(tparams)
    typeIndexedLambdaTypeTree(tree, tparams, body)

  def typedTermLambdaTypeTree(tree: untpd.TermLambdaTypeTree)(using Context): Tree =
    if Feature.dependentEnabled then
      errorTree(tree, em"Not yet implemented: (...) =>> ...")
    else
      errorTree(tree, dependentMsg)

  def typedMatchTypeTree(tree: untpd.MatchTypeTree, pt: Type)(using Context): Tree = {
    val bound1 =
      if (tree.bound.isEmpty && isFullyDefined(pt, ForceDegree.none)) TypeTree(pt)
      else typed(tree.bound)
    val sel1 = typed(tree.selector)
    val sel1Tpe = sel1.tpe
    if sel1Tpe.isLambdaSub then
      report.error(MatchTypeScrutineeCannotBeHigherKinded(sel1Tpe), sel1.srcPos)
    val pt1 = if (bound1.isEmpty) pt else bound1.tpe
    val cases1 = tree.cases.mapconserve(typedTypeCase(_, sel1Tpe, pt1))
    assignType(cpy.MatchTypeTree(tree)(bound1, sel1, cases1), bound1, sel1, cases1)
  }

  def typedByNameTypeTree(tree: untpd.ByNameTypeTree)(using Context): ByNameTypeTree = tree.result match
    case untpd.CapturesAndResult(refs, tpe) =>
      typedByNameTypeTree(
        cpy.ByNameTypeTree(tree)(untpd.makeRetaining(tpe, refs, tpnme.retainsByName)))
    case _ =>
      val result1 = typed(tree.result)
      assignType(cpy.ByNameTypeTree(tree)(result1), result1)

  def typedTypeBoundsTree(tree: untpd.TypeBoundsTree, pt: Type)(using Context): Tree =
    val TypeBoundsTree(lo, hi, alias) = tree
    val lo1 = typed(lo)
    val hi1 = typed(hi)
    val alias1 = typed(alias)
    val lo2 = if (lo1.isEmpty) typed(untpd.TypeTree(defn.NothingType)) else lo1
    val hi2 = if (hi1.isEmpty) typed(untpd.TypeTree(defn.AnyType)) else hi1
    assignType(cpy.TypeBoundsTree(tree)(lo2, hi2, alias1), lo2, hi2, alias1)

  def typedBind(tree: untpd.Bind, pt: Type)(using Context): Tree = {
    if !isFullyDefined(pt, ForceDegree.all) then
      return errorTree(tree, em"expected type of $tree is not fully defined")
    val body1 = typed(tree.body, pt)
    body1 match {
      case UnApply(fn, Nil, arg :: Nil)
      if fn.symbol.exists && (fn.symbol.owner.derivesFrom(defn.TypeTestClass) || fn.symbol.owner == defn.ClassTagClass) && !body1.tpe.isError =>
        // A typed pattern `x @ (e: T)` with an implicit `tt: TypeTest[T]` or `ctag: ClassTag[T]`
        // was rewritten to `x @ tt(e)` `x @ ctag(e)` by `tryWithTypeTest`.
        // Rewrite further to `tt(x @ e)` or `ctag(x @ e)`
        tpd.cpy.UnApply(body1)(fn, Nil,
            typed(untpd.Bind(tree.name, untpd.TypedSplice(arg)).withSpan(tree.span), arg.tpe) :: Nil)
      case _ =>
        var name = tree.name
        if (name == nme.WILDCARD && tree.mods.is(Given)) {
          val Typed(_, tpt) = tree.body: @unchecked
          name = desugar.inventGivenOrExtensionName(tpt)
        }
        if (name == nme.WILDCARD) body1
        else {
          // In `x @ Nil`, `Nil` is a _stable identifier pattern_ and will be compiled
          // to an `==` test, so the type of `x` is unrelated to the type of `Nil`.
          // Similarly, in `x @ 1`, `1` is a _literal pattern_ and will also be compiled
          // to an `==` test.
          // See i3200*.scala and https://github.com/scala/bug/issues/1503.
          val isStableIdentifierOrLiteral =
            body1.isInstanceOf[RefTree] && !isWildcardArg(body1)
            || body1.isInstanceOf[Literal]
          val symTp =
            if isStableIdentifierOrLiteral then pt
            else if isWildcardStarArg(body1)
                    || pt == defn.ImplicitScrutineeTypeRef
                    || body1.tpe <:< pt  // There is some strange interaction with gadt matching.
                                         // and implicit scopes.
                                         // run/t2755.scala fails to compile if this subtype test is omitted
                                         // and the else clause is changed to `body1.tpe & pt`. What
                                         // happens is that we get either an Array[Float] or an Array[T]
                                         // where T is GADT constrained to := Float. But the case body
                                         // compiles only if the bound variable is Array[Float]. If
                                         // it is Array[T] we get an implicit not found. To avoid fragility
                                         // wrt to operand order for `&`, we include the explicit subtype test here.
                                         // See also #5649.
            then body1.tpe
            else body1.tpe match
              case btpe: TypeRef
              if btpe.symbol == defn.TupleXXLClass && pt.tupleElementTypes.isDefined =>
                // leave the original tuple type; don't mix with & TupleXXL which would only obscure things
                pt
              case _ =>
                pt & body1.tpe
          val sym = newPatternBoundSymbol(name, symTp, tree.span)
          if (pt == defn.ImplicitScrutineeTypeRef || tree.mods.is(Given)) sym.setFlag(Given)
          if (ctx.mode.is(Mode.InPatternAlternative))
            report.error(IllegalVariableInPatternAlternative(sym.name), tree.srcPos)
          assignType(cpy.Bind(tree)(name, body1), sym)
        }
    }
  }

  def typedAlternative(tree: untpd.Alternative, pt: Type)(using Context): Alternative = {
    val nestedCtx = ctx.addMode(Mode.InPatternAlternative)
    def ensureValueTypeOrWildcard(tree: Tree) =
      if tree.tpe.isValueTypeOrWildcard then tree
      else
        assert(ctx.reporter.errorsReported)
        tree.withType(defn.AnyType)
    val trees1 = tree.trees.mapconserve(typed(_, pt)(using nestedCtx))
      .mapconserve(ensureValueTypeOrWildcard)
    assignType(cpy.Alternative(tree)(trees1), trees1)
  }

  /** The context to be used for an annotation of `mdef`.
   *  This should be the context enclosing `mdef`, or if `mdef` defines a parameter
   *  the context enclosing the owner of `mdef`.
   *  Furthermore, we need to make sure that annotation trees are evaluated
   *  with an owner that is not the enclosing class since otherwise locally
   *  defined symbols would be entered as class members.
   */
  def annotContext(mdef: untpd.Tree, sym: Symbol)(using Context): Context =
    def isInner(owner: Symbol) = owner == sym || sym.is(Param) && owner == sym.owner
    val outer = ctx.outersIterator.dropWhile(c => isInner(c.owner)).next()
    def local: FreshContext = outer.fresh.setOwner(newLocalDummy(sym.owner))
    sym.owner.infoOrCompleter match
      case completer: Namer#Completer
      if sym.is(Param) && completer.completerTypeParams(sym).nonEmpty =>
        // Create a new local context with a dummy owner and a scope containing the
        // type parameters of the enclosing method or class. Thus annotations can see
        // these type parameters. See i12953.scala for a test case.
        local.setScope(newScopeWith(completer.completerTypeParams(sym)*))
      case _ =>
        if outer.owner.isClass then local else outer

  def completeAnnotations(mdef: untpd.MemberDef, sym: Symbol)(using Context): Unit = {
    // necessary to force annotation trees to be computed.
    sym.annotations.foreach(_.ensureCompleted)
    lazy val annotCtx = annotContext(mdef, sym)
    // necessary in order to mark the typed ahead annotations as definitely typed:
    for (annot <- mdef.mods.annotations)
      val annot1 = typedAnnotation(annot)(using annotCtx)
      checkAnnotApplicable(annot1, sym)
      if Annotations.annotClass(annot1) == defn.NowarnAnnot then
        registerNowarn(annot1, mdef)
  }

  def typedAnnotation(annot: untpd.Tree)(using Context): Tree =
    checkAnnotClass(checkAnnotArgs(typed(annot)))

  def registerNowarn(tree: Tree, mdef: untpd.Tree)(using Context): Unit =
    val annot = Annotations.Annotation(tree)
    def argPos = annot.argument(0).getOrElse(tree).sourcePos
    var verbose = false
    val filters = annot.argumentConstantString(0) match
      case None => annot.argument(0) match
        case Some(t: Select) if t.name.is(DefaultGetterName) =>
          // default argument used for `@nowarn` and `@nowarn()`
          List(MessageFilter.Any)
        case _ =>
          report.warning(s"filter needs to be a compile-time constant string", argPos)
          List(MessageFilter.None)
      case Some("") =>
        List(MessageFilter.Any)
      case Some("verbose") | Some("v") =>
        verbose = true
        List(MessageFilter.Any)
      case Some(s) =>
        WConf.parseFilters(s).left.map(parseErrors =>
          report.warning (s"Invalid message filter\n${parseErrors.mkString ("\n")}", argPos)
            List(MessageFilter.None)
        ).merge
    val range = mdef.sourcePos
    val sup = Suppression(tree.sourcePos, filters, range.start, range.end, verbose)
    // invalid suppressions, don't report as unused
    if filters == List(MessageFilter.None) then sup.markUsed()
    ctx.run.nn.suppressions.addSuppression(sup)

  def typedValDef(vdef: untpd.ValDef, sym: Symbol)(using Context): Tree = {
    val ValDef(name, tpt, _) = vdef
    checkNonRootName(vdef.name, vdef.nameSpan)
    completeAnnotations(vdef, sym)
    if (sym.isOneOf(GivenOrImplicit)) checkImplicitConversionDefOK(sym)
    if sym.is(Module) then checkNoModuleClash(sym)
    val tpt1 = checkSimpleKinded(typedType(tpt))
    val rhs1 = vdef.rhs match {
      case rhs @ Ident(nme.WILDCARD) => rhs withType tpt1.tpe
      case rhs => typedExpr(rhs, tpt1.tpe.widenExpr)
    }
    val vdef1 = assignType(cpy.ValDef(vdef)(name, tpt1, rhs1), sym)
    postProcessInfo(vdef1, sym)
    vdef1.setDefTree
  }

  def typedDefDef(ddef: untpd.DefDef, sym: Symbol)(using Context): Tree = {
    def canBeInvalidated(sym: Symbol): Boolean =
      sym.is(Synthetic)
      && (desugar.isRetractableCaseClassMethodName(sym.name) ||
        (sym.isConstructor && sym.owner.derivesFrom(defn.JavaRecordClass)))

    if !sym.info.exists then
      // it's a discarded method (synthetic case class method or synthetic java record constructor), drop it
      assert(canBeInvalidated(sym))
      sym.owner.info.decls.openForMutations.unlink(sym)
      return EmptyTree

    // TODO: - Remove this when `scala.language.experimental.erasedDefinitions` is no longer experimental.
    //       - Modify signature to `erased def erasedValue[T]: T`
    if sym.eq(defn.Compiletime_erasedValue) then
      // scala.compiletime.erasedValue should be `erased` but we cannot add this in the source.
      // The library cannot use experimental language features,
      // hence we special case it until `erased` is no longer experimental.
      sym.setFlag(Erased)
    val DefDef(name, paramss, tpt, _) = ddef
    checkNonRootName(ddef.name, ddef.nameSpan)
    completeAnnotations(ddef, sym)
    val paramss1 = paramss.nestedMapConserve(typed(_)).asInstanceOf[List[ParamClause]]
    for case ValDefs(vparams) <- paramss1 do
      checkNoForwardDependencies(vparams)
    if (sym.isOneOf(GivenOrImplicit)) checkImplicitConversionDefOK(sym)
    val tpt1 = checkSimpleKinded(typedType(tpt))

    val rhsCtx = ctx.fresh
    val tparamss = paramss1.collect {
      case untpd.TypeDefs(tparams) => tparams
    }

    // Register GADT constraint for class type parameters from outer to inner class definition. (Useful when nested classes exist.) But do not cross a function definition.
    if sym.flags.is(Method) then
      rhsCtx.setFreshGADTBounds
      ctx.outer.outersIterator.takeWhile(!_.owner.is(Method))
        .filter(ctx => ctx.owner.isClass && ctx.owner.typeParams.nonEmpty)
        .toList.reverse
        .foreach(ctx => rhsCtx.gadtState.addToConstraint(ctx.owner.typeParams))

    if tparamss.nonEmpty then
      rhsCtx.setFreshGADTBounds
      val tparamSyms = tparamss.flatten.map(_.symbol)
      if !sym.isConstructor then
        // we're typing a polymorphic definition's body,
        // so we allow constraining all of its type parameters
        // constructors are an exception as we don't allow constraining type params of classes
        rhsCtx.gadtState.addToConstraint(tparamSyms)
      else if !sym.isPrimaryConstructor then
        linkConstructorParams(sym, tparamSyms, rhsCtx)

    if sym.isInlineMethod then rhsCtx.addMode(Mode.InlineableBody)
    if sym.is(ExtensionMethod) then rhsCtx.addMode(Mode.InExtensionMethod)
    val rhs1 = PrepareInlineable.dropInlineIfError(sym,
      if sym.isScala2Macro then typedScala2MacroBody(ddef.rhs)(using rhsCtx)
      else typedExpr(ddef.rhs, tpt1.tpe.widenExpr)(using rhsCtx))

    if sym.isInlineMethod then
      if StagingLevel.level > 0 then
        report.error("inline def cannot be within quotes", sym.sourcePos)
      if sym.is(Given)
          && untpd.stripBlock(untpd.unsplice(ddef.rhs)).isInstanceOf[untpd.Function]
      then
        report.warning(InlineGivenShouldNotBeFunction(), ddef.rhs.srcPos)
      val rhsToInline = PrepareInlineable.wrapRHS(ddef, tpt1, rhs1)
      PrepareInlineable.registerInlineInfo(sym, rhsToInline)

    if sym.isConstructor then
      if sym.is(Inline) then
        report.error("constructors cannot be `inline`", ddef)
      if sym.isPrimaryConstructor then
        if sym.owner.is(Case) then
          for
            params <- paramss1.dropWhile(TypeDefs.unapply(_).isDefined).take(1)
            case param: ValDef <- params
          do
            if defn.isContextFunctionType(param.tpt.tpe) then
              report.error("case class element cannot be a context function", param.srcPos)
      else
        if sym.targetName != sym.name then
          report.error(em"@targetName annotation may not be used on a constructor", ddef.srcPos)

        for params <- paramss1; param <- params do
          checkRefsLegal(param, sym.owner, (name, sym) => sym.is(TypeParam), "secondary constructor")

        def checkThisConstrCall(tree: Tree): Unit = tree match
          case app: Apply if untpd.isSelfConstrCall(app) =>
            if (sym.span.exists && app.symbol.span.exists && sym.span.start <= app.symbol.span.start)
              report.error("secondary constructor must call a preceding constructor", app.srcPos)
          case Block(call :: _, _) => checkThisConstrCall(call)
          case _ =>

        checkThisConstrCall(rhs1)
      end if
    end if

    if sym.is(Method) && sym.owner.denot.isRefinementClass then
      for annot <- sym.paramSymss.flatten.filter(_.isTerm).flatMap(_.getAnnotation(defn.ImplicitNotFoundAnnot)) do
        report.warning(
          i"The annotation ${defn.ImplicitNotFoundAnnot} is not allowed on parameters of methods defined inside a refinement and it will have no effect",
          annot.tree.sourcePos
        )

    val ddef2 = assignType(cpy.DefDef(ddef)(name, paramss1, tpt1, rhs1), sym)

    postProcessInfo(ddef2, sym)
    ddef2.setDefTree
      //todo: make sure dependent method types do not depend on implicits or by-name params
  }

  /** (1) Check that the signature of the class member does not return a repeated parameter type
   *  (2) If info is an erased class, set erased flag of member
   *  (3) Check that erased classes are not parameters of polymorphic functions.
   */
  private def postProcessInfo(mdef: MemberDef, sym: Symbol)(using Context): Unit =
    if (!sym.isOneOf(Synthetic | InlineProxy | Param) && sym.info.finalResultType.isRepeatedParam)
      report.error(em"Cannot return repeated parameter type ${sym.info.finalResultType}", sym.srcPos)
    if !sym.is(Module) && !sym.isConstructor && sym.info.finalResultType.isErasedClass then
      sym.setFlag(Erased)

  def typedTypeDef(tdef: untpd.TypeDef, sym: Symbol)(using Context): Tree = {
    val TypeDef(name, rhs) = tdef
    completeAnnotations(tdef, sym)
    val rhs1 = tdef.rhs match
      case rhs @ LambdaTypeTree(tparams, body) =>
        typeIndexedLambdaTypeTree(rhs, tparams, body)
      case rhs =>
        typedType(rhs)
    checkFullyAppliedType(rhs1)
    if sym.isOpaqueAlias then checkNoContextFunctionType(rhs1)
    assignType(cpy.TypeDef(tdef)(name, rhs1), sym)
  }

  def typedClassDef(cdef: untpd.TypeDef, cls: ClassSymbol)(using Context): Tree = {
    if (!cls.info.isInstanceOf[ClassInfo]) return EmptyTree.assertingErrorsReported

    val TypeDef(name, impl @ Template(constr, _, self, _)) = cdef: @unchecked
    val parents = impl.parents
    val superCtx = ctx.superCallContext
    val seenParents = mutable.Set[Symbol]()

    def typedParent(tree: untpd.Tree): Tree =
      val parent = tree match
        case _: untpd.Apply => typedExpr(tree)(using superCtx)
        case _ => typedType(tree)(using superCtx)
      val psym = parent.tpe.dealias.typeSymbol
      if seenParents.contains(psym) && !cls.isRefinementClass then
        // Desugaring can add parents to classes, but we don't want to emit an
        // error if the same parent was explicitly added in user code.
        if !tree.span.isSourceDerived then
          return EmptyTree
        if !ctx.isAfterTyper then report.error(em"$psym is extended twice", tree.srcPos)
      else
        seenParents += psym
      val result = ensureConstrCall(cls, parent, psym)(using superCtx)
      if parent.isType then
        if !result.symbol.info.takesImplicitParams then
          checkSimpleKinded(parent)
            // allow missing type parameters if there are implicit arguments to pass
            // since we can infer type arguments from them
        val constr = psym.primaryConstructor
        if psym.is(Trait) && constr.exists && !cls.isRefinementClass then
          ensureAccessible(constr.termRef, superAccess = true, tree.srcPos)
      else
        checkParentCall(result, cls)
      if cls is Case then
        checkCaseInheritance(psym, cls, tree.srcPos)
      result

    def ensureCorrectSuperClass(): Unit =
      val parents0 = cls.classInfo.declaredParents
      parents0 match
        case AnnotatedType(sc, ann) :: rest if ann.symbol == defn.ProvisionalSuperClassAnnot =>
          val parents1 = ensureFirstIsClass(cls, rest)
          if parents1.head ne sc then
            typr.println(i"improved provisional superclass $sc to ${parents1.head}")
          cls.info = cls.classInfo.derivedClassInfo(declaredParents = parents1)
        case _ =>

    /** Augment `ptrees` to have the same class symbols as `parents`. Generate TypeTrees
     *  or New trees to fill in any parents for which no tree exists yet.
     */
    def parentTrees(parents: List[Type], ptrees: List[Tree]): List[Tree] =
      if ptrees.exists(_.tpe.isError) then ptrees
      else parents match
        case parent :: parents1 =>
          val psym = parent.classSymbol
          def hasSameParent(ptree: Tree) =
            psym == (
              if ptree.symbol.isConstructor then ptree.symbol.owner
              else ptree.tpe.classSymbol
            )
          ptrees match
            case ptree :: ptrees1 if hasSameParent(ptree) =>
              ptree :: parentTrees(parents1, ptrees1)
            case ptree :: ptrees1 if ptrees1.exists(hasSameParent) =>
              ptree :: parentTrees(parents, ptrees1)
            case _ =>
              val added: Tree = ensureConstrCall(
                cls, TypeTree(parent).withSpan(cdef.nameSpan.focus), psym)(using superCtx)
              added :: parentTrees(parents1, ptrees)
        case _ =>
          ptrees

    /** Checks if one of the decls is a type with the same name as class type member in selfType */
    def classExistsOnSelf(decls: Scope, self: tpd.ValDef): Boolean = {
      val selfType = self.tpt.tpe
      if (!selfType.exists || (selfType.classSymbol eq cls)) false
      else {
        def memberInSelfButNotThis(decl: Symbol) =
          selfType.member(decl.name).symbol.filter(other => other.isClass && other.owner != cls)
        decls.iterator.filter(_.isType).foldLeft(false) { (foundRedef, decl) =>
          val other = memberInSelfButNotThis(decl)
          if (other.exists) {
            val msg = CannotHaveSameNameAs(decl, other, CannotHaveSameNameAs.DefinedInSelf(self))
            report.error(msg, decl.srcPos)
          }
          foundRedef || other.exists
        }
      }
    }

    ensureCorrectSuperClass()
    completeAnnotations(cdef, cls)
    val constr1 = typed(constr).asInstanceOf[DefDef]
    val parents1 = parentTrees(
        cls.classInfo.declaredParents,
        parents.mapconserve(typedParent).filterConserve(!_.isEmpty))
    val firstParentTpe = parents1.head.tpe.dealias
    val firstParent = firstParentTpe.typeSymbol

    checkEnumParent(cls, firstParent)

    if defn.ScalaValueClasses()(cls) && ctx.settings.YcompileScala2Library.value then
      constr1.symbol.resetFlag(Private)

    val self1 = typed(self)(using ctx.outer).asInstanceOf[ValDef] // outer context where class members are not visible
    if (self1.tpt.tpe.isError || classExistsOnSelf(cls.unforcedDecls, self1))
      // fail fast to avoid typing the body with an error type
      cdef.withType(UnspecifiedErrorType)
    else {
      val dummy = localDummy(cls, impl)
      val body1 = addAccessorDefs(cls, typedStats(impl.body, dummy)(using ctx.inClassContext(self1.symbol))._1)

      checkNoDoubleDeclaration(cls)
      val impl1 = cpy.Template(impl)(constr1, parents1, Nil, self1, body1)
        .withType(dummy.termRef)
      if (!cls.isOneOf(AbstractOrTrait) && !ctx.isAfterTyper)
        checkRealizableBounds(cls, cdef.sourcePos.withSpan(cdef.nameSpan))
      if cls.isEnum || firstParentTpe.classSymbol.isEnum then
        checkEnum(cdef, cls, firstParent)
      val cdef1 = assignType(cpy.TypeDef(cdef)(name, impl1), cls)

      val reportDynamicInheritance =
        ctx.phase.isTyper &&
        cdef1.symbol.ne(defn.DynamicClass) &&
        cdef1.tpe.derivesFrom(defn.DynamicClass) &&
        !Feature.dynamicsEnabled
      if (reportDynamicInheritance) {
        val isRequired = parents1.exists(_.tpe.isRef(defn.DynamicClass))
        report.featureWarning(nme.dynamics.toString, "extension of type scala.Dynamic", cls, isRequired, cdef.srcPos)
      }

      checkNonCyclicInherited(cls.thisType, cls.info.parents, cls.info.decls, cdef.srcPos)

      // check value class constraints
      checkDerivedValueClass(cls, body1)

      // check PolyFunction constraints (no erased functions!)
      if parents1.exists(_.tpe.classSymbol eq defn.PolyFunctionClass) then
        body1.foreach {
          case ddef: DefDef =>
            ddef.paramss.foreach { params =>
              val erasedParam = params.collectFirst { case vdef: ValDef if vdef.symbol.is(Erased) => vdef }
              erasedParam.foreach { p =>
                report.error(em"Implementation restriction: erased classes are not allowed in a poly function definition", p.srcPos)
              }
            }
          case _ =>
        }

      val effectiveOwner = cls.owner.skipWeakOwner
      if cls.is(ModuleClass)
         && effectiveOwner.is(Trait)
         && !effectiveOwner.derivesFrom(defn.ObjectClass)
      then
        report.error(em"$cls cannot be defined in universal $effectiveOwner", cdef.srcPos)

      // Temporarily set the typed class def as root tree so that we have at least some
      // information in the IDE in case we never reach `SetRootTree`.
      if (ctx.mode.is(Mode.Interactive) && ctx.settings.YretainTrees.value)
        cls.rootTreeOrProvider = cdef1

      for (deriver <- cdef.removeAttachment(AttachedDeriver))
        cdef1.putAttachment(AttachedDeriver, deriver)

      cdef1
    }
  }

      // todo later: check that
      //  1. If class is non-abstract, it is instantiatable:
      //  - self type is s supertype of own type
      //  - all type members have consistent bounds
      // 2. all private type members have consistent bounds
      // 3. Types do not override classes.
      // 4. Polymorphic type defs override nothing.

  protected def addAccessorDefs(cls: Symbol, body: List[Tree])(using Context): List[Tree] =
    PrepareInlineable.addAccessorDefs(cls, body)

  /** Turn a parent type into a constructor call where needed. This is the case where
   *   - we are in a Scala class or module (not a Java class, nor a trait), and
   *     - the parent symbol is a non-trait class, or
   *     - the parent symbol is a trait that takes at least one (explicit or implicit) parameter
   *       and the parent symbol is directly extended by the current class (i.e. not
   *       extended by the superclass).
   */
  def ensureConstrCall(cls: ClassSymbol, parent: Tree, psym: Symbol)(using Context): Tree =
    if parent.isType && !cls.is(Trait) && !cls.is(JavaDefined) && psym.isClass
        // Annotations are represented as traits with constructors, but should
        // never be called as such outside of annotation trees.
        && !psym.is(JavaAnnotation)
        && (!psym.is(Trait)
            || psym.primaryConstructor.info.takesParams && !cls.superClass.isSubClass(psym))
    then typed(untpd.New(untpd.TypedSplice(parent), Nil))
    else parent

  def localDummy(cls: ClassSymbol, impl: untpd.Template)(using Context): Symbol =
    newLocalDummy(cls, impl.span)

  inline private def typedSelectors(selectors: List[untpd.ImportSelector])(using Context): List[untpd.ImportSelector] =
    selectors.mapConserve { sel =>
      if sel.bound.isEmpty then sel
      else cpy.ImportSelector(sel)(
        sel.imported, sel.renamed, untpd.TypedSplice(typedType(sel.bound)))
        .asInstanceOf[untpd.ImportSelector]
    }

  def typedImportQualifier(imp: untpd.Import, typd: (untpd.Tree, Type) => Tree)(using Context): Tree =
    if imp.expr == untpd.EmptyTree then
      assert(imp.selectors.length == 1, imp)
      val from = imp.selectors.head.imported
      val sel = tryAlternatively
          (typedIdent(from, AnySelectionProto))
          (typedIdent(cpy.Ident(from)(from.name.toTypeName), WildcardType))

      sel.tpe match
        case TermRef(prefix: SingletonType, _)  =>
          singleton(prefix).withSpan(from.span)
        case TypeRef(prefix: SingletonType, _)  =>
          singleton(prefix).withSpan(from.span)
        case _ =>
          errorTree(from,
            em"""Illegal import selector: $from
                |The selector is not a member of an object or package.""")
    else typd(imp.expr, AnySelectionProto)

  def typedImport(imp: untpd.Import)(using Context): Tree =
    val sym = retrieveSym(imp)
    val expr1 = typedImportQualifier(imp, typedExpr(_, _)(using ctx.withOwner(sym)))
    checkLegalImportPath(expr1)
    val selectors1 = typedSelectors(imp.selectors)
    checkImportSelectors(expr1.tpe, selectors1)
    assignType(cpy.Import(imp)(expr1, selectors1), sym)

  def typedExport(exp: untpd.Export)(using Context): Tree =
    exp.expr.removeAttachment(TypedAhead) match
      case Some(expr1) =>
        val selectors1 = typedSelectors(exp.selectors)
        assignType(cpy.Export(exp)(expr1, selectors1))
      case _ =>
        errorTree(exp, em"exports are only allowed from objects and classes, they can not belong to local blocks")

  def typedPackageDef(tree: untpd.PackageDef)(using Context): Tree =
    val pid1 = withMode(Mode.InPackageClauseName)(typedExpr(tree.pid, AnySelectionProto))
    val pkg = pid1.symbol
    pid1 match
      case pid1: RefTree if pkg.is(Package) =>
        if ctx.owner != defn.RootClass         // valid top-level "package _root_"
        && ctx.owner != defn.EmptyPackageClass // valid "package _root_" after parser's "package <empty>" wrapper
        then
          checkNonRootName(pid1.name, pid1.span)
        inContext(ctx.packageContext(tree, pkg)) {
          // If it exists, complete the class containing the top-level definitions
          // before typing any statement in the package to avoid cycles as in i13669.scala
          val topLevelClassName = desugar.packageObjectName(ctx.source).moduleClassName
          pkg.moduleClass.info.decls.lookup(topLevelClassName).ensureCompleted()
          var stats1 = typedStats(tree.stats, pkg.moduleClass)._1
          if (!ctx.isAfterTyper)
            stats1 = stats1 ++ typedBlockStats(MainProxies.proxies(stats1))._1
          cpy.PackageDef(tree)(pid1, stats1).withType(pkg.termRef)
        }
      case _ =>
        // Package will not exist if a duplicate type has already been entered, see `tests/neg/1708.scala`
        errorTree(tree,
          if pkg.exists then PackageNameAlreadyDefined(pkg)
          else em"package ${tree.pid.name} does not exist")
  end typedPackageDef

  def typedAnnotated(tree: untpd.Annotated, pt: Type)(using Context): Tree = {
    val annot1 = checkAnnotClass(typedExpr(tree.annot))
    val annotCls = Annotations.annotClass(annot1)
    if annotCls == defn.NowarnAnnot then
      registerNowarn(annot1, tree)
    val arg1 = typed(tree.arg, pt)
    if (ctx.mode is Mode.Type) {
      val cls = annot1.symbol.maybeOwner
      if Feature.ccEnabled
          && (cls == defn.RetainsAnnot || cls == defn.RetainsByNameAnnot)
      then
        CheckCaptures.checkWellformed(arg1, annot1)
      if arg1.isType then
        assignType(cpy.Annotated(tree)(arg1, annot1), arg1, annot1)
      else
        assert(ctx.reporter.errorsReported)
        TypeTree(UnspecifiedErrorType)
    }
    else {
      val arg2 = arg1 match {
        case Typed(arg2, tpt: TypeTree) =>
          tpt.tpe match {
            case _: AnnotatedType =>
              // Avoid creating a Typed tree for each type annotation that is added.
              // Drop the outer Typed tree and use its type with the addition all annotation.
              arg2
            case _ => arg1
          }
        case _ => arg1
      }
      val argType =
        if (arg1.isInstanceOf[Bind]) arg1.tpe.widen // bound symbol is not accessible outside of Bind node
        else arg1.tpe.widenIfUnstable
      val annotatedTpt = TypeTree(AnnotatedType(argType, Annotation(annot1)))
      assignType(cpy.Typed(tree)(arg2, annotatedTpt), annotatedTpt)
    }
  }

  def typedTypedSplice(tree: untpd.TypedSplice)(using Context): Tree =
    tree.splice match {
      case tree1: TypeTree => tree1  // no change owner necessary here ...
      case tree1: Ident => tree1     // ... or here, since these trees cannot contain bindings
      case tree1 =>
        if (ctx.owner ne tree.owner) tree1.changeOwner(tree.owner, ctx.owner)
        else tree1
    }

<<<<<<< HEAD
  def typedAsFunction(tree: untpd.PostfixOp, pt: Type)(using Context): Tree = {
    val untpd.PostfixOp(qual, Ident(nme.WILDCARD)) = tree: @unchecked
    val pt1 = if (defn.isFunctionType(pt)) pt else AnyFunctionProto
    val nestedCtx = ctx.fresh.setNewTyperState()
    val res = typed(qual, pt1)(using nestedCtx)
    res match {
      case closure(_, _, _) =>
      case _ =>
        val recovered = typed(qual)(using ctx.fresh.setExploreTyperState())
        report.errorOrMigrationWarning(OnlyFunctionsCanBeFollowedByUnderscore(recovered.tpe.widen), tree.srcPos, from = `3.0`)
        if (migrateTo3) {
          // Under -rewrite, patch `x _` to `(() => x)`
          patch(Span(tree.span.start), "(() => ")
          patch(Span(qual.span.end, tree.span.end), ")")
          return typed(untpd.Function(Nil, qual), pt)
        }
    }
    nestedCtx.typerState.commit()
    if sourceVersion.isAtLeast(future) then
      lazy val (prefix, suffix) = res match {
        case Block(mdef @ DefDef(_, vparams :: Nil, _, _) :: Nil, _: Closure) =>
          val arity = vparams.length
          if (arity > 0) ("", "") else ("(() => ", "())")
        case _ =>
          ("(() => ", ")")
      }
      def remedy =
        if ((prefix ++ suffix).isEmpty) "simply leave out the trailing ` _`"
        else s"use `$prefix<function>$suffix` instead"
      report.errorOrMigrationWarning(
        em"""The syntax `<function> _` is no longer supported;
            |you can $remedy""",
        tree.srcPos,
        from = future)
      if sourceVersion.isMigrating then
        patch(Span(tree.span.start), prefix)
        patch(Span(qual.span.end, tree.span.end), suffix)
    end if
    res
  }
=======
  override def typedAsFunction(tree: untpd.PostfixOp, pt: Type)(using Context): Tree =
    migrate(super.typedAsFunction(tree, pt))
>>>>>>> a92a4639

  /** Translate infix operation expression `l op r` to
   *
   *    l.op(r)   			        if `op` is left-associative
   *    { val x = l; r.op(x) }  if `op` is right-associative call-by-value and `l` is impure
   *    r.op(l)                 if `op` is right-associative call-by-name or `l` is pure
   *
   *  Translate infix type    `l op r` to `op[l, r]`
   *  Translate infix pattern `l op r` to `op(l, r)`
   */
  def typedInfixOp(tree: untpd.InfixOp, pt: Type)(using Context): Tree = {
    val untpd.InfixOp(l, op, r) = tree
    val result =
      if (ctx.mode.is(Mode.Type))
        typedAppliedTypeTree(
          if op.name == tpnme.throws && Feature.enabled(Feature.saferExceptions)
          then desugar.throws(l, op, r)
          else cpy.AppliedTypeTree(tree)(op, l :: r :: Nil))
      else if (ctx.mode.is(Mode.Pattern))
        typedUnApply(cpy.Apply(tree)(op, l :: r :: Nil), pt)
      else {
        val app = typedApply(desugar.binop(l, op, r), pt)
        if op.name.isRightAssocOperatorName then
          val defs = new mutable.ListBuffer[Tree]
          def lift(app: Tree): Tree = (app: @unchecked) match
            case Apply(fn, args) =>
              if (app.tpe.isError) app
              else tpd.cpy.Apply(app)(fn, LiftImpure.liftArgs(defs, fn.tpe, args))
            case Assign(lhs, rhs) =>
              tpd.cpy.Assign(app)(lhs, lift(rhs))
            case Block(stats, expr) =>
              tpd.cpy.Block(app)(stats, lift(expr))
          wrapDefs(defs, lift(app))
        else app
      }
    // issue 10383: we stripBlock because e.g. default arguments desugar to blocks during typing,
    // and the block itself doesn't have a symbol (because a Block isn't a ProxyTree),
    // but the last expression in the block does have the right symbol
    checkValidInfix(tree, stripBlock(result).symbol)
    result
  }

  /** Translate tuples of all arities */
  def typedTuple(tree: untpd.Tuple, pt: Type)(using Context): Tree = {
    val arity = tree.trees.length
    if (arity <= Definitions.MaxTupleArity)
      typed(desugar.smallTuple(tree).withSpan(tree.span), pt)
    else {
      val pts =
        pt.tupleElementTypes match
          case Some(types) if types.size == arity => types
          case _ => List.fill(arity)(defn.AnyType)
      val elems = tree.trees.lazyZip(pts).map(
        if ctx.mode.is(Mode.Type) then typedType(_, _, mapPatternBounds = true)
        else typed(_, _))
      if (ctx.mode.is(Mode.Type))
        elems.foldRight(TypeTree(defn.EmptyTupleModule.termRef): Tree)((elemTpt, elemTpts) =>
          AppliedTypeTree(TypeTree(defn.PairClass.typeRef), List(elemTpt, elemTpts)))
          .withSpan(tree.span)
      else {
        val tupleXXLobj = untpd.ref(defn.TupleXXLModule.termRef)
        val app = untpd.cpy.Apply(tree)(tupleXXLobj, elems.map(untpd.TypedSplice(_)))
          .withSpan(tree.span)
        val app1 = typed(app, if ctx.mode.is(Mode.Pattern) then pt else defn.TupleXXLClass.typeRef)
        if (ctx.mode.is(Mode.Pattern)) app1
        else {
          val elemTpes = elems.lazyZip(pts).map((elem, pt) =>
            TypeComparer.widenInferred(elem.tpe, pt, widenUnions = true))
          val resTpe = TypeOps.nestedPairs(elemTpes)
          app1.cast(resTpe)
        }
      }
    }
  }

  /** Retrieve symbol attached to given tree */
  protected def retrieveSym(tree: untpd.Tree)(using Context): Symbol = tree.removeAttachment(SymOfTree) match {
    case Some(sym) =>
      sym.ensureCompleted()
      sym
    case none =>
      NoSymbol
  }

  protected def localTyper(sym: Symbol): Typer = nestedTyper.remove(sym).get

  def typedUnadapted(initTree: untpd.Tree, pt: Type = WildcardType)(using Context): Tree =
    typedUnadapted(initTree, pt, ctx.typerState.ownedVars)

  /** Typecheck tree without adapting it, returning a typed tree.
   *  @param initTree    the untyped tree
   *  @param pt          the expected result type
   *  @param locked      the set of type variables of the current typer state that cannot be interpolated
   *                     at the present time
   */
  def typedUnadapted(initTree: untpd.Tree, pt: Type, locked: TypeVars)(using Context): Tree = {
    record("typedUnadapted")
    val xtree = expanded(initTree)
    xtree.removeAttachment(TypedAhead) match {
      case Some(ttree) => ttree
      case none =>

        def typedNamed(tree: untpd.NameTree, pt: Type)(using Context): Tree = {
          val sym = retrieveSym(xtree)
          tree match {
            case tree: untpd.Ident => typedIdent(tree, pt)
            case tree: untpd.Select => typedSelect(tree, pt)
            case tree: untpd.Bind => typedBind(tree, pt)
            case tree: untpd.ValDef =>
              if (tree.isEmpty) tpd.EmptyValDef
              else typedValDef(tree, sym)(using ctx.localContext(tree, sym))
            case tree: untpd.DefDef =>
              val typer1 = localTyper(sym)
              typer1.typedDefDef(tree, sym)(using ctx.localContext(tree, sym).setTyper(typer1))
            case tree: untpd.TypeDef =>
              // separate method to keep dispatching method `typedNamed` short which might help the JIT
              def typedTypeOrClassDef: Tree =
<<<<<<< HEAD
                if tree.name eq tpnme.? then
                  val addendum = if sym.owner.is(TypeParam)
                    then ", use `_` to denote a higher-kinded type parameter"
                    else ""
                  val namePos = tree.sourcePos.withSpan(tree.nameSpan)
                  report.errorOrMigrationWarning(
                    em"`?` is not a valid type name$addendum", namePos, from = `3.0`)
=======
                migrate(kindProjectorQMark(tree, sym))
>>>>>>> a92a4639
                if tree.isClassDef then
                  typedClassDef(tree, sym.asClass)(using ctx.localContext(tree, sym))
                else
                  typedTypeDef(tree, sym)(using ctx.localContext(tree, sym).setNewScope)

              typedTypeOrClassDef
            case tree: untpd.Labeled => typedLabeled(tree)
            case _ => typedUnadapted(desugar(tree, pt), pt, locked)
          }
        }

        def typedUnnamed(tree: untpd.Tree): Tree = tree match {
          case tree: untpd.Apply =>
            if (ctx.mode is Mode.Pattern) typedUnApply(tree, pt) else typedApply(tree, pt)
          case tree: untpd.This => typedThis(tree)
          case tree: untpd.Number => typedNumber(tree, pt)
          case tree: untpd.Literal => typedLiteral(tree)
          case tree: untpd.New => typedNew(tree, pt)
          case tree: untpd.Typed => typedTyped(tree, pt)
          case tree: untpd.NamedArg => typedNamedArg(tree, pt)
          case tree: untpd.Assign => typedAssign(tree, pt)
          case tree: untpd.Block => typedBlock(desugar.block(tree), pt)(using ctx.fresh.setNewScope)
          case tree: untpd.If => typedIf(tree, pt)
          case tree: untpd.Function => typedFunction(tree, pt)
          case tree: untpd.PolyFunction => typedPolyFunction(tree, pt)
          case tree: untpd.Closure => typedClosure(tree, pt)
          case tree: untpd.Import => typedImport(tree)
          case tree: untpd.Export => typedExport(tree)
          case tree: untpd.Match => typedMatch(tree, pt)
          case tree: untpd.Return => typedReturn(tree)
          case tree: untpd.WhileDo => typedWhileDo(tree)
          case tree: untpd.Try => typedTry(tree, pt)
          case tree: untpd.Throw => typedThrow(tree)
          case tree: untpd.TypeApply => typedTypeApply(tree, pt)
          case tree: untpd.Super => typedSuper(tree, pt)
          case tree: untpd.SeqLiteral => typedSeqLiteral(tree, pt)
          case tree: untpd.Inlined => typedInlined(tree, pt)
          case tree: untpd.TypeTree => typedTypeTree(tree, pt)
          case tree: untpd.SingletonTypeTree => typedSingletonTypeTree(tree)
          case tree: untpd.RefinedTypeTree => typedRefinedTypeTree(tree)
          case tree: untpd.AppliedTypeTree => typedAppliedTypeTree(tree)
          case tree: untpd.LambdaTypeTree => typedLambdaTypeTree(tree)(using ctx.localContext(tree, NoSymbol).setNewScope)
          case tree: untpd.TermLambdaTypeTree => typedTermLambdaTypeTree(tree)(using ctx.localContext(tree, NoSymbol).setNewScope)
          case tree: untpd.MatchTypeTree => typedMatchTypeTree(tree, pt)
          case tree: untpd.ByNameTypeTree => typedByNameTypeTree(tree)
          case tree: untpd.TypeBoundsTree => typedTypeBoundsTree(tree, pt)
          case tree: untpd.Alternative => typedAlternative(tree, pt)
          case tree: untpd.PackageDef => typedPackageDef(tree)
          case tree: untpd.Annotated => typedAnnotated(tree, pt)
          case tree: untpd.TypedSplice => typedTypedSplice(tree)
          case tree: untpd.UnApply => typedUnApply(tree, pt)
          case tree: untpd.Tuple => typedTuple(tree, pt)
<<<<<<< HEAD
          case tree: untpd.DependentTypeTree => completeTypeTree(untpd.InferredTypeTree(), pt, tree)
=======
          case tree: untpd.InLambdaTypeTree => typedInLambdaTypeTree(tree, pt)
>>>>>>> a92a4639
          case tree: untpd.InfixOp => typedInfixOp(tree, pt)
          case tree: untpd.ParsedTry => typedTry(tree, pt)
          case tree @ untpd.PostfixOp(qual, Ident(nme.WILDCARD)) => typedAsFunction(tree, pt)
          case untpd.EmptyTree => tpd.EmptyTree
          case tree: untpd.Quote => typedQuote(tree, pt)
          case tree: untpd.Splice => typedSplice(tree, pt)
<<<<<<< HEAD
=======
          case tree: untpd.QuotePattern => typedQuotePattern(tree, pt)
>>>>>>> a92a4639
          case tree: untpd.SplicePattern => typedSplicePattern(tree, pt)
          case tree: untpd.MacroTree => report.error("Unexpected macro", tree.srcPos); tpd.nullLiteral  // ill-formed code may reach here
          case tree: untpd.Hole => typedHole(tree, pt)
          case _ => typedUnadapted(desugar(tree, pt), pt, locked)
        }

        def handleTypeError(ex: TypeError): Tree = ex match
          case ex: CyclicReference
          if ctx.reporter.errorsReported
              && xtree.span.isZeroExtent
              && ex.isVal =>
            // Don't report a "recursive val ... needs type" if errors were reported
            // previously and the span of the offending tree is empty. In this case,
            // it's most likely that this is desugared code, and the error message would
            // be redundant and confusing.
            xtree.withType(ErrorType(ex.toMessage))
          case _ =>
            // Use focussed sourcePos since tree might be a large definition
            // and a large error span would hide all errors in interior.
            // TODO: Not clear that hiding is what we want, actually
            errorTree(xtree, ex, xtree.srcPos.focus)

        try
          val ifpt = defn.asContextFunctionType(pt)
          val result =
            if ifpt.exists
              && defn.functionArity(ifpt) > 0 // ContextFunction0 is only used after ElimByName
              && xtree.isTerm
              && !untpd.isContextualClosure(xtree)
              && !ctx.mode.is(Mode.Pattern)
              && !xtree.isInstanceOf[SplicePattern]
              && !ctx.isAfterTyper
              && !ctx.isInlineContext
            then
              makeContextualFunction(xtree, ifpt)
            else xtree match
              case xtree: untpd.NameTree => typedNamed(xtree, pt)
              case xtree => typedUnnamed(xtree)

          val unsimplifiedType = result.tpe
          simplify(result, pt, locked)
          result.tpe.stripTypeVar match
            case e: ErrorType if !unsimplifiedType.isErroneous => errorTree(xtree, e.msg, xtree.srcPos)
            case _ => result
        catch case ex: TypeError =>
          handleTypeError(ex)
     }
  }

  /** Interpolate and simplify the type of the given tree. */
  protected def simplify(tree: Tree, pt: Type, locked: TypeVars)(using Context): tree.type =
    if !tree.denot.isOverloaded then // for overloaded trees: resolve overloading before simplifying
      if !tree.tpe.widen.isInstanceOf[MethodOrPoly] // wait with simplifying until method is fully applied
         || tree.isDef                              // ... unless tree is a definition
      then
        interpolateTypeVars(tree, pt, locked)
        val simplified = tree.tpe.simplified
        if !MatchType.thatReducesUsingGadt(tree.tpe) then // needs a GADT cast. i15743
          tree.overwriteType(simplified)
    tree

  protected def makeContextualFunction(tree: untpd.Tree, pt: Type)(using Context): Tree = {
    val defn.FunctionOf(formals, _, true) = pt.dropDependentRefinement: @unchecked
<<<<<<< HEAD
=======
    val paramNamesOrNil = pt match
      case RefinedType(_, _, rinfo: MethodType) => rinfo.paramNames
      case _ => Nil
>>>>>>> a92a4639

    // The getter of default parameters may reach here.
    // Given the code below
    //
    //     class Foo[A](run: A ?=> Int) {
    //        def foo[T](f: T ?=> Int = run) = ()
    //     }
    //
    // it desugars to
    //
    //     class Foo[A](run: A ?=> Int) {
    //        def foo$default$1[T] = run
    //        def foo[T](f: T ?=> Int = run) = ()
    //     }
    //
    // The expected type for checking `run` in `foo$default$1` is
    //
    //      <?> ?=> Int
    //
    // see tests/pos/i7778b.scala

    val paramTypes = {
      val hasWildcard = formals.exists(_.existsPart(_.isInstanceOf[WildcardType], StopAt.Static))
      if hasWildcard then formals.map(_ => untpd.TypeTree())
      else formals.map(formal => untpd.TypeTree(formal.loBound)) // about loBound, see tests/pos/i18649.scala
    }

<<<<<<< HEAD
    val erasedParams = pt.dealias match {
      case RefinedType(parent, nme.apply, mt: MethodType) => mt.erasedParams
      case _ => paramTypes.map(_ => false)
    }

    val ifun = desugar.makeContextualFunction(paramTypes, tree, erasedParams)
=======
    val erasedParams = pt match {
      case defn.PolyFunctionOf(mt: MethodType) => mt.erasedParams
      case _ => paramTypes.map(_ => false)
    }

    val ifun = desugar.makeContextualFunction(paramTypes, paramNamesOrNil, tree, erasedParams)
>>>>>>> a92a4639
    typr.println(i"make contextual function $tree / $pt ---> $ifun")
    typedFunctionValue(ifun, pt)
  }

  /** Typecheck and adapt tree, returning a typed tree. Parameters as for `typedUnadapted` */
  def typed(tree: untpd.Tree, pt: Type, locked: TypeVars)(using Context): Tree =
    trace(i"typing $tree, pt = $pt", typr, show = true) {
      record(s"typed $getClass")
      record("typed total")
      if ctx.phase.isTyper then
        assertPositioned(tree)
      if tree.source != ctx.source && tree.source.exists then
        typed(tree, pt, locked)(using ctx.withSource(tree.source))
      else if ctx.run.nn.isCancelled then
        tree.withType(WildcardType)
      else adapt(typedUnadapted(tree, pt, locked), pt, locked)
    }

  def typed(tree: untpd.Tree, pt: Type = WildcardType)(using Context): Tree =
    typed(tree, pt, ctx.typerState.ownedVars)

  def typedTrees(trees: List[untpd.Tree])(using Context): List[Tree] =
    trees mapconserve (typed(_))

  def typedStats(stats: List[untpd.Tree], exprOwner: Symbol)(using Context): (List[Tree], Context) = {
    val buf = new mutable.ListBuffer[Tree]
    var enumContexts: SimpleIdentityMap[Symbol, Context] = SimpleIdentityMap.empty
    val initialNotNullInfos = ctx.notNullInfos
      // A map from `enum` symbols to the contexts enclosing their definitions
    @tailrec def traverse(stats: List[untpd.Tree])(using Context): (List[Tree], Context) = stats match {
      case (imp: untpd.Import) :: rest =>
        val imp1 = typed(imp)
        buf += imp1
        traverse(rest)(using ctx.importContext(imp, imp1.symbol))
      case (mdef: untpd.DefTree) :: rest =>
        mdef.removeAttachment(ExpandedTree) match {
          case Some(xtree) =>
            traverse(xtree :: rest)
          case none =>
            val newCtx = if (ctx.owner.isTerm && adaptCreationContext(mdef)) ctx
              else ctx.withNotNullInfos(initialNotNullInfos)
            typed(mdef)(using newCtx) match {
              case mdef1: DefDef
              if mdef1.symbol.is(Inline, butNot = Deferred) && !Inlines.bodyToInline(mdef1.symbol).isEmpty =>
                buf ++= inlineExpansion(mdef1)
                  // replace body with expansion, because it will be used as inlined body
                  // from separately compiled files - the original BodyAnnotation is not kept.
              case mdef1: TypeDef if mdef1.symbol.is(Enum, butNot = Case) =>
                enumContexts = enumContexts.updated(mdef1.symbol, ctx)
                buf += mdef1
              case EmptyTree =>
                // clashing synthetic case methods are converted to empty trees, drop them here
              case mdef1 =>
                buf += mdef1
            }
            traverse(rest)
        }
      case Thicket(stats) :: rest =>
        traverse(stats ::: rest)
      case (stat: untpd.Export) :: rest =>
        buf +=  typed(stat)
        buf ++= stat.attachmentOrElse(ExportForwarders, Nil)
          // no attachment can happen in case of cyclic references
        traverse(rest)
      case (stat: untpd.ExtMethods) :: rest =>
        val xtree = stat.removeAttachment(ExpandedTree).get
        traverse(xtree :: rest)
      case stat :: rest =>
        val stat1 = typed(stat)(using ctx.exprContext(stat, exprOwner))
<<<<<<< HEAD
        if !checkInterestingResultInStatement(stat1) then checkStatementPurity(stat1)(stat, exprOwner)
=======
        if !Linter.warnOnInterestingResultInStatement(stat1) then checkStatementPurity(stat1)(stat, exprOwner)
>>>>>>> a92a4639
        buf += stat1
        traverse(rest)(using stat1.nullableContext)
      case nil =>
        (buf.toList, ctx)
    }
    def finalize(stat: Tree)(using Context): Tree = stat match {
      case stat: TypeDef if stat.symbol.is(Module) =>
        val enumContext = enumContexts(stat.symbol.linkedClass)
        if enumContext != null then
          checkEnumCaseRefsLegal(stat, enumContext)
        stat.removeAttachment(AttachedDeriver) match {
          case Some(deriver) => deriver.finalize(stat)
          case None => stat
        }
      case _ =>
        stat
    }
    val (stats0, finalCtx) = traverse(stats)
    val stats1 = stats0.mapConserve(finalize)
    if ctx.owner == exprOwner then checkNoTargetNameConflict(stats1)
    (stats1, finalCtx)
  }

  /** Tries to adapt NotNullInfos from creation context to the DefTree,
   *  returns whether the adaption took place. An adaption only takes place if the
   *  DefTree has a symbol and it has not been completed (is not forward referenced).
   */
  def adaptCreationContext(mdef: untpd.DefTree)(using Context): Boolean =
    // Keep preceding not null facts in the current context only if `mdef`
    // cannot be executed out-of-sequence.
    // We have to check the Completer of symbol befor typedValDef,
    // otherwise the symbol is already completed using creation context.
    mdef.getAttachment(SymOfTree) match {
      case Some(sym) => sym.infoOrCompleter match {
        case completer: Namer#Completer =>
          if (completer.creationContext.notNullInfos ne ctx.notNullInfos)
            // The RHS of a val def should know about not null facts established
            // in preceding statements (unless the DefTree is completed ahead of time,
            // then it is impossible).
            sym.info = Completer(completer.original)(
              completer.creationContext.withNotNullInfos(ctx.notNullInfos))
          true
        case _ =>
          // If it has been completed, then it must be because there is a forward reference
          // to the definition in the program. Hence, we don't Keep preceding not null facts
          // in the current context.
          false
      }
      case _ => false
    }

  /** Given an inline method `mdef`, the method rewritten so that its body
   *  uses accessors to access non-public members. Also, if the inline method
   *  is retained, add a method to record the retained version of the body.
   *  Overwritten in Retyper to return `mdef` unchanged.
   */
  protected def inlineExpansion(mdef: DefDef)(using Context): List[Tree] =
    tpd.cpy.DefDef(mdef)(rhs = Inlines.bodyToInline(mdef.symbol))
    :: (if mdef.symbol.isRetainedInlineMethod then Inlines.bodyRetainer(mdef) :: Nil else Nil)

  def typedExpr(tree: untpd.Tree, pt: Type = WildcardType)(using Context): Tree =
    withoutMode(Mode.PatternOrTypeBits)(typed(tree, pt))

  def typedType(tree: untpd.Tree, pt: Type = WildcardType, mapPatternBounds: Boolean = false)(using Context): Tree =
    val tree1 = withMode(Mode.Type) { typed(tree, pt) }
    if mapPatternBounds && ctx.mode.is(Mode.Pattern) && !ctx.isAfterTyper then
      tree1 match
        case tree1: TypeBoundsTree =>
          // Associate a pattern-bound type symbol with the wildcard.
          // The bounds of the type symbol can be constrained when comparing a pattern type
          // with an expected type in typedTyped. The type symbol and the defining Bind node
          // are eliminated once the enclosing pattern has been typechecked; see `indexPattern`
          // in `typedCase`.
          val boundName = WildcardParamName.fresh().toTypeName
          val wildcardSym = newPatternBoundSymbol(boundName, tree1.tpe & pt, tree.span)
          untpd.Bind(boundName, tree1).withType(wildcardSym.typeRef)
        case tree1 =>
          tree1
    else tree1

  def typedPattern(tree: untpd.Tree, selType: Type = WildcardType)(using Context): Tree =
    withMode(Mode.Pattern)(typed(tree, selType))

  def tryEither[T](op: Context ?=> T)(fallBack: (T, TyperState) => T)(using Context): T = {
    val nestedCtx = ctx.fresh.setNewTyperState()
    val result = op(using nestedCtx)
    if (nestedCtx.reporter.hasErrors && !nestedCtx.reporter.hasStickyErrors) {
      record("tryEither.fallBack")
      fallBack(result, nestedCtx.typerState)
    }
    else {
      record("tryEither.commit")
      nestedCtx.typerState.commit()
      result
    }
  }

  /** Try `op1`, if there are errors, try `op2`, if `op2` also causes errors, fall back
   *  to errors and result of `op1`.
   */
  def tryAlternatively[T](op1: Context ?=> T)(op2: Context ?=> T)(using Context): T =
    tryEither(op1) { (failedVal, failedState) =>
      tryEither(op2) { (_, _) =>
        failedState.commit()
        failedVal
      }
    }

  /** Is `pt` a prototype of an `apply` selection, or a parameterless function yielding one? */
  def isApplyProto(pt: Type)(using Context): Boolean = pt.revealIgnored match {
    case pt: SelectionProto => pt.name == nme.apply
    case pt: FunProto       => pt.args.isEmpty && isApplyProto(pt.resultType)
    case _                  => false
  }

  /** Potentially add apply node or implicit conversions. Before trying either,
   *  if the function is applied to an empty parameter list (), we try
   *
   *  0th strategy: If `tree` overrides a nullary method, mark the prototype
   *                so that the argument is dropped and return `tree` itself.
   *                (but do this at most once per tree).
   *
   *  After that, two strategies are tried, and the first that is successful is picked.
   *
   *  1st strategy: Try to insert `.apply` so that the result conforms to prototype `pt`.
   *                This strategy is not tried if the prototype represents already
   *                another `.apply` or `.apply()` selection.
   *
   *  2nd strategy: If tree is a select `qual.name`, try to insert an implicit conversion
   *    around the qualifier part `qual` so that the result conforms to the expected type
   *    with wildcard result type.
   *
   *  If neither of the strategies are successful, continues with the `apply` result
   *  if an apply insertion was tried and `tree` has an `apply` method, or continues
   *  with `fallBack` otherwise. `fallBack` is supposed to always give an error.
   */
  def tryInsertApplyOrImplicit(tree: Tree, pt: ProtoType, locked: TypeVars)(fallBack: => Tree)(using Context): Tree = {
    def isMethod(tree: Tree) = tree.tpe match {
      case ref: TermRef => ref.denot.alternatives.forall(_.info.widen.isInstanceOf[MethodicType])
      case _ => false
    }

    var assumeApplyExists = false
      // if true, issue any errors about the apply instead of `fallBack`,
      // since they are more likely to be informative.

    def tryApply(using Context) = {
      val pt1 = pt.withContext(ctx)
      val sel = typedSelect(untpd.Select(untpd.TypedSplice(tree), nme.apply), pt1)
        .withAttachment(InsertedApply, ())
      if sel.tpe.isError then
        // assume the apply exists if qualifier has a hidden search failure of type
        // FailedExtension or NestedFailure
        sel match
          case Select(qual, _) =>
            assumeApplyExists = qual.getAttachment(Typer.HiddenSearchFailure).exists(
              _.exists(_.reason.isInstanceOf[FailedExtension | NestedFailure]))
          case _ =>
        sel
      else
        assumeApplyExists = true
        try adapt(simplify(sel, pt1, locked), pt1, locked) finally sel.removeAttachment(InsertedApply)
    }

    def tryImplicit(fallBack: => Tree) =
      tryInsertImplicitOnQualifier(tree, pt.withContext(ctx), locked).getOrElse(fallBack)

    if (ctx.mode.is(Mode.SynthesizeExtMethodReceiver))
      // Suppress insertion of apply or implicit conversion on extension method receiver
      tree
    else pt match {
      case pt @ FunProto(Nil, _)
      if tree.symbol.allOverriddenSymbols.exists(_.info.isNullaryMethod) &&
         !tree.hasAttachment(DroppedEmptyArgs) =>
        tree.putAttachment(DroppedEmptyArgs, ())
        pt.markAsDropped()
        tree
      case _ =>
        if (isApplyProto(pt) || isMethod(tree) || isSyntheticApply(tree)) tryImplicit(fallBack)
        else tryEither(tryApply) { (app, appState) =>
          tryImplicit {
            if assumeApplyExists then
              appState.commit()
              app
            else fallBack
          }
        }
    }
  }

  /** If this tree is a select node `qual.name` (possibly applied to type variables)
   *  that does not conform to `pt`, try two mitigations:
   *   1. Instantiate any TypeVars in the widened type of `tree` with their lower bounds.
   *   2. Try to insert an implicit conversion `c` around `qual` so that
   *   `c(qual).name` conforms to `pt`.
   */
  def tryInsertImplicitOnQualifier(tree: Tree, pt: Type, locked: TypeVars)(using Context): Option[Tree] = trace(i"try insert impl on qualifier $tree $pt") {
    tree match
      case tree @ Select(qual, name) if name != nme.CONSTRUCTOR =>
        if couldInstantiateTypeVar(qual.tpe.widen, applied = true)
        then
          Some(adapt(tree, pt, locked))
        else
          val selProto = SelectionProto(name, pt, NoViewsAllowed, privateOK = false, tree.nameSpan)
          if selProto.isMatchedBy(qual.tpe) || tree.hasAttachment(InsertedImplicitOnQualifier) then
            None
          else
            tryEither {
              val tree1 = tryExtensionOrConversion(tree, pt, pt, qual, locked, NoViewsAllowed, inSelect = false)
              if tree1.isEmpty then None
              else
                tree1.putAttachment(InsertedImplicitOnQualifier, ())
                Some(adapt(tree1, pt, locked))
            } { (_, _) => None
            }
      case TypeApply(fn, args) if args.forall(_.isInstanceOf[untpd.InferredTypeTree]) =>
        tryInsertImplicitOnQualifier(fn, pt, locked)
      case _ => None
  }

  /** Given a selection `qual.name`, try to convert to an extension method
   *  application `name(qual)` or insert an implicit conversion `c(qual).name`.
   *  @return The converted tree, or `EmptyTree` is not successful.
   */
  def tryExtensionOrConversion
      (tree: untpd.Select, pt: Type, mbrProto: Type, qual: Tree, locked: TypeVars, compat: Compatibility, inSelect: Boolean)
      (using Context): Tree =

    def selectionProto = SelectionProto(tree.name, mbrProto, compat, privateOK = inSelect, tree.nameSpan)

    def tryExtension(using Context): Tree =
      val altImports = new mutable.ListBuffer[TermRef]()
      findRef(tree.name, WildcardType, ExtensionMethod, EmptyFlags, qual.srcPos, altImports) match
        case ref: TermRef =>
          def tryExtMethod(ref: TermRef)(using Context) =
            extMethodApply(untpd.TypedSplice(tpd.ref(ref).withSpan(tree.nameSpan)), qual, pt)
          if altImports.isEmpty then
            tryExtMethod(ref)
          else
            // Try all possible imports and collect successes and failures
            val successes, failures = new mutable.ListBuffer[(Tree, TyperState)]
            for alt <- ref :: altImports.toList do
              val nestedCtx = ctx.fresh.setNewTyperState()
              val app = tryExtMethod(alt)(using nestedCtx)
              (if nestedCtx.reporter.hasErrors then failures else successes)
                += ((app, nestedCtx.typerState))
<<<<<<< HEAD
            typr.println(i"multiple extensioin methods, success: ${successes.toList}, failure: ${failures.toList}")
=======
            typr.println(i"multiple extension methods, success: ${successes.toList}, failure: ${failures.toList}")
>>>>>>> a92a4639

            def pick(alt: (Tree, TyperState)): Tree =
              val (app, ts) = alt
              ts.commit()
              app

            successes.toList match
              case Nil => pick(failures.head)
              case success :: Nil => pick(success)
              case (expansion1, _) :: (expansion2, _) :: _ =>
                report.error(AmbiguousExtensionMethod(tree, expansion1, expansion2), tree.srcPos)
                expansion1
        case _ =>
          EmptyTree
    end tryExtension

    def nestedFailure(ex: TypeError) =
      rememberSearchFailure(qual,
        SearchFailure(qual.withType(NestedFailure(ex.toMessage, selectionProto))))

    if qual.symbol.isNoValue then return EmptyTree

    // try an extension method in scope
    try
      val nestedCtx = ctx.fresh.setNewTyperState()
      val app = tryExtension(using nestedCtx)
      if !app.isEmpty && !nestedCtx.reporter.hasErrors then
        nestedCtx.typerState.commit()
        return app
      val errs = nestedCtx.reporter.allErrors
      val remembered = // report AmbiguousReferences as priority, otherwise last error
        (errs.filter(_.msg.isInstanceOf[AmbiguousReference]) ++ errs).take(1)
      for err <- remembered do
        val tree = if app.isEmpty then qual else app
        rememberSearchFailure(qual,
          SearchFailure(tree.withType(FailedExtension(tree, selectionProto, err.msg))))
    catch case ex: TypeError => nestedFailure(ex)

    // try an implicit conversion or given extension
    if ctx.mode.is(Mode.ImplicitsEnabled) && !tree.name.isConstructorName && qual.tpe.isValueType then
      try
        val selProto = selectionProto
        trace(i"try insert impl on qualifier $tree $pt") { inferView(qual, selProto) } match
          case SearchSuccess(found, _, _, isExtension) =>
            if isExtension then return found
            else
              checkImplicitConversionUseOK(found, selProto)
              return withoutMode(Mode.ImplicitsEnabled)(typedSelect(tree, pt, found))
          case failure: SearchFailure =>
            if failure.isAmbiguous then
              return
                if !inSelect // in a selection we will do the canDefineFurther afterwards
                    && canDefineFurther(qual.tpe.widen)
                then
                  tryExtensionOrConversion(tree, pt, mbrProto, qual, locked, compat, inSelect)
                else
                  err.typeMismatch(qual, selProto, failure.reason) // TODO: report NotAMember instead, but need to be aware of failure
            rememberSearchFailure(qual, failure)
      catch case ex: TypeError => nestedFailure(ex)

    EmptyTree
  end tryExtensionOrConversion

  /** Perform the following adaptations of expression, pattern or type `tree` wrt to
   *  given prototype `pt`:
   *  (1) Resolve overloading
   *  (2) Apply parameterless functions
   *  (3) Apply polymorphic types to fresh instances of their type parameters and
   *      store these instances in context.undetparams,
   *      unless followed by explicit type application.
   *  (4) Do the following to unapplied methods used as values:
   *  (4.1) If the method has only implicit parameters pass implicit arguments
   *  (4.2) otherwise, if `pt` is a function type and method is not a constructor,
   *        convert to function by eta-expansion,
   *  (4.3) otherwise, if the method is nullary with a result type compatible to `pt`
   *        and it is not a constructor, apply it to ()
   *  otherwise issue an error
   *  (5) Convert constructors in a pattern as follows:
   *  (5.1) If constructor refers to a case class factory, set tree's type to the unique
   *        instance of its primary constructor that is a subtype of the expected type.
   *  (5.2) If constructor refers to an extractor, convert to application of
   *        unapply or unapplySeq method.
   *
   *  (6) Convert all other types to TypeTree nodes.
   *  (7) When in TYPEmode but not FUNmode or HKmode, check that types are fully parameterized
   *      (7.1) In HKmode, higher-kinded types are allowed, but they must have the expected kind-arity
   *  (8) When in both EXPRmode and FUNmode, add apply method calls to values of object type.
   *  (9) If there are undetermined type variables and not POLYmode, infer expression instance
   *  Then, if tree's type is not a subtype of expected type, try the following adaptations:
   *  (10) If the expected type is Byte, Short or Char, and the expression
   *      is an integer fitting in the range of that type, convert it to that type.
   *  (11) Widen numeric literals to their expected type, if necessary
   *  (12) When in mode EXPRmode, convert E to { E; () } if expected type is scala.Unit.
   *  (13) When in mode EXPRmode, apply AnnotationChecker conversion if expected type is annotated.
   *  (14) When in mode EXPRmode, apply a view
   *  If all this fails, error
   *  Parameters as for `typedUnadapted`.
   */
  def adapt(tree: Tree, pt: Type, locked: TypeVars)(using Context): Tree =
    try
      trace(i"adapting $tree to $pt", typr, show = true) {
        record("adapt")
        adapt1(tree, pt, locked)
      }
    catch case ex: TypeError => errorTree(tree, ex, tree.srcPos.focus)

  final def adapt(tree: Tree, pt: Type)(using Context): Tree =
    adapt(tree, pt, ctx.typerState.ownedVars)

  private def adapt1(tree: Tree, pt: Type, locked: TypeVars)(using Context): Tree = {
    assert(pt.exists && !pt.isInstanceOf[ExprType] || ctx.reporter.errorsReported, i"tree: $tree, pt: $pt")
    def methodStr = err.refStr(methPart(tree).tpe)

    def readapt(tree: Tree)(using Context) = adapt(tree, pt, locked)
    def readaptSimplified(tree: Tree)(using Context) = readapt(simplify(tree, pt, locked))

    def missingArgs(mt: MethodType) =
      ErrorReporting.missingArgs(tree, mt)
      tree.withType(mt.resultType)

    def adaptOverloaded(ref: TermRef) =
      // get all the alternatives
      val altDenots =
        val allDenots = ref.denot.alternatives
        if pt.isExtensionApplyProto then allDenots.filter(_.symbol.is(ExtensionMethod))
        else allDenots

      typr.println(i"adapt overloaded $ref with alternatives ${altDenots map (_.info)}%\n\n %")

      /** Search for an alternative that does not take parameters.
       * If there is one, return it, otherwise emit an error.
       */
      def tryParameterless(alts: List[TermRef])(error: => tpd.Tree): Tree =
        alts.filter(_.info.isParameterless) match
          case alt :: Nil => readaptSimplified(tree.withType(alt))
          case _ =>
            if altDenots.exists(_.info.paramInfoss == ListOfNil) then
              typed(untpd.Apply(untpd.TypedSplice(tree), Nil), pt, locked)
            else
              error

      def altRef(alt: SingleDenotation) = TermRef(ref.prefix, ref.name, alt)
      val alts = altDenots.map(altRef)

      resolveOverloaded(alts, pt) match
        case alt :: Nil =>
          readaptSimplified(tree.withType(alt))
        case Nil =>
          // If no alternative matches, there are still two ways to recover:
          //  1. If context is an application, try to insert an apply or implicit
          //  2. If context is not an application, pick a alternative that does
          //     not take parameters.

          def errorNoMatch = errorTree(tree, NoMatchingOverload(altDenots, pt))

          pt match
            case pt: FunOrPolyProto if pt.applyKind != ApplyKind.Using =>
              // insert apply or convert qualifier, but only for a regular application
              tryInsertApplyOrImplicit(tree, pt, locked)(errorNoMatch)
            case _ =>
              tryParameterless(alts)(errorNoMatch)

        case ambiAlts =>
          // If there are ambiguous alternatives, and:
          // 1. the types aren't erroneous
          // 2. the expected type is not a function type
          // 3. there exist a parameterless alternative
          //
          // Then, pick the parameterless alternative.
          // See tests/pos/i10715-scala and tests/pos/i10715-java.

          /** Constructs an "ambiguous overload" error */
          def errorAmbiguous =
            val remainingDenots = altDenots.filter(denot => ambiAlts.contains(altRef(denot)))
            val addendum =
              if ambiAlts.exists(!_.symbol.exists) then
                i"""|
                    |
                    |Note: Overloaded definitions introduced by refinements cannot be resolved"""
              else ""
            errorTree(tree, AmbiguousOverload(tree, remainingDenots, pt, addendum))
          end errorAmbiguous

          if tree.tpe.isErroneous || pt.isErroneous then
            tree.withType(UnspecifiedErrorType)
          else
            pt match
              case _: FunProto =>
                errorAmbiguous
              case _  =>
                tryParameterless(alts)(errorAmbiguous)

      end match
    end adaptOverloaded

    def adaptToArgs(wtp: Type, pt: FunProto): Tree = wtp match {
      case wtp: MethodOrPoly =>
        def methodStr = methPart(tree).symbol.showLocated
        if matchingApply(wtp, pt) then
          migrate(contextBoundParams(tree, wtp, pt))
          if needsTupledDual(wtp, pt) then adapt(tree, pt.tupledDual, locked)
          else tree
        else if wtp.isContextualMethod then
          adaptNoArgs(wtp)  // insert arguments implicitly
        else if (tree.symbol.isPrimaryConstructor && tree.symbol.info.firstParamTypes.isEmpty)
          readapt(tree.appliedToNone) // insert () to primary constructors
        else
          errorTree(tree, em"Missing arguments for $methodStr")
      case _ => tryInsertApplyOrImplicit(tree, pt, locked) {
        errorTree(tree, MethodDoesNotTakeParameters(tree))
      }
    }

    def adaptNoArgsImplicitMethod(wtp: MethodType): Tree = {
      assert(wtp.isImplicitMethod)
      val tvarsToInstantiate = tvarsInParams(tree, locked).distinct
      def instantiate(tp: Type): Unit = {
        instantiateSelected(tp, tvarsToInstantiate)
        replaceSingletons(tp)
      }
      wtp.paramInfos.foreach(instantiate)
      val saved = ctx.typerState.snapshot()

      def dummyArg(tp: Type) = untpd.Ident(nme.???).withTypeUnchecked(tp)

      def addImplicitArgs(using Context) = {
        def hasDefaultParams = methPart(tree).symbol.hasDefaultParams
        def implicitArgs(formals: List[Type], argIndex: Int, pt: Type): List[Tree] = formals match
          case Nil => Nil
          case formal :: formals1 =>
            // If the implicit parameter list is dependent we must propagate inferred
            // types through the remainder of the parameter list similarly to how it's
            // done for non-implicit parameter lists in Applications#matchArgs#addTyped.
            def inferArgsAfter(leading: Tree) =
              val formals2 =
                if wtp.isParamDependent && leading.tpe.exists then
                  formals1.mapconserve(f1 => safeSubstParam(f1, wtp.paramRefs(argIndex), leading.tpe))
                else formals1
              implicitArgs(formals2, argIndex + 1, pt)

            val arg = inferImplicitArg(formal, tree.span.endPos)
            arg.tpe match
              case failed: AmbiguousImplicits =>
                val pt1 = pt.deepenProtoTrans
                if (pt1 `ne` pt) && (pt1 ne sharpenedPt) && constrainResult(tree.symbol, wtp, pt1)
                then implicitArgs(formals, argIndex, pt1)
                else arg :: implicitArgs(formals1, argIndex + 1, pt1)
              case failed: SearchFailureType =>
                lazy val defaultArg =
                  def appPart(t: Tree): Tree = t match
                    case Block(stats, expr) => appPart(expr)
                    case Inlined(_, _, expr) => appPart(expr)
                    case _ => t
                  defaultArgument(appPart(tree), argIndex, testOnly = false)
                    .showing(i"default argument: for $formal, $tree, $argIndex = $result", typr)
                if !hasDefaultParams || defaultArg.isEmpty then
                  // no need to search further, the adapt fails in any case
                  // the reason why we continue inferring arguments in case of an AmbiguousImplicits
                  // is that we need to know whether there are further errors.
                  // If there are none, we have to propagate the ambiguity to the caller.
                  arg :: formals1.map(dummyArg)
                else
                  // This is tricky. On the one hand, we need the defaultArg to
                  // correctly type subsequent formal parameters in the same using
                  // clause in case there are parameter dependencies. On the other hand,
                  // we cannot simply use `defaultArg` as inferred argument since some parts
                  // of it might need lifting out. What we do instead is to use `defaultArg` for
                  // computing parameter-dependent formals but leave the original erroneous
                  // `arg` in place. We come back to this later in the code conditioned by
                  // `if propFail.exists` where we re-type the whole using clause with named
                  // arguments for all implicits that were found.
                  arg :: inferArgsAfter(defaultArg)
              case _ =>
                arg :: inferArgsAfter(arg)
        end implicitArgs

        val args = implicitArgs(wtp.paramInfos, 0, pt)

        def propagatedFailure(args: List[Tree]): Type = args match {
          case arg :: args1 =>
            arg.tpe match {
              case ambi: AmbiguousImplicits =>
                propagatedFailure(args1) match {
                  case NoType | (_: AmbiguousImplicits) => ambi
                  case failed => failed
                }
              case failed: SearchFailureType => failed
              case _ => propagatedFailure(args1)
            }
          case Nil => NoType
        }

        val propFail = propagatedFailure(args)

        def issueErrors(): Tree = {
          def paramSymWithMethodTree(paramName: TermName) =
            if tree.symbol.exists then
              tree.symbol.paramSymss.flatten
                .map(sym => sym.name -> sym)
                .toMap
                .get(paramName)
                .map((_, tree))
            else
              None

          wtp.paramNames.lazyZip(wtp.paramInfos).lazyZip(args).foreach { (paramName, formal, arg) =>
            arg.tpe match {
              case failure: SearchFailureType =>
                report.error(
                  missingArgMsg(arg, formal, implicitParamString(paramName, methodStr, tree), paramSymWithMethodTree(paramName)),
                  tree.srcPos.endPos
                )
              case _ =>
            }
          }
          untpd.Apply(tree, args).withType(propFail)
        }

        if (propFail.exists) {
          // If there are several arguments, some arguments might already
          // have influenced the context, binding variables, but later ones
          // might fail. In that case the constraint and instantiated variables
          // need to be reset.
          ctx.typerState.resetTo(saved)

          // If method has default params, fall back to regular application
          // where all inferred implicits are passed as named args.
          if hasDefaultParams && !propFail.isInstanceOf[AmbiguousImplicits] then
            val namedArgs = wtp.paramNames.lazyZip(args).flatMap { (pname, arg) =>
              if (arg.tpe.isError) Nil else untpd.NamedArg(pname, untpd.TypedSplice(arg)) :: Nil
            }
            val app = cpy.Apply(tree)(untpd.TypedSplice(tree), namedArgs)
            val needsUsing = wtp.isContextualMethod || wtp.match
              case MethodType(ContextBoundParamName(_) :: _) => sourceVersion.isAtLeast(`3.4`)
              case _ => false
            if needsUsing then app.setApplyKind(ApplyKind.Using)
            typr.println(i"try with default implicit args $app")
            typed(app, pt, locked)
          else issueErrors()
        }
        else tree match {
          case tree: Block =>
            readaptSimplified(tpd.Block(tree.stats, tpd.Apply(tree.expr, args)))
          case tree: NamedArg =>
            readaptSimplified(tpd.NamedArg(tree.name, tpd.Apply(tree.arg, args)))
          case _ =>
            readaptSimplified(tpd.Apply(tree, args))
        }
      }
      pt.revealIgnored match {
        case pt: FunProto if pt.applyKind == ApplyKind.Using =>
          // We can end up here if extension methods are called with explicit given arguments.
          // See for instance #7119.
          tree
        case _ =>
          addImplicitArgs(using argCtx(tree))
      }
    }

    /** A synthetic apply should be eta-expanded if it is the apply of an implicit function
      *  class, and the expected type is a function type. This rule is needed so we can pass
      *  an implicit function to a regular function type. So the following is OK
      *
      *     val f: implicit A => B  =  ???
      *     val g: A => B = f
      *
      *  and the last line expands to
      *
      *     val g: A => B  =  (x$0: A) => f.apply(x$0)
      *
      *  One could be tempted not to eta expand the rhs, but that would violate the invariant
      *  that expressions of implicit function types are always implicit closures, which is
      *  exploited by ShortcutImplicits.
      *
      *  On the other hand, the following would give an error if there is no implicit
      *  instance of A available.
      *
      *     val x: AnyRef = f
      *
      *  That's intentional, we want to fail here, otherwise some unsuccessful implicit searches
      *  would go undetected.
      *
      *  Examples for these cases are found in run/implicitFuns.scala and neg/i2006.scala.
      */
    def adaptNoArgsUnappliedMethod(wtp: MethodType, functionExpected: Boolean, arity: Int): Tree = {
      /** Is reference to this symbol `f` automatically expanded to `f()`? */
      def isAutoApplied(sym: Symbol): Boolean =
        lazy val msg = MissingEmptyArgumentList(sym.show, tree)

        sym.isConstructor
        || sym.matchNullaryLoosely
        || Feature.warnOnMigration(msg, tree.srcPos, version = `3.0`)
          && {
            msg.actions
              .headOption
              .foreach(Rewrites.applyAction)
            true
          }

      /** If this is a selection prototype of the form `.apply(...): R`, return the nested
       *  function prototype `(...)R`. Otherwise `pt`.
       */
      def ptWithoutRedundantApply: Type = pt.revealIgnored match
        case SelectionProto(nme.apply, mpt, _, _, _) =>
          mpt.revealIgnored match
            case fpt: FunProto => fpt
            case _ => pt
        case _ => pt

      // Reasons NOT to eta expand:
      //  - we reference a constructor
      //  - we are in a pattern
      //  - the current tree is a synthetic apply which is not expandable (eta-expasion would simply undo that)
      if arity >= 0
         && !tree.symbol.isConstructor
         && !ctx.mode.is(Mode.Pattern)
         && !(isSyntheticApply(tree) && !functionExpected)
      then
        val pt1 = ptWithoutRedundantApply
        if pt1 ne pt then
          // Ignore `.apply` in `m.apply(...)`; it will later be simplified in typedSelect to `m(...)`
          adapt1(tree, pt1, locked)
        else
          if (!defn.isFunctionNType(pt))
            pt match {
<<<<<<< HEAD
              case SAMType(_) if !pt.classSymbol.hasAnnotation(defn.FunctionalInterfaceAnnot) =>
                report.warning(em"${tree.symbol} is eta-expanded even though $pt does not have the @FunctionalInterface annotation.", tree.srcPos)
=======
              case SAMType(_, samParent) if !pt1.classSymbol.hasAnnotation(defn.FunctionalInterfaceAnnot) =>
                report.warning(em"${tree.symbol} is eta-expanded even though $samParent does not have the @FunctionalInterface annotation.", tree.srcPos)
>>>>>>> a92a4639
              case _ =>
            }
          simplify(typed(etaExpand(tree, wtp, arity), pt), pt, locked)
      else if (wtp.paramInfos.isEmpty && isAutoApplied(tree.symbol))
        readaptSimplified(tpd.Apply(tree, Nil))
      else if (wtp.isImplicitMethod)
        err.typeMismatch(tree, pt)
      else
        missingArgs(wtp)
    }

    def adaptNoArgsOther(wtp: Type, functionExpected: Boolean): Tree = {
      val implicitFun = defn.isContextFunctionType(wtp) && !untpd.isContextualClosure(tree)
      def caseCompanion =
          functionExpected &&
          tree.symbol.is(Module) &&
          tree.symbol.companionClass.is(Case) &&
          !tree.tpe.baseClasses.exists(defn.isFunctionClass) && {
            report.warning("The method `apply` is inserted. The auto insertion will be deprecated, please write `" + tree.show + ".apply` explicitly.", tree.sourcePos)
            true
          }

      if (implicitFun || caseCompanion)
          && !isApplyProto(pt)
          && pt != SingletonTypeProto
<<<<<<< HEAD
          && pt != AssignProto
          && !ctx.mode.is(Mode.Pattern)
=======
          && pt != LhsProto
          && !ctx.mode.is(Mode.Pattern)
          && !tree.isInstanceOf[SplicePattern]
>>>>>>> a92a4639
          && !ctx.isAfterTyper
          && !ctx.isInlineContext
      then
        typr.println(i"insert apply on implicit $tree")
        val sel = untpd.Select(untpd.TypedSplice(tree), nme.apply).withAttachment(InsertedApply, ())
        try typed(sel, pt, locked) finally sel.removeAttachment(InsertedApply)
      else if ctx.mode is Mode.Pattern then
        checkEqualityEvidence(tree, pt)
        tree
      else
        val meth = methPart(tree).symbol
        if meth.isAllOf(DeferredInline) && !Inlines.inInlineMethod then
          errorTree(tree, em"Deferred inline ${meth.showLocated} cannot be invoked")
        else if Inlines.needsInlining(tree) then
          tree.tpe <:< wildApprox(pt)
          val errorCount = ctx.reporter.errorCount
          val inlined = Inlines.inlineCall(tree)
          if ((inlined ne tree) && errorCount == ctx.reporter.errorCount) readaptSimplified(inlined)
          else inlined
        else if (tree.symbol.isScala2Macro &&
                // `raw`, `f` and `s` are eliminated by the StringInterpolatorOpt phase
                tree.symbol != defn.StringContext_raw &&
                tree.symbol != defn.StringContext_f &&
                tree.symbol != defn.StringContext_s)
          if (ctx.settings.XignoreScala2Macros.value) {
            report.warning("Scala 2 macro cannot be used in Dotty, this call will crash at runtime. See https://docs.scala-lang.org/scala3/reference/dropped-features/macros.html", tree.srcPos.startPos)
            Throw(New(defn.MatchErrorClass.typeRef, Literal(Constant(s"Reached unexpanded Scala 2 macro call to ${tree.symbol.showFullName} compiled with -Xignore-scala2-macros.")) :: Nil))
              .withType(tree.tpe)
              .withSpan(tree.span)
          }
          else {
            report.error(
              em"""Scala 2 macro cannot be used in Dotty. See https://docs.scala-lang.org/scala3/reference/dropped-features/macros.html
                  |To turn this error into a warning, pass -Xignore-scala2-macros to the compiler""",
              tree.srcPos.startPos)
            tree
          }
        else TypeComparer.testSubType(tree.tpe.widenExpr, pt) match
          case CompareResult.Fail =>
            wtp match
              case wtp: MethodType => missingArgs(wtp)
              case _ =>
                typr.println(i"adapt to subtype ${tree.tpe} !<:< $pt")
                //typr.println(TypeComparer.explained(tree.tpe <:< pt))
                adaptToSubType(wtp)
          case CompareResult.OKwithGADTUsed
          if pt.isValueType
             && !inContext(ctx.fresh.setGadtState(GadtState(GadtConstraint.empty))) {
               val res = (tree.tpe.widenExpr frozen_<:< pt)
               if res then
                 // we overshot; a cast is not needed, after all.
                 gadts.println(i"unnecessary GADTused for $tree: ${tree.tpe.widenExpr} vs $pt in ${ctx.source}")
               res
              } =>
            insertGadtCast(tree, wtp, pt)
          case CompareResult.OKwithOpaquesUsed if !tree.tpe.frozen_<:<(pt)(using ctx.withOwner(defn.RootClass)) =>
            // guard to avoid extra Typed trees, eg. from testSubType(O.T, O.T) which returns OKwithOpaquesUsed
            Typed(tree, TypeTree(pt))
          case _ =>
            //typr.println(i"OK ${tree.tpe}\n${TypeComparer.explained(_.isSubType(tree.tpe, pt))}") // uncomment for unexpected successes
            tree
    }

    // Follow proxies and approximate type paramrefs by their upper bound
    // in the current constraint in order to figure out robustly
    // whether an expected type is some sort of function type.
    def underlyingApplied(tp: Type): Type = tp.stripTypeVar match {
      case tp: RefinedType => tp
      case tp: AppliedType => tp
      case tp: TypeParamRef => underlyingApplied(TypeComparer.bounds(tp).hi)
      case tp: TypeProxy => underlyingApplied(tp.superType)
      case _ => tp
    }

    // If the expected type is a selection of an extension method, deepen it
    // to also propagate the argument type (which is the receiver we have
    // typechecked already). This is needed for i8311.scala. Doing so
    // for all expected types does not work since it would block the case
    // where we have an argument that must be converted with another
    // implicit conversion to the receiver type.
    def sharpenedPt = pt match
      case pt: SelectionProto
      if pt.memberProto.revealIgnored.isExtensionApplyProto => pt.deepenProto
      case _ => pt

    def adaptNoArgs(wtp: Type): Tree = {
      val ptNorm = underlyingApplied(pt)
      def functionExpected = defn.isFunctionNType(ptNorm)
      def needsEta = pt.revealIgnored match
        case _: SingletonType | _: FunOrPolyProto => false
        case _ => true
      var resMatch: Boolean = false
      wtp match {
        case wtp: ExprType =>
          readaptSimplified(tree.withType(wtp.resultType))
        case wtp: MethodType
          if wtp.isImplicitMethod
          && ({ resMatch = constrainResult(tree.symbol, wtp, sharpenedPt); resMatch} || !functionExpected)
          && !ctx.mode.is(Mode.InQuotePatternHoasArgs) =>
          if (resMatch || ctx.mode.is(Mode.ImplicitsEnabled))
            adaptNoArgsImplicitMethod(wtp)
          else
            // Don't proceed with implicit search if result type cannot match - the search
            // will likely be under-constrained, which means that an unbounded number of alternatives
            // is tried. See strawman-contrib MapDecoratorTest.scala for an example where this happens.
            err.typeMismatch(tree, pt)
        case wtp: MethodType if needsEta =>
          val funExpected = functionExpected
          val arity =
            if funExpected then
              if !isFullyDefined(pt, ForceDegree.none) && isFullyDefined(wtp, ForceDegree.none) then
                // if method type is fully defined, but expected type is not,
                // prioritize method parameter types as parameter types of the eta-expanded closure
                0
              else defn.functionArity(ptNorm)
            else
              val nparams = wtp.paramInfos.length
              if nparams > 1
                  || nparams == 1 && !wtp.isVarArgsMethod
                  || pt.eq(AnyFunctionProto)
              then nparams
              else -1 // no eta expansion in this case
          adaptNoArgsUnappliedMethod(wtp, funExpected, arity)
        case _ =>
          adaptNoArgsOther(wtp, functionExpected)
      }
    }

    /** Adapt an expression of constant type to a different constant type `tpe`. */
    def adaptConstant(tree: Tree, tpe: ConstantType): Tree = {
      def lit = Literal(tpe.value).withSpan(tree.span)
      tree match {
        case Literal(c) => lit
        case tree @ Block(stats, expr) => tpd.cpy.Block(tree)(stats, adaptConstant(expr, tpe))
        case tree =>
          if (isIdempotentExpr(tree)) lit // See discussion in phase Literalize why we demand isIdempotentExpr
          else Block(tree :: Nil, lit)
      }
    }

    def toSAM(tree: Tree, samParent: Type): Tree = tree match {
      case tree: Block => tpd.cpy.Block(tree)(tree.stats, toSAM(tree.expr, samParent))
      case tree: Closure => cpy.Closure(tree)(tpt = TypeTree(samParent)).withType(samParent)
    }

    def adaptToSubType(wtp: Type): Tree =
      // try converting a constant to the target type
      ConstFold(tree).tpe.widenTermRefExpr.normalized match
        case ConstantType(x) =>
          val converted = x.convertTo(pt)
          if converted != null && (converted ne x) then
            val cls = pt.classSymbol
            if x.tag == IntTag && cls == defn.FloatClass && x.intValue.toFloat.toInt != x.intValue
              || x.tag == LongTag && cls == defn.FloatClass  && x.longValue.toFloat.toLong != x.longValue
              || x.tag == LongTag && cls == defn.DoubleClass && x.longValue.toDouble.toLong != x.longValue
            then
              report.warning(LossyWideningConstantConversion(x.tpe, pt), tree.srcPos)
            return readapt(adaptConstant(tree, ConstantType(converted)))
        case _ =>

      val captured = captureWildcardsCompat(wtp, pt)
      if (captured `ne` wtp)
        return readapt(tree.cast(captured))

      // drop type if prototype is Unit
      if (pt isRef defn.UnitClass) {
        // local adaptation makes sure every adapted tree conforms to its pt
        // so will take the code path that decides on inlining
        val tree1 = adapt(tree, WildcardType, locked)
<<<<<<< HEAD
        checkStatementPurity(tree1)(tree, ctx.owner)
        if (!ctx.isAfterTyper && !tree.isInstanceOf[Inlined] && ctx.settings.WvalueDiscard.value && !isThisTypeResult(tree)) {
          report.warning(ValueDiscarding(tree.tpe), tree.srcPos)
        }
        return tpd.Block(tree1 :: Nil, Literal(Constant(())))
=======
        checkStatementPurity(tree1)(tree, ctx.owner, isUnitExpr = true)
        if (!ctx.isAfterTyper && !tree.isInstanceOf[Inlined] && ctx.settings.WvalueDiscard.value && !isThisTypeResult(tree)) {
          report.warning(ValueDiscarding(tree.tpe), tree.srcPos)
        }
        return tpd.Block(tree1 :: Nil, unitLiteral)
>>>>>>> a92a4639
      }

      // convert function literal to SAM closure
      tree match {
        case closure(Nil, id @ Ident(nme.ANON_FUN), _)
        if defn.isFunctionNType(wtp) && !defn.isFunctionNType(pt) =>
          pt match {
            case SAMType(samMeth, samParent)
            if wtp <:< samMeth.toFunctionType(isJava = samParent.classSymbol.is(JavaDefined)) =>
              // was ... && isFullyDefined(pt, ForceDegree.flipBottom)
              // but this prevents case blocks from implementing polymorphic partial functions,
              // since we do not know the result parameter a priori. Have to wait until the
              // body is typechecked.
              return toSAM(tree, samParent)
            case _ =>
          }
        case _ =>
      }

      // try an Any -> Matchable conversion
      if pt.isMatchableBound && !wtp.derivesFrom(defn.MatchableClass) then
        checkMatchable(wtp, tree.srcPos, pattern = false)
        val target = AndType(tree.tpe.widenExpr, defn.MatchableType)
        if target <:< pt then
          return readapt(tree.cast(target))

      // if unsafeNulls is enabled, try to strip nulls from Java function calls
      if Nullables.unsafeNullsEnabled then
        tree match
          case _: Apply | _: Select if tree.symbol.is(JavaDefined) =>
            wtp match
              case OrNull(wtp1) => return readapt(tree.cast(wtp1))
              case _ =>
          case _ =>

      def recover(failure: SearchFailureType) =
        if canDefineFurther(wtp) || canDefineFurther(pt) then readapt(tree)
        else err.typeMismatch(tree, pt, failure)

      pt match
        case _: SelectionProto =>
          tree // adaptations for selections are handled in typedSelect
        case _ if ctx.mode.is(Mode.ImplicitsEnabled) && tree.tpe.isValueType =>
          if pt.isRef(defn.AnyValClass, skipRefined = false)
              || pt.isRef(defn.ObjectClass, skipRefined = false)
          then
            recover(TooUnspecific(pt))
          else inferView(tree, pt) match
            case SearchSuccess(found, _, _, isExtension) =>
              if isExtension then found
              else
                checkImplicitConversionUseOK(found, pt)
                withoutMode(Mode.ImplicitsEnabled)(readapt(found))
            case failure: SearchFailure =>
              if (pt.isInstanceOf[ProtoType] && !failure.isAmbiguous) then
                // don't report the failure but return the tree unchanged. This
                // will cause a failure at the next level out, which usually gives
                // a better error message. To compensate, store the encountered failure
                // as an attachment, so that it can be reported later as an addendum.
                rememberSearchFailure(tree, failure)
                tree
              else recover(failure.reason)
        case _ =>
          recover(NoMatchingImplicits)
    end adaptToSubType

    def adaptType(tp: Type): Tree = {
      val tree1 =
        if ((pt eq AnyTypeConstructorProto) || tp.typeParamSymbols.isEmpty) tree
        else {
          val tp1 =
            if (ctx.isJava)
              // Cook raw type
              AppliedType(tree.tpe, tp.typeParams.map(Function.const(TypeBounds.empty)))
            else
              // Eta-expand higher-kinded type
              tree.tpe.etaExpand(tp.typeParamSymbols)
          tree.withType(tp1)
        }
      if (ctx.mode.is(Mode.Pattern) || ctx.mode.isQuotedPattern || tree1.tpe <:< pt) tree1
      else err.typeMismatch(tree1, pt)
    }

    /** If tree has an error type but no errors are reported yet, issue
     *  the error message stored in the type.
     *  One way this can happen is if implicit search causes symbols and types
     *  to be completed. The types are stored by `typedAhead` so that they can be
     *  retrieved later and thus avoid duplication of typechecking work.
     *  But if the implicit search causing the `typedAhead` fails locally but
     *  another alternative succeeds we can be left with an ErrorType in the
     *  tree that went unreported. A scenario where this happens is i1802.scala.
     */
    def ensureReported(tp: Type) = tp match {
      case err: ErrorType if !ctx.reporter.errorsReported => report.error(err.msg, tree.srcPos)
      case _ =>
    }

    /** Convert constructor proxy reference to a new expression */
    def newExpr =
      val qual = qualifier(tree)
      val tpt = qual match
        case Ident(name) =>
          cpy.Ident(qual)(name.toTypeName)
        case Select(pre, name) =>
          cpy.Select(qual)(pre, name.toTypeName)
        case qual: This if qual.symbol.is(ModuleClass) =>
          cpy.Ident(qual)(qual.symbol.name.sourceModuleName.toTypeName)
        case _ =>
          errorTree(tree, em"cannot convert from $tree to an instance creation expression")
      val tycon = tree.tpe.widen.finalResultType.underlyingClassRef(refinementOK = false)
      typed(
        untpd.Select(
          untpd.New(untpd.TypedSplice(tpt.withType(tycon))),
          nme.CONSTRUCTOR),
        pt)
        .showing(i"convert creator $tree -> $result", typr)

    def isApplyProxy(tree: Tree) = tree match
      case Select(_, nme.apply) => tree.symbol.isAllOf(ApplyProxyFlags)
      case _ => false

    tree match {
      case _: MemberDef | _: PackageDef | _: Import | _: WithoutTypeOrPos[?] | _: Closure => tree
      case _ => tree.tpe.widen match {
        case tp: FlexType =>
          ensureReported(tp)
          tree
        case ref: TermRef =>
          pt match {
            case pt: FunProto
            if needsTupledDual(ref, pt) && Feature.autoTuplingEnabled =>
              adapt(tree, pt.tupledDual, locked)
            case _ =>
              adaptOverloaded(ref)
          }
        case poly: PolyType
        if !(ctx.mode is Mode.Type) && dummyTreeOfType.unapply(tree).isEmpty =>
            // If we are in a conversion from a TermRef with polymorphic underlying
        	  // type, give up. In this case the typed `null` literal cannot be instantiated.
            // Test case was but i18695.scala, but it got fixed by a different tweak in #18719.
            // We leave test for this condition in as a defensive measure in case
            // it arises somewhere else.
          if isApplyProxy(tree) then newExpr
          else if pt.isInstanceOf[PolyProto] then tree
          else
            var typeArgs = tree match
              case Select(qual, nme.CONSTRUCTOR) => qual.tpe.widenDealias.argTypesLo.map(TypeTree(_))
              case _ => Nil
            if typeArgs.isEmpty then typeArgs = constrained(poly, tree)._2.map(_.wrapInTypeTree(tree))
            convertNewGenericArray(readapt(tree.appliedToTypeTrees(typeArgs)))
        case wtp =>
          val isStructuralCall = wtp.isValueType && isStructuralTermSelectOrApply(tree)
          if (isStructuralCall)
            readaptSimplified(handleStructural(tree))
          else pt match {
            case pt: FunProto =>
              if isApplyProxy(tree) then newExpr
              else adaptToArgs(wtp, pt)
            case pt: PolyProto if !wtp.isImplicitMethod =>
              tryInsertApplyOrImplicit(tree, pt, locked)(tree) // error will be reported in typedTypeApply
            case _ =>
              if (ctx.mode is Mode.Type) adaptType(tree.tpe)
              else adaptNoArgs(wtp)
          }
      }
    }
  }

  /** True if this inline typer has already issued errors */
  def hasInliningErrors(using Context): Boolean = false

  /** Does the "contextuality" of the method type `methType` match the one of the prototype `pt`?
   *  This is the case if
   *   - both are contextual, or
   *   - neither is contextual, or
   *   - the prototype is contextual and the method type is implicit.
   *  The last rule is there for a transition period; it allows to mix `with` applications
   *  with old-style context functions.
   *  Overridden in `ReTyper`, where all applications are treated the same
   */
  protected def matchingApply(methType: MethodOrPoly, pt: FunProto)(using Context): Boolean =
    val isUsingApply = pt.applyKind == ApplyKind.Using
    methType.isContextualMethod == isUsingApply
    || methType.isImplicitMethod && isUsingApply // for a transition allow `using` arguments for regular implicit parameters

  /** Check that `tree == x: pt` is typeable. Used when checking a pattern
   *  against a selector of type `pt`. This implementation accounts for
   *  user-defined definitions of `==`.
   *
   *  Overwritten to no-op in ReTyper.
   */
  protected def checkEqualityEvidence(tree: tpd.Tree, pt: Type)(using Context) : Unit =
    tree match
      case _: RefTree | _: Literal
      if !isVarPattern(tree) && !(pt <:< tree.tpe) =>
        withMode(Mode.GadtConstraintInference):
          TypeComparer.constrainPatternType(tree.tpe, pt)

        Linter.warnOnImplausiblePattern(tree, pt)

        val cmp =
          untpd.Apply(
            untpd.Select(untpd.TypedSplice(tree), nme.EQ),
            untpd.TypedSplice(dummyTreeOfType(pt)))
        typedExpr(cmp, defn.BooleanType)
      case _ =>

<<<<<<< HEAD
  private def checkInterestingResultInStatement(t: Tree)(using Context): Boolean = {
    def isUninterestingSymbol(sym: Symbol): Boolean =
      sym == NoSymbol ||
      sym.isConstructor ||
      sym.is(Package) ||
      sym.isPackageObject ||
      sym == defn.BoxedUnitClass ||
      sym == defn.AnyClass ||
      sym == defn.AnyRefAlias ||
      sym == defn.AnyValClass
    def isUninterestingType(tpe: Type): Boolean =
      tpe == NoType ||
      tpe.typeSymbol == defn.UnitClass ||
      defn.isBottomClass(tpe.typeSymbol) ||
      tpe =:= defn.UnitType ||
      tpe.typeSymbol == defn.BoxedUnitClass ||
      tpe =:= defn.AnyValType ||
      tpe =:= defn.AnyType ||
      tpe =:= defn.AnyRefType
    def isJavaApplication(t: Tree): Boolean = t match {
      case Apply(f, _) => f.symbol.is(JavaDefined) && !defn.ObjectClass.isSubClass(f.symbol.owner)
      case _ => false
    }
    def checkInterestingShapes(t: Tree): Boolean = t match {
      case If(_, thenpart, elsepart) => checkInterestingShapes(thenpart) || checkInterestingShapes(elsepart)
      case Block(_, res) => checkInterestingShapes(res)
      case Match(_, cases) => cases.exists(k => checkInterestingShapes(k.body))
      case _ => checksForInterestingResult(t)
    }
    def checksForInterestingResult(t: Tree): Boolean = (
         !t.isDef                               // ignore defs
      && !isUninterestingSymbol(t.symbol)       // ctors, package, Unit, Any
      && !isUninterestingType(t.tpe)            // bottom types, Unit, Any
      && !isThisTypeResult(t)                   // buf += x
      && !isSuperConstrCall(t)                  // just a thing
      && !isJavaApplication(t)                  // Java methods are inherently side-effecting
      // && !treeInfo.hasExplicitUnit(t)           // suppressed by explicit expr: Unit // TODO Should explicit `: Unit` be added as warning suppression?
    )
    if ctx.settings.WNonUnitStatement.value && !ctx.isAfterTyper && checkInterestingShapes(t) then
      val where = t match {
        case Block(_, res) => res
        case If(_, thenpart, Literal(Constant(()))) =>
          thenpart match {
            case Block(_, res) => res
            case _ => thenpart
          }
        case _ => t
      }
      report.warning(UnusedNonUnitValue(where.tpe), t.srcPos)
      true
    else false
  }

  private def checkStatementPurity(tree: tpd.Tree)(original: untpd.Tree, exprOwner: Symbol)(using Context): Unit =
=======
  private def checkStatementPurity(tree: tpd.Tree)(original: untpd.Tree, exprOwner: Symbol, isUnitExpr: Boolean = false)(using Context): Unit =
>>>>>>> a92a4639
    if !tree.tpe.isErroneous
      && !ctx.isAfterTyper
      && !tree.isInstanceOf[Inlined]
      && isPureExpr(tree)
      && !isSelfOrSuperConstrCall(tree)
    then tree match
      case closureDef(meth)
      if meth.span == meth.rhs.span.toSynthetic && !untpd.isFunction(original) =>
        // It's a synthesized lambda, for instance via an eta expansion: report a hard error
        // There are two tests for synthetic lambdas which both have to be true.
        // The first test compares spans of closure definition with the closure's right hand
        // side. This is usually accurate but can fail for compiler-generated test code.
        // See repl.DocTests for two failing tests. The second tests rules out closures
        // if the original tree was a lambda. This does not work always either since
        // sometimes we do not have the original anymore and use the transformed tree instead.
        // But taken together, the two criteria are quite accurate.
        missingArgs(tree, tree.tpe.widen)
      case _ if isUnitExpr =>
        report.warning(PureUnitExpression(original, tree.tpe), original.srcPos)
      case _ =>
        report.warning(PureExpressionInStatementPosition(original, exprOwner), original.srcPos)

  /** Types the body Scala 2 macro declaration `def f = macro <body>` */
  protected def typedScala2MacroBody(call: untpd.Tree)(using Context): Tree =
    // TODO check that call is to a method with valid signature
    def typedPrefix(tree: untpd.RefTree)(splice: Context ?=> Tree => Tree)(using Context): Tree = {
      tryAlternatively {
        splice(typedExpr(tree, defn.AnyType))
      } {
        // Try to type as a macro bundle
        val ref = tree match
          case Ident(name) => untpd.Ident(name.toTypeName).withSpan(tree.span)
          case Select(qual, name) => untpd.Select(qual, name.toTypeName).withSpan(tree.span)
        val bundle = untpd.Apply(untpd.Select(untpd.New(ref), nme.CONSTRUCTOR), untpd.Literal(Constant(null))).withSpan(call.span)
        val bundle1 = typedExpr(bundle, defn.AnyType)
        val bundleVal = SyntheticValDef(NameKinds.UniqueName.fresh(nme.bundle), bundle1).withSpan(call.span)
        tpd.Block(List(bundleVal), splice(tpd.ref(bundleVal.symbol))).withSpan(call.span)
      }
    }
    if ctx.phase.isTyper then
      call match
        case untpd.Ident(nme.???) => // Instinsic macros ignored
        case _ =>
          if !config.Feature.scala2ExperimentalMacroEnabled then
            report.error(
              em"""Scala 2 macro definition needs to be enabled
                  |by making the implicit value scala.language.experimental.macros visible.
                  |This can be achieved by adding the import clause 'import scala.language.experimental.macros'
                  |or by setting the compiler option -language:experimental.macros.
                """,
              call.srcPos)
      call match
        case call: untpd.Ident =>
          typedIdent(call, defn.AnyType)
        case untpd.Select(qual: untpd.RefTree, name) =>
          typedPrefix(qual) { qual =>
            val call2 = untpd.Select(untpd.TypedSplice(qual), name).withSpan(call.span)
            typedSelect(call2, defn.AnyType)
          }
        case untpd.TypeApply(untpd.Select(qual: untpd.RefTree, name), targs) =>
          typedPrefix(qual) { qual =>
            val call2 = untpd.TypeApply(untpd.Select(untpd.TypedSplice(qual), name), targs).withSpan(call.span)
            typedTypeApply(call2, defn.AnyType)
          }
        case _ =>
          report.error(em"Invalid Scala 2 macro $call", call.srcPos)
          EmptyTree
    else typedExpr(call, defn.AnyType)

  /** Insert GADT cast to target type `pt` on the `tree`
    *   so that -Ycheck in later phases succeeds.
    *  The check "safeToInstantiate" in `maximizeType` works to prevent unsound GADT casts.
    */
  private def insertGadtCast(tree: Tree, wtp: Type, pt: Type)(using Context): Tree =
    val target =
      if tree.tpe.isSingleton then
        // In the target type, when the singleton type is intersected, we also intersect
        //   the GADT-approximated type of the singleton to avoid the loss of
        //   information. See #15646.
        val gadtApprox = Inferencing.approximateGADT(wtp)
        gadts.println(i"gadt approx $wtp ~~~ $gadtApprox")
        val conj =
          TypeComparer.testSubType(gadtApprox, pt) match {
            case CompareResult.OK =>
              // GADT approximation of the tree type is a subtype of expected type under empty GADT
              //   constraints, so it is enough to only have the GADT approximation.
              AndType(tree.tpe, gadtApprox)
            case _ =>
              // In other cases, we intersect both the approximated type and the expected type.
              AndType(AndType(tree.tpe, gadtApprox), pt)
          }
        if tree.tpe.isStable && !conj.isStable then
          // this is needed for -Ycheck. Without the annotation Ycheck will
          // skolemize the result type which will lead to different types before
          // and after checking. See i11955.scala.
          AnnotatedType(conj, Annotation(defn.UncheckedStableAnnot, tree.symbol.span))
        else conj
      else pt
    if target.existsPart(_.isInstanceOf[ProtoType]) then
      // we want to avoid embedding a SelectionProto in a Conversion, as the result type
      // as it might end up within a GADT cast type, e.g. tests/pos/i15867.scala
      // so we just bail - in that example, a GADT cast will be insert on application, so it compiles.
      // but tests/pos/i18062.scala is an example with a polymorphic method, which requires type variables to
      // be applied to the tree and then constrained before they match the prototype.
      // so rather than try to handle all that before calling adapt, let's just bail on this side.
      tree
    else
      gadts.println(i"insert GADT cast from $tree to $target")
      tree.cast(target)
  end insertGadtCast
}<|MERGE_RESOLUTION|>--- conflicted
+++ resolved
@@ -42,23 +42,12 @@
 import config.Printers.{gadts, typr}
 import config.Feature
 import config.Feature.{sourceVersion, migrateTo3}
-<<<<<<< HEAD
-import config.SourceVersion._
-import rewrites.Rewrites.patch
-import staging.StagingLevel
-import transform.SymUtils._
-import transform.TypeUtils._
-import reporting._
-import Nullables._
-import NullOpsDecorator._
-=======
 import config.SourceVersion.*
 import rewrites.Rewrites, Rewrites.patch
 import staging.StagingLevel
 import reporting.*
 import Nullables.*
 import NullOpsDecorator.*
->>>>>>> a92a4639
 import cc.CheckCaptures
 import config.Config
 import config.MigrationVersion
@@ -275,11 +264,7 @@
           then
             altImports.uncheckedNN += altImp
 
-<<<<<<< HEAD
-        if Feature.enabled(Feature.relaxedExtensionImports) && altImports != null && ctx.isImportContext then
-=======
         if altImports != null && ctx.isImportContext then
->>>>>>> a92a4639
           val curImport = ctx.importInfo.uncheckedNN
           namedImportRef(curImport) match
             case altImp: TermRef =>
@@ -307,18 +292,6 @@
           case ImportType(expr) =>
             val pre = expr.tpe
             val denot0 = pre.memberBasedOnFlags(name, required, excluded)
-<<<<<<< HEAD
-              .accessibleFrom(pre)(using refctx)
-            // Pass refctx so that any errors are reported in the context of the
-            // reference instead of the context of the import scope
-            if denot0.exists then
-              val denot =
-                if checkBounds then
-                  denot0.filterWithPredicate { mbr =>
-                    mbr.matchesImportBound(if mbr.symbol.is(Given) then imp.givenBound else imp.wildcardBound)
-                  }
-                else denot0
-=======
             var accessibleDenot = denot0.accessibleFrom(pre)(using refctx)
             if !accessibleDenot.exists && denot0.hasAltWith(_.symbol.is(Private)) then
               accessibleDenot = pre.memberBasedOnFlags(name, required, excluded | Private)
@@ -332,7 +305,6 @@
                     mbr.matchesImportBound(if mbr.symbol.is(Given) then imp.givenBound else imp.wildcardBound)
                   }
                 else accessibleDenot
->>>>>>> a92a4639
               def isScalaJsPseudoUnion =
                 denot.name == tpnme.raw.BAR && ctx.settings.scalajs.value && denot.symbol == JSDefinitions.jsdefn.PseudoUnionClass
               // Just like Scala2Unpickler reinterprets Scala.js pseudo-unions
@@ -561,11 +533,7 @@
    */
   def toNotNullTermRef(tree: Tree, pt: Type)(using Context): Tree = tree.tpe match
     case ref: TermRef
-<<<<<<< HEAD
-    if pt != AssignProto && // Ensure it is not the lhs of Assign
-=======
     if pt != LhsProto && // Ensure it is not the lhs of Assign
->>>>>>> a92a4639
     ctx.notNullInfos.impliesNotNull(ref) &&
     // If a reference is in the context, it is already trackable at the point we add it.
     // Hence, we don't use isTracked in the next line, because checking use out of order is enough.
@@ -623,13 +591,8 @@
           foundUnderScala2
         else found
       finally
-<<<<<<< HEAD
-      	unimported = saved1
-      	foundUnderScala2 = saved2
-=======
         unimported = saved1
         foundUnderScala2 = saved2
->>>>>>> a92a4639
 
     /** Normally, returns `ownType` except if `ownType` is a constructor proxy,
      *  and there is another shadowed type accessible with the same name that is not:
@@ -743,13 +706,8 @@
        // There's a second trial where we try to instantiate all type variables in `qual.tpe.widen`,
        // but that is done only after we search for extension methods or conversions.
       typedSelect(tree, pt, qual)
-<<<<<<< HEAD
-    else if defn.isSmallGenericTuple(qual.tpe) then
-      val elems = defn.tupleTypes(qual.tpe.widenTermRefExpr).getOrElse(Nil)
-=======
     else if qual.tpe.isSmallGenericTuple then
       val elems = qual.tpe.widenTermRefExpr.tupleElementTypes.getOrElse(Nil)
->>>>>>> a92a4639
       typedSelect(tree, pt, qual.cast(defn.tupleType(elems)))
     else
       val tree1 = tryExtensionOrConversion(
@@ -770,11 +728,7 @@
             if checkedType1.exists then
               gadts.println(i"Member selection healed by GADT approximation")
               finish(tree1, qual1, checkedType1)
-<<<<<<< HEAD
-            else if defn.isSmallGenericTuple(qual1.tpe) then
-=======
             else if qual1.tpe.isSmallGenericTuple then
->>>>>>> a92a4639
               gadts.println(i"Tuple member selection healed by GADT approximation")
               typedSelect(tree, pt, qual1)
             else
@@ -1402,11 +1356,6 @@
 
           (pt1.argInfos.init, typeTree(interpolateWildcards(pt1.argInfos.last.hiBound)))
         case RefinedType(parent, nme.apply, mt @ MethodTpe(_, formals, restpe))
-<<<<<<< HEAD
-        if (defn.isNonRefinedFunction(parent) || defn.isErasedFunctionType(parent)) && formals.length == defaultArity =>
-          (formals, untpd.DependentTypeTree(syms => restpe.substParams(mt, syms.map(_.termRef))))
-        case SAMType(mt @ MethodTpe(_, formals, restpe)) =>
-=======
         if defn.isNonRefinedFunction(parent) && formals.length == defaultArity =>
           (formals, untpd.InLambdaTypeTree(isResult = true, (_, syms) => restpe.substParams(mt, syms.map(_.termRef))))
         case defn.PolyFunctionOf(mt @ MethodTpe(_, formals, restpe)) if formals.length == defaultArity =>
@@ -1415,7 +1364,6 @@
           val restpe = mt.resultType match
             case mt: MethodType => mt.toFunctionType(isJava = samParent.classSymbol.is(JavaDefined))
             case tp => tp
->>>>>>> a92a4639
           (formals,
            if (mt.isResultDependent)
              untpd.InLambdaTypeTree(isResult = true, (_, syms) => restpe.substParams(mt, syms.map(_.termRef)))
@@ -1514,11 +1462,7 @@
       val resTpt = TypeTree(mt.nonDependentResultApprox).withSpan(body.span)
       val typeArgs = appDef.termParamss.head.map(_.tpt) :+ resTpt
       val core =
-<<<<<<< HEAD
-        if mt.hasErasedParams then TypeTree(defn.ErasedFunctionClass.typeRef)
-=======
         if mt.hasErasedParams then TypeTree(defn.PolyFunctionClass.typeRef)
->>>>>>> a92a4639
         else
           val funSym = defn.FunctionSymbol(numArgs, isContextual, isImpure)
           val tycon = TypeTree(funSym.typeRef)
@@ -1653,11 +1597,7 @@
     /** Returns the type and whether the parameter is erased */
     def protoFormal(i: Int): (Type, Boolean) =
       if (protoFormals.length == params.length) (protoFormals(i), isDefinedErased(i))
-<<<<<<< HEAD
-      else (errorType(WrongNumberOfParameters(protoFormals.length), tree.srcPos), false)
-=======
       else (errorType(WrongNumberOfParameters(tree, params.length, pt, protoFormals.length), tree.srcPos), false)
->>>>>>> a92a4639
 
     /** Is `formal` a product type which is elementwise compatible with `params`? */
     def ptIsCorrectProduct(formal: Type) =
@@ -1711,11 +1651,7 @@
             val (formalBounds, isErased) = protoFormal(i)
             val formal = formalBounds.loBound
             val isBottomFromWildcard = (formalBounds ne formal) && formal.isExactlyNothing
-<<<<<<< HEAD
-            val knownFormal = isFullyDefined(formal, ForceDegree.failBottom)
-=======
             val knownFormal = isFullyDefined(formal, forceDegree)
->>>>>>> a92a4639
             // If the expected formal is a TypeBounds wildcard argument with Nothing as lower bound,
             // try to prioritize inferring from target. See issue 16405 (tests/run/16405.scala)
             val paramType =
@@ -1726,11 +1662,7 @@
               else
                 inferredFromTarget(param, formal, calleeType, isErased, paramIndex).orElse(
                   if knownFormal then formal0
-<<<<<<< HEAD
-                  else errorType(AnonymousFunctionMissingParamType(param, tree, formal), param.srcPos)
-=======
                   else errorType(AnonymousFunctionMissingParamType(param, tree, inferredType = formal, expectedType = pt), param.srcPos)
->>>>>>> a92a4639
                 )
             val paramTpt = untpd.TypedSplice(
                 (if knownFormal then InferredTypeTree() else untpd.TypeTree())
@@ -1739,11 +1671,7 @@
               )
             val param0 = cpy.ValDef(param)(tpt = paramTpt)
             if isErased then param0.withAddedFlags(Flags.Erased) else param0
-<<<<<<< HEAD
-      desugared = desugar.makeClosure(inferredParams, fnBody, resultTpt, isContextual, tree.span)
-=======
       desugared = desugar.makeClosure(Nil, inferredParams, fnBody, resultTpt, tree.span)
->>>>>>> a92a4639
 
     typed(desugared, pt)
       .showing(i"desugared fun $tree --> $desugared with pt = $pt", typr)
@@ -1810,13 +1738,8 @@
                     // Replace the underspecified expected type by one based on the closure method type
                     defn.PartialFunctionOf(mt.firstParamTypes.head, mt.resultType)
                   else
-<<<<<<< HEAD
-                    report.error(em"result type of lambda is an underspecified SAM type $pt", tree.srcPos)
-                    pt
-=======
                     report.error(em"result type of lambda is an underspecified SAM type $samParent", tree.srcPos)
                     samParent
->>>>>>> a92a4639
                 TypeTree(targetTpe)
               case _ =>
                 if (mt.isParamDependent)
@@ -1824,16 +1747,6 @@
                 else if hasCaptureConversionArg(mt.resType) then
                   errorTree(tree,
                     em"""cannot turn method type $mt into closure
-<<<<<<< HEAD
-                        |because it has internal parameter dependencies""")
-                else if ((tree.tpt `eq` untpd.ContextualEmptyTree) && mt.paramNames.isEmpty)
-                  // Note implicitness of function in target type since there are no method parameters that indicate it.
-                  TypeTree(defn.FunctionOf(Nil, mt.resType, isContextual = true))
-                else if hasCaptureConversionArg(mt.resType) then
-                  errorTree(tree,
-                    em"""cannot turn method type $mt into closure
-=======
->>>>>>> a92a4639
                         |because it has capture conversion skolem types""")
                 else
                   EmptyTree
@@ -2899,19 +2812,6 @@
       // check value class constraints
       checkDerivedValueClass(cls, body1)
 
-      // check PolyFunction constraints (no erased functions!)
-      if parents1.exists(_.tpe.classSymbol eq defn.PolyFunctionClass) then
-        body1.foreach {
-          case ddef: DefDef =>
-            ddef.paramss.foreach { params =>
-              val erasedParam = params.collectFirst { case vdef: ValDef if vdef.symbol.is(Erased) => vdef }
-              erasedParam.foreach { p =>
-                report.error(em"Implementation restriction: erased classes are not allowed in a poly function definition", p.srcPos)
-              }
-            }
-          case _ =>
-        }
-
       val effectiveOwner = cls.owner.skipWeakOwner
       if cls.is(ModuleClass)
          && effectiveOwner.is(Trait)
@@ -3078,51 +2978,8 @@
         else tree1
     }
 
-<<<<<<< HEAD
-  def typedAsFunction(tree: untpd.PostfixOp, pt: Type)(using Context): Tree = {
-    val untpd.PostfixOp(qual, Ident(nme.WILDCARD)) = tree: @unchecked
-    val pt1 = if (defn.isFunctionType(pt)) pt else AnyFunctionProto
-    val nestedCtx = ctx.fresh.setNewTyperState()
-    val res = typed(qual, pt1)(using nestedCtx)
-    res match {
-      case closure(_, _, _) =>
-      case _ =>
-        val recovered = typed(qual)(using ctx.fresh.setExploreTyperState())
-        report.errorOrMigrationWarning(OnlyFunctionsCanBeFollowedByUnderscore(recovered.tpe.widen), tree.srcPos, from = `3.0`)
-        if (migrateTo3) {
-          // Under -rewrite, patch `x _` to `(() => x)`
-          patch(Span(tree.span.start), "(() => ")
-          patch(Span(qual.span.end, tree.span.end), ")")
-          return typed(untpd.Function(Nil, qual), pt)
-        }
-    }
-    nestedCtx.typerState.commit()
-    if sourceVersion.isAtLeast(future) then
-      lazy val (prefix, suffix) = res match {
-        case Block(mdef @ DefDef(_, vparams :: Nil, _, _) :: Nil, _: Closure) =>
-          val arity = vparams.length
-          if (arity > 0) ("", "") else ("(() => ", "())")
-        case _ =>
-          ("(() => ", ")")
-      }
-      def remedy =
-        if ((prefix ++ suffix).isEmpty) "simply leave out the trailing ` _`"
-        else s"use `$prefix<function>$suffix` instead"
-      report.errorOrMigrationWarning(
-        em"""The syntax `<function> _` is no longer supported;
-            |you can $remedy""",
-        tree.srcPos,
-        from = future)
-      if sourceVersion.isMigrating then
-        patch(Span(tree.span.start), prefix)
-        patch(Span(qual.span.end, tree.span.end), suffix)
-    end if
-    res
-  }
-=======
   override def typedAsFunction(tree: untpd.PostfixOp, pt: Type)(using Context): Tree =
     migrate(super.typedAsFunction(tree, pt))
->>>>>>> a92a4639
 
   /** Translate infix operation expression `l op r` to
    *
@@ -3240,17 +3097,7 @@
             case tree: untpd.TypeDef =>
               // separate method to keep dispatching method `typedNamed` short which might help the JIT
               def typedTypeOrClassDef: Tree =
-<<<<<<< HEAD
-                if tree.name eq tpnme.? then
-                  val addendum = if sym.owner.is(TypeParam)
-                    then ", use `_` to denote a higher-kinded type parameter"
-                    else ""
-                  val namePos = tree.sourcePos.withSpan(tree.nameSpan)
-                  report.errorOrMigrationWarning(
-                    em"`?` is not a valid type name$addendum", namePos, from = `3.0`)
-=======
                 migrate(kindProjectorQMark(tree, sym))
->>>>>>> a92a4639
                 if tree.isClassDef then
                   typedClassDef(tree, sym.asClass)(using ctx.localContext(tree, sym))
                 else
@@ -3303,21 +3150,14 @@
           case tree: untpd.TypedSplice => typedTypedSplice(tree)
           case tree: untpd.UnApply => typedUnApply(tree, pt)
           case tree: untpd.Tuple => typedTuple(tree, pt)
-<<<<<<< HEAD
-          case tree: untpd.DependentTypeTree => completeTypeTree(untpd.InferredTypeTree(), pt, tree)
-=======
           case tree: untpd.InLambdaTypeTree => typedInLambdaTypeTree(tree, pt)
->>>>>>> a92a4639
           case tree: untpd.InfixOp => typedInfixOp(tree, pt)
           case tree: untpd.ParsedTry => typedTry(tree, pt)
           case tree @ untpd.PostfixOp(qual, Ident(nme.WILDCARD)) => typedAsFunction(tree, pt)
           case untpd.EmptyTree => tpd.EmptyTree
           case tree: untpd.Quote => typedQuote(tree, pt)
           case tree: untpd.Splice => typedSplice(tree, pt)
-<<<<<<< HEAD
-=======
           case tree: untpd.QuotePattern => typedQuotePattern(tree, pt)
->>>>>>> a92a4639
           case tree: untpd.SplicePattern => typedSplicePattern(tree, pt)
           case tree: untpd.MacroTree => report.error("Unexpected macro", tree.srcPos); tpd.nullLiteral  // ill-formed code may reach here
           case tree: untpd.Hole => typedHole(tree, pt)
@@ -3381,12 +3221,9 @@
 
   protected def makeContextualFunction(tree: untpd.Tree, pt: Type)(using Context): Tree = {
     val defn.FunctionOf(formals, _, true) = pt.dropDependentRefinement: @unchecked
-<<<<<<< HEAD
-=======
     val paramNamesOrNil = pt match
       case RefinedType(_, _, rinfo: MethodType) => rinfo.paramNames
       case _ => Nil
->>>>>>> a92a4639
 
     // The getter of default parameters may reach here.
     // Given the code below
@@ -3414,21 +3251,12 @@
       else formals.map(formal => untpd.TypeTree(formal.loBound)) // about loBound, see tests/pos/i18649.scala
     }
 
-<<<<<<< HEAD
-    val erasedParams = pt.dealias match {
-      case RefinedType(parent, nme.apply, mt: MethodType) => mt.erasedParams
-      case _ => paramTypes.map(_ => false)
-    }
-
-    val ifun = desugar.makeContextualFunction(paramTypes, tree, erasedParams)
-=======
     val erasedParams = pt match {
       case defn.PolyFunctionOf(mt: MethodType) => mt.erasedParams
       case _ => paramTypes.map(_ => false)
     }
 
     val ifun = desugar.makeContextualFunction(paramTypes, paramNamesOrNil, tree, erasedParams)
->>>>>>> a92a4639
     typr.println(i"make contextual function $tree / $pt ---> $ifun")
     typedFunctionValue(ifun, pt)
   }
@@ -3498,11 +3326,7 @@
         traverse(xtree :: rest)
       case stat :: rest =>
         val stat1 = typed(stat)(using ctx.exprContext(stat, exprOwner))
-<<<<<<< HEAD
-        if !checkInterestingResultInStatement(stat1) then checkStatementPurity(stat1)(stat, exprOwner)
-=======
         if !Linter.warnOnInterestingResultInStatement(stat1) then checkStatementPurity(stat1)(stat, exprOwner)
->>>>>>> a92a4639
         buf += stat1
         traverse(rest)(using stat1.nullableContext)
       case nil =>
@@ -3749,11 +3573,7 @@
               val app = tryExtMethod(alt)(using nestedCtx)
               (if nestedCtx.reporter.hasErrors then failures else successes)
                 += ((app, nestedCtx.typerState))
-<<<<<<< HEAD
-            typr.println(i"multiple extensioin methods, success: ${successes.toList}, failure: ${failures.toList}")
-=======
             typr.println(i"multiple extension methods, success: ${successes.toList}, failure: ${failures.toList}")
->>>>>>> a92a4639
 
             def pick(alt: (Tree, TyperState)): Tree =
               val (app, ts) = alt
@@ -4179,13 +3999,8 @@
         else
           if (!defn.isFunctionNType(pt))
             pt match {
-<<<<<<< HEAD
-              case SAMType(_) if !pt.classSymbol.hasAnnotation(defn.FunctionalInterfaceAnnot) =>
-                report.warning(em"${tree.symbol} is eta-expanded even though $pt does not have the @FunctionalInterface annotation.", tree.srcPos)
-=======
               case SAMType(_, samParent) if !pt1.classSymbol.hasAnnotation(defn.FunctionalInterfaceAnnot) =>
                 report.warning(em"${tree.symbol} is eta-expanded even though $samParent does not have the @FunctionalInterface annotation.", tree.srcPos)
->>>>>>> a92a4639
               case _ =>
             }
           simplify(typed(etaExpand(tree, wtp, arity), pt), pt, locked)
@@ -4211,14 +4026,9 @@
       if (implicitFun || caseCompanion)
           && !isApplyProto(pt)
           && pt != SingletonTypeProto
-<<<<<<< HEAD
-          && pt != AssignProto
-          && !ctx.mode.is(Mode.Pattern)
-=======
           && pt != LhsProto
           && !ctx.mode.is(Mode.Pattern)
           && !tree.isInstanceOf[SplicePattern]
->>>>>>> a92a4639
           && !ctx.isAfterTyper
           && !ctx.isInlineContext
       then
@@ -4388,19 +4198,11 @@
         // local adaptation makes sure every adapted tree conforms to its pt
         // so will take the code path that decides on inlining
         val tree1 = adapt(tree, WildcardType, locked)
-<<<<<<< HEAD
-        checkStatementPurity(tree1)(tree, ctx.owner)
-        if (!ctx.isAfterTyper && !tree.isInstanceOf[Inlined] && ctx.settings.WvalueDiscard.value && !isThisTypeResult(tree)) {
-          report.warning(ValueDiscarding(tree.tpe), tree.srcPos)
-        }
-        return tpd.Block(tree1 :: Nil, Literal(Constant(())))
-=======
         checkStatementPurity(tree1)(tree, ctx.owner, isUnitExpr = true)
         if (!ctx.isAfterTyper && !tree.isInstanceOf[Inlined] && ctx.settings.WvalueDiscard.value && !isThisTypeResult(tree)) {
           report.warning(ValueDiscarding(tree.tpe), tree.srcPos)
         }
         return tpd.Block(tree1 :: Nil, unitLiteral)
->>>>>>> a92a4639
       }
 
       // convert function literal to SAM closure
@@ -4608,64 +4410,7 @@
         typedExpr(cmp, defn.BooleanType)
       case _ =>
 
-<<<<<<< HEAD
-  private def checkInterestingResultInStatement(t: Tree)(using Context): Boolean = {
-    def isUninterestingSymbol(sym: Symbol): Boolean =
-      sym == NoSymbol ||
-      sym.isConstructor ||
-      sym.is(Package) ||
-      sym.isPackageObject ||
-      sym == defn.BoxedUnitClass ||
-      sym == defn.AnyClass ||
-      sym == defn.AnyRefAlias ||
-      sym == defn.AnyValClass
-    def isUninterestingType(tpe: Type): Boolean =
-      tpe == NoType ||
-      tpe.typeSymbol == defn.UnitClass ||
-      defn.isBottomClass(tpe.typeSymbol) ||
-      tpe =:= defn.UnitType ||
-      tpe.typeSymbol == defn.BoxedUnitClass ||
-      tpe =:= defn.AnyValType ||
-      tpe =:= defn.AnyType ||
-      tpe =:= defn.AnyRefType
-    def isJavaApplication(t: Tree): Boolean = t match {
-      case Apply(f, _) => f.symbol.is(JavaDefined) && !defn.ObjectClass.isSubClass(f.symbol.owner)
-      case _ => false
-    }
-    def checkInterestingShapes(t: Tree): Boolean = t match {
-      case If(_, thenpart, elsepart) => checkInterestingShapes(thenpart) || checkInterestingShapes(elsepart)
-      case Block(_, res) => checkInterestingShapes(res)
-      case Match(_, cases) => cases.exists(k => checkInterestingShapes(k.body))
-      case _ => checksForInterestingResult(t)
-    }
-    def checksForInterestingResult(t: Tree): Boolean = (
-         !t.isDef                               // ignore defs
-      && !isUninterestingSymbol(t.symbol)       // ctors, package, Unit, Any
-      && !isUninterestingType(t.tpe)            // bottom types, Unit, Any
-      && !isThisTypeResult(t)                   // buf += x
-      && !isSuperConstrCall(t)                  // just a thing
-      && !isJavaApplication(t)                  // Java methods are inherently side-effecting
-      // && !treeInfo.hasExplicitUnit(t)           // suppressed by explicit expr: Unit // TODO Should explicit `: Unit` be added as warning suppression?
-    )
-    if ctx.settings.WNonUnitStatement.value && !ctx.isAfterTyper && checkInterestingShapes(t) then
-      val where = t match {
-        case Block(_, res) => res
-        case If(_, thenpart, Literal(Constant(()))) =>
-          thenpart match {
-            case Block(_, res) => res
-            case _ => thenpart
-          }
-        case _ => t
-      }
-      report.warning(UnusedNonUnitValue(where.tpe), t.srcPos)
-      true
-    else false
-  }
-
-  private def checkStatementPurity(tree: tpd.Tree)(original: untpd.Tree, exprOwner: Symbol)(using Context): Unit =
-=======
   private def checkStatementPurity(tree: tpd.Tree)(original: untpd.Tree, exprOwner: Symbol, isUnitExpr: Boolean = false)(using Context): Unit =
->>>>>>> a92a4639
     if !tree.tpe.isErroneous
       && !ctx.isAfterTyper
       && !tree.isInstanceOf[Inlined]
