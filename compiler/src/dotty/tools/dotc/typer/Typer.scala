--- conflicted
+++ resolved
@@ -2837,12 +2837,6 @@
       else
         assert(ctx.reporter.errorsReported)
         tree.withType(defn.AnyType)
-<<<<<<< HEAD
-    val savedGadt = nestedCtx.gadt
-    val trees1 = tree.trees.mapconserve(typed(_, pt)(using nestedCtx))
-      .mapconserve(ensureValueTypeOrWildcard)
-    nestedCtx.gadtState.restore(savedGadt)  // Disable GADT reasoning for pattern alternatives
-=======
     val preGadt = nestedCtx.gadt
     var gadtConstrs: mutable.ArrayBuffer[GadtConstraint] = mutable.ArrayBuffer.empty
     val trees1 = tree.trees.mapconserve: t =>
@@ -2857,7 +2851,6 @@
     TypeComparer.necessaryGadtConstraint(gadtConstrs.toList, preGadt) match
       case Some(constr) => nestedCtx.gadtState.restore(constr)
       case None => nestedCtx.gadtState.restore(preGadt)
->>>>>>> efb6ce75
     assignType(cpy.Alternative(tree)(trees1), trees1)
   }
 
