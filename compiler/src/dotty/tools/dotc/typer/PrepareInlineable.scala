--- conflicted
+++ resolved
@@ -229,29 +229,18 @@
           inlined.updateAnnotation(LazyBodyAnnotation { _ =>
             implicit val ctx = inlineCtx
             val rawBody = treeExpr(ctx)
-<<<<<<< HEAD
             if (inlined.is(Inline)) {
               val typedBody =
                 if (ctx.reporter.hasErrors) rawBody
                 else ctx.compilationUnit.inlineAccessors.makeInlineable(rawBody)
-              if (inlined.isInlineMethod)
-                checkInlineMethod(inlined, typedBody)
-              val inlineableBody = addReferences(inlined, originalBody, typedBody)
+              checkInlineMethod(inlined, typedBody)
+              val inlineableBody = typedBody
               inlining.println(i"Body to inline for $inlined: $inlineableBody")
               inlineableBody
             } else {
               assert(inlined.is(Dependent))
               rawBody
             }
-=======
-            val typedBody =
-              if (ctx.reporter.hasErrors) rawBody
-              else ctx.compilationUnit.inlineAccessors.makeInlineable(rawBody)
-            checkInlineMethod(inlined, typedBody)
-            val inlineableBody = typedBody
-            inlining.println(i"Body to inline for $inlined: $inlineableBody")
-            inlineableBody
->>>>>>> 7463afe4
           })
         }
     }
