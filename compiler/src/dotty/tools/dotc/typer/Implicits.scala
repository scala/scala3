--- conflicted
+++ resolved
@@ -1468,10 +1468,6 @@
         case alt1: SearchSuccess =>
           var diff = compareCandidate(alt1, alt2.ref, alt2.level)
           assert(diff <= 0)   // diff > 0 candidates should already have been eliminated in `rank`
-<<<<<<< HEAD
-
-=======
->>>>>>> 0a33ad34
           if diff == 0 then
             // Fall back: if both results are extension method applications,
             // compare the extension methods instead of their wrappers.
