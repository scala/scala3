package dotty.tools
package dotc
package typer

import backend.sjs.JSDefinitions
import core.*
import ast.{TreeTypeMap, untpd, tpd}
import util.Spans.*
import util.Stats.{record, monitored}
import printing.{Showable, Printer}
import printing.Texts.*
import Contexts.*
import Types.*
import Flags.*
import Mode.ImplicitsEnabled
import NameKinds.{LazyImplicitName, ContextBoundParamName}
import Symbols.*
import Types.*
import Decorators.*
import Names.*
import StdNames.*
import ProtoTypes.*
import ErrorReporting.*
import Inferencing.{fullyDefinedType, isFullyDefined}
import Scopes.newScope
import Typer.BindingPrec, BindingPrec.*
import Hashable.*
import util.{EqHashMap, Stats}
import config.{Config, Feature, SourceVersion}
import Feature.{migrateTo3, sourceVersion}
import config.Printers.{implicits, implicitsDetailed}
import collection.mutable
import reporting.*
import transform.Splicer
import annotation.tailrec

import scala.annotation.internal.sharable
import scala.annotation.threadUnsafe
import scala.compiletime.uninitialized

/** Implicit resolution */
object Implicits:
  import tpd.*

  /** An implicit definition `implicitRef` that is visible under a different name, `alias`.
   *  Gets generated if an implicit ref is imported via a renaming import.
   */
  class RenamedImplicitRef(val underlyingRef: TermRef, val alias: TermName) extends ImplicitRef {
    def implicitName(using Context): TermName = alias
  }

  /** Both search candidates and successes are references with a specific nesting level. */
  sealed trait RefAndLevel extends Showable {
    def ref: TermRef
    def level: Int
  }

  /** An eligible implicit candidate, consisting of an implicit reference and a nesting level */
  case class Candidate(implicitRef: ImplicitRef, kind: Candidate.Kind, level: Int) extends RefAndLevel with Showable {
    def ref: TermRef = implicitRef.underlyingRef

    def isExtension = (kind & Candidate.Extension) != 0
    def isConversion = (kind & Candidate.Conversion) != 0

    def toText(printer: Printer): Text = printer.toText(this)
  }
  object Candidate {
    type Kind = Int
    inline val None = 0
    inline val Value = 1
    inline val Conversion = 2
    inline val Extension = 4
  }

  /** If `expected` is a selection prototype, does `tp` have an extension
   *  method with the selecting name? False otherwise.
   */
  def hasExtMethod(tp: Type, expected: Type)(using Context) = expected match
    case selProto @ SelectionProto(selName: TermName, _, _, _, _) =>
      tp.memberBasedOnFlags(selName, required = ExtensionMethod).exists
    case _ =>
      false

  def strictEquality(using Context): Boolean =
    ctx.mode.is(Mode.StrictEquality) || Feature.enabled(nme.strictEquality)


  /** A common base class of contextual implicits and of-type implicits which
   *  represents a set of references to implicit definitions.
   */
  abstract class ImplicitRefs(initctx: Context) {
    val irefCtx =
      if (initctx eq NoContext) initctx else initctx.retractMode(Mode.ImplicitsEnabled)
    protected given Context = irefCtx

    /** The nesting level of this context. Non-zero only in ContextualImplicits */
    def level: Int = 0

    /** The implicit references */
    def refs: List[ImplicitRef]

    /** If comes from an implicit scope of a type, the companion objects making
     *  up that implicit scope, otherwise the empty set.
     */
    def companionRefs: TermRefSet = TermRefSet.empty

    private var mySingletonClass: ClassSymbol | Null = null

    /** Widen type so that it is neither a singleton type nor a type that inherits from scala.Singleton. */
    private def widenSingleton(tp: Type)(using Context): Type = {
      if (mySingletonClass == null) mySingletonClass = defn.SingletonClass
      val wtp = tp.widenSingleton
      if (wtp.derivesFrom(mySingletonClass.uncheckedNN)) defn.AnyType else wtp
    }

    protected def isAccessible(ref: TermRef)(using Context): Boolean

    /** Return those references in `refs` that are compatible with type `pt`. */
    protected def filterMatching(pt: Type)(using Context): List[Candidate] = {
      record("filterMatching")

      val considerExtension = pt match
        case ViewProto(_, _: SelectionProto) => true
        case _ => false

      def candidateKind(ref: TermRef)(using Context): Candidate.Kind = { /*trace(i"candidateKind $ref $pt")*/

        def viewCandidateKind(tpw: Type, argType: Type, resType: Type): Candidate.Kind = {

          def methodCandidateKind(mt: MethodType, approx: Boolean) =
            if (mt.isImplicitMethod)
              viewCandidateKind(normalize(mt, pt), argType, resType)
            else if (mt.paramInfos.lengthCompare(1) == 0 && {
                  var formal = widenSingleton(mt.paramInfos.head)
                  if (approx) formal = wildApprox(formal)
                  explore(argType relaxed_<:< formal.widenExpr)
                })
              Candidate.Conversion
            else
              Candidate.None

          tpw match {
            case mt: MethodType =>
              methodCandidateKind(mt, approx = false)
            case poly: PolyType =>
              // We do not need to call ProtoTypes#constrained on `poly` because
              // `candidateKind` is always called with mode TypevarsMissContext enabled.
              poly.resultType match {
                case mt: MethodType =>
                  methodCandidateKind(mt, approx = true)
                case rtp =>
                  viewCandidateKind(wildApprox(rtp), argType, resType)
              }
            case tpw: TermRef => // can't discard overloaded refs
              Candidate.Conversion
              | (if considerExtension then Candidate.Extension else Candidate.None)
            case tpw =>
              // Only direct instances of Function1 and direct or indirect instances of <:< are eligible as views.
              // However, Predef.$conforms is not eligible, because it is a no-op.
              //
              // In principle, it would be cleanest if only implicit methods qualified
              // as implicit conversions. We could achieve that by having standard conversions like
              // this in Predef:
              //
              //    implicit def convertIfConforms[A, B](x: A)(implicit ev: A <:< B): B = ev(a)
              //    implicit def convertIfConverter[A, B](x: A)(implicit ev: Conversion[A, B]): B = ev(a)
              //
              // (Once `<:<` inherits from `Conversion` we only need the 2nd one.)
              // But clauses like this currently slow down implicit search a lot, because
              // they are eligible for all pairs of types, and therefore are tried too often.
              // We emulate instead these conversions directly in the search.
              // The reason for leaving out `Predef_conforms` is that we know it adds
              // nothing since it only relates subtype with supertype.
              //
              // We keep the old behavior under -source 3.0-migration.
              val isFunctionInS2 =
                migrateTo3
                && tpw.derivesFrom(defn.Function1)
                && ref.symbol != defn.Predef_conforms
              val isImplicitConversion = tpw.derivesFrom(defn.ConversionClass)
              // An implementation of <:< counts as a view
              val isConforms = tpw.derivesFrom(defn.SubTypeClass)
              val conversionKind =
                if (isFunctionInS2 || isImplicitConversion || isConforms) Candidate.Conversion
                else Candidate.None
              val extensionKind =
                if considerExtension && hasExtMethod(tpw, resType) then Candidate.Extension
                else Candidate.None
              conversionKind | extensionKind
          }
        }

        def valueTypeCandidateKind(tpw: Type): Candidate.Kind = tpw.stripPoly match {
          case tpw: MethodType =>
            if (tpw.isImplicitMethod) Candidate.Value else Candidate.None
          case _ =>
            Candidate.Value
        }

        /** Widen singleton arguments of implicit conversions to their underlying type.
         *  This is necessary so that they can be found eligible for the argument type.
         *  Note that we always take the underlying type of a singleton type as the argument
         *  type, so that we get a reasonable implicit cache hit ratio.
         */
        def adjustSingletonArg(tp: Type): Type = tp.widenSingleton match
          case tp: PolyType =>
            val res = adjustSingletonArg(tp.resType)
            if res eq tp.resType then tp else tp.derivedLambdaType(resType = res)
          case tp: MethodType =>
            tp.derivedLambdaType(paramInfos = tp.paramInfos.mapConserve(widenSingleton))
          case _ =>
            tp.baseType(defn.ConversionClass) match
              case app @ AppliedType(tycon, from :: rest) =>
                val wideFrom = from.widenSingleton
                if wideFrom ne from then app.derivedAppliedType(tycon, wideFrom :: rest)
                else tp
              case _ => tp

        var ckind =
          if !isAccessible(ref) then
            Candidate.None
          else pt match {
            case pt: ViewProto =>
              viewCandidateKind(ref.widen, pt.argType, pt.resType)
            case _: ValueTypeOrProto =>
              if (defn.isFunctionNType(pt)) Candidate.Value
              else valueTypeCandidateKind(ref.widen)
            case _ =>
              Candidate.Value
          }

        if (ckind == Candidate.None)
          record("discarded eligible")
        else {
          val ptNorm = normalize(pt, pt) // `pt` could be implicit function types, check i2749
          val refAdjusted =
            if (pt.isInstanceOf[ViewProto]) adjustSingletonArg(ref)
            else ref
          val refNorm = normalize(refAdjusted, pt)
          Stats.record("eligible check matches")
          if (!NoViewsAllowed.isCompatible(refNorm, ptNorm))
            ckind = Candidate.None
        }
        ckind
      }


      if refs.isEmpty && (!considerExtension || companionRefs.isEmpty) then
        Nil
      else
        val candidates = new mutable.ListBuffer[Candidate]
        def tryCandidate(extensionOnly: Boolean)(ref: ImplicitRef) =
          var ckind = exploreInFreshCtx { (ctx: FreshContext) ?=>
            ctx.setMode(ctx.mode &~ Mode.SafeNulls | Mode.TypevarsMissContext)
            candidateKind(ref.underlyingRef)
          }
          if extensionOnly then ckind &= Candidate.Extension
          if ckind != Candidate.None then
            candidates += Candidate(ref, ckind, level)

        if considerExtension then
          companionRefs.foreach(tryCandidate(extensionOnly = true))
        if refs.nonEmpty then
          refs.foreach(tryCandidate(extensionOnly = false))
        candidates.toList
    }
  }

  /** The implicit references coming from the implicit scope of a type.
   *  @param tp              the type determining the implicit scope
   *  @param companionRefs   the companion objects in the implicit scope.
   */
  class OfTypeImplicits(tp: Type, override val companionRefs: TermRefSet)(initctx: Context) extends ImplicitRefs(initctx) {
    implicits.println(i"implicit scope of type $tp = ${companionRefs.showAsList}%, %")
    @threadUnsafe lazy val refs: List[ImplicitRef] = {
      val buf = new mutable.ListBuffer[TermRef]
      for (companion <- companionRefs) buf ++= companion.implicitMembers
      buf.toList
    }

    /** The candidates that are eligible for expected type `tp` */
    @threadUnsafe lazy val eligible: List[Candidate] =
      trace(i"eligible($tp), companions = ${companionRefs.showAsList}%, %", implicitsDetailed, show = true) {
        if (refs.nonEmpty && monitored) record(s"check eligible refs in tpe", refs.length)
        filterMatching(tp)
      }

    override def isAccessible(ref: TermRef)(using Context): Boolean =
      ref.symbol.exists

    override def toString: String =
      i"OfTypeImplicits($tp), companions = ${companionRefs.showAsList}%, %; refs = $refs%, %."
  }

  /** The implicit references coming from the context.
   *  @param refs      the implicit references made visible by the current context.
   *                   Note: The name of the reference might be different from the name of its symbol.
   *                   In the case of a renaming import a => b, the name of the reference is the renamed
   *                   name, b, whereas the name of the symbol is the original name, a.
   *  @param outerCtx  the next outer context that makes visible further implicits
   */
  class ContextualImplicits(
      val refs: List[ImplicitRef],
      val outerImplicits: ContextualImplicits | Null,
      val isImport: Boolean)(initctx: Context) extends ImplicitRefs(initctx) {
    private val eligibleCache = EqHashMap[Type, List[Candidate]]()

    /** The level increases if current context has a different owner or scope than
     *  the context of the next-outer ImplicitRefs. This is however disabled under
     *  Scala2 mode, since we do not want to change the implicit disambiguation then.
     */
    override val level: Int =
      def isSameOwner = irefCtx.owner eq outerImplicits.uncheckedNN.irefCtx.owner
      def isSameScope = irefCtx.scope eq outerImplicits.uncheckedNN.irefCtx.scope
      def isLazyImplicit = refs.head.implicitName.is(LazyImplicitName)

      if outerImplicits == null then 1
      else if migrateTo3(using irefCtx)
              || isSameOwner && (isImport || isSameScope && !isLazyImplicit)
      then outerImplicits.uncheckedNN.level
      else outerImplicits.uncheckedNN.level + 1
    end level

    /** Is this the outermost implicits? This is the case if it either the implicits
     *  of NoContext, or the last one before it.
     */
    private def isOutermost = {
      val finalImplicits = NoContext.implicits
      (this eq finalImplicits) || (outerImplicits eqn finalImplicits)
    }

    def bindingPrec: BindingPrec =
      if isImport then if ctx.importInfo.uncheckedNN.isWildcardImport then WildImport else NamedImport else Definition

    private def combineEligibles(ownEligible: List[Candidate], outerEligible: List[Candidate]): List[Candidate] =
      if ownEligible.isEmpty then outerEligible
      else if outerEligible.isEmpty then ownEligible
      else
        val ownNames = mutable.Set(ownEligible.map(_.ref.implicitName)*)
        val outer = outerImplicits.uncheckedNN
        if !migrateTo3(using irefCtx) && level == outer.level && outer.bindingPrec.beats(bindingPrec) then
          val keptOuters = outerEligible.filterConserve: cand =>
            if ownNames.contains(cand.ref.implicitName) then
              val keepOuter = cand.level == level
              if keepOuter then ownNames -= cand.ref.implicitName
              keepOuter
            else true
          val keptOwn = ownEligible.filterConserve: cand =>
            ownNames.contains(cand.ref.implicitName)
          keptOwn ::: keptOuters
        else
          ownEligible ::: outerEligible.filterConserve: cand =>
            !ownNames.contains(cand.ref.implicitName)

    def uncachedEligible(tp: Type)(using Context): List[Candidate] =
      Stats.record("uncached eligible")
      if monitored then record(s"check uncached eligible refs in irefCtx", refs.length)
      val ownEligible = filterMatching(tp)
      if isOutermost then ownEligible
      else combineEligibles(ownEligible, outerImplicits.nn.uncachedEligible(tp))

    /** The implicit references that are eligible for type `tp`. */
    def eligible(tp: Type): List[Candidate] =
      if (tp.hash == NotCached)
        Stats.record(i"compute eligible not cached ${tp.getClass}")
        Stats.record("compute eligible not cached")
        computeEligible(tp)
      else {
        val eligibles = eligibleCache.lookup(tp)
        if (eligibles != null) {
          Stats.record("cached eligible")
          eligibles
        }
        else if (irefCtx eq NoContext) Nil
        else {
          Stats.record(i"compute eligible cached")
          val result = computeEligible(tp)
          eligibleCache(tp) = result
          result
        }
      }

    private def computeEligible(tp: Type): List[Candidate] = /*>|>*/ trace(i"computeEligible $tp in $refs%, %", implicitsDetailed) /*<|<*/ {
      if (monitored) record(s"check eligible refs in irefCtx", refs.length)
      val ownEligible = filterMatching(tp)
      if isOutermost then ownEligible
      else combineEligibles(ownEligible, outerImplicits.nn.eligible(tp))
    }

    override def isAccessible(ref: TermRef)(using Context): Boolean =
      ref.symbol.isAccessibleFrom(ref.prefix)

    override def toString: String = {
      val own = i"(implicits: $refs%, %)"
      if (isOutermost) own else own + "\n " + outerImplicits
    }

    /** This context, or a copy, ensuring root import from symbol `root`
     *  is not present in outer implicits.
     */
    def exclude(root: Symbol): ContextualImplicits =
      if (this == NoContext.implicits) this
      else {
        val outerExcluded = outerImplicits.nn exclude root
        if (irefCtx.importInfo.nn.site.termSymbol == root) outerExcluded
        else if (outerExcluded eqn outerImplicits) this
        else new ContextualImplicits(refs, outerExcluded, isImport)(irefCtx)
      }
  }

  /** Search mode to use for possibly avoiding looping givens */
  enum SearchMode:
    case Old,          // up to 3.3, old mode w/o protection
         CompareWarn,  // from 3.4, old mode, warn if new mode would change result
         CompareErr,   // from 3.5, old mode, error if new mode would change result
         New           // from future, new mode where looping givens are avoided

  /** The result of an implicit search */
  sealed abstract class SearchResult extends Showable {
    def tree: Tree
    def toText(printer: Printer): Text = printer.toText(this)

    /** The references that were found, there can be two of them in the case
     *  of an AmbiguousImplicits failure
     */
    def found: List[TermRef]

    def recoverWith(other: SearchFailure => SearchResult): SearchResult = this match {
      case _: SearchSuccess => this
      case fail: SearchFailure => other(fail)
    }
    def isSuccess: Boolean = isInstanceOf[SearchSuccess]
  }

  /** A successful search
   *  @param tree        The typed tree that needs to be inserted
   *  @param ref         The implicit reference that succeeded
   *  @param level       The level where the reference was found
   *  @param isExtension Whether the result is an extension method application
   *  @param tstate The typer state to be committed if this alternative is chosen
   */
  case class SearchSuccess(tree: Tree, ref: TermRef, level: Int, isExtension: Boolean = false)(val tstate: TyperState, val gstate: GadtConstraint)
  extends SearchResult with RefAndLevel with Showable:
    final def found = ref :: Nil

  /** A failed search */
  case class SearchFailure(tree: Tree) extends SearchResult {
    require(tree.tpe.isInstanceOf[SearchFailureType], s"unexpected type for ${tree}")
    final def isAmbiguous: Boolean = tree.tpe.isInstanceOf[AmbiguousImplicits | TooUnspecific]
    final def reason: SearchFailureType = tree.tpe.asInstanceOf[SearchFailureType]
    final def found = tree.tpe match
      case tpe: AmbiguousImplicits => tpe.alt1.ref :: tpe.alt2.ref :: Nil
      case _ => Nil
  }

  object SearchFailure {
    def apply(tpe: SearchFailureType, span: Span)(using Context): SearchFailure = {
      val id = tpe match
        case tpe: (AmbiguousImplicits | TooUnspecific) =>
          untpd.SearchFailureIdent(nme.AMBIGUOUS, s"/* ambiguous: ${tpe.explanation} */")
        case _ =>
          untpd.SearchFailureIdent(nme.MISSING, "/* missing */")
      SearchFailure(id.withTypeUnchecked(tpe).withSpan(span))
    }
  }

  abstract class SearchFailureType extends ErrorType, Addenda {
    def expectedType: Type
    def argument: Tree

    /** A "massaging" function for displayed types to give better info in error diagnostics */
    def clarify(tp: Type)(using Context): Type = tp

    final protected def qualify(using Context): String = expectedType match {
      case SelectionProto(name, mproto, _, _, _) if !argument.isEmpty =>
        i"provide an extension method `$name` on ${argument.tpe}"
      case NoType =>
        if (argument.isEmpty) i"match expected type"
        else i"convert from ${argument.tpe} to expected type"
      case _ =>
        if (argument.isEmpty) i"match type ${clarify(expectedType)}"
        else i"convert from ${argument.tpe} to ${clarify(expectedType)}"
    }
  }

  class NoMatchingImplicits(val expectedType: Type, val argument: Tree, constraint: Constraint = OrderingConstraint.empty)
  extends SearchFailureType {

    /** Replace all type parameters in constraint by their bounds, to make it clearer
     *  what was expected
     */
    override def clarify(tp: Type)(using Context): Type =
      val ctx1 = ctx.fresh.setExploreTyperState()
      ctx1.typerState.constraint = constraint
      inContext(ctx1) {
        val map = new TypeMap:
          def apply(t: Type): Type = t match
            case t: TypeParamRef =>
              constraint.entry(t) match
                case NoType | _: TypeBounds => t
                case t1 => t1
            case t: TypeVar =>
              t.instanceOpt.orElse(apply(t.origin))
            case _ =>
              mapOver(t)

          override def mapArgs(args: List[Type], tparams: List[ParamInfo]) =
            args.mapConserve {
              case t: TypeParamRef =>
                constraint.entry(t) match
                  case bounds: TypeBounds => TypeComparer.fullBounds(t)
                  case _ => this(t)
              case t => this(t)
            }
        end map
        map(tp)
      }

    def msg(using Context): Message =
      em"no implicit values were found that $qualify"

    override def toString = s"NoMatchingImplicits($expectedType, $argument)"
  }

  @sharable object NoMatchingImplicits extends NoMatchingImplicits(NoType, EmptyTree, OrderingConstraint.empty)

  @sharable val NoMatchingImplicitsFailure: SearchFailure =
    SearchFailure(NoMatchingImplicits, NoSpan)(using NoContext)

  @sharable object ImplicitSearchTooLarge extends NoMatchingImplicits(NoType, EmptyTree, OrderingConstraint.empty)

  @sharable val ImplicitSearchTooLargeFailure: SearchFailure =
    SearchFailure(ImplicitSearchTooLarge, NoSpan)(using NoContext)

  /** A failure value indicating that an implicit search for a conversion was not tried */
  case class TooUnspecific(target: Type) extends NoMatchingImplicits(NoType, EmptyTree, OrderingConstraint.empty):

    override def toAdd(using Context) =
      i"""
         |Note that implicit conversions were not tried because the result of an implicit conversion
         |must be more specific than $target""" :: Nil

    override def msg(using Context) =
      super.msg.append(i"\nThe expected type $target is not specific enough, so no search was attempted")

    override def toString = s"TooUnspecific"
  end TooUnspecific

  /** An ambiguous implicits failure */
  class AmbiguousImplicits(val alt1: SearchSuccess, val alt2: SearchSuccess, val expectedType: Type, val argument: Tree, val nested: Boolean = false) extends SearchFailureType:

<<<<<<< HEAD
    private[Implicits] var priorityChangeWarnings: List[Message] = Nil

    def priorityChangeWarningNote(using Context): String =
      priorityChangeWarnings.map(msg => s"\n\nNote: $msg").mkString
=======
    private[Implicits] var priorityChangeWarnings: List[GivenSearchPriorityWarning] = Nil

    def priorityChangeWarningNote(using Context): String =
      priorityChangeWarnings.map(_.ambiguousNote).mkString
>>>>>>> c33db50d

    def msg(using Context): Message =
      var str1 = err.refStr(alt1.ref)
      var str2 = err.refStr(alt2.ref)
      if str1 == str2 then
        str1 = ctx.printer.toTextRef(alt1.ref).show
        str2 = ctx.printer.toTextRef(alt2.ref).show
      em"both $str1 and $str2 $qualify".withoutDisambiguation()

    override def toAdd(using Context) =
      if !argument.isEmpty && argument.tpe.widen.isRef(defn.NothingClass) then
        Nil
      else
        val what = if (expectedType.isInstanceOf[SelectionProto]) "extension methods" else "conversions"
        i"""
           |Note that implicit $what cannot be applied because they are ambiguous;
           |$explanation""" :: Nil
  end AmbiguousImplicits

  class MismatchedImplicit(ref: TermRef,
                           val expectedType: Type,
                           val argument: Tree) extends SearchFailureType {
    def msg(using Context): Message =
      em"${err.refStr(ref)} does not $qualify"
  }

  class DivergingImplicit(ref: TermRef,
                          val expectedType: Type,
                          val argument: Tree) extends SearchFailureType {
    def msg(using Context): Message =
      em"${err.refStr(ref)} produces a diverging implicit search when trying to $qualify"
  }

  /** A search failure type for attempted ill-typed extension method calls */
  class FailedExtension(extApp: Tree, val expectedType: Type, val whyFailed: Message) extends SearchFailureType:
    def argument = EmptyTree
    def msg(using Context) = em"$extApp does not $qualify"

   /** A search failure type for aborted searches of extension methods, typically
    *  because of a cyclic reference or similar.
    */
  class NestedFailure(_msg: Message, val expectedType: Type) extends SearchFailureType:
    def argument = EmptyTree
    override def msg(using Context) = _msg

  /** A search failure type for failed synthesis of terms for special types */
  class SynthesisFailure(reasons: List[String], val expectedType: Type) extends SearchFailureType:
    def argument = EmptyTree

    private def formatReasons =
      if reasons.length > 1 then
        reasons.mkString("\n\t* ", "\n\t* ", "")
      else
        reasons.mkString(" ", "", "")

    def msg(using Context) = em"Failed to synthesize an instance of type ${clarify(expectedType)}:${formatReasons}"

  class MacroErrorsFailure(errors: List[Diagnostic.Error],
                           val expectedType: Type,
                           val argument: Tree) extends SearchFailureType {
    def msg(using Context): Message =
      em"${errors.map(_.msg).mkString("\n")}"
  }
end Implicits

import Implicits.*

/** Info relating to implicits that is kept for one run */
trait ImplicitRunInfo:
  self: Run =>

  private val implicitScopeCache = util.EqHashMap[Type, OfTypeImplicits]()

  private def isExcluded(sym: Symbol) =
    if migrateTo3 then false else sym.is(Package) || sym.isPackageObject

  /** Is `sym` an anchor type for which givens may exist? Anchor types are classes,
    *  opaque type aliases, match aliases and abstract types, but not type parameters
    *  or package objects.
    */
  private def isAnchor(sym: Symbol) =
    sym.isClass && !isExcluded(sym)
    || sym.isOpaqueAlias
    || sym.is(Deferred, butNot = Param)
    || sym.info.isMatchAlias

  private def computeIScope(rootTp: Type): OfTypeImplicits =

    object collectParts extends TypeTraverser:

      private var parts: mutable.LinkedHashSet[Type] = uninitialized
      private val partSeen = util.HashSet[Type]()

      def traverse(t: Type) = try
        if partSeen.contains(t) then ()
        else if implicitScopeCache.contains(t) then parts += t
        else
          partSeen += t
          t.dealias match
            case t: TypeRef =>
              if isAnchor(t.symbol) then
                parts += t
                traverse(t.prefix)
              else
                traverse(t.underlying)
            case t: TermRef =>
              if !isExcluded(t.symbol) then
                traverse(t.info)
                traverse(t.prefix)
            case t: ThisType if t.cls.is(Module) && t.cls.isStaticOwner =>
              traverse(t.cls.sourceModule.termRef)
            case t: ThisType =>
              traverse(t.tref)
            case t: ConstantType =>
              traverse(t.underlying)
            case t: TypeParamRef =>
              assert(!ctx.typerState.constraint.contains(t), i"`wildApprox` failed to remove uninstantiated $t")
              traverse(t.underlying)
            case t: TermParamRef =>
              traverse(t.underlying)
            case t: TypeLambda =>
              for p <- t.paramRefs do partSeen += p
              traverseChildren(t)
            case t =>
              traverseChildren(t)
      catch case ex: Throwable => handleRecursive("collectParts of", t.show, ex)

      def apply(tp: Type): collection.Set[Type] =
        parts = mutable.LinkedHashSet()
        partSeen.clear(resetToInitial = false)
        traverse(tp)
        parts
    end collectParts

    val seen = util.HashSet[Type]()
    val incomplete = util.HashSet[Type]()

    def collectCompanions(tp: Type, parts: collection.Set[Type]): TermRefSet =
      val companions = new TermRefSet

      def iscopeRefs(t: Type): TermRefSet =
        implicitScopeCache.lookup(t) match
          case is: OfTypeImplicits =>
            is.companionRefs
          case null =>
            if seen.contains(t) then
              incomplete += tp // all references for `t` will be accounted for in `seen` so we return `EmptySet`.
              TermRefSet.empty        // on the other hand, the refs of `tp` are now inaccurate, so `tp` is marked incomplete.
            else
              seen += t
              val is = recur(t)
              if !implicitScopeCache.contains(t) then incomplete += tp
              is.companionRefs
      end iscopeRefs

      def addCompanion(pre: Type, companion: Symbol) =
        if companion.exists && !companion.isAbsent() then
          companions += TermRef(pre, companion)

      def addCompanions(t: Type) = implicitScopeCache.lookup(t) match
        case iscope: OfTypeImplicits =>
          companions ++= iscope.companionRefs
        case null => t match
          case t: TypeRef =>
            val sym = t.symbol
            val pre = t.prefix
            addPath(pre)
            addCompanion(pre,
              if sym.isClass then sym.companionModule
              else pre.member(sym.name.toTermName)
                .suchThat(companion => companion.is(Module) && companion.owner == sym.owner)
                .symbol)

            // The companion of `js.|` defines an implicit conversions from
            // `A | Unit` to `js.UndefOrOps[A]`. To keep this conversion in scope
            // in Scala 3, where we re-interpret `js.|` as a real union, we inject
            // it in the scope of `Unit`.
            if t.isRef(defn.UnitClass) && ctx.settings.scalajs.value then
              companions += JSDefinitions.jsdefn.UnionOpsModuleRef

            if sym.isClass then
              for p <- t.parents do companions ++= iscopeRefs(p)
            else
              companions ++= iscopeRefs(t.underlying)
      end addCompanions

      def addPath(pre: Type): Unit = pre.dealias match
        case pre: ThisType if pre.cls.is(Module) && pre.cls.isStaticOwner =>
          addPath(pre.cls.sourceModule.termRef)
        case pre: TermRef if !isExcluded(pre.symbol) =>
          pre.info match
            case info: SingletonType =>
              addPath(info)
            case info: TypeRef if info.symbol.is(Module) =>
              addCompanion(info.prefix, info.symbol.sourceModule)
              addPath(info.prefix)
            case _ =>
              companions += pre
              addPath(pre.prefix)
        case _ =>

      parts.foreach(addCompanions)
      companions
    end collectCompanions

    def recur(tp: Type): OfTypeImplicits =
      val parts = collectParts(tp)
      val companions = collectCompanions(tp, parts)
      val result = OfTypeImplicits(tp, companions)(runContext)
      if Config.cacheImplicitScopes
        && tp.hash != NotCached
        && (tp eq rootTp)              // first type traversed is always cached
           || !incomplete.contains(tp) // other types are cached if they are not incomplete
      then implicitScopeCache(tp) = result
      result

    record(i"computeIScope")
    recur(rootTp)
  end computeIScope

  /** The implicit scope of a type `tp`, which is specified by the following definitions.
   *
   *  A reference is an _anchor_ if it refers to an object, a class, a trait, an
   *  abstract type, an opaque type alias, or a match type alias. References to
   *  packages and package objects are anchors only under -source:3.0-migration.
   *
   *  The _anchors_ of a type `T` is a set of references defined as follows:
   *
   *   - If `T` is a reference to an anchor, `T` itself plus, if `T` is of the form
   *     `P#A`, the anchors of `P`.
   *   - If `T` is an alias of `U`, the anchors of `U`.
   *   - If `T` is a reference to a type parameter, the union of the anchors of both of its bounds.
   *   - If `T` is a singleton reference, the anchors of its underlying type, plus,
   *     if `T` is of the form `(P#x).type`, the anchors of `P`.
   *   - If `T` is the this-type of a static object, the anchors of a term reference to that object.
   *   - If `T` is some other this-type `P.this.type`, the anchors of `P`.
   *   - If `T` is match type or an applied match alias, the anchors of the normalization of `T`.
   *   - If `T` is some other type, the union of the anchors of each constituent type of `T`.
   *
   *  The _implicit scope_ of a type `tp` is the smallest set S of term references (i.e. TermRefs)
   *  such that
   *
   *   - If `T` is a reference to a class, S includes a reference to the companion object
   *     of the class, if it exists, as well as the implicit scopes of all of `T`'s parent classes.
   *   - If `T` is a reference to an object, S includes `T` itself as well as
   *     the implicit scopes of all of `T`'s parent classes.
   *   - If `T` is a reference to an opaque type alias named `A`, S includes
   *     a reference to an object `A` defined in the same scope as the type, if it exists,
   *     as well as the implicit scope of `T`'s underlying type or bounds.
   *   - If `T` is a reference to an an abstract type or unreducible match type alias named `A`,
   *     S includes a reference to an object `A` defined in the same scope as the type,
   *     if it exists, as well as the implicit scopes of `T`'s lower and upper bound,
   *     if present.
   *   - If `T` is a reference to an anchor of the form `p.A` then S also includes
   *     all term references on the path `p`.
   *   - If `T` is some other type, S includes the implicit scopes of all anchors of `T`.
   */
  def implicitScope(tp: Type)(using Context): OfTypeImplicits =
    implicitScopeCache.lookup(tp) match
      case is: OfTypeImplicits =>
        record("implicitScope cache hit")
        is
      case null =>
        record(i"implicitScope")
        val liftToAnchors = new TypeMap:
          override def stopAt = StopAt.Static
          private val seen = util.HashSet[Type]()

          override def derivedTypeBounds(tp: TypeBounds, lo: Type, hi: Type): Type =
            if lo.exists && hi.exists then super.derivedTypeBounds(tp, lo, hi)
            else NoType // Survive inaccessible types, for instance in i21543.scala.

          def applyToUnderlying(t: TypeProxy) =
            if seen.contains(t) then
              WildcardType
            else
              seen += t
              t.superType match
                case TypeBounds(lo, hi) =>
                  if lo.isBottomTypeAfterErasure then apply(hi)
                  else AndType.make(apply(lo), apply(hi))
                case u => apply(u)

          def apply(t: Type) = t.dealias.normalized match
            case t: TypeRef =>
              if t.symbol.isClass || isAnchor(t.symbol) then t else applyToUnderlying(t)
            case t: TypeVar => apply(t.underlying)
            case t: ParamRef => applyToUnderlying(t)
            case t: ConstantType => apply(t.underlying)
            case t => mapOver(t)
        end liftToAnchors
        val liftedTp = liftToAnchors(tp)
        if liftedTp eq tp then
          record(i"implicitScope unlifted")
          computeIScope(tp)
        else
          record("implicitScope lifted")
          val liftedIScope = implicitScopeCache.getOrElse(liftedTp, computeIScope(liftedTp))
          val result = OfTypeImplicits(tp, liftedIScope.companionRefs)(runContext)
          implicitScopeCache(tp) = result
          result
  end implicitScope

  protected def reset(): Unit =
    implicitScopeCache.clear()
end ImplicitRunInfo

/** The implicit resolution part of type checking */
trait Implicits:
  self: Typer =>

  import tpd.*

  override def viewExists(from: Type, to: Type)(using Context): Boolean =
       !from.isError
    && !to.isError
    && !ctx.isAfterTyper
    && ctx.mode.is(Mode.ImplicitsEnabled)
    && from.isValueType
    && (  from.isValueSubType(to)
       || inferView(dummyTreeOfType(from), to)
            (using ctx.fresh.addMode(Mode.ImplicitExploration).setExploreTyperState()).isSuccess
          // TODO: investigate why we can't TyperState#test here
       || from.widen.isNamedTupleType && to.derivesFrom(defn.TupleClass)
           && from.widen.stripNamedTuple <:< to
       )

  /** Find an implicit conversion to apply to given tree `from` so that the
   *  result is compatible with type `to`.
   */
  def inferView(from: Tree, to: Type)(using Context): SearchResult = {
    record("inferView")
    if !ctx.mode.is(Mode.ImplicitsEnabled) || from.isInstanceOf[Super] then
      NoMatchingImplicitsFailure
    else {
      def adjust(to: Type) = to.stripTypeVar.widenExpr match {
        case SelectionProto(name, memberProto, compat, true, nameSpan) =>
          SelectionProto(name, memberProto, compat, privateOK = false, nameSpan)
        case tp => tp
      }

      def isOldStyleFunctionConversion(tpe: Type): Boolean =
        tpe match {
          case PolyType(_, resType) => isOldStyleFunctionConversion(resType)
          case _ => tpe.derivesFrom(defn.FunctionSymbol(1)) && !tpe.derivesFrom(defn.ConversionClass) && !tpe.derivesFrom(defn.SubTypeClass)
        }

      try
        val inferred = inferImplicit(adjust(to), from, from.span)

        inferred match {
          case SearchSuccess(_, ref, _, false) if isOldStyleFunctionConversion(ref.underlying) =>
            report.migrationWarning(
              em"The conversion ${ref} will not be applied implicitly here in Scala 3 because only implicit methods and instances of Conversion class will continue to work as implicit views.",
              from
            )
          case _ =>
        }

        inferred
      catch {
        case ex: AssertionError =>
          implicits.println(s"view $from ==> $to")
          implicits.println(ctx.typerState.constraint.show)
          implicits.println(TypeComparer.explained(_.isSubType(from.tpe, to)))
          throw ex
      }
    }
  }

  private var synthesizer: Synthesizer | Null = null

  /** Find an implicit argument for parameter `formal`.
   *  Return a failure as a SearchFailureType in the type of the returned tree.
   */
  def inferImplicitArg(formal: Type, span: Span)(using Context): Tree =
    inferImplicit(formal, EmptyTree, span) match
      case SearchSuccess(arg, _, _, _) => arg
      case fail @ SearchFailure(failed) =>
        if fail.isAmbiguous then failed
        else
          if synthesizer == null then synthesizer = Synthesizer(this)
          val (tree, errors) = synthesizer.uncheckedNN.tryAll(formal, span)
          if errors.nonEmpty then
            SearchFailure(new SynthesisFailure(errors, formal), span).tree
          else
            tree.orElse(failed)


  /** Search an implicit argument and report error if not found */
  def implicitArgTree(formal: Type, span: Span, where: => String = "")(using Context): Tree = {
    val arg = inferImplicitArg(formal, span)
    if (arg.tpe.isInstanceOf[SearchFailureType])
      report.error(missingArgMsg(arg, formal, where), ctx.source.atSpan(span))
    arg
  }

  /** @param arg                          Tree representing a failed result of implicit search
   *  @param pt                           Type for which an implicit value was searched
   *  @param where                        Description of where the search was performed. Might be empty
   *  @param paramSymWithMethodCallTree   Symbol of the parameter for which the implicit was searched and tree of the method call that triggered the implicit search
   */
  def missingArgMsg(
    arg: Tree,
    pt: Type,
    where: String,
    paramSymWithMethodCallTree: Option[(Symbol, Tree)] = None
  )(using Context): Message = {
    def findHiddenImplicitsCtx(c: Context): Context =
      if c == NoContext then c
      else c.freshOver(findHiddenImplicitsCtx(c.outer)).addMode(Mode.FindHiddenImplicits)

    def ignoredInstanceNormalImport = arg.tpe match
      case fail: SearchFailureType =>
        if (fail.expectedType eq pt) || isFullyDefined(fail.expectedType, ForceDegree.none) then
          inferImplicit(fail.expectedType, fail.argument, arg.span)(
            using findHiddenImplicitsCtx(ctx)) match {
            case s: SearchSuccess => Some(s)
            case f: SearchFailure =>
              f.reason match {
                case ambi: AmbiguousImplicits => Some(ambi.alt1)
                case r => None
              }
          }
        else
          // It's unsafe to search for parts of the expected type if they are not fully defined,
          // since these come with nested contexts that are lost at this point. See #7249 for an
          // example where searching for a nested type causes an infinite loop.
          None

    def allImplicits(currImplicits: ContextualImplicits): List[ImplicitRef] =
      if currImplicits.outerImplicits == null then currImplicits.refs
      else currImplicits.refs ::: allImplicits(currImplicits.outerImplicits)

    /** Whether the given type is for an implicit def that's a Scala 2 implicit conversion */
    def isImplicitDefConversion(typ: Type): Boolean = typ match {
      case PolyType(_, resType) => isImplicitDefConversion(resType)
      case mt: MethodType => !mt.isImplicitMethod && !mt.isContextualMethod
      case _ => false
    }

    def ignoredConvertibleImplicits = arg.tpe match
      case fail: SearchFailureType =>
        if (fail.expectedType eq pt) || isFullyDefined(fail.expectedType, ForceDegree.none) then
          // Get every implicit in scope and try to convert each
          allImplicits(ctx.implicits)
            .view
            .map(_.underlyingRef)
            .distinctBy(_.denot)
            .filter { imp =>
              !isImplicitDefConversion(imp.underlying)
                && imp.symbol != defn.Predef_conforms
                && viewExists(imp.underlying.resultType, fail.expectedType)
            }
        else
          Nil

    MissingImplicitArgument(arg, pt, where, paramSymWithMethodCallTree, ignoredInstanceNormalImport, ignoredConvertibleImplicits)
  }

  /** A string indicating the formal parameter corresponding to a  missing argument */
  def implicitParamString(paramName: TermName, methodStr: String, tree: Tree)(using Context): String =
    tree match {
      case Select(qual, nme.apply) if defn.isFunctionNType(qual.tpe.widen) =>
        val qt = qual.tpe.widen
        val qt1 = qt.dealiasKeepAnnots
        def addendum = if (qt1 eq qt) "" else (i"\nWhere $qt is an alias of: $qt1")
        i"parameter of ${qual.tpe.widen}$addendum"
      case _ =>
        i"${ if paramName.is(ContextBoundParamName) then "a context parameter"
             else s"parameter $paramName" } of $methodStr"
    }

  /** A CanEqual[T, U] instance is assumed
   *   - if one of T, U is an error type, or
   *   - if one of T, U is a subtype of the lifted version of the other,
   *     unless strict equality is set.
   */
  def assumedCanEqual(ltp: Type, rtp: Type)(using Context) = {
    // Map all non-opaque abstract types to their upper bound.
    // This is done to check whether such types might plausibly be comparable to each other.
    val lift = new TypeMap {
      def apply(t: Type): Type = t match {
        case t: TypeRef =>
          t.info match {
            case TypeBounds(lo, hi) if lo.ne(hi) && !t.symbol.is(Opaque) => apply(hi)
            case _ => t
          }
        case t: SingletonType =>
          apply(t.widen)
        case t: RefinedType =>
          apply(t.parent)
        case t: LazyRef =>
          t
        case _ =>
          if (variance > 0) mapOver(t) else t
      }
    }

    ltp.isError
    || rtp.isError
    || !strictEquality && (ltp <:< lift(rtp) || rtp <:< lift(ltp))
  }

  /** Check that equality tests between types `ltp` and `rtp` make sense */
  def checkCanEqual(ltp: Type, rtp: Type, span: Span)(using Context): Unit =
    if (!ctx.isAfterTyper && !assumedCanEqual(ltp, rtp)) {
      val res = implicitArgTree(defn.CanEqualClass.typeRef.appliedTo(ltp, rtp), span)
      implicits.println(i"CanEqual witness found for $ltp / $rtp: $res: ${res.tpe}")
    }

  object hasSkolem extends TreeAccumulator[Boolean]:
    def apply(x: Boolean, tree: Tree)(using Context): Boolean =
      x || {
        tree match
          case tree: Ident => tree.symbol.isSkolem
          case Select(qual, _) => apply(x, qual)
          case Apply(fn, _) => apply(x, fn)
          case TypeApply(fn, _) => apply(x, fn)
          case _: This => false
          case _ => foldOver(x, tree)
      }

  /** Find an implicit parameter or conversion.
   *  @param pt              The expected type of the parameter or conversion.
   *  @param argument        If an implicit conversion is searched, the argument to which
   *                         it should be applied, EmptyTree otherwise.
   *  @param span            The position where errors should be reported.
   */
  def inferImplicit(pt: Type, argument: Tree, span: Span)(using Context): SearchResult = ctx.profiler.onImplicitSearch(pt):
    trace(s"search implicit ${pt.show}, arg = ${argument.show}: ${argument.tpe.show}", implicits, show = true) {
      record("inferImplicit")
      assert(ctx.phase.allowsImplicitSearch,
        if (argument.isEmpty) i"missing implicit parameter of type $pt after typer at phase ${ctx.phase}"
        else i"type error: ${argument.tpe} does not conform to $pt${err.whyNoMatchStr(argument.tpe, pt)}")

      val usableForInference = pt.exists && !pt.unusableForInference
        && (argument.isEmpty || !argument.tpe.unusableForInference)

      val result0 = if usableForInference then
        // If we are searching implicits when resolving an import symbol, start the search
        // in the first enclosing context that does not have the same scope and owner as the current
        // context. Without that precaution, an eligible implicit in the current scope
        // would cause a cyclic reference error (if the import is named) or cause a
        // spurious import skip (if the import is a wildcard import). See i12802 for a test case.
        var searchCtx = ctx
        if ctx.owner.isImport then
          while
            searchCtx = searchCtx.outer
            (searchCtx.scope eq ctx.scope) && (searchCtx.owner eq ctx.owner.owner)
          do ()

        def searchStr =
          if argument.isEmpty then i"argument of type $pt"
          else i"conversion from ${argument.tpe} to $pt"

        CyclicReference.trace(i"searching for an implicit $searchStr"):
          try ImplicitSearch(pt, argument, span)(using searchCtx).bestImplicit
          catch case ce: CyclicReference =>
            ce.inImplicitSearch = true
            throw ce
      else NoMatchingImplicitsFailure

      val result =
        result0 match {
          case result: SearchSuccess =>
            if result.tstate ne ctx.typerState then
              result.tstate.commit()
            if result.gstate ne ctx.gadt then
              ctx.gadtState.restore(result.gstate)
            if hasSkolem(false, result.tree) then
              report.error(SkolemInInferred(result.tree, pt, argument), ctx.source.atSpan(span))
            implicits.println(i"success: $result")
            implicits.println(i"committing ${result.tstate.constraint} yielding ${ctx.typerState.constraint} in ${ctx.typerState}")
            result
          case result: SearchFailure if result.isAmbiguous =>
            val deepPt = pt.deepenProto
            if (deepPt ne pt) inferImplicit(deepPt, argument, span)
            else if (migrateTo3 && !ctx.mode.is(Mode.OldImplicitResolution))
              withMode(Mode.OldImplicitResolution)(inferImplicit(pt, argument, span)) match {
                case altResult: SearchSuccess =>
                  report.migrationWarning(
                    result.reason.msg
                      .prepend(s"According to new implicit resolution rules, this will be ambiguous:\n"),
                    ctx.source.atSpan(span))
                  altResult
                case _ =>
                  result
              }
            else result
          case NoMatchingImplicitsFailure if usableForInference =>
            SearchFailure(new NoMatchingImplicits(pt, argument, ctx.typerState.constraint), span)
          case _ =>
            result0
        }
      // If we are at the outermost implicit search then emit the implicit dictionary, if any.
      ctx.searchHistory.emitDictionary(span, result)
    }

  /** Try to typecheck an implicit reference */
  def typedImplicit(cand: Candidate, pt: Type, argument: Tree, span: Span)(using Context): SearchResult =  trace(i"typed implicit ${cand.ref}, pt = $pt, implicitsEnabled == ${ctx.mode is ImplicitsEnabled}", implicits, show = true) {
    if ctx.run.nn.isCancelled then NoMatchingImplicitsFailure
    else
      record("typedImplicit")
      val ref = cand.ref
      val generated: Tree = tpd.ref(ref).withSpan(span.startPos)
      val locked = ctx.typerState.ownedVars
      val adapted =
        if argument.isEmpty then
          if defn.isContextFunctionType(pt) then
            // need to go through typed, to build the context closure
            typed(untpd.TypedSplice(generated), pt, locked)
          else
            // otherwise we can skip typing and go directly to adapt
            adapt(generated, pt.widenExpr, locked)
        else {
          def untpdGenerated = untpd.TypedSplice(generated)
          def producesConversion(info: Type): Boolean = info match
            case info: PolyType => producesConversion(info.resType)
            case info: MethodType if info.isImplicitMethod => producesConversion(info.resType)
            case _ => info.derivesFrom(defn.ConversionClass)
          def tryConversion(using Context) = {
            val untpdConv =
              if ref.symbol.isOneOf(GivenOrImplicit) && producesConversion(ref.symbol.info) then
                untpd.Select(
                  untpd.TypedSplice(
                    adapt(generated,
                      defn.ConversionClass.typeRef.appliedTo(argument.tpe, pt),
                      locked)),
                  nme.apply)
              else untpdGenerated
            typed(
              untpd.Apply(untpdConv, untpd.TypedSplice(argument) :: Nil),
              pt, locked)
          }
          pt match
            case selProto @ SelectionProto(selName: TermName, mbrType, _, _, nameSpan) =>

              def tryExtension(using Context) =
                extMethodApply(untpd.Select(untpdGenerated, selName).withSpan(nameSpan), argument, mbrType)

              def tryConversionForSelection(using Context) =
                val converted = tryConversion
                if !ctx.reporter.hasErrors && !selProto.isMatchedBy(converted.tpe) then
                  // this check is needed since adapting relative to a `SelectionProto` can succeed
                  // even if the term is not a subtype of the `SelectionProto`
                  err.typeMismatch(converted, selProto)
                converted

              if cand.isExtension && cand.isConversion then
                val extensionCtx, conversionCtx = ctx.fresh.setNewTyperState()
                val extensionResult = tryExtension(using extensionCtx)
                val conversionResult = tryConversionForSelection(using conversionCtx)
                if !extensionCtx.reporter.hasErrors then
                  extensionCtx.typerState.commit()
                  if !conversionCtx.reporter.hasErrors then
                    report.error(em"ambiguous implicit: $generated is eligible both as an implicit conversion and as an extension method container")
                  extensionResult
                else
                  conversionCtx.typerState.commit()
                  conversionResult
              else if cand.isExtension then tryExtension
              else tryConversionForSelection
            case _ =>
              tryConversion
        }
      if ctx.reporter.hasErrors
         || !cand.ref.symbol.isAccessibleFrom(cand.ref.prefix)
      then
        val res = adapted.tpe match {
          case _: SearchFailureType => SearchFailure(adapted)
          case error: PreviousErrorType if !adapted.symbol.isAccessibleFrom(cand.ref.prefix) =>
            SearchFailure(adapted.withType(new NestedFailure(error.msg, pt)))
          case tpe =>
            // Special case for `$conforms` and `<:<.refl`. Showing them to the users brings
            // no value, so we instead report a `NoMatchingImplicitsFailure`
            if (adapted.symbol == defn.Predef_conforms || adapted.symbol == defn.SubType_refl)
              NoMatchingImplicitsFailure
            else if Splicer.inMacroExpansion && tpe <:< pt then
              SearchFailure(adapted.withType(new MacroErrorsFailure(ctx.reporter.allErrors.reverse, pt, argument)))
            else
              SearchFailure(adapted.withType(new MismatchedImplicit(ref, pt, argument)))
        }
        ctx.reporter.removeBufferedMessages
        res
      else
        SearchSuccess(adapted, ref, cand.level, cand.isExtension)(ctx.typerState, ctx.gadt)
    }

  /** An implicit search; parameters as in `inferImplicit` */
  class ImplicitSearch(protected val pt: Type, protected val argument: Tree, span: Span)(using Context):
    assert(argument.isEmpty || argument.tpe.isValueType || argument.tpe.isInstanceOf[ExprType],
        em"found: $argument: ${argument.tpe}, expected: $pt")

    private def searchContext() =
      ctx.fresh.setMode(ctx.mode &~ Mode.ImplicitsEnabled)

    private def isCoherent = pt.isRef(defn.CanEqualClass)

    private val wideProto = pt.widenExpr

    private val srcPos = ctx.source.atSpan(span)

    /** The expected type where parameters and uninstantiated typevars are replaced by wildcard types */
    private val wildProto: Type =
      if argument.isEmpty then wildApprox(pt)
      else ViewProto(wildApprox(argument.tpe.widen.normalized), wildApprox(pt))
        // Not clear whether we need to drop the `.widen` here. All tests pass with it in place, though.

    private val isNotGiven: Boolean = wildProto.classSymbol == defn.NotGivenClass

    private def searchTooLarge(): Boolean = ctx.searchHistory match
      case root: SearchRoot =>
        root.nestedSearches = 1
        false
      case h =>
        val limit = ctx.settings.XimplicitSearchLimit.value
        val nestedSearches = h.root.nestedSearches
        val result = nestedSearches > limit
        if result then
          var c = ctx
          while c.outer.typer eq ctx.typer do c = c.outer
          report.warning(ImplicitSearchTooLargeWarning(limit, h.openSearchPairs), srcPos)(using c)
        else
          h.root.nestedSearches = nestedSearches + 1
        result

    /** Try to type-check implicit reference, after checking that this is not
      * a diverging search
      */
    def tryImplicit(cand: Candidate, contextual: Boolean): SearchResult =
      if checkDivergence(cand) then
        SearchFailure(new DivergingImplicit(cand.ref, wideProto, argument), span)
      else if searchTooLarge() then
        ImplicitSearchTooLargeFailure
      else
        val history = ctx.searchHistory.nest(cand, pt)
        val typingCtx =
          searchContext().setNewTyperState().setFreshGADTBounds.setSearchHistory(history)
        val result = typedImplicit(cand, pt, argument, span)(using typingCtx)
        result match
          case res: SearchSuccess =>
            ctx.searchHistory.defineBynameImplicit(wideProto, res)
          case _ =>
            // Since the search failed, the local typerstate will be discarded
            // without being committed, but type variables local to that state
            // might still appear in an error message, so we run `gc()` here to
            // make sure we don't forget their instantiation. This leads to more
            // precise error messages in tests/neg/missing-implicit3.check and
            // tests/neg/implicitSearch.check
            typingCtx.typerState.gc()
            result

    /** Search a list of eligible implicit references */
    private def searchImplicit(eligible: List[Candidate], contextual: Boolean): SearchResult =

      // A map that associates a priority change warning (between -source 3.6 and 3.7)
      // with the candidate refs mentioned in the warning. We report the associated
      // message if one of the critical candidates is part of the result of the implicit search.
<<<<<<< HEAD
      val priorityChangeWarnings = mutable.ListBuffer[(/*critical:*/ List[TermRef], Message)]()
=======
      val priorityChangeWarnings = mutable.ListBuffer[(/*critical:*/ List[TermRef], GivenSearchPriorityWarning)]()
>>>>>>> c33db50d

      val sv = Feature.sourceVersion
      val isLastOldVersion = sv.stable == SourceVersion.`3.6`
      val isWarnPriorityChangeVersion = isLastOldVersion || sv == SourceVersion.`3.7-migration`

      /** Compare `alt1` with `alt2` to determine which one should be chosen.
       *
       *  @return  a number > 0   if `alt1` is preferred over `alt2`
       *           a number < 0   if `alt2` is preferred over `alt1`
       *           0              if neither alternative is preferred over the other
       *  The behavior depends on the source version
       *      before 3.6: compare with preferGeneral = false
       *             3.6: compare twice with preferGeneral = false and true, warning if result is different,
       *                  return old result with preferGeneral = false
       *   3.7-migration: compare twice with preferGeneral = false and true, warning if result is different,
       *                  return new result with preferGeneral = true
       *  3.7 and higher: compare with preferGeneral = true
       *
       *  @param disambiguate      The call is used to disambiguate two successes, not for ranking.
       *                           When ranking, we are always filtering out either > 0 or <= 0 results.
       *                           In each case a priority change from 0 to -1 or vice versa makes no difference.
       */
      def compareAlternatives(alt1: RefAndLevel, alt2: RefAndLevel, disambiguate: Boolean = false): Int =
        def comp(using Context) = explore(compare(alt1.ref, alt2.ref, preferGeneral = true))
        if alt1.ref eq alt2.ref then 0
        else if alt1.level != alt2.level then alt1.level - alt2.level
        else
          val cmp = comp(using searchContext())
          if isWarnPriorityChangeVersion then
            val prev = comp(using searchContext().addMode(Mode.OldImplicitResolution))
            if disambiguate && cmp != prev then
              implicits.println(i"PRIORITY CHANGE ${alt1.ref}, ${alt2.ref}")
              val (loser, winner) =
                prev match
                  case 1 => (alt1, alt2)
                  case -1 => (alt2, alt1)
                  case 0 =>
                    cmp match
                      case 1 => (alt2, alt1)
                      case -1 => (alt1, alt2)
<<<<<<< HEAD
              def choice(nth: String, c: Int) =
                if c == 0 then  "none - it's ambiguous"
                else s"the $nth alternative"
              val (change, whichChoice) =
                if isLastOldVersion
                then ("will change", "Current choice ")
                else ("has changed", "Previous choice")
              val msg =
                em"""Given search preference for $pt between alternatives
                    |  ${loser.ref}
                    |and
                    |  ${winner.ref}
                    |$change.
                    |$whichChoice          : ${choice("first", prev)}
                    |New choice from Scala 3.7: ${choice("second", cmp)}"""
=======
              val msg = GivenSearchPriorityWarning(pt, cmp, prev, winner.ref, loser.ref, isLastOldVersion)
>>>>>>> c33db50d
              val critical = alt1.ref :: alt2.ref :: Nil
              priorityChangeWarnings += ((critical, msg))
              if isLastOldVersion then prev else cmp
            else cmp max prev
              // When ranking, alt1 is always the new candidate and alt2 is the
              // solution found previously. We keep the candidate if the outcome is 0
              // (ambiguous) or 1 (first wins). Or, when ranking in healImplicit we keep the
              // candidate only if the outcome is 1. In both cases, keeping the better
              // of `cmp` and `prev` means we keep candidates that could match
              // in either scheme. This means that subsequent disambiguation
              // comparisons will record a warning if cmp != prev.
          else cmp
      end compareAlternatives

      /** If `alt1` is also a search success, try to disambiguate as follows:
       *    - If alt2 is preferred over alt1, pick alt2, otherwise return an
       *      ambiguous implicits error.
       */
      def disambiguate(alt1: SearchResult, alt2: SearchSuccess) = alt1 match
        case alt1: SearchSuccess =>
          var diff = compareAlternatives(alt1, alt2, disambiguate = true)
<<<<<<< HEAD
=======
          assert(diff <= 0 || isWarnPriorityChangeVersion)
>>>>>>> c33db50d
            // diff > 0 candidates should already have been eliminated in `rank`
          if diff == 0 && alt1.ref =:= alt2.ref then
            diff = 1 // See i12951 for a test where this happens
          else if diff == 0 && alt2.isExtension then
            if alt1.isExtension then
              // Fall back: if both results are extension method applications,
              // compare the extension methods instead of their wrappers.
              def stripExtension(alt: SearchSuccess) = methPart(stripApply(alt.tree)).tpe
              (stripExtension(alt1), stripExtension(alt2)) match
                case (ref1: TermRef, ref2: TermRef) =>
                  // ref1 and ref2 might refer to type variables owned by
                  // alt1.tstate and alt2.tstate respectively, to compare the
                  // alternatives correctly we need a TyperState that includes
                  // constraints from both sides, see
                  // tests/*/extension-specificity2.scala for test cases.
                  val constraintsIn1 = alt1.tstate.constraint ne ctx.typerState.constraint
                  val constraintsIn2 = alt2.tstate.constraint ne ctx.typerState.constraint
                  def exploreState(alt: SearchSuccess): TyperState =
                    alt.tstate.fresh(committable = false)
                  val comparisonState =
                    if constraintsIn1 && constraintsIn2 then
                      exploreState(alt1).mergeConstraintWith(alt2.tstate)
                    else if constraintsIn1 then
                      exploreState(alt1)
                    else if constraintsIn2 then
                      exploreState(alt2)
                    else
                      ctx.typerState

                  diff = inContext(searchContext().withTyperState(comparisonState)):
                    compare(ref1, ref2, preferGeneral = true)
            else // alt1 is a conversion, prefer extension alt2 over it
              diff = -1
          if diff < 0 then alt2
          else if diff > 0 then alt1
          else SearchFailure(new AmbiguousImplicits(alt1, alt2, pt, argument), span)
        case _: SearchFailure => alt2

      /** Try to find a best matching implicit term among all the candidates in `pending`.
       *  @param pending   The list of candidates that remain to be tested
       *  @param found     The result obtained from previously tried candidates
       *  @param rfailures A list of all failures from previously tried candidates in reverse order
       *
       *  The scheme is to try candidates one-by-one. If a trial is successful:
       *   - if the query term is a `Not[T]` treat it a failure,
       *   - otherwise, if a previous search was also successful, handle the ambiguity
       *     in `disambiguate`,
       *   - otherwise, continue the search with all candidates that are not strictly
       *     worse than the successful candidate.
       *  If a trial failed:
       *    - if the query term is a `Not[T]` treat it as a success,
       *    - otherwise, if the failure is an ambiguity, try to heal it (see `healAmbiguous`)
       *      and return an ambiguous error otherwise. However, under Scala2 mode this is
       *      treated as a simple failure, with a warning that semantics will change.
       *    - otherwise add the failure to `rfailures` and continue testing the other candidates.
       */
      def rank(pending: List[Candidate], found: SearchResult, rfailures: List[SearchFailure]): SearchResult =
        pending match {
          case cand :: remaining =>
            /** To recover from an ambiguous implicit failure, we need to find a pending
             *  candidate that is strictly better than the failed `ambiguous` candidate(s).
             *  If no such candidate is found, we propagate the ambiguity.
             */
            def healAmbiguous(fail: SearchFailure, ambiguous: List[RefAndLevel]) =
              def betterThanAmbiguous(newCand: RefAndLevel, disambiguate: Boolean): Boolean =
                ambiguous.forall(compareAlternatives(newCand, _, disambiguate) > 0)

              inline def betterByCurrentScheme(newCand: RefAndLevel): Boolean =
                if isWarnPriorityChangeVersion then
                  // newCand may have only been kept in pending because it was better in the other priotization scheme.
                  // If that candidate produces a SearchSuccess, disambiguate will return it as the found SearchResult.
                  // We must now recheck it was really better than the ambigous candidates we are recovering from,
                  // under the rules of the current scheme, which are applied when disambiguate = true.
                  betterThanAmbiguous(newCand, disambiguate = true)
                else true

              val newPending = remaining.filter(betterThanAmbiguous(_, disambiguate = false))
              rank(newPending, fail, Nil) match
                case found: SearchSuccess if betterByCurrentScheme(found) => found
                case _ => fail
            end healAmbiguous

            negateIfNot(tryImplicit(cand, contextual)) match {
              case fail: SearchFailure =>
                if fail eq ImplicitSearchTooLargeFailure then
                  fail
                else if (fail.isAmbiguous)
                  if migrateTo3 then
                    val result = rank(remaining, found, NoMatchingImplicitsFailure :: rfailures)
                    if (result.isSuccess)
                      warnAmbiguousNegation(fail.reason.asInstanceOf[AmbiguousImplicits])
                    result
                  else
                    // The ambiguity happened in a nested search: to recover we
                    // need a candidate better than `cand`
                    healAmbiguous(fail, cand :: Nil)
                else
                  // keep only warnings that don't involve the failed candidate reference
                  priorityChangeWarnings.filterInPlace: (critical, _) =>
                    !critical.contains(cand.ref)
                  rank(remaining, found, fail :: rfailures)
              case best: SearchSuccess =>
                if (ctx.mode.is(Mode.ImplicitExploration) || isCoherent)
                  best
                else disambiguate(found, best) match {
                  case retained: SearchSuccess =>
                    val newPending =
                      if (retained eq found) || remaining.isEmpty then remaining
                      else remaining.filterConserve(newCand => compareAlternatives(newCand, retained) >= 0)
                    rank(newPending, retained, rfailures)
                  case fail: SearchFailure =>
                    // The ambiguity happened in the current search: to recover we
                    // need a candidate better than the two ambiguous alternatives.
                    val ambi = fail.reason.asInstanceOf[AmbiguousImplicits]
                    healAmbiguous(fail, ambi.alt1 :: ambi.alt2 :: Nil)
                }
            }
          case nil =>
            if (rfailures.isEmpty) found
            else found.recoverWith(_ => rfailures.reverse.maxBy(_.tree.treeSize))
        }

      def negateIfNot(result: SearchResult) =
        if (isNotGiven)
          result match {
            case _: SearchFailure =>
              SearchSuccess(ref(defn.NotGiven_value), defn.NotGiven_value.termRef, 0)(
                ctx.typerState.fresh().setCommittable(true),
                ctx.gadt
              )
            case _: SearchSuccess =>
              NoMatchingImplicitsFailure
          }
        else result

      def warnAmbiguousNegation(ambi: AmbiguousImplicits) =
        report.migrationWarning(
          em"""Ambiguous implicits ${ambi.alt1.ref.symbol.showLocated} and ${ambi.alt2.ref.symbol.showLocated}
              |seem to be used to implement a local failure in order to negate an implicit search.
              |According to the new implicit resolution rules this is no longer possible;
              |the search will fail with a global ambiguity error instead.
              |
              |Consider using the scala.util.NotGiven class to implement similar functionality.""",
          srcPos)

      /** Compare the length of the baseClasses of two symbols (except for objects,
       *  where we use the length of the companion class instead if it's bigger).
       *
       *  This relation is meant to approximate `Applications#compareOwner` while also
       *  inducing a total ordering: `compareOwner` returns `0` for unrelated symbols
       *  and therefore only induces a partial ordering, meaning it cannot be used
       *  as a sorting function (see `java.util.Comparator#compare`).
       */
      def compareBaseClassesLength(sym1: Symbol, sym2: Symbol): Int =
        def len(sym: Symbol) =
          if sym.is(ModuleClass) && sym.companionClass.exists then
            Math.max(sym.asClass.baseClassesLength, sym.companionClass.asClass.baseClassesLength)
          else if sym.isClass then
            sym.asClass.baseClassesLength
          else
            0
        len(sym1) - len(sym2)

      /** A relation that influences the order in which eligible implicits are tried.
       *
       *  We prefer (in order of importance)
       *   1. more deeply nested definitions
       *   2. definitions with fewer implicit parameters
       *   3. definitions whose owner has more parents (see `compareBaseClassesLength`)
       *  The reason for (2) is that we want to fail fast if the search type
       *  is underconstrained. So we look for "small" goals first, because that
       *  will give an ambiguity quickly.
       */
      def compareEligibles(e1: Candidate, e2: Candidate): Int =
        if e1 eq e2 then return 0
        val cmpLevel = e1.level - e2.level
        if cmpLevel != 0 then return -cmpLevel // 1.
        val sym1 = e1.ref.symbol
        val sym2 = e2.ref.symbol
        val arity1 = sym1.info.firstParamTypes.length
        val arity2 = sym2.info.firstParamTypes.length
        val cmpArity = arity1 - arity2
        if cmpArity != 0 then return cmpArity // 2.
        val cmpBcs = compareBaseClassesLength(sym1.owner, sym2.owner)
        -cmpBcs // 3.

      /** Check if `ord` respects the contract of `Ordering`.
       *
       *  More precisely, we check that its `compare` method respects the invariants listed
       *  in https://docs.oracle.com/javase/8/docs/api/java/util/Comparator.html#compare-T-T-
       */
      def validateOrdering(ord: Ordering[Candidate]): Unit =
        for
          x <- eligible
          y <- eligible
          cmpXY = Integer.signum(ord.compare(x, y))
          cmpYX = Integer.signum(ord.compare(y, x))
          z <- eligible
          cmpXZ = Integer.signum(ord.compare(x, z))
          cmpYZ = Integer.signum(ord.compare(y, z))
        do
          def reportViolation(msg: String): Unit =
            Console.err.println(s"Internal error: comparison function violated ${msg.stripMargin}")
          def showCandidate(c: Candidate): String =
            s"$c (${c.ref.symbol.showLocated})"

          if cmpXY != -cmpYX then
            reportViolation(
              s"""signum(cmp(x, y)) == -signum(cmp(y, x)) given:
                 |x = ${showCandidate(x)}
                 |y = ${showCandidate(y)}
                 |cmpXY = $cmpXY
                 |cmpYX = $cmpYX""")
          if cmpXY != 0 && cmpXY == cmpYZ && cmpXZ != cmpXY then
            reportViolation(
              s"""transitivity given:
                 |x = ${showCandidate(x)}
                 |y = ${showCandidate(y)}
                 |z = ${showCandidate(z)}
                 |cmpXY = $cmpXY
                 |cmpXZ = $cmpXZ
                 |cmpYZ = $cmpYZ""")
          if cmpXY == 0 && cmpXZ != cmpYZ then
            reportViolation(
              s"""cmp(x, y) == 0 implies that signum(cmp(x, z)) == signum(cmp(y, z)) given:
                 |x = ${showCandidate(x)}
                 |y = ${showCandidate(y)}
                 |z = ${showCandidate(z)}
                 |cmpXY = $cmpXY
                 |cmpXZ = $cmpXZ
                 |cmpYZ = $cmpYZ""")
      end validateOrdering

      /** Sort list of implicit references according to `compareEligibles`.
       *  This is just an optimization that aims at reducing the average
       *  number of candidates to be tested.
       */
      def sort(eligible: List[Candidate]) = eligible match
        case Nil => eligible
        case e1 :: Nil => eligible
        case e1 :: e2 :: Nil =>
          if compareEligibles(e2, e1) < 0 then e2 :: e1 :: Nil
          else eligible
        case _ =>
          val ord: Ordering[Candidate] = (a, b) => compareEligibles(a, b)
          try eligible.sorted(using ord)
          catch case ex: IllegalArgumentException =>
            // This exception being thrown probably means that our comparison
            // function is broken, check if that's the case
            validateOrdering(ord)
            throw ex

      val res = rank(sort(eligible), NoMatchingImplicitsFailure, Nil)

      // Issue all priority change warnings that can affect the result
      val shownWarnings = priorityChangeWarnings.toList.collect:
        case (critical, msg) if res.found.exists(critical.contains(_)) =>
          msg
      res match
        case res: SearchFailure =>
          res.reason match
            case ambi: AmbiguousImplicits =>
              // Make warnings part of error message because otherwise they are suppressed when
              // the error is emitted.
              ambi.priorityChangeWarnings = shownWarnings
            case _ =>
        case _ =>
      for msg <- shownWarnings do
        report.warning(msg, srcPos)

      res
    end searchImplicit

    def isUnderSpecifiedArgument(tp: Type): Boolean =
      tp.isRef(defn.NothingClass) || tp.isRef(defn.NullClass) || (tp eq NoPrefix)

    private def isUnderspecified(tp: Type): Boolean = tp.stripTypeVar match
      case tp: WildcardType =>
        !tp.optBounds.exists || isUnderspecified(tp.optBounds.hiBound)
      case tp: ViewProto =>
        isUnderspecified(tp.resType)
        || tp.resType.isRef(defn.UnitClass)
        || isUnderSpecifiedArgument(tp.argType.widen)
      case _ =>
        tp.isAny || tp.isAnyRef

    /** Search implicit in context `ctxImplicits` or else in implicit scope
     *  of expected type if `ctxImplicits == null`.
     */
    private def searchImplicit(ctxImplicits: ContextualImplicits | Null, mode: SearchMode): SearchResult =
      if isUnderspecified(wildProto) then
        SearchFailure(TooUnspecific(pt), span)
      else
        val contextual = ctxImplicits != null
        val preEligible = // the eligible candidates, ignoring positions
          if ctxImplicits != null then
            if ctx.gadt.isNarrowing then
              withoutMode(Mode.ImplicitsEnabled) {
                ctxImplicits.uncachedEligible(wildProto)
              }
            else ctxImplicits.eligible(wildProto)
          else implicitScope(wildProto).eligible

        /** Does candidate `cand` come too late for it to be considered as an
         *  eligible candidate? This is the case if `cand` appears in the same
         *  scope as a given definition of the form `given ... = ...` that
         *  encloses the search point and `cand` comes later in the source or
         *  coincides with that given definition.
         */
        def comesTooLate(cand: Candidate): Boolean =
          val candSym = cand.ref.symbol
          def candSucceedsGiven(sym: Symbol): Boolean =
            val owner = sym.owner
            if owner == candSym.owner then
              sym.is(GivenVal) && sym.span.exists && sym.span.start <= candSym.span.start
            else if owner.isClass then false
            else candSucceedsGiven(owner)

          ctx.isTyper
          && !candSym.isOneOf(TermParamOrAccessor | Synthetic)
          && candSym.span.exists
          && candSucceedsGiven(ctx.owner)
        end comesTooLate

        val eligible = // the eligible candidates that come before the search point
          if contextual && mode != SearchMode.Old
          then preEligible.filterNot(comesTooLate)
          else preEligible

        def checkResolutionChange(result: SearchResult) =
          if (eligible ne preEligible) && mode != SearchMode.New then
            searchImplicit(preEligible, contextual) match
              case prevResult: SearchSuccess =>
                def remedy = pt match
                  case _: SelectionProto =>
                    "conversion,\n  - use an import to get extension method into scope"
                  case _: ViewProto =>
                    "conversion"
                  case _ =>
                    "argument"

                def showResult(r: SearchResult) = r match
                  case r: SearchSuccess => ctx.printer.toTextRef(r.ref).show
                  case r => r.show

                result match
                  case result: SearchSuccess if prevResult.ref frozen_=:= result.ref =>
                    // OK
                  case _ =>
                    val msg =
                      em"""Result of implicit search for $pt will change.
                          |Current result ${showResult(prevResult)} will be no longer eligible
                          |  because it is not defined before the search position.
                          |Result with new rules: ${showResult(result)}.
                          |To opt into the new rules, compile with `-source future` or use
                          |the `scala.language.future` language import.
                          |
                          |To fix the problem without the language import, you could try one of the following:
                          |  - use a `given ... with` clause as the enclosing given,
                          |  - rearrange definitions so that ${showResult(prevResult)} comes earlier,
                          |  - use an explicit $remedy."""
                    if mode == SearchMode.CompareErr
                    then report.error(msg, srcPos)
                    else report.warning(msg.append("\nThis will be an error in Scala 3.5 and later."), srcPos)
                prevResult
              case prevResult: SearchFailure => result
          else result
        end checkResolutionChange

        checkResolutionChange:
          searchImplicit(eligible, contextual).recoverWith:
            case failure: SearchFailure =>
              failure.reason match
                case _: AmbiguousImplicits => failure
                case reason =>
                  if contextual then
                    // If we filtered out some candidates for being too late, we should
                    // do another contextual search further out, since the dropped candidates
                    // might have shadowed an eligible candidate in an outer level.
                    // Otherwise, proceed with a search of the implicit scope.
                    val newCtxImplicits =
                      if eligible eq preEligible then null
                      else ctxImplicits.nn.outerImplicits: ContextualImplicits | Null
                        // !!! Dotty problem: without the ContextualImplicits | Null type ascription
                        // we get a Ycheck failure after arrayConstructors due to "Types differ"
                    searchImplicit(newCtxImplicits, SearchMode.New).recoverWith:
                      failure2 => failure2.reason match
                        case _: AmbiguousImplicits => failure2
                        case _ =>
                          reason match
                            case (_: DivergingImplicit) => failure
                            case _ => List(failure, failure2).maxBy(_.tree.treeSize)
                  else failure
    end searchImplicit

    /** Find a unique best implicit reference */
    def bestImplicit: SearchResult =
      // Before searching for contextual or implicit scope candidates we first check if
      // there is an under construction or already constructed term with which we can tie
      // the knot.
      //
      // Since any suitable term found is defined as part of this search it will always be
      // effectively in a more inner context than any other definition provided by
      // explicit definitions. Consequently these terms have the highest priority and no
      // other candidates need to be considered.
      recursiveRef match
        case ref: TermRef =>
          SearchSuccess(tpd.ref(ref).withSpan(span.startPos), ref, 0)(ctx.typerState, ctx.gadt)
        case _ =>
          searchImplicit(ctx.implicits,
            if sourceVersion.isAtLeast(SourceVersion.`3.6`) then SearchMode.New
            else if sourceVersion.isAtLeast(SourceVersion.`3.5`) then SearchMode.CompareErr
            else if sourceVersion.isAtLeast(SourceVersion.`3.4`) then SearchMode.CompareWarn
            else SearchMode.Old)
    end bestImplicit

    def implicitScope(tp: Type): OfTypeImplicits = ctx.run.nn.implicitScope(tp)

    /** All available implicits, without ranking */
    def allImplicits: Set[SearchSuccess] = {
      val contextuals = ctx.implicits.eligible(wildProto).map(tryImplicit(_, contextual = true))
      val inscope = implicitScope(wildProto).eligible.map(tryImplicit(_, contextual = false))
      (contextuals.toSet ++ inscope).collect {
        case success: SearchSuccess => success
      }
    }

    /** Fields needed for divergence checking */
    @threadUnsafe lazy val ptCoveringSet = wideProto.coveringSet
    @threadUnsafe lazy val ptSize = wideProto.typeSize
    @threadUnsafe lazy val wildPt = wildApprox(wideProto)

    /**
    * Check if the supplied candidate implicit and target type indicate a diverging
    * implicit search.
    *
    * @param cand The candidate implicit to be explored.
    * @result     True if this candidate/pt are divergent, false otherwise.
    */
    def checkDivergence(cand: Candidate): Boolean =
      // For full details of the algorithm see the SIP:
      //   https://docs.scala-lang.org/sips/byname-implicits.html
      Stats.record("checkDivergence")

      // Unless we are able to tie a recursive knot, we report divergence if there is an
      // open implicit using the same candidate implicit definition which has a type which
      // is larger (see `typeSize`) and is constructed using the same set of types and type
      // constructors (see `coveringSet`).
      //
      // We are able to tie a recursive knot if there is compatible term already under
      // construction which is separated from this context by at least one by name argument
      // as we ascend the chain of open implicits to the outermost search context.

      @tailrec
      def loop(history: SearchHistory, belowByname: Boolean): Boolean =
        history match
          case prev @ OpenSearch(cand1, tp, outer) =>
            if cand1.ref eq cand.ref then
              lazy val wildTp = wildApprox(tp.widenExpr)
              if belowByname && (wildTp <:< wildPt) then
                fullyDefinedType(tp, "by-name implicit parameter", srcPos)
                false
              else if prev.typeSize > ptSize || prev.coveringSet != ptCoveringSet then
                loop(outer, tp.isByName || belowByname)
              else
                prev.typeSize < ptSize
                || wildTp =:= wildPt
                || loop(outer, tp.isByName || belowByname)
            else loop(outer, tp.isByName || belowByname)
          case _ => false

      loop(ctx.searchHistory, pt.isByName)
    end checkDivergence

    /**
     * Return the reference, if any, to a term under construction or already constructed in
     * the current search history corresponding to the supplied target type.
     *
     * A term is eligible if its type is a subtype of the target type and either it has
     * already been constructed and is present in the current implicit dictionary, or it is
     * currently under construction and is separated from the current search context by at
     * least one by name argument position.
     *
     * Note that because any suitable term found is defined as part of this search it will
     * always be effectively in a more inner context than any other definition provided by
     * explicit definitions. Consequently these terms have the highest priority and no other
     * candidates need to be considered.
     *
     * @param pt  The target type being searched for.
     * @result    The corresponding dictionary reference if any, NoType otherwise.
     */
    def recursiveRef: Type =
      val found = ctx.searchHistory.refBynameImplicit(wideProto)
      if found.exists then
        found
      else if !ctx.searchHistory.byname && !pt.isByName then
        NoType // No recursion unless at least one open implicit is by name ...
      else
        // We are able to tie a recursive knot if there is compatible term already under
        // construction which is separated from this context by at least one by name
        // argument as we ascend the chain of open implicits to the outermost search
        // context.
        @tailrec
        def loop(history: SearchHistory, belowByname: Boolean): Type =
          history match
            case OpenSearch(cand, tp, outer) =>
              if (belowByname || tp.isByName) && tp.widenExpr <:< wideProto then tp
              else loop(outer, belowByname || tp.isByName)
            case _ => NoType

        loop(ctx.searchHistory, pt.isByName) match
          case NoType => NoType
          case tp => ctx.searchHistory.linkBynameImplicit(tp.widenExpr)
    end recursiveRef
  end ImplicitSearch
end Implicits

/**
 * Records the history of currently open implicit searches.
 *
 * A search history maintains a list of open implicit searches (`openSearchPairs`) a shortcut flag
 * indicating whether any of these are by name (`byname`) and a reference to the root
 * search history (`root`) which in turn maintains a possibly empty dictionary of
 * recursive implicit terms constructed during this search.
 *
 * A search history provides operations to create a nested search history, check for
 * divergence, enter by name references and definitions in the implicit dictionary, lookup
 * recursive references and emit a complete implicit dictionary when the outermost search
 * is complete.
 */
abstract class SearchHistory:
  val root: SearchRoot
  /** Does this search history contain any by name implicit arguments. */
  val byname: Boolean
  def openSearchPairs: List[(Candidate, Type)]

  /**
   * Create the state for a nested implicit search.
   * @param cand The candidate implicit to be explored.
   * @param pt   The target type for the above candidate.
   * @result     The nested history.
   */
  def nest(cand: Candidate, pt: Type)(using Context): OpenSearch = OpenSearch(cand, pt, this)

  // The following are delegated to the root of this search history.
  def linkBynameImplicit(tpe: Type)(using Context): TermRef =
    root.linkBynameImplicit(tpe)
  def refBynameImplicit(tpe: Type)(using Context): Type =
    root.refBynameImplicit(tpe)
  def defineBynameImplicit(tpe: Type, result: SearchSuccess)(using Context): SearchResult =
    root.defineBynameImplicit(tpe, result)

  // This is NOOP unless at the root of this search history.
  def emitDictionary(span: Span, result: SearchResult)(using Context): SearchResult = result

  override def toString: String = s"SearchHistory(open = $openSearchPairs, byname = $byname)"
end SearchHistory

case class OpenSearch(cand: Candidate, pt: Type, outer: SearchHistory)(using Context) extends SearchHistory:
  val root = outer.root
  val byname = outer.byname || pt.isByName
  def openSearchPairs = (cand, pt) :: outer.openSearchPairs

  // The typeSize and coveringSet of the current search.
  // Note: It is important to cache size and covering sets since types
  // in search histories can contain type variables that can be instantiated
  // by nested implicit searches, thus leading to types in search histories
  // that grow larger the deeper the search gets. This can mask divergence.
  // An example is in neg/9504.scala
  lazy val typeSize = pt.typeSize
  lazy val coveringSet = pt.coveringSet
end OpenSearch

/**
 * The state corresponding to the outermost context of an implicit searcch.
 */
final class SearchRoot extends SearchHistory:
  val root = this
  val byname = false
  def openSearchPairs = Nil

  /** How many expressions were constructed so far in the current toplevel implicit search?
   */
  var nestedSearches: Int = 0

  /** The dictionary of recursive implicit types and corresponding terms for this search. */
  var myImplicitDictionary: mutable.Map[Type, (TermRef, tpd.Tree)] | Null = null
  private def implicitDictionary =
    if myImplicitDictionary == null then
      myImplicitDictionary = mutable.Map.empty[Type, (TermRef, tpd.Tree)]
    myImplicitDictionary.uncheckedNN

  /**
   * Link a reference to an under-construction implicit for the provided type to its
   * defining occurrence via the implicit dictionary, creating a dictionary entry for this
   * type if one does not yet exist.
   *
   * @param tpe  The type to link.
   * @result     The TermRef of the corresponding dictionary entry.
   */
  override def linkBynameImplicit(tpe: Type)(using Context): TermRef =
    implicitDictionary.get(tpe) match {
      case Some((ref, _)) => ref
      case None =>
        val lazyImplicit = newLazyImplicit(tpe)
        val ref = lazyImplicit.termRef
        implicitDictionary.put(tpe, (ref, tpd.EmptyTree))
        ref
    }

  /**
   * Look up an implicit dictionary entry by type.
   *
   * If present yield the TermRef corresponding to the eventual dictionary entry,
   * otherwise NoType.
   *
   * @param tpe The type to look up.
   * @result    The corresponding TermRef, or NoType if none.
   */
  override def refBynameImplicit(tpe: Type)(using Context): Type =
    implicitDictionary.get(tpe) match
      case Some((tp, _)) => tp
      case None => NoType

  /**
   * Define a pending dictionary entry if any.
   *
   * If the provided type corresponds to an under-construction by name implicit, then use
   * the tree contained in the provided SearchSuccess as its definition, returning an
   * updated result referring to dictionary entry. Otherwise return the SearchSuccess
   * unchanged.
   *
   * @param  tpe    The type for which the entry is to be defined
   * @param  result The SearchSuccess corresponding to tpe
   * @result        A SearchResult referring to the newly created dictionary entry if tpe
   *                is an under-construction by name implicit, the provided result otherwise.
   */
  override def defineBynameImplicit(tpe: Type, result: SearchSuccess)(using Context): SearchResult =
    implicitDictionary.get(tpe) match {
      case Some((ref, _)) =>
        implicitDictionary.put(tpe, (ref, result.tree))
        SearchSuccess(tpd.ref(ref).withSpan(result.tree.span), result.ref, result.level)(result.tstate, result.gstate)
      case None => result
    }

  /**
   * Emit the implicit dictionary at the completion of an implicit search.
   *
   * @param span   The position at which the search is elaborated.
   * @param result The result of the search prior to substitution of recursive references.
   * @result       The elaborated result, comprising the implicit dictionary and a result tree
   *               substituted with references into the dictionary.
   */
  override def emitDictionary(span: Span, result: SearchResult)(using Context): SearchResult =
    if (myImplicitDictionary == null || implicitDictionary.isEmpty) result
    else
      result match {
        case failure: SearchFailure => failure
        case success: SearchSuccess =>
          import tpd.*

          // We might have accumulated dictionary entries for by name implicit arguments
          // which are not in fact used recursively either directly in the outermost result
          // term, or indirectly via other dictionary entries. We prune these out, recursively
          // eliminating entries until all remaining entries are at least transtively referred
          // to in the outermost result term.
          @tailrec
          def prune(trees: List[Tree], pending: List[(TermRef, Tree)], acc: List[(TermRef, Tree)]): List[(TermRef, Tree)] = pending match {
            case Nil => acc
            case ps =>
              val (in, out) = ps.partition {
                case (vref, rhs) =>
                  trees.exists(_.existsSubTree {
                    case id: Ident => id.symbol == vref.symbol
                    case _ => false
                  })
              }
              if (in.isEmpty) acc
              else prune(in.map(_._2) ++ trees, out, in ++ acc)
          }

          val pruned = prune(List(success.tree), implicitDictionary.map(_._2).toList, Nil)
          myImplicitDictionary = null
          if (pruned.isEmpty) result
          else if (pruned.exists(_._2 == EmptyTree)) NoMatchingImplicitsFailure
          else {
            // If there are any dictionary entries remaining after pruning, construct a dictionary
            // class of the form,
            //
            // class <dictionary> {
            //   val $_lazy_implicit_$0 = ...
            //   ...
            //   val $_lazy_implicit_$n = ...
            // }
            //
            // Where the RHSs of the $_lazy_implicit_$n are the terms used to populate the dictionary
            // via defineByNameImplicit.
            //
            // The returned search result is then of the form,
            //
            // {
            //   class <dictionary> { ... }
            //   val $_lazy_implicit_$nn = new <dictionary>
            //   result.tree // with dictionary references substituted in
            // }

            val parents = List(defn.ObjectType, defn.SerializableType)
            val classSym = newNormalizedClassSymbol(ctx.owner, LazyImplicitName.fresh().toTypeName, Synthetic | Final, parents, coord = span)
            val vsyms = pruned.map(_._1.symbol)
            val nsyms = vsyms.map(vsym => newSymbol(classSym, vsym.name, EmptyFlags, vsym.info, coord = span).entered)
            val vsymMap = (vsyms zip nsyms).toMap

            val rhss = pruned.map(_._2)
            // Substitute dictionary references into dictionary entry RHSs
            val rhsMap = new TreeTypeMap(treeMap = {
              case id: Ident if vsymMap.contains(id.symbol) =>
                tpd.ref(vsymMap(id.symbol))(using ctx.withSource(id.source)).withSpan(id.span)
              case tree => tree
            })
            val nrhss = rhss.map(rhsMap(_))

            val vdefs = (nsyms zip nrhss) map {
              case (nsym, nrhs) => ValDef(nsym.asTerm, nrhs.changeNonLocalOwners(nsym))
            }

            val constr = newConstructor(classSym, Synthetic, Nil, Nil).entered
            val classDef = ClassDef(classSym, DefDef(constr), vdefs)

            val valSym = newLazyImplicit(classSym.typeRef, span)
            val inst = ValDef(valSym, New(classSym.typeRef, Nil))

            // Substitute dictionary references into outermost result term.
            val resMap = new TreeTypeMap(treeMap = {
              case id: Ident if vsymMap.contains(id.symbol) =>
                Select(tpd.ref(valSym), id.name)
              case tree => tree
            })

            val res = resMap(success.tree)

            val blk = Block(classDef :: inst :: Nil, res).withSpan(span)

            success.copy(tree = blk)(success.tstate, success.gstate)
          }
      }
end SearchRoot

/** A set of term references where equality is =:= */
sealed class TermRefSet(using Context):
  private val elems = new java.util.LinkedHashMap[TermSymbol, Type | List[Type]]

  def isEmpty = elems.size == 0

  def += (ref: TermRef): Unit =
    val pre = ref.prefix
    if ref.symbol.exists then
      val sym = ref.symbol.asTerm
      elems.get(sym) match
        case null =>
          elems.put(sym, pre)
        case prefix: Type =>
          if !(prefix =:= pre) then elems.put(sym, pre :: prefix :: Nil)
        case prefixes: List[Type] =>
          if !prefixes.exists(_ =:= pre) then elems.put(sym, pre :: prefixes)

  def ++= (that: TermRefSet): Unit =
    if !that.isEmpty then that.foreach(+=)

  def foreach[U](f: TermRef => U): Unit =
    def handle(sym: TermSymbol | Null, prefixes: Type | List[Type] | Null): Unit =
      // We cannot use `.nn` here due to inference issue.
      val prefixes0: Type | List[Type] = prefixes.uncheckedNN
      prefixes0 match
        case prefix: Type => f(TermRef(prefix, sym.uncheckedNN))
        case prefixes: List[Type] => prefixes.foreach(pre => f(TermRef(pre, sym.uncheckedNN)))
    elems.forEach(handle)

  // used only for debugging
  def showAsList: List[TermRef] = {
    val buffer = new mutable.ListBuffer[TermRef]
    foreach(tr => buffer += tr)
    buffer.toList
  }

  override def toString = showAsList.toString

object TermRefSet:

  @sharable val empty = new TermRefSet(using NoContext):
    override def += (ref: TermRef): Unit = throw UnsupportedOperationException("+=")

end TermRefSet<|MERGE_RESOLUTION|>--- conflicted
+++ resolved
@@ -549,17 +549,10 @@
   /** An ambiguous implicits failure */
   class AmbiguousImplicits(val alt1: SearchSuccess, val alt2: SearchSuccess, val expectedType: Type, val argument: Tree, val nested: Boolean = false) extends SearchFailureType:
 
-<<<<<<< HEAD
-    private[Implicits] var priorityChangeWarnings: List[Message] = Nil
-
-    def priorityChangeWarningNote(using Context): String =
-      priorityChangeWarnings.map(msg => s"\n\nNote: $msg").mkString
-=======
     private[Implicits] var priorityChangeWarnings: List[GivenSearchPriorityWarning] = Nil
 
     def priorityChangeWarningNote(using Context): String =
       priorityChangeWarnings.map(_.ambiguousNote).mkString
->>>>>>> c33db50d
 
     def msg(using Context): Message =
       var str1 = err.refStr(alt1.ref)
@@ -1319,11 +1312,7 @@
       // A map that associates a priority change warning (between -source 3.6 and 3.7)
       // with the candidate refs mentioned in the warning. We report the associated
       // message if one of the critical candidates is part of the result of the implicit search.
-<<<<<<< HEAD
-      val priorityChangeWarnings = mutable.ListBuffer[(/*critical:*/ List[TermRef], Message)]()
-=======
       val priorityChangeWarnings = mutable.ListBuffer[(/*critical:*/ List[TermRef], GivenSearchPriorityWarning)]()
->>>>>>> c33db50d
 
       val sv = Feature.sourceVersion
       val isLastOldVersion = sv.stable == SourceVersion.`3.6`
@@ -1364,25 +1353,7 @@
                     cmp match
                       case 1 => (alt2, alt1)
                       case -1 => (alt1, alt2)
-<<<<<<< HEAD
-              def choice(nth: String, c: Int) =
-                if c == 0 then  "none - it's ambiguous"
-                else s"the $nth alternative"
-              val (change, whichChoice) =
-                if isLastOldVersion
-                then ("will change", "Current choice ")
-                else ("has changed", "Previous choice")
-              val msg =
-                em"""Given search preference for $pt between alternatives
-                    |  ${loser.ref}
-                    |and
-                    |  ${winner.ref}
-                    |$change.
-                    |$whichChoice          : ${choice("first", prev)}
-                    |New choice from Scala 3.7: ${choice("second", cmp)}"""
-=======
               val msg = GivenSearchPriorityWarning(pt, cmp, prev, winner.ref, loser.ref, isLastOldVersion)
->>>>>>> c33db50d
               val critical = alt1.ref :: alt2.ref :: Nil
               priorityChangeWarnings += ((critical, msg))
               if isLastOldVersion then prev else cmp
@@ -1404,10 +1375,7 @@
       def disambiguate(alt1: SearchResult, alt2: SearchSuccess) = alt1 match
         case alt1: SearchSuccess =>
           var diff = compareAlternatives(alt1, alt2, disambiguate = true)
-<<<<<<< HEAD
-=======
           assert(diff <= 0 || isWarnPriorityChangeVersion)
->>>>>>> c33db50d
             // diff > 0 candidates should already have been eliminated in `rank`
           if diff == 0 && alt1.ref =:= alt2.ref then
             diff = 1 // See i12951 for a test where this happens
