package dotty.tools
package dotc
package typer

<<<<<<< HEAD
import core._
import ast._
import Contexts._, Types._, Flags._, Symbols._
import ProtoTypes._
import NameKinds.UniqueName
import util.Spans._
=======
import core.*
import ast.*
import Contexts.*, Types.*, Flags.*, Symbols.*
import ProtoTypes.*
import NameKinds.UniqueName
import util.Spans.*
>>>>>>> a92a4639
import util.{Stats, SimpleIdentityMap, SimpleIdentitySet, SrcPos}
import Decorators._
import config.Printers.{gadts, typr}
import annotation.tailrec
import reporting.*
import collection.mutable
import scala.annotation.internal.sharable

object Inferencing {

  import tpd.*

  /** Is type fully defined, meaning the type does not contain wildcard types
   *  or uninstantiated type variables. As a side effect, this will minimize
   *  any uninstantiated type variables, according to the given force degree,
   *  but only if the overall result of `isFullyDefined` is `true`.
   *  Variables that are successfully minimized do not count as uninstantiated.
   */
  def isFullyDefined(tp: Type, force: ForceDegree.Value)(using Context): Boolean =
    withFreshTyperState(new IsFullyDefinedAccumulator(force).process(tp), x => x)

  /** Try to fully define `tp`. Return whether constraint has changed.
   *  Any changed constraint is kept.
   */
  def canDefineFurther(tp: Type)(using Context): Boolean =
    val prevConstraint = ctx.typerState.constraint
    isFullyDefined(tp, force = ForceDegree.failBottom)
    && (ctx.typerState.constraint ne prevConstraint)

  /** The fully defined type, where all type variables are forced.
   *  Throws an error if type contains wildcards.
   */
  def fullyDefinedType(tp: Type, what: String, pos: SrcPos)(using Context): Type =
    try
      if isFullyDefined(tp, ForceDegree.all) then tp
      else throw new Error(i"internal error: type of $what $tp is not fully defined, pos = $pos")
    catch case ex: RecursionOverflow =>
      report.error(ex, pos)
      UnspecifiedErrorType

  /** Instantiate selected type variables `tvars` in type `tp` in a special mode:
   *   1. If a type variable is constrained from below (i.e. constraint bound != given lower bound)
   *      it is minimized.
   *   2. Otherwise, if the type variable is constrained from above, it is maximized.
   *   3. Otherwise, if the type variable has a lower bound != Nothing, it is minimized.
   *   4. Otherwise, if the type variable has an upper bound != Any, it is maximized.
   *  If none of (1) - (4) applies, the type variable is left uninstantiated.
   *  The method is called to instantiate type variables before an implicit search.
   */
  def instantiateSelected(tp: Type, tvars: List[Type])(using Context): Unit =
    if (tvars.nonEmpty)
      IsFullyDefinedAccumulator(
        new ForceDegree.Value(IfBottom.flip):
          override def appliesTo(tvar: TypeVar) = tvars.contains(tvar),
        minimizeSelected = true
      ).process(tp)

  /** Instantiate any type variables in `tp` whose bounds contain a reference to
   *  one of the parameters in `paramss`.
   */
  def instantiateDependent(tp: Type, paramss: List[List[Symbol]])(using Context): Unit = {
    val dependentVars = new TypeAccumulator[Set[TypeVar]] {
      def apply(tvars: Set[TypeVar], tp: Type) = tp match {
        case tp: TypeVar
        if !tp.isInstantiated &&
            TypeComparer.bounds(tp.origin)
              .namedPartsWith(ref => paramss.exists(_.contains(ref.symbol)))
              .nonEmpty =>
          tvars + tp
        case _ =>
          foldOver(tvars, tp)
      }
    }
    val depVars = dependentVars(Set(), tp)
    if (depVars.nonEmpty) instantiateSelected(tp, depVars.toList)
  }

  /** If `tp` is top-level type variable with a lower bound in the current constraint,
   *  instantiate it from below. We also look for TypeVars in other places where
   *  their instantiation could uncover new type members. However that search is best
   *  effort only. It might miss type variables that appear in structures involving
   *  alias types and type projections.
   *  @param applied  Test is done in a `tryInsertImplicitOnQualifier` application.
   *                  In this case, we always try to instantiate TypeVars in type arguments.
   *                  If `applied` is false, we only try that in arguments that may affect
   *                  the result type.
   */
  def couldInstantiateTypeVar(tp: Type, applied: Boolean = false)(using Context): Boolean = tp.dealias match
    case tvar: TypeVar
    if !tvar.isInstantiated
       && ctx.typerState.constraint.contains(tvar)
       && tvar.hasLowerBound =>
      tvar.instantiate(fromBelow = true)
      true
    case AppliedType(tycon, args) =>
      // The argument in `args` that may potentially appear directly as result
      // and thereby influence the members of this type
      def argsInResult: List[Type] = tycon.stripTypeVar match
        case tycon: TypeRef =>
          tycon.info match
            case MatchAlias(_) => args
            case TypeBounds(_, upper: TypeLambda) =>
              upper.resultType match
                case ref: TypeParamRef if ref.binder == upper =>
                  args.lazyZip(upper.paramRefs).collect {
                    case (arg, pref) if pref eq ref => arg
                  }.toList
                case _ => Nil
            case _ => Nil
        case _ => Nil
      couldInstantiateTypeVar(tycon, applied)
      || (if applied then args else argsInResult).exists(couldInstantiateTypeVar(_, applied))
    case RefinedType(parent, _, _) =>
      couldInstantiateTypeVar(parent, applied)
    case tp: AndOrType =>
      couldInstantiateTypeVar(tp.tp1, applied) || couldInstantiateTypeVar(tp.tp2, applied)
    case tp: AnnotatedType =>
      couldInstantiateTypeVar(tp.parent, applied)
    case _ =>
      false

  /** The accumulator which forces type variables using the policy encoded in `force`
   *  and returns whether the type is fully defined. The direction in which
   *  a type variable is instantiated is determined as follows:
   *   1. T is minimized if the constraint over T is only from below (i.e.
   *      constrained lower bound != given lower bound and
   *      constrained upper bound == given upper bound).
   *   2. T is maximized if the constraint over T is only from above (i.e.
   *      constrained upper bound != given upper bound and
   *      constrained lower bound == given lower bound).
   *
   *  If (1) and (2) do not apply, and minimizeSelected is set:
   *   3. T is minimized if it has a lower bound (different from Nothing) in the
   *      current constraint (the bound might come from T's declaration).
   *   4. Otherwise, T is maximized if it has an upper bound (different from Any)
   *      in the current constraint (the bound might come from T's declaration).
   *   5. Otherwise, T is not instantiated at all.

   *  If (1) and (2) do not apply, and minimizeSelected is not set:
   *   6: T is maximized if it appears only contravariantly in the given type,
   *      or if forceDegree is `flipBottom` and T has no lower bound different from Nothing.
   *   7. Otherwise, T is minimized.
   *
   *  The instantiation for (6) and (7) is done in two phases:
   *  1st Phase: Try to instantiate minimizable type variables to
   *  their lower bound. Record whether successful.
   *  2nd Phase: If first phase was successful, instantiate all remaining type variables
   *  to their upper bound.
   *
   *  Instance types can be improved by replacing covariant occurrences of Nothing
   *  with fresh type variables, if `force` allows this in its `canImprove` implementation.
   */
  private class IsFullyDefinedAccumulator(force: ForceDegree.Value, minimizeSelected: Boolean = false)
    (using Context) extends TypeAccumulator[Boolean] {

    /** Replace toplevel-covariant occurrences (i.e. covariant without double flips)
     *  of Nothing by fresh type variables. Double-flips are not covered to be
     *  conservative and save a bit of time on traversals; we could probably
     *  generalize that if we see use cases.
     *  For singleton types and references to module classes: try to
     *  improve the widened type. For module classes, the widened type
     *  is the intersection of all its non-transparent parent types.
     */
    private def improve(tvar: TypeVar) = new TypeMap:
      def apply(t: Type) = trace(i"improve $t", show = true):
        def tryWidened(widened: Type): Type =
          val improved = apply(widened)
          if improved ne widened then improved else mapOver(t)
        if variance > 0 then
          t match
            case t: TypeRef =>
              if t.symbol == defn.NothingClass then
                newTypeVar(TypeBounds.empty, nestingLevel = tvar.nestingLevel)
              else if t.symbol.is(ModuleClass) then
                tryWidened(t.parents.filter(!_.isTransparent())
                  .foldLeft(defn.AnyType: Type)(TypeComparer.andType(_, _)))
              else
                mapOver(t)
            case t: TermRef =>
              tryWidened(t.widen)
            case _ =>
              mapOver(t)
        else t

      // Don't map Nothing arguments for higher-kinded types; we'd get the wrong kind */
      override def mapArg(arg: Type, tparam: ParamInfo): Type =
        if tparam.paramInfo.isLambdaSub then arg
        else super.mapArg(arg, tparam)
    end improve

    /** Instantiate type variable with possibly improved computed instance type.
     *  @return  true if variable was instantiated with improved type, which
     *           in this case should not be instantiated further, false otherwise.
     */
    private def instantiate(tvar: TypeVar, fromBelow: Boolean): Boolean =
      if fromBelow && force.canImprove(tvar) then
        val inst = tvar.typeToInstantiateWith(fromBelow = true)
        if apply(true, inst) then
          // need to recursively check before improving, since improving adds type vars
          // which should not be instantiated at this point
          val better = improve(tvar)(inst)
          if better <:< TypeComparer.fullUpperBound(tvar.origin) then
            typr.println(i"forced instantiation of invariant ${tvar.origin} = $inst, improved to $better")
            tvar.instantiateWith(better)
            return true
      val inst = tvar.instantiate(fromBelow)
      typr.println(i"forced instantiation of ${tvar.origin} = $inst")
      false

    private var toMaximize: List[TypeVar] = Nil

    def apply(x: Boolean, tp: Type): Boolean = trace(i"isFullyDefined($tp, $force)", typr) {
      try {
      val tpd = tp.dealias
      if tpd ne tp then apply(x, tpd)
      else tp match
        case _: WildcardType | _: ProtoType =>
          false
        case tvar: TypeVar if !tvar.isInstantiated =>
          force.appliesTo(tvar)
          && ctx.typerState.constraint.contains(tvar)
          && {
            var fail = false
<<<<<<< HEAD
=======
            var skip = false
>>>>>>> a92a4639
            val direction = instDirection(tvar.origin)
            if minimizeSelected then
              if direction <= 0 && tvar.hasLowerBound then
                skip = instantiate(tvar, fromBelow = true)
              else if direction >= 0 && tvar.hasUpperBound then
                skip = instantiate(tvar, fromBelow = false)
              // else hold off instantiating unbounded unconstrained variable
            else if direction != 0 then
<<<<<<< HEAD
              instantiate(tvar, fromBelow = direction < 0)
            else if variance >= 0 && tvar.hasLowerBound then
              instantiate(tvar, fromBelow = true)
            else if (variance > 0 || variance == 0 && !tvar.hasUpperBound)
                && force.ifBottom == IfBottom.ok
            then // if variance == 0, prefer upper bound if one is given
              instantiate(tvar, fromBelow = true)
=======
              skip = instantiate(tvar, fromBelow = direction < 0)
            else if variance >= 0 && tvar.hasLowerBound then
              skip = instantiate(tvar, fromBelow = true)
            else if (variance > 0 || variance == 0 && !tvar.hasUpperBound)
                && force.ifBottom == IfBottom.ok
            then // if variance == 0, prefer upper bound if one is given
              skip = instantiate(tvar, fromBelow = true)
>>>>>>> a92a4639
            else if variance >= 0 && force.ifBottom == IfBottom.fail then
              fail = true
            else
              toMaximize = tvar :: toMaximize
<<<<<<< HEAD
            !fail && foldOver(x, tvar)
=======
            !fail && (skip || foldOver(x, tvar))
>>>>>>> a92a4639
          }
        case tp => foldOver(x, tp)
      }
      catch case ex: Throwable =>
<<<<<<< HEAD
        handleRecursive("check fully defined", tp.show, ex)
=======
        handleRecursive("check fully defined", tp.showSummary(20), ex)
>>>>>>> a92a4639
    }

    def process(tp: Type): Boolean =
      // Maximize type vars in the order they were visited before */
      def maximize(tvars: List[TypeVar]): Unit = tvars match
        case tvar :: tvars1 =>
          maximize(tvars1)
          if !tvar.isInstantiated then
            instantiate(tvar, fromBelow = false)
        case nil =>
      apply(true, tp)
      && (
        toMaximize.isEmpty
        || { maximize(toMaximize)
             toMaximize = Nil       // Do another round since the maximixing instances
             process(tp)            // might have type uninstantiated variables themselves.
           }
      )
  }

  def approximateGADT(tp: Type)(using Context): Type = {
    val map = new ApproximateGadtAccumulator
    val res = map(tp)
    assert(!map.failed)
    res
  }

  /** Approximates a type to get rid of as many GADT-constrained abstract types as possible. */
  private class ApproximateGadtAccumulator(using Context) extends TypeMap {

    var failed = false

    /** GADT approximation proceeds differently from type variable approximation.
      *
      * Essentially, what we're doing is we're inferring a type ascription that
      * will remove as many GADT-constrained types as possible. This means that
      * we want to approximate type T to type S in such a way that no matter how
      * GADT-constrained types are instantiated, T <: S. In other words, the
      * relationship _necessarily_ must hold.
      *
      * We accomplish that by:
      *   - replacing covariant occurrences with upper GADT bound
      *   - replacing contravariant occurrences with lower GADT bound
      *   - leaving invariant occurrences alone
      *
      * Examples:
      *   - If we have GADT cstr A <: Int, then for all A <: Int, Option[A] <: Option[Int].
      *     Therefore, we can approximate Option[A] ~~ Option[Int].
      *   - If we have A >: S <: T, then for all such A, A => A <: S => T. This
      *     illustrates that it's fine to differently approximate different
      *     occurrences of same type.
      *   - If we have A <: Int and F <: [A] => Option[A] (note the invariance),
      *     then we should approximate F[A] ~~ Option[A]. That is, we should
      *     respect the invariance of the type constructor.
      *   - If we have A <: Option[B] and B <: Int, we approximate A ~~
      *     Option[B]. That is, we don't recurse into already approximated
      *     types. Since GADT approximation is (for now) only used for member
      *     selection, this behaviour is expected, as nested types cannot affect
      *     member selection (note that given/extension lookup doesn't need GADT
      *     approx, see gadt-approximation-interaction.scala).
      */
    def apply(tp: Type): Type = tp.dealias match {
      case tp @ TypeRef(qual, nme) if variance != 0
                                   && ctx.gadt.contains(tp.symbol)
                                   =>
        val sym = tp.symbol
        val res = ctx.gadtState.approximation(sym, fromBelow = variance < 0)
        gadts.println(i"approximated $tp  ~~  $res")
        res

      case _: WildcardType | _: ProtoType =>
        failed = true
        NoType

      case tp =>
        mapOver(tp)
    }

    def process(tp: Type): Type = {
      apply(tp)
    }
  }

  /** For all type parameters occurring in `tp`:
   *  If the bounds of `tp` in the current constraint are equal wrt =:=,
   *  instantiate the type parameter to the lower bound's approximation
   *  (approximation because of possible F-bounds).
   */
  def replaceSingletons(tp: Type)(using Context): Unit = {
    val tr = new TypeTraverser {
      def traverse(tp: Type): Unit = {
        tp match {
          case param: TypeParamRef =>
            val constraint = accCtx.typerState.constraint
            constraint.entry(param) match {
              case TypeBounds(lo, hi)
              if (hi frozen_<:< lo) =>
                val inst = TypeComparer.approximation(param, fromBelow = true)
                typr.println(i"replace singleton $param := $inst")
                accCtx.typerState.constraint = constraint.replace(param, inst)
              case _ =>
            }
          case _ =>
        }
        traverseChildren(tp)
      }
    }
    tr.traverse(tp)
  }

  /** If `tree` has a type lambda type, infer its type parameters by comparing with expected type `pt` */
  def inferTypeParams(tree: Tree, pt: Type)(using Context): Tree = tree.tpe match
    case tl: TypeLambda =>
      val (tl1, tvars) = constrained(tl, tree)
      val tree1 = AppliedTypeTree(tree.withType(tl1), tvars.map(_.wrapInTypeTree(tree)))
      tree1.tpe <:< pt
      if isFullyDefined(tree1.tpe, force = ForceDegree.failBottom) then
        tree1
      else
        EmptyTree
    case _ =>
      tree

  def isSkolemFree(tp: Type)(using Context): Boolean =
    !tp.existsPart(_.isInstanceOf[SkolemType])

  /** The list of uninstantiated type variables bound by some prefix of type `T` which
   *  occur in at least one formal parameter type of a prefix application.
   *  Considered prefixes are:
   *    - The function `f` of an application node `f(e1, .., en)`
   *    - The function `f` of a type application node `f[T1, ..., Tn]`
   *    - The prefix `p` of a selection `p.f`.
   *    - The result expression `e` of a block `{s1; .. sn; e}`.
   */
  def tvarsInParams(tree: Tree, locked: TypeVars)(using Context): List[TypeVar] = {
    @tailrec def boundVars(tree: Tree, acc: List[TypeVar]): List[TypeVar] = tree match {
      case Apply(fn, _) => boundVars(fn, acc)
      case TypeApply(fn, targs) =>
        val tvars = targs.filter(_.isInstanceOf[InferredTypeTree]).tpes.collect {
          case tvar: TypeVar
          if !tvar.isInstantiated &&
             ctx.typerState.ownedVars.contains(tvar) &&
             !locked.contains(tvar) => tvar
        }
        boundVars(fn, acc ::: tvars)
      case Select(pre, _) => boundVars(pre, acc)
      case Block(_, expr) => boundVars(expr, acc)
      case _ => acc
    }
    @tailrec def occurring(tree: Tree, toTest: List[TypeVar], acc: List[TypeVar]): List[TypeVar] =
      if (toTest.isEmpty) acc
      else tree match {
        case Apply(fn, _) =>
          fn.tpe.widen match {
            case mtp: MethodType =>
              val (occ, nocc) = toTest.partition(tvar => mtp.paramInfos.exists(tvar.occursIn))
              occurring(fn, nocc, occ ::: acc)
            case _ =>
              occurring(fn, toTest, acc)
          }
        case TypeApply(fn, targs) => occurring(fn, toTest, acc)
        case Select(pre, _) => occurring(pre, toTest, acc)
        case Block(_, expr) => occurring(expr, toTest, acc)
        case _ => acc
      }
    occurring(tree, boundVars(tree, Nil), Nil)
  }

  /** The instantiation direction for given poly param computed
   *  from the constraint:
   *  @return   1 (maximize) if constraint is uniformly from above,
   *           -1 (minimize) if constraint is uniformly from below,
   *            0 if unconstrained, or constraint is from below and above.
   */
  private def instDirection(param: TypeParamRef)(using Context): Int = {
    val constrained = TypeComparer.fullBounds(param)
    val original = param.binder.paramInfos(param.paramNum)
    val cmp = TypeComparer
    val approxBelow =
      if (!cmp.isSubTypeWhenFrozen(constrained.lo, original.lo)) 1 else 0
    val approxAbove =
      if (!cmp.isSubTypeWhenFrozen(original.hi, constrained.hi)) 1 else 0
    approxAbove - approxBelow
  }

  /** Following type aliases and stripping refinements and annotations, if one arrives at a
   *  class type reference where the class has a companion module, a reference to
   *  that companion module. Otherwise NoType
   */
  def companionRef(tp: Type)(using Context): Type =
    tp.underlyingClassRef(refinementOK = true) match {
      case tp: TypeRef =>
        val companion = tp.classSymbol.companionModule
        if (companion.exists)
          companion.termRef.asSeenFrom(tp.prefix, companion.owner)
        else NoType
      case _ => NoType
    }

  /** Instantiate undetermined type variables so that type `tp` is maximized.
   *  @return   The list of type symbols that were created
   *            to instantiate undetermined type variables that occur non-variantly
   */
  def maximizeType(tp: Type, span: Span)(using Context): List[Symbol] = {
    Stats.record("maximizeType")
    val vs = variances(tp)
    val patternBindings = new mutable.ListBuffer[(Symbol, TypeParamRef)]
    val gadtBounds = ctx.gadt.symbols.map(ctx.gadt.bounds(_).nn)
    vs.underlying foreachBinding { (tvar, v) =>
      if !tvar.isInstantiated then
        // if the tvar is covariant/contravariant (v == 1/-1, respectively) in the input type tp
        // then it is safe to instantiate if it doesn't occur in any of the GADT bounds.
        // Eg neg/i14983 the C in Node[+C] occurs in GADT bound X >: List[C] so maximising to Node[Any] is unsound
        // Eg pos/precise-pattern-type the T in Tree[-T] doesn't occur in any GADT bound so can maximise to Tree[Type]
        val safeToInstantiate = v != 0 && gadtBounds.forall(!tvar.occursIn(_))
        if safeToInstantiate then tvar.instantiate(fromBelow = v == -1)
        else {
          val bounds = TypeComparer.fullBounds(tvar.origin)
          if (bounds.hi frozen_<:< bounds.lo) || bounds.hi.classSymbol.is(Final) then
            tvar.instantiate(fromBelow = false)
          else {
            // We do not add the created symbols to GADT constraint immediately, since they may have inter-dependencies.
            // Instead, we simultaneously add them later on.
            val wildCard = newPatternBoundSymbol(UniqueName.fresh(tvar.origin.paramName), bounds, span, addToGadt = false)
            tvar.instantiateWith(wildCard.typeRef)
            patternBindings += ((wildCard, tvar.origin))
          }
        }
    }
    val res = patternBindings.toList.map { (boundSym, _) =>
      // substitute bounds of pattern bound variables to deal with possible F-bounds
      for (wildCard, param) <- patternBindings do
        boundSym.info = boundSym.info.substParam(param, wildCard.typeRef)
      boundSym
    }

    // We add the created symbols to GADT constraint here.
    if (res.nonEmpty) ctx.gadtState.addToConstraint(res)
    res
  }

  /** All occurrences of type vars in `tp` that satisfy predicate
   *  `include` mapped to their variances (-1/0/1) in both `tp` and
   *  `pt.finalResultType`, where
   *  -1 means: only contravariant occurrences
   *  +1 means: only covariant occurrences
   *  0 means: mixed or non-variant occurrences
   *
   *  We need to take the occurrences in `pt` into account because a type
   *  variable created when typing the current tree might only appear in the
   *  bounds of a type variable in the expected type, for example when
   *  `ConstraintHandling#legalBound` creates type variables when approximating
   *  a bound.
   *
   *  Note: We intentionally use a relaxed version of variance here,
   *  where the variance does not change under a prefix of a named type
   *  (the strict version makes prefixes invariant). This turns out to be
   *  better for type inference. In a nutshell, if a type variable occurs
   *  like this:
   *
   *     (U? >: x.type) # T
   *
   *  we want to instantiate U to x.type right away. No need to wait further.
   */
  def variances(tp: Type, pt: Type = WildcardType)(using Context): VarianceMap[TypeVar] = {
    Stats.record("variances")
    val constraint = ctx.typerState.constraint

    object accu extends TypeAccumulator[VarianceMap[TypeVar]]:
      def setVariance(v: Int) = variance = v
      def apply(vmap: VarianceMap[TypeVar], t: Type): VarianceMap[TypeVar] = t match
        case t: TypeVar
        if !t.isInstantiated && accCtx.typerState.constraint.contains(t) =>
          vmap.recordLocalVariance(t, variance)
        case _ =>
          foldOver(vmap, t)

    /** Include in `vmap` type variables occurring in the constraints of type variables
     *  already in `vmap`. Specifically:
     *   - if `tvar` is covariant in `vmap`, include all variables in its lower bound
     *     (because they influence the minimal solution of `tvar`),
     *   - if `tvar` is contravariant in `vmap`, include all variables in its upper bound
     *     at flipped variances (because they influence the maximal solution of `tvar`),
     *   - if `tvar` is nonvariant in `vmap`, include all variables in its upper and lower
     *     bounds as non-variant.
     *  Do this in a fixpoint iteration until `vmap` stabilizes.
     */
    def propagate(vmap: VarianceMap[TypeVar]): VarianceMap[TypeVar] = {
      var vmap1 = vmap
      def traverse(tp: Type) = { vmap1 = accu(vmap1, tp) }
      vmap.underlying.foreachBinding { (tvar, v) =>
        val param = tvar.origin
        constraint.entry(param) match
          case TypeBounds(lo, hi) =>
            accu.setVariance(v)
            if v >= 0 then
              traverse(lo)
              constraint.lower(param).foreach(p => traverse(constraint.typeVarOfParam(p)))
            if v <= 0 then
              traverse(hi)
              constraint.upper(param).foreach(p => traverse(constraint.typeVarOfParam(p)))
          case _ =>
      }
      if (vmap1 eq vmap) vmap else propagate(vmap1)
    }

    propagate(accu(accu(VarianceMap.empty, tp), pt.finalResultType))
  }

  /** Run the transformation after dealiasing but return the original type if it was a no-op. */
  private def derivedOnDealias(tp: Type)(transform: Type => Type)(using Context) = {
    val dealiased = tp.dealias
    val transformed = transform(dealiased)
    if transformed eq dealiased then tp // return the original type, not the result of dealiasing
    else transformed
  }

  /** Replace every top-level occurrence of a wildcard type argument by
   *  a fresh skolem type. The skolem types are of the form $i.CAP, where
   *  $i is a skolem of type `scala.internal.TypeBox`, and `CAP` is its
   *  type member. See the documentation of `TypeBox` for a rationale why we do this.
   */
  def captureWildcards(tp: Type)(using Context): Type = derivedOnDealias(tp) {
    case tp @ AppliedType(tycon, args) if tp.hasWildcardArg =>
      val tparams = tycon.typeParamSymbols
      val args1 = args.zipWithConserve(tparams.map(_.paramInfo.substApprox(tparams, args))) {
        case (TypeBounds(lo, hi), bounds) =>
          val skolem = SkolemType(defn.TypeBoxClass.typeRef.appliedTo(lo | bounds.loBound, hi & bounds.hiBound))
          TypeRef(skolem, defn.TypeBox_CAP)
        case (arg, _) =>
          arg
      }
      if tparams.isEmpty then tp else tp.derivedAppliedType(tycon, args1)
    case tp: AndOrType => tp.derivedAndOrType(captureWildcards(tp.tp1), captureWildcards(tp.tp2))
    case tp: RefinedType => tp.derivedRefinedType(parent = captureWildcards(tp.parent))
    case tp: RecType => tp.derivedRecType(captureWildcards(tp.parent))
    case tp: LazyRef => captureWildcards(tp.ref)
    case tp: AnnotatedType => tp.derivedAnnotatedType(captureWildcards(tp.parent), tp.annot)
    case _ => tp
  }

  def hasCaptureConversionArg(tp: Type)(using Context): Boolean = tp match
    case tp: AppliedType => tp.args.exists(_.typeSymbol == defn.TypeBox_CAP)
    case _ => false
}

trait Inferencing { this: Typer =>
  import Inferencing.*
  import tpd.*

  /** Interpolate undetermined type variables in the widened type of this tree.
   *  @param tree    the tree whose type is interpolated
   *  @param pt      the expected result type
   *  @param locked  the set of type variables of the current typer state that cannot be interpolated
   *                 at the present time
   *  Eligible for interpolation are all type variables owned by the current typerstate
   *  that are not in `locked` and whose `nestingLevel` is `>= ctx.nestingLevel`.
   *  Type variables occurring co- (respectively, contra-) variantly in the tree type
   *  or expected type are minimized (respectively, maximized). Non occurring type variables are minimized if they
   *  have a lower bound different from Nothing, maximized otherwise. Type variables appearing
   *  non-variantly in the type are left untouched.
   *
   *  Note that even type variables that do not appear directly in a type, can occur with
   *  some variance in the type, because of the constraints. E.g if `X` occurs co-variantly in `T`
   *  and we have a constraint
   *
   *      Y <: X
   *
   *  Then `Y` also occurs co-variantly in `T` because it needs to be minimized in order to constrain
   *  `T` the least. See `variances` for more detail.
   */
  def interpolateTypeVars(tree: Tree, pt: Type, locked: TypeVars)(using Context): tree.type =
    val state = ctx.typerState

    // Note that some variables in `locked` might not be in `state.ownedVars`
    // anymore if they've been garbage-collected, so we can't use
    // `state.ownedVars.size > locked.size` as an early check to avoid computing
    // `qualifying`.

    val ownedVars = state.ownedVars
    if (ownedVars ne locked) && !ownedVars.isEmpty then
      val qualifying = ownedVars -- locked
      if (!qualifying.isEmpty) {
        typr.println(i"interpolate $tree: ${tree.tpe.widen} in $state, pt = $pt, owned vars = ${state.ownedVars.toList}%, %, qualifying = ${qualifying.toList}%, %, previous = ${locked.toList}%, % / ${state.constraint}")
        val resultAlreadyConstrained =
          tree.isInstanceOf[Apply] || tree.tpe.isInstanceOf[MethodOrPoly]
        if (!resultAlreadyConstrained)
          constrainResult(tree.symbol, tree.tpe, pt)
            // This is needed because it could establish singleton type upper bounds. See i2998.scala.

        val tp = tree.tpe.widen
        val vs = variances(tp, pt)

        // Avoid interpolating variables occurring in tree's type if typerstate has unreported errors.
        // Reason: The errors might reflect unsatisfiable constraints. In that
        // case interpolating without taking account the constraints risks producing
        // nonsensical types that then in turn produce incomprehensible errors.
        // An example is in neg/i1240.scala. Without the condition in the next code line
        // we get for
        //
        //      val y: List[List[String]] = List(List(1))
        //
        //     i1430.scala:5: error: type mismatch:
        //     found   : Int(1)
        //     required: Nothing
        //     val y: List[List[String]] = List(List(1))
        //                                           ^
        // With the condition, we get the much more sensical:
        //
        //     i1430.scala:5: error: type mismatch:
        //     found   : Int(1)
        //     required: String
        //     val y: List[List[String]] = List(List(1))
        if state.reporter.hasUnreportedErrors then return tree

        def constraint = state.constraint

        /** Values of this type report type variables to instantiate with variance indication:
         *    +1  variable appears covariantly, can be instantiated from lower bound
         *    -1  variable appears contravariantly, can be instantiated from upper bound
         *     0  variable does not appear at all, can be instantiated from either bound
         */
        type ToInstantiate = List[(TypeVar, Int)]

        val toInstantiate: ToInstantiate =
          val buf = new mutable.ListBuffer[(TypeVar, Int)]
          for tvar <- qualifying do
            if !tvar.isInstantiated && constraint.contains(tvar) && tvar.nestingLevel >= ctx.nestingLevel then
              constrainIfDependentParamRef(tvar, tree)
              if !tvar.isInstantiated then
                // isInstantiated needs to be checked again, since previous interpolations could already have
                // instantiated `tvar` through unification.
<<<<<<< HEAD
                val v = vs(tvar)
=======
                val v = vs.computedVariance(tvar)
>>>>>>> a92a4639
                if v == null then buf += ((tvar, 0))
                else if v.intValue != 0 then buf += ((tvar, v.intValue))
                else comparing(cmp =>
                  if !cmp.levelOK(tvar.nestingLevel, ctx.nestingLevel) then
                    // Invariant: The type of a tree whose enclosing scope is level
                    // N only contains type variables of level <= N.
                    typr.println(i"instantiate nonvariant $tvar of level ${tvar.nestingLevel} to a type variable of level <= ${ctx.nestingLevel}, $constraint")
                    cmp.atLevel(ctx.nestingLevel, tvar.origin)
                  else
                    typr.println(i"no interpolation for nonvariant $tvar in $state")
                )
          buf.toList

        def typeVarsIn(xs: ToInstantiate): TypeVars =
          xs.foldLeft(SimpleIdentitySet.empty: TypeVars)((tvs, tvi) => tvs + tvi._1)

        /** Filter list of proposed instantiations so that they don't constrain further
         *  the current constraint.
         */
        def filterByDeps(tvs0: ToInstantiate): ToInstantiate =
          val excluded =  // ignore dependencies from other variables that are being instantiated
            typeVarsIn(tvs0)
          def step(tvs: ToInstantiate): ToInstantiate = tvs match
            case tvs @ (hd @ (tvar, v)) :: tvs1 =>
              def aboveOK = !constraint.dependsOn(tvar, excluded, co = true)
              def belowOK = !constraint.dependsOn(tvar, excluded, co = false)
              if v == 0 && !aboveOK then
                step((tvar, 1) :: tvs1)
              else if v == 0 && !belowOK then
                step((tvar, -1) :: tvs1)
              else if v == -1 && !aboveOK || v == 1 && !belowOK then
                typr.println(i"drop $tvar, $v in $tp, $pt, qualifying = ${qualifying.toList}, tvs0 = ${tvs0.toList}%, %, excluded = ${excluded.toList}, $constraint")
                step(tvs1)
              else // no conflict, keep the instantiation proposal
                tvs.derivedCons(hd, step(tvs1))
            case Nil =>
              Nil
          val tvs1 = step(tvs0)
          if tvs1 eq tvs0 then tvs1
          else filterByDeps(tvs1) // filter again with smaller excluded set
        end filterByDeps

        /** Instantiate all type variables in `tvs` in the indicated directions,
         *  as described in the doc comment of `ToInstantiate`.
         *  If a type variable A is instantiated from below, and there is another
         *  type variable B in `buf` that is known to be smaller than A, wait and
         *  instantiate all other type variables before trying to instantiate A again.
         *  Dually, wait instantiating a type variable from above as long as it has
         *  upper bounds in `buf`.
         *
         *  This is done to avoid loss of precision when forming unions. An example
         *  is in i7558.scala:
         *
         *      type Tr[+V1, +O1 <: V1]
         *      extension [V2, O2 <: V2](tr: Tr[V2, O2]) def sl: Tr[V2, O2] = ???
         *      def as[V3, O3 <: V3](tr: Tr[V3, O3]) : Tr[V3, O3] = tr.sl
         *
         *   Here we interpolate at some point V2 and O2 given the constraint
         *
         *      V2 >: V3, O2 >: O3, O2 <: V2
         *
         *   where O3 and V3 are type refs with O3 <: V3.
         *   If we interpolate V2 first to V3 | O2, the widenUnion algorithm will
         *   instantiate O2 to V3, leading to the final constraint
         *
         *      V2 := V3, O2 := V3
         *
         *   But if we instantiate O2 first to O3, and V2 next to V3, we get the
         *   more flexible instantiation
         *
         *      V2 := V3, O2 := O3
         */
        def doInstantiate(tvs: ToInstantiate): Unit =

          /** Try to instantiate `tvs`, return any suspended type variables */
          def tryInstantiate(tvs: ToInstantiate): ToInstantiate = tvs match
            case (hd @ (tvar, v)) :: tvs1 =>
              val fromBelow = v == 1 || (v == 0 && tvar.hasLowerBound)
              typr.println(
                i"interpolate${if v == 0 then " non-occurring" else ""} $tvar in $state in $tree: $tp, fromBelow = $fromBelow, $constraint")
              if tvar.isInstantiated then
                tryInstantiate(tvs1)
              else
                val suspend = tvs1.exists{ (following, _) =>
                  if fromBelow
                  then constraint.isLess(following.origin, tvar.origin)
                  else constraint.isLess(tvar.origin, following.origin)
                }
                if suspend then
                  typr.println(i"suspended: $hd")
                  hd :: tryInstantiate(tvs1)
                else
                  tvar.instantiate(fromBelow)
                  tryInstantiate(tvs1)
            case Nil => Nil
          if tvs.nonEmpty then doInstantiate(tryInstantiate(tvs))
        end doInstantiate

        doInstantiate(filterByDeps(toInstantiate))
      }
    end if
    tree
  end interpolateTypeVars

  /** If `tvar` represents a parameter of a dependent method type in the current `call`
   *  approximate it from below with the type of the actual argument. Skolemize that
   *  type if necessary to make it a Singleton.
   */
  private def constrainIfDependentParamRef(tvar: TypeVar, call: Tree)(using Context): Unit =
    if tvar.origin.paramName.is(NameKinds.DepParamName) then
      representedParamRef(tvar.origin) match
        case ref: TermParamRef =>
          def findArg(tree: Tree)(using Context): Tree = tree match
            case Apply(fn, args) =>
              if fn.tpe.widen eq ref.binder then
                if ref.paramNum < args.length then args(ref.paramNum)
                else EmptyTree
              else findArg(fn)
            case TypeApply(fn, _) => findArg(fn)
            case Block(_, expr) => findArg(expr)
            case Inlined(_, _, expr) => findArg(expr)
            case _ => EmptyTree

          val arg = findArg(call)
          if !arg.isEmpty then
            var argType = arg.tpe.widenIfUnstable
            if !argType.isSingleton then argType = SkolemType(argType)
            argType <:< tvar
        case _ =>
  end constrainIfDependentParamRef
}

/** An enumeration controlling the degree of forcing in "is-fully-defined" checks. */
<<<<<<< HEAD
@sharable object ForceDegree {
  class Value(val appliesTo: TypeVar => Boolean, val ifBottom: IfBottom):
    override def toString = s"ForceDegree.Value(.., $ifBottom)"
  val none: Value       = new Value(_ => false, IfBottom.ok)  { override def toString = "ForceDegree.none" }
  val all: Value        = new Value(_ => true, IfBottom.ok)   { override def toString = "ForceDegree.all" }
  val failBottom: Value = new Value(_ => true, IfBottom.fail) { override def toString = "ForceDegree.failBottom" }
  val flipBottom: Value = new Value(_ => true, IfBottom.flip) { override def toString = "ForceDegree.flipBottom" }
}
=======
@sharable object ForceDegree:
  class Value(val ifBottom: IfBottom):

    /** Does `tv` need to be instantiated? */
    def appliesTo(tv: TypeVar): Boolean = true

    /** Should we try to improve the computed instance type by replacing bottom types
     *  with fresh type variables?
     */
    def canImprove(tv: TypeVar): Boolean = false

    override def toString = s"ForceDegree.Value($ifBottom)"
  end Value

  val none: Value = new Value(IfBottom.ok):
    override def appliesTo(tv: TypeVar) = false
    override def toString = "ForceDegree.none"
  val all: Value = new Value(IfBottom.ok):
    override def toString = "ForceDegree.all"
  val failBottom: Value = new Value(IfBottom.fail):
    override def toString = "ForceDegree.failBottom"
  val flipBottom: Value = new Value(IfBottom.flip):
    override def toString = "ForceDegree.flipBottom"
end ForceDegree
>>>>>>> a92a4639

enum IfBottom:
  case ok, fail, flip<|MERGE_RESOLUTION|>--- conflicted
+++ resolved
@@ -2,21 +2,12 @@
 package dotc
 package typer
 
-<<<<<<< HEAD
-import core._
-import ast._
-import Contexts._, Types._, Flags._, Symbols._
-import ProtoTypes._
-import NameKinds.UniqueName
-import util.Spans._
-=======
 import core.*
 import ast.*
 import Contexts.*, Types.*, Flags.*, Symbols.*
 import ProtoTypes.*
 import NameKinds.UniqueName
 import util.Spans.*
->>>>>>> a92a4639
 import util.{Stats, SimpleIdentityMap, SimpleIdentitySet, SrcPos}
 import Decorators._
 import config.Printers.{gadts, typr}
@@ -240,10 +231,7 @@
           && ctx.typerState.constraint.contains(tvar)
           && {
             var fail = false
-<<<<<<< HEAD
-=======
             var skip = false
->>>>>>> a92a4639
             val direction = instDirection(tvar.origin)
             if minimizeSelected then
               if direction <= 0 && tvar.hasLowerBound then
@@ -252,15 +240,6 @@
                 skip = instantiate(tvar, fromBelow = false)
               // else hold off instantiating unbounded unconstrained variable
             else if direction != 0 then
-<<<<<<< HEAD
-              instantiate(tvar, fromBelow = direction < 0)
-            else if variance >= 0 && tvar.hasLowerBound then
-              instantiate(tvar, fromBelow = true)
-            else if (variance > 0 || variance == 0 && !tvar.hasUpperBound)
-                && force.ifBottom == IfBottom.ok
-            then // if variance == 0, prefer upper bound if one is given
-              instantiate(tvar, fromBelow = true)
-=======
               skip = instantiate(tvar, fromBelow = direction < 0)
             else if variance >= 0 && tvar.hasLowerBound then
               skip = instantiate(tvar, fromBelow = true)
@@ -268,25 +247,16 @@
                 && force.ifBottom == IfBottom.ok
             then // if variance == 0, prefer upper bound if one is given
               skip = instantiate(tvar, fromBelow = true)
->>>>>>> a92a4639
             else if variance >= 0 && force.ifBottom == IfBottom.fail then
               fail = true
             else
               toMaximize = tvar :: toMaximize
-<<<<<<< HEAD
-            !fail && foldOver(x, tvar)
-=======
             !fail && (skip || foldOver(x, tvar))
->>>>>>> a92a4639
           }
         case tp => foldOver(x, tp)
       }
       catch case ex: Throwable =>
-<<<<<<< HEAD
-        handleRecursive("check fully defined", tp.show, ex)
-=======
         handleRecursive("check fully defined", tp.showSummary(20), ex)
->>>>>>> a92a4639
     }
 
     def process(tp: Type): Boolean =
@@ -719,11 +689,7 @@
               if !tvar.isInstantiated then
                 // isInstantiated needs to be checked again, since previous interpolations could already have
                 // instantiated `tvar` through unification.
-<<<<<<< HEAD
-                val v = vs(tvar)
-=======
                 val v = vs.computedVariance(tvar)
->>>>>>> a92a4639
                 if v == null then buf += ((tvar, 0))
                 else if v.intValue != 0 then buf += ((tvar, v.intValue))
                 else comparing(cmp =>
@@ -857,16 +823,6 @@
 }
 
 /** An enumeration controlling the degree of forcing in "is-fully-defined" checks. */
-<<<<<<< HEAD
-@sharable object ForceDegree {
-  class Value(val appliesTo: TypeVar => Boolean, val ifBottom: IfBottom):
-    override def toString = s"ForceDegree.Value(.., $ifBottom)"
-  val none: Value       = new Value(_ => false, IfBottom.ok)  { override def toString = "ForceDegree.none" }
-  val all: Value        = new Value(_ => true, IfBottom.ok)   { override def toString = "ForceDegree.all" }
-  val failBottom: Value = new Value(_ => true, IfBottom.fail) { override def toString = "ForceDegree.failBottom" }
-  val flipBottom: Value = new Value(_ => true, IfBottom.flip) { override def toString = "ForceDegree.flipBottom" }
-}
-=======
 @sharable object ForceDegree:
   class Value(val ifBottom: IfBottom):
 
@@ -891,7 +847,6 @@
   val flipBottom: Value = new Value(IfBottom.flip):
     override def toString = "ForceDegree.flipBottom"
 end ForceDegree
->>>>>>> a92a4639
 
 enum IfBottom:
   case ok, fail, flip