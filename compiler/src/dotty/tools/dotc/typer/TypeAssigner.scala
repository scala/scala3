package dotty.tools
package dotc
package typer

import core._
import ast._
import Contexts._, Constants._, Types._, Symbols._, Names._, Flags._, Decorators._
import ErrorReporting._, Annotations._, Denotations._, SymDenotations._, StdNames._
import util.Spans._
import util.SourcePosition
import config.Printers.typr
import ast.Trees._
import NameOps._
import collection.mutable
import reporting.diagnostic.messages._
import Checking.{checkNoPrivateLeaks, checkNoWildcard}

trait TypeAssigner {
  import tpd._

  /** The qualifying class of a this or super with prefix `qual` (which might be empty).
   *  @param packageOk   The qualifier may refer to a package.
   */
  def qualifyingClass(tree: untpd.Tree, qual: Name, packageOK: Boolean)(implicit ctx: Context): Symbol = {
    def qualifies(sym: Symbol) =
      sym.isClass && (
          qual.isEmpty ||
          sym.name == qual ||
          sym.is(Module) && sym.name.stripModuleClassSuffix == qual)
    ctx.outersIterator.map(_.owner).find(qualifies) match {
      case Some(c) if packageOK || !(c is Package) =>
        c
      case _ =>
        ctx.error(
          if (qual.isEmpty) tree.show + " can be used only in a class, object, or template"
          else qual.show + " is not an enclosing class", tree.sourcePos)
        NoSymbol
    }
  }

  /** An abstraction of a class info, consisting of
   *   - the intersection of its parents,
   *   - refined by all non-private fields, methods, and type members,
   *   - abstracted over all type parameters (into a type lambda)
   *   - where all references to `this` of the class are closed over in a RecType.
   */
  def classBound(info: ClassInfo)(implicit ctx: Context): Type = {
    val cls = info.cls
    val parentType = info.parents.reduceLeft(ctx.typeComparer.andType(_, _))

    def addRefinement(parent: Type, decl: Symbol) = {
      val inherited =
        parentType.findMember(decl.name, cls.thisType,
          required = EmptyFlagConjunction, excluded = Private)
          .suchThat(decl.matches(_))
      val inheritedInfo = inherited.info
      if (inheritedInfo.exists &&
          decl.info.widenExpr <:< inheritedInfo.widenExpr &&
          !(inheritedInfo.widenExpr <:< decl.info.widenExpr)) {
        val r = RefinedType(parent, decl.name, decl.info)
        typr.println(i"add ref $parent $decl --> " + r)
        r
      }
      else
        parent
    }

    def close(tp: Type) = RecType.closeOver(rt => tp.substThis(cls, rt.recThis))

    def isRefinable(sym: Symbol) = !sym.is(Private) && !sym.isConstructor
    val refinableDecls = info.decls.filter(isRefinable)
    val raw = (parentType /: refinableDecls)(addRefinement)
    HKTypeLambda.fromParams(cls.typeParams, raw) match {
      case tl: HKTypeLambda => tl.derivedLambdaType(resType = close(tl.resType))
      case tp => close(tp)
    }
  }

  /** An upper approximation of the given type `tp` that does not refer to any symbol in `symsToAvoid`.
   *  We need to approximate with ranges:
   *
   *    term references to symbols in `symsToAvoid`,
   *    term references that have a widened type of which some part refers
   *    to a symbol in `symsToAvoid`,
   *    type references to symbols in `symsToAvoid`,
   *    this types of classes in `symsToAvoid`.
   *
   *  Type variables that would be interpolated to a type that
   *  needs to be widened are replaced by the widened interpolation instance.
   */
  def avoid(tp: Type, symsToAvoid: => List[Symbol])(implicit ctx: Context): Type = {
    val widenMap = new ApproximatingTypeMap {
      lazy val forbidden = symsToAvoid.toSet
      def toAvoid(sym: Symbol) = !sym.isStatic && forbidden.contains(sym)
      def partsToAvoid = new NamedPartsAccumulator(tp => toAvoid(tp.symbol))
      def apply(tp: Type): Type = tp match {
        case tp: TermRef
        if toAvoid(tp.symbol) || partsToAvoid(mutable.Set.empty, tp.info).nonEmpty =>
          tp.info.widenExpr.dealiasKeepRefiningAnnots match {
            case info: SingletonType => apply(info)
            case info => range(defn.NothingType, apply(info))
          }
        case tp: TypeRef if toAvoid(tp.symbol) =>
          tp.info match {
            case info: AliasingBounds =>
              apply(info.alias)
            case TypeBounds(lo, hi) =>
              range(atVariance(-variance)(apply(lo)), apply(hi))
            case info: ClassInfo =>
              range(defn.NothingType, apply(classBound(info)))
            case _ =>
              emptyRange // should happen only in error cases
          }
        case tp: ThisType if toAvoid(tp.cls) =>
          range(defn.NothingType, apply(classBound(tp.cls.classInfo)))
        case tp: SkolemType if partsToAvoid(mutable.Set.empty, tp.info).nonEmpty =>
          range(defn.NothingType, apply(tp.info))
        case tp: TypeVar if ctx.typerState.constraint.contains(tp) =>
          val lo = ctx.typeComparer.instanceType(
            tp.origin, fromBelow = variance > 0 || variance == 0 && tp.hasLowerBound)
          val lo1 = apply(lo)
          if (lo1 ne lo) lo1 else tp
        case _ =>
          mapOver(tp)
      }

      /** Three deviations from standard derivedSelect:
       *   1. We first try a widening conversion to the type's info with
       *      the original prefix. Since the original prefix is known to
       *      be a subtype of the returned prefix, this can improve results.
       *   2. Then, if the approximation result is a singleton reference C#x.type, we
       *      replace by the widened type, which is usually more natural.
       *   3. Finally, we need to handle the case where the prefix type does not have a member
       *      named `tp.name` anymmore. In that case, we need to fall back to Bot..Top.
       */
      override def derivedSelect(tp: NamedType, pre: Type) = {
        def default =
          if (upper(pre).member(tp.name).exists)
            super.derivedSelect(tp, pre)
          else
            range(defn.NothingType, defn.AnyType)

        if (pre eq tp.prefix)
          tp
        else if (ctx.isDependent)
          default
        else
          tryWiden(tp, tp.prefix).orElse {
            if (tp.isTerm && variance > 0 && !pre.isSingleton)
              apply(tp.info.widenExpr)
            else
              default
          }
      }
    }

    widenMap(tp)
  }

  def avoidingType(expr: Tree, bindings: List[Tree])(implicit ctx: Context): Type =
    avoid(expr.tpe, localSyms(bindings).filter(_.isTerm))

  def avoidPrivateLeaks(sym: Symbol, pos: SourcePosition)(implicit ctx: Context): Type =
    if (!sym.is(SyntheticOrPrivate) && sym.owner.isClass) checkNoPrivateLeaks(sym, pos)
    else sym.info

  private def toRepeated(tree: Tree, from: ClassSymbol)(implicit ctx: Context): Tree =
    Typed(tree, TypeTree(tree.tpe.widen.translateParameterized(from, defn.RepeatedParamClass)))

   def seqToRepeated(tree: Tree)(implicit ctx: Context): Tree = toRepeated(tree, defn.SeqClass)

   def arrayToRepeated(tree: Tree)(implicit ctx: Context): Tree = toRepeated(tree, defn.ArrayClass)

  /** A denotation exists really if it exists and does not point to a stale symbol. */
  final def reallyExists(denot: Denotation)(implicit ctx: Context): Boolean = try
    denot match {
      case denot: SymDenotation =>
        denot.exists && !denot.isAbsent
      case denot: SingleDenotation =>
        val sym = denot.symbol
        (sym eq NoSymbol) || reallyExists(sym.denot)
      case _ =>
        true
    }
  catch {
    case ex: StaleSymbol => false
  }

  /** If `tpe` is a named type, check that its denotation is accessible in the
   *  current context. Return the type with those alternatives as denotations
   *  which are accessible.
   *
   *  Also performs the following normalizations on the type `tpe`.
   *  (1) parameter accessors are always dereferenced.
   *  (2) if the owner of the denotation is a package object, it is assured
   *      that the package object shows up as the prefix.
   */
  def ensureAccessible(tpe: Type, superAccess: Boolean, pos: SourcePosition)(implicit ctx: Context): Type = {
    def test(tpe: Type, firstTry: Boolean): Type = tpe match {
      case tpe: NamedType =>
        val pre = tpe.prefix
        val name = tpe.name
        val d = tpe.denot.accessibleFrom(pre, superAccess)
        if (!d.exists) {
          // it could be that we found an inaccessible private member, but there is
          // an inherited non-private member with the same name and signature.
          val d2 = pre.nonPrivateMember(name)
          if (reallyExists(d2) && firstTry)
            test(NamedType(pre, name, d2), false)
          else if (pre.derivesFrom(defn.DynamicClass)) {
            TryDynamicCallType
          } else {
            val alts = tpe.denot.alternatives.map(_.symbol).filter(_.exists)
            var packageAccess = false
            val what = alts match {
              case Nil =>
                name.toString
              case sym :: Nil =>
                if (sym.owner == pre.typeSymbol) sym.show else sym.showLocated
              case _ =>
                em"none of the overloaded alternatives named $name"
            }
            val where = if (ctx.owner.exists) s" from ${ctx.owner.enclosingClass}" else ""
            val whyNot = new StringBuffer
            alts foreach (_.isAccessibleFrom(pre, superAccess, whyNot))
            if (tpe.isError) tpe
            else errorType(ex"$what cannot be accessed as a member of $pre$where.$whyNot", pos)
          }
        }
        else ctx.makePackageObjPrefixExplicit(tpe withDenot d)
      case _ =>
        tpe
    }
    test(tpe, true)
  }

  /** The type of the selection `tree`, where `qual1` is the typed qualifier part. */
  def selectionType(tree: untpd.RefTree, qual1: Tree)(implicit ctx: Context): Type = {
    var qualType = qual1.tpe.widenIfUnstable
    if (!qualType.hasSimpleKind && tree.name != nme.CONSTRUCTOR)
      // constructors are selected on typeconstructor, type arguments are passed afterwards
      qualType = errorType(em"$qualType takes type parameters", qual1.sourcePos)
    else if (!qualType.isInstanceOf[TermType])
      qualType = errorType(em"$qualType is illegal as a selection prefix", qual1.sourcePos)
    val name = tree.name
    val mbr = qualType.member(name)
    if (reallyExists(mbr))
      qualType.select(name, mbr)
    else if (qualType.derivesFrom(defn.DynamicClass) && !Dynamic.isDynamicMethod(name))
      TryDynamicCallType
    else if (qualType.isErroneous || name.toTermName == nme.ERROR)
      UnspecifiedErrorType
    else if (name == nme.CONSTRUCTOR)
      errorType(ex"$qualType does not have a constructor", tree.sourcePos)
    else {
      val kind = if (name.isTypeName) "type" else "value"
      val addendum =
        if (qualType.derivesFrom(defn.DynamicClass))
          "\npossible cause: maybe a wrong Dynamic method signature?"
        else qual1.getAttachment(Typer.HiddenSearchFailure) match {
          case Some(failure) if !failure.reason.isInstanceOf[Implicits.NoMatchingImplicits] =>
            i""".
              |An extension method was tried, but could not be fully constructed:
              |
              |    ${failure.tree.show.replace("\n", "\n    ")}"""
          case _ => ""
        }
      errorType(NotAMember(qualType, name, kind, addendum), tree.sourcePos)
    }
  }

  /** The type of the selection in `tree`, where `qual1` is the typed qualifier part.
   *  The selection type is additionally checked for accessibility.
   */
  def accessibleSelectionType(tree: untpd.RefTree, qual1: Tree)(implicit ctx: Context): Type = {
    val ownType = selectionType(tree, qual1)
    if (tree.getAttachment(desugar.SuppressAccessCheck).isDefined) ownType
    else ensureAccessible(ownType, qual1.isInstanceOf[Super], tree.sourcePos)
  }

  /** Type assignment method. Each method takes as parameters
   *   - an untpd.Tree to which it assigns a type,
   *   - typed child trees it needs to access to cpmpute that type,
   *   - any further information it needs to access to compute that type.
   */
  def assignType(tree: untpd.Ident, tp: Type)(implicit ctx: Context): Ident =
    tree.withType(tp)

  def assignType(tree: untpd.Select, qual: Tree)(implicit ctx: Context): Select = {
    def qualType = qual.tpe.widen
    def arrayElemType = {
      val JavaArrayType(elemtp) = qualType
      elemtp
    }
    val p = nme.primitive
    val tp = tree.name match {
      case p.arrayApply => MethodType(defn.IntType :: Nil, arrayElemType)
      case p.arrayUpdate => MethodType(defn.IntType :: arrayElemType :: Nil, defn.UnitType)
      case p.arrayLength => MethodType(Nil, defn.IntType)

      // Note that we do not need to handle calls to Array[T]#clone() specially:
      // The JLS section 10.7 says "The return type of the clone method of an array type
      // T[] is T[]", but the actual return type at the bytecode level is Object which
      // is casted to T[] by javac. Since the return type of Array[T]#clone() is Array[T],
      // this is exactly what Erasure will do.

      case _ => accessibleSelectionType(tree, qual)
    }
    ConstFold(tree.withType(tp))
  }

  def assignType(tree: untpd.New, tpt: Tree)(implicit ctx: Context): New =
    tree.withType(tpt.tpe)

  def assignType(tree: untpd.Literal)(implicit ctx: Context): Literal =
    tree.withType {
      val value = tree.const
      value.tag match {
        case UnitTag => defn.UnitType
        case NullTag => defn.NullType
        case _ => if (ctx.erasedTypes) value.tpe else ConstantType(value)
      }
    }

  def assignType(tree: untpd.This)(implicit ctx: Context): This = {
    val cls = qualifyingClass(tree, tree.qual.name, packageOK = false)
    tree.withType(
        if (cls.isClass) cls.thisType
        else errorType("not a legal qualifying class for this", tree.sourcePos))
  }

  def assignType(tree: untpd.Super, qual: Tree, inConstrCall: Boolean, mixinClass: Symbol = NoSymbol)(implicit ctx: Context): Super = {
    val mix = tree.mix
    qual.tpe match {
      case err: ErrorType => untpd.cpy.Super(tree)(qual, mix).withType(err)
      case qtype @ ThisType(_) =>
        val cls = qtype.cls
        def findMixinSuper(site: Type): Type = site.parents filter (_.typeSymbol.name == mix.name) match {
          case p :: Nil =>
            p.typeConstructor
          case Nil =>
            errorType(SuperQualMustBeParent(mix, cls), tree.sourcePos)
          case p :: q :: _ =>
            errorType("ambiguous parent class qualifier", tree.sourcePos)
        }
        val owntype =
          if (mixinClass.exists) mixinClass.appliedRef
          else if (!mix.isEmpty) findMixinSuper(cls.info)
          else if (inConstrCall || ctx.erasedTypes) cls.info.firstParent.typeConstructor
          else {
            val ps = cls.classInfo.parents
            if (ps.isEmpty) defn.AnyType else ps.reduceLeft((x: Type, y: Type) => x & y)
          }
        tree.withType(SuperType(cls.thisType, owntype))
    }
  }

  /** Substitute argument type `argType` for parameter `pref` in type `tp`,
   *  skolemizing the argument type if it is not stable and `pref` occurs in `tp`.
   */
  def safeSubstParam(tp: Type, pref: ParamRef, argType: Type)(implicit ctx: Context): Type = {
    val tp1 = tp.substParam(pref, argType)
    if ((tp1 eq tp) || argType.isStable) tp1
    else tp.substParam(pref, SkolemType(argType.widen))
  }

  /** Substitute types of all arguments `args` for corresponding `params` in `tp`.
   *  The number of parameters `params` may exceed the number of arguments.
   *  In this case, only the common prefix is substituted.
   */
  def safeSubstParams(tp: Type, params: List[ParamRef], argTypes: List[Type])(implicit ctx: Context): Type = argTypes match {
    case argType :: argTypes1 =>
      val tp1 = safeSubstParam(tp, params.head, argType)
      safeSubstParams(tp1, params.tail, argTypes1)
    case Nil =>
      tp
    }

  def assignType(tree: untpd.Apply, fn: Tree, args: List[Tree])(implicit ctx: Context): Apply = {
    val ownType = fn.tpe.widen match {
      case fntpe: MethodType =>
<<<<<<< HEAD
        if (sameLength(fntpe.paramInfos, args) || ctx.phase.prev.relaxedTyping) {
          val tpe =
            if (fntpe.isResultDependent) safeSubstParams(fntpe.resultType, fntpe.paramRefs, args.tpes)
            else fntpe.resultType
          if (!ctx.erasedTypes && (fn.symbol.isDependentMethod || ctx.isDependent))
            ctx.normalizedType(TypeOf(tpe, tree))
          else tpe
        } else
          errorType(i"wrong number of arguments at ${ctx.phase.prev} for $fntpe: ${fn.tpe}, expected: ${fntpe.paramInfos.length}, found: ${args.length}", tree.pos)
=======
        if (sameLength(fntpe.paramInfos, args) || ctx.phase.prev.relaxedTyping)
          if (fntpe.isResultDependent) safeSubstParams(fntpe.resultType, fntpe.paramRefs, args.tpes)
          else fntpe.resultType
        else
          errorType(i"wrong number of arguments at ${ctx.phase.prev} for $fntpe: ${fn.tpe}, expected: ${fntpe.paramInfos.length}, found: ${args.length}", tree.sourcePos)
>>>>>>> 3185338f
      case t =>
        errorType(err.takesNoParamsStr(fn, ""), tree.sourcePos)
    }
    ConstFold(tree.withType(ownType))
  }

  def assignType(tree: untpd.TypeApply, fn: Tree, args: List[Tree])(implicit ctx: Context): TypeApply = {
    def fail = tree.withType(errorType(err.takesNoParamsStr(fn, "type "), tree.sourcePos))
    fn.tpe.widen match {
      case pt: TypeLambda =>
        tree.withType {
          val paramNames = pt.paramNames
          if (hasNamedArg(args)) {
            val paramBoundsByName = paramNames.zip(pt.paramInfos).toMap

            // Type arguments which are specified by name (immutable after this first loop)
            val namedArgMap = new mutable.HashMap[Name, Type]
            for (NamedArg(name, arg) <- args)
              if (namedArgMap.contains(name))
                ctx.error(DuplicateNamedTypeParameter(name), arg.sourcePos)
              else if (!paramNames.contains(name))
                ctx.error(UndefinedNamedTypeParameter(name, paramNames), arg.sourcePos)
              else
                namedArgMap(name) = arg.tpe

            // Holds indexes of non-named typed arguments in paramNames
            val gapBuf = new mutable.ListBuffer[Int]
            def nextPoly(idx: Int) = {
              val newIndex = gapBuf.length
              gapBuf += idx
              // Re-index unassigned type arguments that remain after transformation
              pt.paramRefs(newIndex)
            }

            // Type parameters after naming assignment, conserving paramNames order
            val normArgs: List[Type] = paramNames.zipWithIndex.map { case (pname, idx) =>
              namedArgMap.getOrElse(pname, nextPoly(idx))
            }

            val transform = new TypeMap {
              def apply(t: Type) = t match {
                case TypeParamRef(`pt`, idx) => normArgs(idx)
                case _ => mapOver(t)
              }
            }
            val resultType1 = transform(pt.resultType)
            if (gapBuf.isEmpty) resultType1
            else {
              val gaps = gapBuf.toList
              pt.derivedLambdaType(
                gaps.map(paramNames),
                gaps.map(idx => transform(pt.paramInfos(idx)).bounds),
                resultType1)
            }
          }
          else {
            val argTypes = args.tpes
            if (sameLength(argTypes, paramNames)) pt.instantiate(argTypes)
            else wrongNumberOfTypeArgs(fn.tpe, pt.typeParams, args, tree.sourcePos)
          }
        }
<<<<<<< HEAD
        else {
          val argTypes = args.tpes
          if (sameLength(argTypes, paramNames)) {
            val tpe = pt.instantiate(argTypes)
            if (!ctx.erasedTypes && (fn.symbol.isDependentMethod || ctx.isDependent))
              ctx.normalizedType(TypeOf(tpe, tree))
            else tpe
          }
          else wrongNumberOfTypeArgs(fn.tpe, pt.typeParams, args, tree.pos)
        }
=======
>>>>>>> 3185338f
      case err: ErrorType =>
        tree.withType(err)
      case ref: TermRef if ref.isOverloaded =>
        val disambiguated = ref.denot.suchThat(_.info.isInstanceOf[PolyType])
        if (disambiguated.exists) {
          val fn1 = fn.withType(ref.withDenot(disambiguated))
          val tree1 = untpd.cpy.TypeApply(tree)(fn1, args)
          assignType(tree1, fn1, args)
        }
        else fail
      case _ =>
        //println(i"bad type: $fn: ${fn.symbol} / ${fn.symbol.isType} / ${fn.symbol.info}") // DEBUG
        fail
    }
  }

  def assignType(tree: untpd.Typed, tpt: Tree)(implicit ctx: Context): Typed =
    tree.withType(tpt.tpe)

  def assignType(tree: untpd.NamedArg, arg: Tree)(implicit ctx: Context): NamedArg =
    tree.withType(arg.tpe)

  def assignType(tree: untpd.Assign)(implicit ctx: Context): Assign =
    tree.withType(defn.UnitType)

  def assignType(tree: untpd.Block, stats: List[Tree], expr: Tree)(implicit ctx: Context): Block =
    tree.withType(avoidingType(expr, stats))

  def assignType(tree: untpd.Inlined, bindings: List[Tree], expansion: Tree)(implicit ctx: Context): Inlined =
    tree.withType(avoidingType(expansion, bindings))

  def assignType(tree: untpd.If, thenp: Tree, elsep: Tree)(implicit ctx: Context): If = {
    val underlying = thenp.tpe | elsep.tpe
    if (!ctx.erasedTypes && ctx.isDependent)
      tree.withType(TypeOf(underlying, tree))
    else
      tree.withType(underlying)
  }

  def assignType(tree: untpd.Closure, meth: Tree, target: Tree)(implicit ctx: Context): Closure =
    tree.withType(
      if (target.isEmpty) meth.tpe.widen.toFunctionType(tree.env.length)
      else target.tpe)

  def assignType(tree: untpd.CaseDef, pat: Tree, body: Tree)(implicit ctx: Context): CaseDef = {
    val ownType =
      if (body.isType) {
        val params = new TreeAccumulator[mutable.ListBuffer[TypeSymbol]] {
          def apply(ps: mutable.ListBuffer[TypeSymbol], t: Tree)(implicit ctx: Context) = t match {
            case t: Bind if t.symbol.isType => foldOver(ps += t.symbol.asType, t)
            case _ => foldOver(ps, t)
          }
        }
        HKTypeLambda.fromParams(
          params(new mutable.ListBuffer[TypeSymbol](), pat).toList,
          defn.FunctionOf(pat.tpe :: Nil, body.tpe))
      }
      else body.tpe
    tree.withType(ownType)
  }

  def assignType(tree: untpd.Match, scrutinee: Tree, cases: List[CaseDef])(implicit ctx: Context): Match = {
    val underlying = ctx.typeComparer.lub(cases.tpes)
    if (!ctx.erasedTypes && ctx.isDependent)
      tree.withType(TypeOf(underlying, tree))
    else
      tree.withType(underlying)
  }

  def assignType(tree: untpd.Labeled)(implicit ctx: Context): Labeled =
    tree.withType(tree.bind.symbol.info)

  def assignType(tree: untpd.Return)(implicit ctx: Context): Return =
    tree.withType(defn.NothingType)

  def assignType(tree: untpd.WhileDo)(implicit ctx: Context): WhileDo =
    tree.withType(if (tree.cond eq EmptyTree) defn.NothingType else defn.UnitType)

  def assignType(tree: untpd.Try, expr: Tree, cases: List[CaseDef])(implicit ctx: Context): Try =
    if (cases.isEmpty) tree.withType(expr.tpe)
    else tree.withType(ctx.typeComparer.lub(expr.tpe :: cases.tpes))

  def assignType(tree: untpd.SeqLiteral, elems: List[Tree], elemtpt: Tree)(implicit ctx: Context): SeqLiteral = {
    val ownType = tree match {
      case tree: untpd.JavaSeqLiteral => defn.ArrayOf(elemtpt.tpe)
      case _ => if (ctx.erasedTypes) defn.SeqType else defn.SeqType.appliedTo(elemtpt.tpe)
    }
    tree.withType(ownType)
  }

  def assignType(tree: untpd.SingletonTypeTree, ref: Tree)(implicit ctx: Context): SingletonTypeTree = {
    val tp = ref match {
      case _: Literal | _: Ident | _: Select | _: Block | _: This | _: Super => ref.tpe
      case _ =>
        if (TypeOf.isLegalTopLevelTree(ref))
          if (ref.tpe.isInstanceOf[TypeOf] ||
              ref.tpe.isInstanceOf[ConstantType]) // Can happen because of typer's constant folding
            ctx.normalizedType(ref.tpe)
          else
            errorType(i"Non-sensical singleton-type expression: $ref: ${ref.tpe}", ref.pos)
        else
          throw new AssertionError(i"Tree $ref is not a valid reference for a singleton type tree.")
    }
    tree.withType(tp)
  }

  /** Assign type of RefinedType.
   *  Refinements are typed as if they were members of refinement class `refineCls`.
   */
  def assignType(tree: untpd.RefinedTypeTree, parent: Tree, refinements: List[Tree], refineCls: ClassSymbol)(implicit ctx: Context): RefinedTypeTree = {
    def addRefinement(parent: Type, refinement: Tree): Type = {
      val rsym = refinement.symbol
      val rinfo = if (rsym is Accessor) rsym.info.resultType else rsym.info
      if (rinfo.isError) rinfo
      else if (!rinfo.exists) parent // can happen after failure in self type definition
      else RefinedType(parent, rsym.name, rinfo)
    }
    val refined = (parent.tpe /: refinements)(addRefinement)
    tree.withType(RecType.closeOver(rt => refined.substThis(refineCls, rt.recThis)))
  }

  def assignType(tree: untpd.AppliedTypeTree, tycon: Tree, args: List[Tree])(implicit ctx: Context): AppliedTypeTree = {
    assert(!hasNamedArg(args))
    val tparams = tycon.tpe.typeParams
    val ownType =
      if (sameLength(tparams, args)) {
        if (tycon.symbol == defn.andType) AndType(args(0).tpe, args(1).tpe)
        else if (tycon.symbol == defn.orType) OrType(args(0).tpe, args(1).tpe)
        else tycon.tpe.appliedTo(args.tpes)
      }
      else wrongNumberOfTypeArgs(tycon.tpe, tparams, args, tree.sourcePos)
    tree.withType(ownType)
  }

  def assignType(tree: untpd.LambdaTypeTree, tparamDefs: List[TypeDef], body: Tree)(implicit ctx: Context): LambdaTypeTree =
    tree.withType(HKTypeLambda.fromParams(tparamDefs.map(_.symbol.asType), body.tpe))

  def assignType(tree: untpd.MatchTypeTree, bound: Tree, scrutinee: Tree, cases: List[CaseDef])(implicit ctx: Context): MatchTypeTree = {
    val boundType = if (bound.isEmpty) defn.AnyType else bound.tpe
    tree.withType(MatchType(boundType, scrutinee.tpe, cases.tpes))
  }

  def assignType(tree: untpd.ByNameTypeTree, result: Tree)(implicit ctx: Context): ByNameTypeTree =
    tree.withType(ExprType(result.tpe))

  def assignType(tree: untpd.TypeBoundsTree, lo: Tree, hi: Tree)(implicit ctx: Context): TypeBoundsTree =
    tree.withType(if (lo eq hi) TypeAlias(lo.tpe) else TypeBounds(lo.tpe, hi.tpe))

  def assignType(tree: untpd.Bind, sym: Symbol)(implicit ctx: Context): Bind =
    tree.withType(NamedType(NoPrefix, sym))

  def assignType(tree: untpd.Alternative, trees: List[Tree])(implicit ctx: Context): Alternative =
    tree.withType(ctx.typeComparer.lub(trees.tpes))

  def assignType(tree: untpd.UnApply, proto: Type)(implicit ctx: Context): UnApply =
    tree.withType(proto)

  def assignType(tree: untpd.ValDef, sym: Symbol)(implicit ctx: Context): ValDef =
    tree.withType(if (sym.exists) assertExists(sym.termRef) else NoType)

  def assignType(tree: untpd.DefDef, sym: Symbol)(implicit ctx: Context): DefDef =
    tree.withType(sym.termRef)

  def assignType(tree: untpd.TypeDef, sym: Symbol)(implicit ctx: Context): TypeDef =
    tree.withType(sym.typeRef)

  def assertExists(tp: Type): Type = { assert(tp != NoType); tp }

  def assignType(tree: untpd.Import, sym: Symbol)(implicit ctx: Context): Import =
    tree.withType(sym.termRef)

  def assignType(tree: untpd.Annotated, arg: Tree, annot: Tree)(implicit ctx: Context): Annotated = {
    assert(tree.isType) // annotating a term is done via a Typed node, can't use Annotate directly
    tree.withType(AnnotatedType(arg.tpe, Annotation(annot)))
  }

  def assignType(tree: untpd.PackageDef, pid: Tree)(implicit ctx: Context): PackageDef =
    tree.withType(pid.symbol.termRef)

}

object TypeAssigner extends TypeAssigner
<|MERGE_RESOLUTION|>--- conflicted
+++ resolved
@@ -379,7 +379,6 @@
   def assignType(tree: untpd.Apply, fn: Tree, args: List[Tree])(implicit ctx: Context): Apply = {
     val ownType = fn.tpe.widen match {
       case fntpe: MethodType =>
-<<<<<<< HEAD
         if (sameLength(fntpe.paramInfos, args) || ctx.phase.prev.relaxedTyping) {
           val tpe =
             if (fntpe.isResultDependent) safeSubstParams(fntpe.resultType, fntpe.paramRefs, args.tpes)
@@ -388,14 +387,7 @@
             ctx.normalizedType(TypeOf(tpe, tree))
           else tpe
         } else
-          errorType(i"wrong number of arguments at ${ctx.phase.prev} for $fntpe: ${fn.tpe}, expected: ${fntpe.paramInfos.length}, found: ${args.length}", tree.pos)
-=======
-        if (sameLength(fntpe.paramInfos, args) || ctx.phase.prev.relaxedTyping)
-          if (fntpe.isResultDependent) safeSubstParams(fntpe.resultType, fntpe.paramRefs, args.tpes)
-          else fntpe.resultType
-        else
           errorType(i"wrong number of arguments at ${ctx.phase.prev} for $fntpe: ${fn.tpe}, expected: ${fntpe.paramInfos.length}, found: ${args.length}", tree.sourcePos)
->>>>>>> 3185338f
       case t =>
         errorType(err.takesNoParamsStr(fn, ""), tree.sourcePos)
     }
@@ -453,23 +445,15 @@
           }
           else {
             val argTypes = args.tpes
-            if (sameLength(argTypes, paramNames)) pt.instantiate(argTypes)
+            if (sameLength(argTypes, paramNames)) {
+              val tpe = pt.instantiate(argTypes)
+              if (!ctx.erasedTypes && (fn.symbol.isDependentMethod || ctx.isDependent))
+                ctx.normalizedType(TypeOf(tpe, tree))
+              else tpe
+            }
             else wrongNumberOfTypeArgs(fn.tpe, pt.typeParams, args, tree.sourcePos)
           }
         }
-<<<<<<< HEAD
-        else {
-          val argTypes = args.tpes
-          if (sameLength(argTypes, paramNames)) {
-            val tpe = pt.instantiate(argTypes)
-            if (!ctx.erasedTypes && (fn.symbol.isDependentMethod || ctx.isDependent))
-              ctx.normalizedType(TypeOf(tpe, tree))
-            else tpe
-          }
-          else wrongNumberOfTypeArgs(fn.tpe, pt.typeParams, args, tree.pos)
-        }
-=======
->>>>>>> 3185338f
       case err: ErrorType =>
         tree.withType(err)
       case ref: TermRef if ref.isOverloaded =>
@@ -569,7 +553,7 @@
               ref.tpe.isInstanceOf[ConstantType]) // Can happen because of typer's constant folding
             ctx.normalizedType(ref.tpe)
           else
-            errorType(i"Non-sensical singleton-type expression: $ref: ${ref.tpe}", ref.pos)
+            errorType(i"Non-sensical singleton-type expression: $ref: ${ref.tpe}", ref.sourcePos)
         else
           throw new AssertionError(i"Tree $ref is not a valid reference for a singleton type tree.")
     }
