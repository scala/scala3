package dotty.tools
package dotc
package typer

import core._
import ast._
import Contexts._, ContextOps._, Constants._, Types._, Symbols._, Names._, Flags._, Decorators._
import ErrorReporting._, Annotations._, Denotations._, SymDenotations._, StdNames._
import util.SrcPos
import NameOps._
import collection.mutable
import reporting._
import Checking.{checkNoPrivateLeaks, checkNoWildcard}
import cc.CaptureSet

trait TypeAssigner {
  import tpd.*
  import TypeAssigner.*

  /** The qualifying class of a this or super with prefix `qual` (which might be empty).
   *  @param packageOk   The qualifier may refer to a package.
   */
  def qualifyingClass(tree: untpd.Tree, qual: Name, packageOK: Boolean)(using Context): Symbol = {
    def qualifies(sym: Symbol) =
      sym.isClass && (
          qual.isEmpty ||
          sym.name == qual ||
          sym.is(Module) && sym.name.stripModuleClassSuffix == qual)
    ctx.outersIterator.map(_.owner).find(qualifies) match {
      case Some(c) if packageOK || !c.is(Package) =>
        c
      case _ =>
        report.error(
          if qual.isEmpty then em"$tree can be used only in a class, object, or template"
          else em"$qual is not an enclosing class",
          tree.srcPos)
        NoSymbol
    }
  }

  def avoidingType(expr: Tree, bindings: List[Tree])(using Context): Type =
    TypeOps.avoid(expr.tpe, localSyms(bindings).filterConserve(_.isTerm))

  def avoidPrivateLeaks(sym: Symbol)(using Context): Type =
    if sym.owner.isClass && !sym.isOneOf(JavaOrPrivateOrSynthetic)
    then checkNoPrivateLeaks(sym)
    else sym.info

  private def toRepeated(tree: Tree, from: ClassSymbol)(using Context): Tree =
    Typed(tree, TypeTree(tree.tpe.widen.translateToRepeated(from)))

  def seqToRepeated(tree: Tree)(using Context): Tree = toRepeated(tree, defn.SeqClass)

  def arrayToRepeated(tree: Tree)(using Context): Tree = toRepeated(tree, defn.ArrayClass)

  /** A denotation exists really if it exists and does not point to a stale symbol. */
  final def reallyExists(denot: Denotation)(using Context): Boolean = try
    denot match {
      case denot: SymDenotation =>
        denot.exists && !denot.isAbsent()
      case denot: SingleDenotation =>
        val sym = denot.symbol
        (sym eq NoSymbol) || reallyExists(sym.denot)
      case _ =>
        true
    }
  catch {
    case ex: StaleSymbol => false
  }

  /** If `tpe` is a named type, return the type with those alternatives as denotations
   *  which are accessible (or NoType, if no alternatives are accessible).
   *
   *  Also performs the following normalizations on the type `tpe`.
   *  (1) if the owner of the denotation is a package object, it is assured
   *      that the package object shows up as the prefix.
   *  (2) in Java compilation units, `Object` is replaced by `defn.FromJavaObjectType`
   */
  def accessibleType(tpe: Type, superAccess: Boolean)(using Context): Type =
    tpe match
      case tpe: NamedType =>
        val pre = tpe.prefix
        val name = tpe.name
        def postProcess(d: Denotation) =
          if ctx.isJava && tpe.isAnyRef then defn.FromJavaObjectType
          else TypeOps.makePackageObjPrefixExplicit(tpe withDenot d)
        val d = tpe.denot.accessibleFrom(pre, superAccess)
        if d.exists then postProcess(d)
        else
          // it could be that we found an inaccessible private member, but there is
          // an inherited non-private member with the same name and signature.
          val d2 = pre.nonPrivateMember(name).accessibleFrom(pre, superAccess)
          if reallyExists(d2) then postProcess(d2)
          else NoType
      case tpe => tpe

  /** Try to make `tpe` accessible, emit error if not possible */
  def ensureAccessible(tpe: Type, superAccess: Boolean, pos: SrcPos)(using Context): Type =
    val tpe1 = accessibleType(tpe, superAccess)
    if tpe1.exists then tpe1
    else tpe match
      case tpe: NamedType => inaccessibleErrorType(tpe, superAccess, pos)
      case NoType => tpe

  /** Return a potentially skolemized version of `qualTpe` to be used
   *  as a prefix when selecting `name`.
   *
   *  @see QualSkolemType, TypeOps#asSeenFrom
   */
  def maybeSkolemizePrefix(qualType: Type, name: Name)(using Context): Type =
    if (name.isTermName && !TypeOps.isLegalPrefix(qualType))
      QualSkolemType(qualType)
    else
      qualType

  /** The type of the selection `tree`, where `qual1` is the typed qualifier part. */
  def selectionType(tree: untpd.RefTree, qual1: Tree)(using Context): Type =
    val qualType0 = qual1.tpe.widenIfUnstable
    val qualType =
      if !qualType0.hasSimpleKind && tree.name != nme.CONSTRUCTOR then
        // constructors are selected on typeconstructor, type arguments are passed afterwards
        errorType(em"$qualType0 takes type parameters", qual1.srcPos)
      else if !qualType0.isInstanceOf[TermType] && !qualType0.isError then
        errorType(em"$qualType0 is illegal as a selection prefix", qual1.srcPos)
      else
        qualType0

    def arrayElemType = qual1.tpe.widen match
      case JavaArrayType(elemtp) => elemtp
      case qualType =>
        report.error(em"Expected Array but was $qualType", tree.srcPos)
        defn.NothingType

    val name = tree.name
    val p = nme.primitive
    name match
      case p.arrayApply  => MethodType(defn.IntType :: Nil, arrayElemType)
      case p.arrayUpdate => MethodType(defn.IntType :: arrayElemType :: Nil, defn.UnitType)
      case p.arrayLength => MethodType(Nil, defn.IntType)
      // Note that we do not need to handle calls to Array[T]#clone() specially:
      // The JLS section 10.7 says "The return type of the clone method of an array type
      // T[] is T[]", but the actual return type at the bytecode level is Object which
      // is casted to T[] by javac. Since the return type of Array[T]#clone() is Array[T],
      // this is exactly what Erasure will do.
      case _ =>
        val pre = maybeSkolemizePrefix(qualType, name)
        val mbr =
          if ctx.isJava then
            ctx.javaFindMember(name, pre)
          else
            qualType.findMember(name, pre)

        if reallyExists(mbr) then qualType.select(name, mbr)
        else if qualType.isErroneous || name.toTermName == nme.ERROR then UnspecifiedErrorType
        else NoType
  end selectionType

  def importSuggestionAddendum(pt: Type)(using Context): String = ""

  def notAMemberErrorType(tree: untpd.Select, qual: Tree)(using Context): ErrorType =
    val qualType = qual.tpe.widenIfUnstable
    def kind = if tree.isType then "type" else "value"
    val foundWithoutNull = qualType match
      case OrNull(qualType1) if qualType1 <:< defn.ObjectType =>
        val name = tree.name
        val pre = maybeSkolemizePrefix(qualType1, name)
        reallyExists(qualType1.findMember(name, pre))
      case _ => false
    def addendum = err.selectErrorAddendum(tree, qual, qualType, importSuggestionAddendum, foundWithoutNull)
    val msg: Message =
<<<<<<< HEAD
      if tree.name == nme.CONSTRUCTOR then ex"$qualType does not have a constructor".toMessage
=======
      if tree.name == nme.CONSTRUCTOR then em"$qualType does not have a constructor"
>>>>>>> d6cc1010
      else NotAMember(qualType, tree.name, kind, addendum)
    errorType(msg, tree.srcPos)

  def inaccessibleErrorType(tpe: NamedType, superAccess: Boolean, pos: SrcPos)(using Context): Type =
    if tpe.isError then tpe
    else errorType(CannotBeAccessed(tpe, superAccess), pos)

  def processAppliedType(tree: untpd.Tree, tp: Type)(using Context): Type = tp match
    case AppliedType(tycon, args) =>
      val constr = tycon.typeSymbol
      if constr == defn.andType then AndType(args(0), args(1))
      else if constr == defn.orType then OrType(args(0), args(1), soft = false)
      else tp
    case _ => tp

  /** Type assignment method. Each method takes as parameters
   *   - an untpd.Tree to which it assigns a type,
   *   - typed child trees it needs to access to cpmpute that type,
   *   - any further information it needs to access to compute that type.
   */
  def assignType(tree: untpd.Ident, tp: Type)(using Context): Ident =
    tree.withType(tp)

  def assignType(tree: untpd.Select, tp: Type)(using Context): Select =
    ConstFold.Select(tree.withType(tp))

  def assignType(tree: untpd.Select, qual: Tree)(using Context): Select =
    val rawType = selectionType(tree, qual)
    val checkedType = ensureAccessible(rawType, qual.isInstanceOf[Super], tree.srcPos)
    val ownType = checkedType.orElse(notAMemberErrorType(tree, qual))
    assignType(tree, ownType)

  /** Normalize type T appearing in a new T by following eta expansions to
   *  avoid higher-kinded types.
   */
  def typeOfNew(tpt: Tree)(using Context): Type = tpt.tpe.dealias match {
    case TypeApplications.EtaExpansion(tycon) => tycon
    case t => tpt.tpe
  }

  def assignType(tree: untpd.New, tpt: Tree)(using Context): New =
    tree.withType(typeOfNew(tpt))

  def assignType(tree: untpd.Literal)(using Context): Literal =
    tree.withType {
      val value = tree.const
      value.tag match {
        case UnitTag => defn.UnitType
        case NullTag => defn.NullType
        case _ => if (ctx.erasedTypes) value.tpe else ConstantType(value)
      }
    }

  def assignType(tree: untpd.This)(using Context): This = {
    val cls = qualifyingClass(tree, tree.qual.name, packageOK = false)
    tree.withType(
        if (cls.isClass) cls.thisType
        else errorType(em"not a legal qualifying class for this", tree.srcPos))
  }

  def superType(qualType: Type, mix: untpd.Ident, mixinClass: Symbol, pos: SrcPos)(using Context) =
    qualType match
      case err: ErrorType => err
      case qtype @ ThisType(_) =>
        val cls = qtype.cls
        def findMixinSuper(site: Type): Type = site.parents filter (_.typeSymbol.name == mix.name) match {
          case p :: Nil =>
            p.typeConstructor
          case Nil =>
            errorType(SuperQualMustBeParent(mix, cls), pos)
          case p :: q :: _ =>
            errorType(em"ambiguous parent class qualifier", pos)
        }
        val owntype =
          if (mixinClass.exists) mixinClass.typeRef
          else if (!mix.isEmpty) findMixinSuper(cls.info)
          else if (ctx.erasedTypes) cls.info.firstParent.typeConstructor
          else {
            val ps = cls.classInfo.parents
            if (ps.isEmpty) defn.AnyType else ps.reduceLeft((x: Type, y: Type) => x & y)
          }
        SuperType(cls.thisType, owntype)

  def assignType(tree: untpd.Super, qual: Tree, mixinClass: Symbol = NoSymbol)(using Context): Super =
    untpd.cpy.Super(tree)(qual, tree.mix)
      .withType(superType(qual.tpe, tree.mix, mixinClass, tree.srcPos))

  /** Substitute argument type `argType` for parameter `pref` in type `tp`,
   *  skolemizing the argument type if it is not stable and `pref` occurs in `tp`.
   */
  def safeSubstParam(tp: Type, pref: ParamRef, argType: Type)(using Context): Type = {
    val tp1 = tp.substParam(pref, argType)
    if ((tp1 eq tp) || argType.isStable) tp1
    else tp.substParam(pref, SkolemType(argType.widen))
  }

  /** Substitute types of all arguments `args` for corresponding `params` in `tp`.
   *  The number of parameters `params` may exceed the number of arguments.
   *  In this case, only the common prefix is substituted.
   */
  def safeSubstParams(tp: Type, params: List[ParamRef], argTypes: List[Type])(using Context): Type = argTypes match {
    case argType :: argTypes1 =>
      val tp1 = safeSubstParam(tp, params.head, argType)
      safeSubstParams(tp1, params.tail, argTypes1)
    case Nil =>
      tp
  }

  def safeSubstMethodParams(mt: MethodType, argTypes: List[Type])(using Context): Type =
    if mt.isResultDependent then safeSubstParams(mt.resultType, mt.paramRefs, argTypes)
    else mt.resultType

  def assignType(tree: untpd.Apply, fn: Tree, args: List[Tree])(using Context): Apply = {
    val ownType = fn.tpe.widen match {
      case fntpe: MethodType =>
        if fntpe.paramInfos.hasSameLengthAs(args) || ctx.phase.prev.relaxedTyping then
          if fntpe.isResultDependent then safeSubstMethodParams(fntpe, args.tpes)
          else fntpe.resultType // fast path optimization
        else
          errorType(em"wrong number of arguments at ${ctx.phase.prev} for $fntpe: ${fn.tpe}, expected: ${fntpe.paramInfos.length}, found: ${args.length}", tree.srcPos)
      case t =>
        if (ctx.settings.Ydebug.value) new FatalError("").printStackTrace()
        errorType(err.takesNoParamsMsg(fn, ""), tree.srcPos)
    }
    ConstFold.Apply(tree.withType(ownType))
  }

  def assignType(tree: untpd.TypeApply, fn: Tree, args: List[Tree])(using Context): TypeApply = {
    def fail = tree.withType(errorType(err.takesNoParamsMsg(fn, "type "), tree.srcPos))
    ConstFold(fn.tpe.widen match {
      case pt: TypeLambda =>
        tree.withType {
          val paramNames = pt.paramNames
          if (hasNamedArg(args)) {
            val paramBoundsByName = paramNames.zip(pt.paramInfos).toMap

            // Type arguments which are specified by name (immutable after this first loop)
            val namedArgMap = new mutable.HashMap[Name, Type]
            for (case NamedArg(name, arg) <- args)
              if (namedArgMap.contains(name))
                report.error(DuplicateNamedTypeParameter(name), arg.srcPos)
              else if (!paramNames.contains(name))
                report.error(UndefinedNamedTypeParameter(name, paramNames), arg.srcPos)
              else
                namedArgMap(name) = arg.tpe

            // Holds indexes of non-named typed arguments in paramNames
            val gapBuf = new mutable.ListBuffer[Int]
            def nextPoly(idx: Int) = {
              val newIndex = gapBuf.length
              gapBuf += idx
              // Re-index unassigned type arguments that remain after transformation
              pt.paramRefs(newIndex)
            }

            // Type parameters after naming assignment, conserving paramNames order
            val normArgs: List[Type] = paramNames.zipWithIndex.map { case (pname, idx) =>
              namedArgMap.getOrElse(pname, nextPoly(idx))
            }

            val transform = new TypeMap {
              def apply(t: Type) = t match {
                case TypeParamRef(`pt`, idx) => normArgs(idx)
                case _ => mapOver(t)
              }
            }
            val resultType1 = transform(pt.resultType)
            if (gapBuf.isEmpty) resultType1
            else {
              val gaps = gapBuf.toList
              pt.derivedLambdaType(
                gaps.map(paramNames),
                gaps.map(idx => transform(pt.paramInfos(idx)).bounds),
                resultType1)
            }
          }
          else {
            // Make sure arguments don't contain the type `pt` itself.
            // make a copy of the argument if that's the case.
            // This is done to compensate for the fact that normally every
            // reference to a polytype would have to be a fresh copy of that type,
            // but we want to avoid that because it would increase compilation cost.
            // See pos/i6682a.scala for a test case where the defensive copying matters.
            val ensureFresh = new TypeMap with CaptureSet.IdempotentCaptRefMap:
              def apply(tp: Type) = mapOver(
                if tp eq pt then pt.newLikeThis(pt.paramNames, pt.paramInfos, pt.resType)
                else tp)
            val argTypes = args.tpes.mapConserve(ensureFresh)
            if (argTypes.hasSameLengthAs(paramNames)) pt.instantiate(argTypes)
            else wrongNumberOfTypeArgs(fn.tpe, pt.typeParams, args, tree.srcPos)
          }
        }
      case err: ErrorType =>
        tree.withType(err)
      case ref: TermRef if ref.isOverloaded =>
        val disambiguated = ref.denot.suchThat(_.info.isInstanceOf[PolyType])
        if (disambiguated.exists) {
          val fn1 = fn.withType(ref.withDenot(disambiguated))
          val tree1 = untpd.cpy.TypeApply(tree)(fn1, args)
          assignType(tree1, fn1, args)
        }
        else fail
      case _ =>
        //println(i"bad type: $fn: ${fn.symbol} / ${fn.symbol.isType} / ${fn.symbol.info}") // DEBUG
        fail
    })
  }

  def assignType(tree: untpd.Typed, tpt: Tree)(using Context): Typed =
    tree.withType(tpt.tpe)

  def assignType(tree: untpd.NamedArg, arg: Tree)(using Context): NamedArg =
    tree.withType(arg.tpe)

  def assignType(tree: untpd.Assign)(using Context): Assign =
    tree.withType(defn.UnitType)

  def assignType(tree: untpd.Block, stats: List[Tree], expr: Tree)(using Context): Block =
    tree.withType(avoidingType(expr, stats))

  def assignType(tree: untpd.Inlined, bindings: List[Tree], expansion: Tree)(using Context): Inlined =
    tree.withType(avoidingType(expansion, bindings))

  def assignType(tree: untpd.If, thenp: Tree, elsep: Tree)(using Context): If =
    tree.withType(thenp.tpe | elsep.tpe)

  def assignType(tree: untpd.Closure, meth: Tree, target: Tree)(using Context): Closure =
    tree.withType(
      if (target.isEmpty) meth.tpe.widen.toFunctionType(isJava = meth.symbol.is(JavaDefined), tree.env.length)
      else target.tpe)

  def assignType(tree: untpd.CaseDef, pat: Tree, body: Tree)(using Context): CaseDef = {
    val ownType =
      if (body.isType) {
        val getParams = new TreeAccumulator[mutable.ListBuffer[TypeSymbol]] {
          def apply(ps: mutable.ListBuffer[TypeSymbol], t: Tree)(using Context) = t match {
            case t: Bind if t.symbol.isType => foldOver(ps += t.symbol.asType, t)
            case _ => foldOver(ps, t)
          }
        }
        val params1 = getParams(new mutable.ListBuffer[TypeSymbol](), pat).toList
        val params2 = pat.tpe match
          case AppliedType(tycon, args) =>
            val tparams = tycon.typeParamSymbols
            params1.mapconserve { param =>
              val info1 = param.info
              val info2 = info1.subst(tparams, args)
              if info2 eq info1 then param else param.copy(info = info2).asType
            }
          case _ => params1
        val matchCase1 = defn.MatchCase(pat.tpe, body.tpe)
        val matchCase2 = if params2 eq params1 then matchCase1 else matchCase1.substSym(params1, params2)
        HKTypeLambda.fromParams(params2, matchCase2)
      }
      else body.tpe
    tree.withType(ownType)
  }

  def assignType(tree: untpd.Match, scrutinee: Tree, cases: List[CaseDef])(using Context): Match =
    tree.withType(TypeComparer.lub(cases.tpes))

  def assignType(tree: untpd.Labeled)(using Context): Labeled =
    tree.withType(tree.bind.symbol.info)

  def assignType(tree: untpd.Return)(using Context): Return =
    tree.withType(defn.NothingType)

  def assignType(tree: untpd.WhileDo)(using Context): WhileDo =
    tree.withType(if (tree.cond eq EmptyTree) defn.NothingType else defn.UnitType)

  def assignType(tree: untpd.Try, expr: Tree, cases: List[CaseDef])(using Context): Try =
    if (cases.isEmpty) tree.withType(expr.tpe)
    else tree.withType(TypeComparer.lub(expr.tpe :: cases.tpes))

  def assignType(tree: untpd.SeqLiteral, elems: List[Tree], elemtpt: Tree)(using Context): SeqLiteral =
    tree.withType(seqLitType(tree, elemtpt.tpe))

  def assignType(tree: untpd.SingletonTypeTree, ref: Tree)(using Context): SingletonTypeTree =
    tree.withType(ref.tpe)

  /** Assign type of RefinedType.
   *  Refinements are typed as if they were members of refinement class `refineCls`.
   */
  def assignType(tree: untpd.RefinedTypeTree, parent: Tree, refinements: List[Tree], refineCls: ClassSymbol)(using Context): RefinedTypeTree = {
    def addRefinement(parent: Type, refinement: Tree): Type = {
      val rsym = refinement.symbol
      val rinfo = if (rsym.is(Accessor)) rsym.info.resultType else rsym.info
      if (rinfo.isError) rinfo
      else if (!rinfo.exists) parent // can happen after failure in self type definition
      else RefinedType(parent, rsym.name, rinfo)
    }
    val refined = refinements.foldLeft(parent.tpe)(addRefinement)
    tree.withType(RecType.closeOver(rt => refined.substThis(refineCls, rt.recThis)))
  }

  def assignType(tree: untpd.AppliedTypeTree, tycon: Tree, args: List[Tree])(using Context): AppliedTypeTree = {
    assert(!hasNamedArg(args) || ctx.reporter.errorsReported, tree)
    val tparams = tycon.tpe.typeParams
    val ownType =
      if tparams.hasSameLengthAs(args) then
        processAppliedType(tree, tycon.tpe.appliedTo(args.tpes))
      else
        wrongNumberOfTypeArgs(tycon.tpe, tparams, args, tree.srcPos)
    tree.withType(ownType)
  }

  def assignType(tree: untpd.LambdaTypeTree, tparamDefs: List[TypeDef], body: Tree)(using Context): LambdaTypeTree =
    val validParams = tparamDefs.filterConserve { tdef =>
      val ok = tdef.symbol.isType
      if !ok then assert(ctx.reporter.errorsReported)
      ok
    }
    tree.withType(HKTypeLambda.fromParams(validParams.map(_.symbol.asType), body.tpe))

  def assignType(tree: untpd.MatchTypeTree, bound: Tree, scrutinee: Tree, cases: List[CaseDef])(using Context): MatchTypeTree = {
    val boundType = if (bound.isEmpty) defn.AnyType else bound.tpe
    tree.withType(MatchType(boundType, scrutinee.tpe, cases.tpes))
  }

  def assignType(tree: untpd.ByNameTypeTree, result: Tree)(using Context): ByNameTypeTree =
    tree.withType(ExprType(result.tpe))

  def assignType(tree: untpd.TypeBoundsTree, lo: Tree, hi: Tree, alias: Tree)(using Context): TypeBoundsTree =
    tree.withType(
      if !alias.isEmpty then alias.tpe
      else if lo eq hi then
        if lo.tpe.isMatch then MatchAlias(lo.tpe)
        else TypeAlias(lo.tpe)
      else TypeBounds(lo.tpe, hi.tpe))

  def assignType(tree: untpd.Bind, sym: Symbol)(using Context): Bind =
    tree.withType(NamedType(NoPrefix, sym))

  def assignType(tree: untpd.Alternative, trees: List[Tree])(using Context): Alternative =
    tree.withType(TypeComparer.lub(trees.tpes))

  def assignType(tree: untpd.UnApply, proto: Type)(using Context): UnApply =
    tree.withType(proto)

  def assignType(tree: untpd.ValDef, sym: Symbol)(using Context): ValDef =
    tree.withType(if (sym.exists) assertExists(sym.termRef) else NoType)

  def assignType(tree: untpd.DefDef, sym: Symbol)(using Context): DefDef =
    tree.withType(sym.termRef)

  def assignType(tree: untpd.TypeDef, sym: Symbol)(using Context): TypeDef =
    tree.withType(sym.typeRef)

  def assertExists(tp: Type): Type = { assert(tp != NoType); tp }

  def assignType(tree: untpd.Import, sym: Symbol)(using Context): Import =
    tree.withType(sym.termRef)

  def assignType(tree: untpd.Export)(using Context): Export =
    tree.withType(defn.UnitType)

  def assignType(tree: untpd.Annotated, arg: Tree, annot: Tree)(using Context): Annotated = {
    assert(tree.isType) // annotating a term is done via a Typed node, can't use Annotate directly
    tree.withType(AnnotatedType(arg.tpe, Annotation(annot)))
  }

  def assignType(tree: untpd.PackageDef, pid: Tree)(using Context): PackageDef =
    tree.withType(pid.symbol.termRef)

  def assignType(tree: untpd.Hole, tpt: Tree)(using Context): Hole =
    tree.withType(tpt.tpe)

}

object TypeAssigner extends TypeAssigner:
  def seqLitType(tree: untpd.SeqLiteral, elemType: Type)(using Context) = tree match
    case tree: untpd.JavaSeqLiteral => defn.ArrayOf(elemType)
    case _ => if ctx.erasedTypes then defn.SeqType else defn.SeqType.appliedTo(elemType)

<|MERGE_RESOLUTION|>--- conflicted
+++ resolved
@@ -168,11 +168,7 @@
       case _ => false
     def addendum = err.selectErrorAddendum(tree, qual, qualType, importSuggestionAddendum, foundWithoutNull)
     val msg: Message =
-<<<<<<< HEAD
-      if tree.name == nme.CONSTRUCTOR then ex"$qualType does not have a constructor".toMessage
-=======
       if tree.name == nme.CONSTRUCTOR then em"$qualType does not have a constructor"
->>>>>>> d6cc1010
       else NotAMember(qualType, tree.name, kind, addendum)
     errorType(msg, tree.srcPos)
 
