package dotty.tools
package dotc
package typer

import core.*
import ast.*
import Trees.*, StdNames.*, Scopes.*, Denotations.*, NamerOps.*, ContextOps.*
import Contexts.*, Symbols.*, Types.*, SymDenotations.*, Names.*, NameOps.*, Flags.*
import Decorators.*, Comments.{_, given}
import NameKinds.DefaultGetterName
import ast.desugar, ast.desugar.*
import ProtoTypes.*
import util.Spans.*
import util.Property
import collection.mutable
import tpd.tpes
import Variances.alwaysInvariant
import config.{Config, Feature}
import config.Printers.typr
import inlines.{Inlines, PrepareInlineable}
import parsing.JavaParsers.JavaParser
import parsing.Parsers.Parser
import Annotations.*
import Inferencing.*
import Nullables.*
import transform.ValueClasses.*
import TypeErasure.erasure
import reporting.*
import config.Feature.{sourceVersion, modularity}
import config.SourceVersion.*

import scala.compiletime.uninitialized

/** This class creates symbols from definitions and imports and gives them
 *  lazy types.
 *
 *  Timeline:
 *
 *  During enter, trees are expanded as necessary, populating the expandedTree map.
 *  Symbols are created, and the symOfTree map is set up.
 *
 *  Symbol completion causes some trees to be already typechecked and typedTree
 *  entries are created to associate the typed trees with the untyped expanded originals.
 *
 *  During typer, original trees are first expanded using expandedTree. For each
 *  expanded member definition or import we extract and remove the corresponding symbol
 *  from the symOfTree map and complete it. We then consult the typedTree map to see
 *  whether a typed tree exists already. If yes, the typed tree is returned as result.
 *  Otherwise, we proceed with regular type checking.
 *
 *  The scheme is designed to allow sharing of nodes, as long as each duplicate appears
 *  in a different method.
 */
class Namer { typer: Typer =>

  import untpd.*

  val TypedAhead       : Property.Key[tpd.Tree]            = new Property.Key
  val ExpandedTree     : Property.Key[untpd.Tree]          = new Property.Key
  val ExportForwarders : Property.Key[List[tpd.MemberDef]] = new Property.Key
  val ParentRefinements: Property.Key[List[Symbol]]        = new Property.Key
  val SymOfTree        : Property.Key[Symbol]              = new Property.Key
  val AttachedDeriver  : Property.Key[Deriver]             = new Property.Key
    // was `val Deriver`, but that gave shadowing problems with constructor proxies

  /** A partial map from unexpanded member and pattern defs and to their expansions.
   *  Populated during enterSyms, emptied during typer.
   */
  //lazy val expandedTree = new mutable.HashMap[DefTree, Tree]
  /*{
    override def default(tree: DefTree) = tree // can't have defaults on HashMaps :-(
  }*/

  /** A map from expanded MemberDef, PatDef or Import trees to their symbols.
   *  Populated during enterSyms, emptied at the point a typed tree
   *  with the same symbol is created (this can be when the symbol is completed
   *  or at the latest when the tree is typechecked.
   */
  //lazy val symOfTree = new mutable.HashMap[Tree, Symbol]

  /** A map from expanded trees to their typed versions.
   *  Populated when trees are typechecked during completion (using method typedAhead).
   */
  // lazy val typedTree = new mutable.HashMap[Tree, tpd.Tree]

  /** A map from method symbols to nested typers.
   *  Populated when methods are completed. Emptied when they are typechecked.
   *  The nested typer contains new versions of the four maps above including this
   *  one, so that trees that are shared between different DefDefs can be independently
   *  used as indices. It also contains a scope that contains nested parameters.
   */
  lazy val nestedTyper: mutable.HashMap[Symbol, Typer] = new mutable.HashMap

  /** We are entering symbols coming from a SourceLoader */
  private var lateCompile = false

  /** The symbol of the given expanded tree. */
  def symbolOfTree(tree: Tree)(using Context): Symbol = {
    val xtree = expanded(tree)
    xtree.getAttachment(TypedAhead) match {
      case Some(ttree) => ttree.symbol
      case none =>
        xtree.getAttachment(SymOfTree) match
          case Some(sym) => sym
          case _ => throw IllegalArgumentException(i"$xtree does not have a symbol")
    }
  }

  def hasDefinedSymbol(tree: Tree)(using Context): Boolean =
    val xtree = expanded(tree)
    xtree.hasAttachment(TypedAhead) || xtree.hasAttachment(SymOfTree)

  /** The enclosing class with given name; error if none exists */
  def enclosingClassNamed(name: TypeName, span: Span)(using Context): Symbol =
    if (name.isEmpty) NoSymbol
    else {
      val cls = ctx.owner.enclosingClassNamed(name)
      if (!cls.exists)
        report.error(UnknownNamedEnclosingClassOrObject(name), ctx.source.atSpan(span))
      cls
    }

  /** Record `sym` as the symbol defined by `tree` */
  def recordSym(sym: Symbol, tree: Tree)(using Context): Symbol = {
    for refs <- tree.removeAttachment(References); ref <- refs do
      ref.watching(sym)
    tree.pushAttachment(SymOfTree, sym)
    sym
  }

  /** Check that a new definition with given name and privacy status
   *  in current context would not conflict with existing currently
   *  compiled definitions.
   *  The logic here is very subtle and fragile due to the fact that
   *  we are not allowed to force anything.
   */
  def checkNoConflict(name: Name, isPrivate: Boolean, span: Span)(using Context): Name =
    val owner = ctx.owner
    var conflictsDetected = false

    def conflict(conflicting: Symbol) =
      val other =
        if conflicting.is(ConstructorProxy) then conflicting.companionClass
        else conflicting
      report.error(AlreadyDefined(name, owner, other), ctx.source.atSpan(span))
      conflictsDetected = true

    def checkNoConflictIn(owner: Symbol) =
      val preExisting = owner.unforcedDecls.lookup(name)
      if (preExisting.isDefinedInCurrentRun || preExisting.lastKnownDenotation.is(Package))
          && (!preExisting.lastKnownDenotation.is(Private) || preExisting.owner.is(Package))
          && (!preExisting.lastKnownDenotation.isPackageObject
              || preExisting.associatedFile != ctx.source.file)
              // isDefinedInCurrentRun does not work correctly for package objects, because
              // package objects are updated to the new run earlier than normal classes, everytime
              // some member of the enclosing package is accessed. Therefore, we use another
              // test: conflict if package objects have the same name but come from different
              // sources. See i9252.
      then conflict(preExisting)

    def pkgObjs(pkg: Symbol) =
      pkg.denot.asInstanceOf[PackageClassDenotation].packageObjs.map(_.symbol)

    if owner.is(PackageClass) then
      checkNoConflictIn(owner)
      for pkgObj <- pkgObjs(owner) do
        checkNoConflictIn(pkgObj)
    else
      def preExisting = ctx.effectiveScope.lookup(name)
      if (!owner.isClass || name.isTypeName) && preExisting.exists then
        conflict(preExisting)
      else if owner.isPackageObject && !isPrivate && name != nme.CONSTRUCTOR then
        checkNoConflictIn(owner.owner)
        for pkgObj <- pkgObjs(owner.owner) if pkgObj != owner do
          checkNoConflictIn(pkgObj)

    if conflictsDetected then name.freshened else name
  end checkNoConflict

  /** If this tree is a member def or an import, create a symbol of it
   *  and store in symOfTree map.
   */
  def createSymbol(tree: Tree)(using Context): Symbol = {

    def privateWithinClass(mods: Modifiers) =
      enclosingClassNamed(mods.privateWithin, tree.span)

    /** Check that flags are OK for symbol. This is done early to avoid
     *  catastrophic failure when we create a TermSymbol with TypeFlags, or vice versa.
     *  A more complete check is done in checkWellFormed.
     *  Also, speculatively add a Local flag to private members that can be Local if
     *  referred to exclusively from their owner's this-type. The Local flag is retracted in
     *  `isAccessibleFrom` if the access not from such a this-type.
     */
    def checkFlags(flags: FlagSet) =
      if (flags.isEmpty) flags
      else {
        val (ok, adapted, kind) = tree match {
          case tree: TypeDef => (flags.isTypeFlags, flags.toTypeFlags, "type")
          case _ => (flags.isTermFlags, flags.toTermFlags, "value")
        }
        def canBeLocal = tree match
          case tree: MemberDef => SymDenotations.canBeLocal(tree.name, flags)
          case _ => false
        if !ok then
          report.error(em"modifier(s) `${flags.flagsString}` incompatible with $kind definition", tree.srcPos)
        if adapted.is(Private) && canBeLocal then adapted | Local else adapted
      }

    /** Add moduleClass/sourceModule to completer if it is for a module val or class */
    def adjustIfModule(completer: LazyType, tree: MemberDef) =
      if (tree.mods.is(Module)) adjustModuleCompleter(completer, tree.name)
      else completer

    typr.println(i"creating symbol for $tree in ${ctx.mode}")

    /** Create new symbol or redefine existing symbol under lateCompile. */
    def createOrRefine[S <: Symbol](
        tree: MemberDef, name: Name, flags: FlagSet, owner: Symbol, infoFn: S => Type,
        symFn: (FlagSet, S => Type, Symbol) => S): Symbol = {
      val prev =
        if (lateCompile && ctx.owner.is(Package)) ctx.effectiveScope.lookup(name)
        else NoSymbol

      var flags1 = flags
      if name.isTypeName && Feature.ccEnabled then
        flags1 |= CaptureChecked
      var privateWithin = privateWithinClass(tree.mods)
      val effectiveOwner = owner.skipWeakOwner
      if (flags.is(Private) && effectiveOwner.is(Package)) {
        // If effective owner is a package p, widen private to private[p]
        flags1 = flags1 &~ PrivateLocal
        privateWithin = effectiveOwner
      }

      val sym =
        if (prev.exists) {
          prev.flags = flags1
          prev.info = infoFn(prev.asInstanceOf[S])
          prev.setPrivateWithin(privateWithin)
          prev
        }
        else symFn(flags1, infoFn, privateWithin)
      recordSym(sym, tree)
    }

    tree match {
      case tree: TypeDef if tree.isClassDef =>
        val flags = checkFlags(tree.mods.flags)
        val name = checkNoConflict(tree.name, flags.is(Private), tree.span).asTypeName
        val cls =
          createOrRefine[ClassSymbol](tree, name, flags, ctx.owner,
            cls => adjustIfModule(new ClassCompleter(cls, tree)(ctx), tree),
            newClassSymbol(ctx.owner, name, _, _, _, tree.nameSpan, ctx.compilationUnit.info))
        cls.completer.asInstanceOf[ClassCompleter].init()
        cls
      case tree: MemberDef =>
        var flags = checkFlags(tree.mods.flags)
        val name = checkNoConflict(tree.name, flags.is(Private), tree.span)
        tree match
          case tree: ValOrDefDef =>
            if tree.isInstanceOf[ValDef] && !flags.is(Param) && name.endsWith("_=") then
              report.error("Names of vals or vars may not end in `_=`", tree.namePos)
            if tree.unforcedRhs == EmptyTree
               && !flags.isOneOf(TermParamOrAccessor)
               && !tree.name.isConstructorName
            then
              flags |= Deferred
            if (tree.isInstanceOf[DefDef]) flags |= Method
            else if flags.isAllOf(EnumValue) && ctx.owner.isStaticOwner then flags |= JavaStatic
          case tree: TypeDef =>
            def analyzeRHS(rhs: Tree): Unit = rhs match
              case _: TypeBoundsTree =>
                flags |= Deferred
              case LambdaTypeTree(_, body) =>
                analyzeRHS(body)
              case _ =>
                if rhs.isEmpty || flags.is(Opaque) then flags |= Deferred
            if flags.is(Param) then tree.rhs else analyzeRHS(tree.rhs)

        def hasExplicitType(tree: ValOrDefDef): Boolean =
          !tree.tpt.isEmpty || tree.mods.isOneOf(TermParamOrAccessor)

        // to complete a constructor, move one context further out -- this
        // is the context enclosing the class. Note that the context in which a
        // constructor is recorded and the context in which it is completed are
        // different: The former must have the class as owner (because the
        // constructor is owned by the class), the latter must not (because
        // constructor parameters are interpreted as if they are outside the class).
        // Don't do this for Java constructors because they need to see the import
        // of the companion object, and it is not necessary for them because they
        // have no implementation.
        val cctx = if (tree.name == nme.CONSTRUCTOR && !flags.is(JavaDefined)) ctx.outer else ctx

        val completer = tree match
          case tree: TypeDef => TypeDefCompleter(tree)(cctx)
          case tree: ValOrDefDef if Feature.enabled(Feature.modularity) && hasExplicitType(tree) =>
            new Completer(tree, isExplicit = true)(cctx)
          case _ => Completer(tree)(cctx)
        val info = adjustIfModule(completer, tree)
        createOrRefine[Symbol](tree, name, flags, ctx.owner, _ => info,
          (fs, _, pwithin) => newSymbol(ctx.owner, name, fs, info, pwithin, tree.nameSpan))
      case tree: Import =>
        recordSym(importSymbol(tree), tree)
      case _ =>
        NoSymbol
    }
  }

  private def importSymbol(imp: Import)(using Context): Symbol =
    newImportSymbol(ctx.owner, Completer(imp)(ctx), imp.span)

   /** If `sym` exists, enter it in effective scope. Check that
    *  package members are not entered twice in the same run.
    */
  def enterSymbol(sym: Symbol)(using Context): Unit =
    // We do not enter Scala 2 macros defined in Scala 3 as they have an equivalent Scala 3 inline method.
    if sym.exists && !sym.isScala2MacroInScala3 then
      typr.println(s"entered: $sym in ${ctx.owner}")
      ctx.enter(sym)

  /** Create package if it does not yet exist. */
  private def createPackageSymbol(pid: RefTree)(using Context): Symbol = {
    val pkgOwner = pid match {
      case Ident(_) => if (ctx.owner eq defn.EmptyPackageClass) defn.RootClass else ctx.owner
      case Select(qual: RefTree, _) => createPackageSymbol(qual).moduleClass
    }
    val existing = pkgOwner.info.decls.lookup(pid.name)

    if (existing.is(Package) && (pkgOwner eq existing.owner)) {
      existing.moduleClass.denot match {
        case d: PackageClassDenotation =>
          // Remove existing members coming from a previous compilation of this file,
          // they are obsolete.
          d.unlinkFromFile(ctx.source.file)
        case _ =>
      }
      existing
    }
    else {
      /** If there's already an existing type, then the package is a dup of this type */
      val existingType = pkgOwner.info.decls.lookup(pid.name.toTypeName)
      if (existingType.exists) {
        report.error(PkgDuplicateSymbol(existingType), pid.srcPos)
        newCompletePackageSymbol(pkgOwner, (pid.name ++ "$_error_").toTermName).entered
      }
      else newCompletePackageSymbol(pkgOwner, pid.name.asTermName).entered
    }
  }

  /** Expand tree and store in `expandedTree` */
  def expand(tree: Tree)(using Context): Unit = {
    def record(expanded: Tree) =
      if (expanded `ne` tree) {
        typr.println(i"Expansion: $tree expands to $expanded")
        tree.pushAttachment(ExpandedTree, expanded)
      }
    tree match {
      case tree: DefTree    => record(desugar.defTree(tree))
      case tree: PackageDef => record(desugar.packageDef(tree))
      case tree: ExtMethods => record(desugar.extMethods(tree))
      case _                =>
    }
  }

  /** The expanded version of this tree, or tree itself if not expanded */
  def expanded(tree: Tree)(using Context): Tree = tree match {
    case _: DefTree | _: PackageDef | _: ExtMethods => tree.attachmentOrElse(ExpandedTree, tree)
    case _ => tree
  }

  /** For all class definitions `stat` in `xstats`: If the companion class is
    * not also defined in `xstats`, invalidate it by setting its info to
    * NoType.
    */
  def invalidateCompanions(pkg: Symbol, xstats: List[untpd.Tree])(using Context): Unit = {
    val definedNames = xstats collect { case stat: NameTree => stat.name }
    def invalidate(name: TypeName) =
      if (!(definedNames contains name)) {
        val member = pkg.info.decl(name).asSymDenotation
        if (member.isClass && !(member.is(Package))) member.markAbsent()
      }
    xstats foreach {
      case stat: TypeDef if stat.isClassDef =>
        invalidate(stat.name.moduleClassName)
      case _ =>
    }
  }

  /** Expand tree and create top-level symbols for statement and enter them into symbol table */
  def index(stat: Tree)(using Context): Context = {
    expand(stat)
    indexExpanded(stat)
  }

  /** Create top-level symbols for all statements in the expansion of this statement and
   *  enter them into symbol table
   */
  def indexExpanded(origStat: Tree)(using Context): Context = {
    def recur(stat: Tree): Context = stat match {
      case pcl: PackageDef =>
        val pkg = createPackageSymbol(pcl.pid)
        index(pcl.stats)(using ctx.packageContext(pcl, pkg))
        invalidateCompanions(pkg, Trees.flatten(pcl.stats map expanded))
        setDocstring(pkg, stat)
        ctx
      case imp: Import =>
        ctx.importContext(imp, createSymbol(imp))
      case mdef: DefTree =>
        val sym = createSymbol(mdef)
        enterSymbol(sym)
        setDocstring(sym, origStat)
        addEnumConstants(mdef, sym)
        mdef match
          case tdef: TypeDef if ctx.owner.isClass =>
            for case WitnessNamesAnnot(witnessNames) <- tdef.mods.annotations do
              addContextBoundCompanionFor(symbolOfTree(tdef), witnessNames, Nil)
          case _ =>
        ctx
      case stats: Thicket =>
        stats.toList.foreach(recur)
        ctx
      case _ =>
        ctx
    }
    recur(expanded(origStat))
  }

  /** Determines whether this field holds an enum constant. */
  def isEnumConstant(vd: ValDef)(using Context): Boolean =
    vd.mods.isAllOf(JavaEnumValue)

  /** Ensure that the first type in a list of parent types Ps points to a non-trait class.
   *  If that's not already the case, add one. The added class type CT is determined as follows.
   *  First, let C be the unique class such that
   *  - there is a parent P_i such that P_i derives from C, and
   *  - for every class D: If some parent P_j, j <= i derives from D, then C derives from D.
   *  Then, let CT be the smallest type which
   *  - has C as its class symbol, and
   *  - for all parents P_i: If P_i derives from C then P_i <:< CT.
   *
   * Tweak: It could be that at the point where the method is called, some superclass
   * is still missing its parents. Parents are set to Nil when completion starts and are
   * set to the actual parents later. If a superclass completes a subclass in one
   * of its parents, the parents of the superclass or some intervening class might
   * not yet be set. This situation can be detected by asking for the baseType of Any -
   * if that type does not exist, one of the base classes of this class misses its parents.
   * If this situation arises, the computation of the superclass might be imprecise.
   * For instance, in i12722.scala, the superclass of `IPersonalCoinOps` is computed
   * as `Object`, where `JsObject` would be correct. The problem cannot be solved locally,
   * but we detect the situaton and mark the superclass with a `@ProvisionalSuperClass`
   * annotation in this case. When typechecking the class, we then run ensureFirstIsClass
   * again and possibly improve the computed super class.
   * An alternatiev fix would compute superclasses at typer instead at completion. But
   * that breaks too many invariants. For instance, we rely on correct @Child annotations
   * after completion, and these in turn need the superclass.
   */
  def ensureFirstIsClass(cls: ClassSymbol, parents: List[Type])(using Context): List[Type] =

    def realClassParent(sym: Symbol): ClassSymbol =
      if !sym.isClass then defn.ObjectClass
      else if !sym.is(Trait) then sym.asClass
      else sym.info.parents match
        case parentRef :: _ => realClassParent(parentRef.typeSymbol)
        case nil => defn.ObjectClass

    def improve(candidate: ClassSymbol, parent: Type): ClassSymbol =
      val pcls = realClassParent(parent.classSymbol)
      if (pcls derivesFrom candidate) pcls else candidate

    parents match
      case p :: _ if p.classSymbol.isRealClass => parents
      case _ =>
        val pcls = parents.foldLeft(defn.ObjectClass)(improve)
        typr.println(i"ensure first is class $parents%, % --> ${parents map (_ baseType pcls)}%, %")
        val bases = parents.map(_.baseType(pcls))
        var first = TypeComparer.glb(defn.ObjectType :: bases)
        val isProvisional = parents.exists(!_.baseType(defn.AnyClass).exists)
        if isProvisional then
          typr.println(i"provisional superclass $first for $cls")
          first = AnnotatedType(first, Annotation(defn.ProvisionalSuperClassAnnot, cls.span))
        checkFeasibleParent(first, cls.srcPos, i" in inferred superclass $first") :: parents
  end ensureFirstIsClass

  /** Add child annotation for `child` to annotations of `cls`. The annotation
   *  is added at the correct insertion point, so that Child annotations appear
   *  in reverse order of their start positions.
   *  @pre `child` must have a position.
   */
  final def addChild(cls: Symbol, child: Symbol)(using Context): Unit = {
    val childStart = if (child.span.exists) child.span.start else -1
    def insertInto(annots: List[Annotation]): List[Annotation] =
      annots.find(_.symbol == defn.ChildAnnot) match {
        case Some(Annotation.Child(other)) if other.span.exists && childStart <= other.span.start =>
          if (child == other)
            annots // can happen if a class has several inaccessible children
          else {
            assert(childStart != other.span.start || child.source != other.source, i"duplicate child annotation $child / $other")
            val (prefix, otherAnnot :: rest) = annots.span(_.symbol != defn.ChildAnnot): @unchecked
            prefix ::: otherAnnot :: insertInto(rest)
          }
        case _ =>
          Annotation.Child(child, cls.span.startPos) :: annots
      }
    cls.annotations = insertInto(cls.annotations)
  }

  /** Add java enum constants */
  def addEnumConstants(mdef: DefTree, sym: Symbol)(using Context): Unit = mdef match {
    case vdef: ValDef if (isEnumConstant(vdef)) =>
      val enumClass = sym.owner.linkedClass
      if (!enumClass.is(Sealed)) enumClass.setFlag(Flags.AbstractSealed)
      addChild(enumClass, sym)
    case _ =>
  }

  def setDocstring(sym: Symbol, tree: Tree)(using Context): Unit = tree match {
    case t: MemberDef if t.rawComment.isDefined =>
      ctx.docCtx.foreach(_.addDocstring(sym, t.rawComment))
    case t: ExtMethods =>
      for meth <- t.methods.find(_.span.point == sym.span.point) do
        setDocstring(sym, meth)
    case _ => ()
  }

  /** Create top-level symbols for statements and enter them into symbol table
   *  @return A context that reflects all imports in `stats`.
   */
  def index(stats: List[Tree])(using Context): Context = {

    // module name -> (stat, moduleCls | moduleVal)
    val moduleClsDef = mutable.Map[TypeName, (Tree, TypeDef)]()
    val moduleValDef = mutable.Map[TermName, (Tree, ValDef)]()

    /** Remove the subtree `tree` from the expanded tree of `mdef` */
    def removeInExpanded(mdef: Tree, tree: Tree): Unit = {
      val Thicket(trees) = expanded(mdef): @unchecked
      mdef.putAttachment(ExpandedTree, Thicket(trees.filter(_ != tree)))
    }

    /** Transfer all references to `from` to `to` */
    def transferReferences(from: ValDef, to: ValDef): Unit =
      for ref <- from.removeAttachment(References).getOrElse(Nil) do
        ref.watching(to)

    /** Merge the module class `modCls` in the expanded tree of `mdef` with the
     *  body and derived clause of the synthetic module class `fromCls`.
     */
    def mergeModuleClass(mdef: Tree, modCls: TypeDef, fromCls: TypeDef): TypeDef = {
      var res: TypeDef | Null = null
      val Thicket(trees) = expanded(mdef): @unchecked
      val merged = trees.map { tree =>
        if (tree == modCls) {
          val fromTempl = fromCls.rhs.asInstanceOf[Template]
          val modTempl = modCls.rhs.asInstanceOf[Template]
          res = cpy.TypeDef(modCls)(
            rhs = cpy.Template(modTempl)(
              derived = if (fromTempl.derived.nonEmpty) fromTempl.derived else modTempl.derived,
              body = fromTempl.body.filter {
                  case stat: DefDef => stat.name != nme.toString_
                    // toString should only be generated if explicit companion is missing
                  case _ => true
                } ++ modTempl.body))
          if (fromTempl.derived.nonEmpty) {
            if (modTempl.derived.nonEmpty)
              report.error(em"a class and its companion cannot both have `derives` clauses", mdef.srcPos)
            // `res` is inside a closure, so the flow-typing doesn't work here.
            res.uncheckedNN.putAttachment(desugar.DerivingCompanion, fromTempl.srcPos.startPos)
          }
          res.uncheckedNN
        }
        else tree
      }

      mdef.putAttachment(ExpandedTree, Thicket(merged))

      res.nn
    }

    /** Merge `fromCls` of `fromStat` into `toCls` of `toStat`
     *  if the former is synthetic and the latter not.
     *
     *  Note:
     *    1. `fromStat` and `toStat` could be the same stat
     *    2. `fromCls` and `toCls` are necessarily different
     */
    def mergeIfSynthetic(fromStat: Tree, fromCls: TypeDef, toStat: Tree, toCls: TypeDef): Unit =
      if (fromCls.mods.is(Synthetic) && !toCls.mods.is(Synthetic)) {
        removeInExpanded(fromStat, fromCls)
        val mcls = mergeModuleClass(toStat, toCls, fromCls)
        mcls.setMods(toCls.mods)
        moduleClsDef(fromCls.name) = (toStat, mcls)
      }

    /** Merge the definitions of a synthetic companion generated by a case class
     *  and the real companion, if both exist.
     */
    def mergeCompanionDefs() = {
      def valid(mdef: MemberDef): Boolean = mdef.mods.is(Module, butNot = Package)

      for (stat <- stats)
        expanded(stat) match {
          case Thicket(trees) => // companion object always expands to thickets
            trees.map {
              case mcls @ TypeDef(name, impl: Template) if valid(mcls) =>
                (moduleClsDef.get(name): @unchecked) match {
                  case Some((stat1, mcls1@TypeDef(_, impl1: Template))) =>
                    mergeIfSynthetic(stat, mcls, stat1, mcls1)
                    mergeIfSynthetic(stat1, mcls1, stat, mcls)
                  case None =>
                    moduleClsDef(name) = (stat, mcls)
                }

              case vdef @ ValDef(name, _, _) if valid(vdef) =>
                moduleValDef.get(name) match {
                  case Some((stat1, vdef1)) =>
                    if (vdef.mods.is(Synthetic) && !vdef1.mods.is(Synthetic)) {
                      transferReferences(vdef, vdef1)
                      removeInExpanded(stat, vdef)
                    }
                    else if (!vdef.mods.is(Synthetic) && vdef1.mods.is(Synthetic)) {
                      transferReferences(vdef1, vdef)
                      removeInExpanded(stat1, vdef1)
                      moduleValDef(name) = (stat, vdef)
                    }
                    else {
                      // double definition of objects or case classes, handled elsewhere
                    }
                  case None =>
                    moduleValDef(name) = (stat, vdef)
                }

              case _ =>
            }
          case _ =>
        }
    }

    val classDef  = mutable.Map[TypeName, TypeDef]()
    val moduleDef = mutable.Map[TypeName, TypeDef]()

    /** Create links between companion object and companion class.
     *  Populate `moduleDef` and `classDef` as a side effect.
     */
    def createCompanionLinks()(using Context): Unit = {

      def updateCache(cdef: TypeDef): Unit =
        if (cdef.isClassDef && !cdef.mods.is(Package))
          if (cdef.mods.is(ModuleClass)) moduleDef(cdef.name) = cdef
          else classDef(cdef.name) = cdef

      def createLinks(classTree: TypeDef, moduleTree: TypeDef)(using Context) = {
        val claz = ctx.effectiveScope.lookup(classTree.name)
        val modl = ctx.effectiveScope.lookup(moduleTree.name)
        modl.registerCompanion(claz)
        claz.registerCompanion(modl)
      }

      for (stat <- stats)
        expanded(stat) match {
          case cdef : TypeDef => updateCache(cdef)
          case Thicket(trees) =>
            trees.map {
              case cdef: TypeDef => updateCache(cdef)
              case _ =>
            }
          case _ =>
        }

      for (cdef @ TypeDef(name, _) <- classDef.values)
        moduleDef.getOrElse(name.moduleClassName, EmptyTree) match {
          case t: TypeDef =>
            createLinks(cdef, t)
          case EmptyTree =>
        }
    }

    /** If a top-level object or class has no companion in the current run, we
     *  enter a dummy companion (`denot.isAbsent` returns true) or constructor
     *  proxy in scope. This ensures that we never use a companion from a previous
     *  run or from thenclass path. See tests/pos/false-companion for an example
     *  where this matters.
     *  Also: We add constructor proxies for classes in some local scope, i.e.
     *  that are not members of other classes. Constructor proxies for member
     *  classes are added in addConstructorProxies.
     */
    def addAbsentCompanions()(using Context): Unit =
      if ctx.owner.isTerm then
        for case cdef @ TypeDef(className, _) <- classDef.values do
          val classSym = ctx.effectiveScope.lookup(className)
          val moduleName = className.toTermName
          if needsConstructorProxies(classSym) && ctx.effectiveScope.lookupEntry(moduleName) == null then
            enterSymbol(classConstructorCompanion(classSym.asClass))
      else if ctx.owner.is(PackageClass) then
        for case cdef @ TypeDef(moduleName, _) <- moduleDef.values do
          val moduleSym = ctx.effectiveScope.lookup(moduleName)
          if moduleSym.isDefinedInCurrentRun then
            val className = moduleName.stripModuleClassSuffix.toTypeName
            val classSym = ctx.effectiveScope.lookup(className)
            if !classSym.isDefinedInCurrentRun then
              val absentClassSymbol = newClassSymbol(ctx.owner, className, EmptyFlags, _ => NoType)
              enterSymbol(absentClassSymbol)

        for case cdef @ TypeDef(className, _) <- classDef.values do
          val classSym = ctx.effectiveScope.lookup(className.encode)
          if classSym.isDefinedInCurrentRun then
            val moduleName = className.toTermName
            val companionVals = ctx.effectiveScope.lookupAll(moduleName.encode)
            if companionVals.isEmpty && needsConstructorProxies(classSym) then
              enterSymbol(classConstructorCompanion(classSym.asClass))
            else
              for moduleSym <- companionVals do
                if moduleSym.is(Module) && !moduleSym.isDefinedInCurrentRun then
                  val companion =
                    if needsConstructorProxies(classSym) then
                      classConstructorCompanion(classSym.asClass)
                    else newModuleSymbol(
                      ctx.owner, moduleName, EmptyFlags, EmptyFlags, (_, _) => NoType)
                  enterSymbol(companion)
    end addAbsentCompanions

    /** Expand each statement, keeping track of language imports in the context. This is
     *  necessary since desugaring might depend on language imports.
     */
    def expandTopLevel(stats: List[Tree])(using Context): Unit = stats match
      case (imp @ Import(qual, _)) :: stats1 if untpd.languageImport(qual).isDefined =>
        expandTopLevel(stats1)(using ctx.importContext(imp, importSymbol(imp)))
      case stat :: stats1 =>
        expand(stat)
        expandTopLevel(stats1)
      case Nil =>

    expandTopLevel(stats)
    mergeCompanionDefs()
    val ctxWithStats = stats.foldLeft(ctx)((ctx, stat) => indexExpanded(stat)(using ctx))
    inContext(ctxWithStats) {
      createCompanionLinks()
      addAbsentCompanions()
    }
    ctxWithStats
  }

  /** Parse the source and index symbols in the compilation unit's untpdTree
   *  while asserting the `lateCompile` flag. This will cause any old
   *  top-level symbol with the same fully qualified name as a newly created
   *  symbol to be replaced.
   *
   *  Will call the callback with an implementation of type checking
   *  That will set the tpdTree and root tree for the compilation unit.
   */
  def lateEnterUnit(typeCheck: Boolean)(typeCheckCB: (() => Unit) => Unit)(using Context) =
    val unit = ctx.compilationUnit

    /** Index symbols in unit.untpdTree with lateCompile flag = true */
    def lateEnter()(using Context): Context =
      val saved = lateCompile
      lateCompile = true
      try
        index(unit.untpdTree :: Nil)
      finally
        lateCompile = saved
        if !typeCheck then ctx.run.advanceLate()

    /** Set the tpdTree and root tree of the compilation unit */
    def lateTypeCheck()(using Context) =
      try
        unit.tpdTree = typer.typedExpr(unit.untpdTree)
        val phase = new transform.SetRootTree()
        phase.run
      finally
        if typeCheck then ctx.run.advanceLate()

    unit.untpdTree =
      if (unit.isJava) new JavaParser(unit.source).parse()
      else new Parser(unit.source).parse()

    atPhase(Phases.typerPhase) {
      inContext(PrepareInlineable.initContext(ctx)) {
        // inline body annotations are set in namer, capturing the current context
        // we need to prepare the context for inlining.
        lateEnter()
        if typeCheck then
          typeCheckCB { () =>
            lateTypeCheck()
          }
      }
    }
  end lateEnterUnit

  /** The type bound on wildcard imports of an import list, with special values
   *    Nothing  if no wildcard imports of this kind exist
   *    Any      if there are unbounded wildcard imports of this kind
   */
  def importBound(sels: List[untpd.ImportSelector], isGiven: Boolean)(using Context): Type =
    sels.foldLeft(defn.NothingType: Type) { (bound, sel) =>
      if sel.isWildcard && sel.isGiven == isGiven then
        if sel.bound.isEmpty then defn.AnyType
        else bound | typedAheadType(sel.bound).tpe
      else bound
    }

  def missingType(sym: Symbol, modifier: String)(using Context): Unit = {
    report.error(em"${modifier}type of implicit definition needs to be given explicitly", sym.srcPos)
    sym.resetFlag(GivenOrImplicit)
  }

  /** The completer of a symbol defined by a member def or import (except ClassSymbols) */
  class Completer(val original: Tree, override val isExplicit: Boolean = false)(ictx: Context) extends LazyType with SymbolLoaders.SecondCompleter {

    protected def localContext(owner: Symbol): FreshContext = ctx.fresh.setOwner(owner).setTree(original)

    /** Stores the latest NotNullInfos (updated by `setNotNullInfos`) */
    private var myNotNullInfos: List[NotNullInfo] | Null = null

    /** The context with which this completer was created */
    given creationContext[Dummy_so_its_a_def]: Context =
      if myNotNullInfos == null then ictx else ictx.withNotNullInfos(myNotNullInfos.nn)

    // make sure testing contexts are not captured by completers
    assert(!ictx.reporter.isInstanceOf[ExploringReporter])

    def setNotNullInfos(infos: List[NotNullInfo]): Unit =
      myNotNullInfos = infos

    protected def typeSig(sym: Symbol): Type = original match
      case original: ValDef =>
        if (sym.is(Module)) moduleValSig(sym)
        else valOrDefDefSig(original, sym, Nil, identity)(using localContext(sym).setNewScope)
      case original: DefDef =>
        // For the primary constructor DefDef, it is:
        // * indexed as a part of completing the class, with indexConstructor; and
        // * typed ahead when completing the constructor
        // So we need to make sure to reuse the same local/nested typer.
        val typer1 = nestedTyper.getOrElseUpdate(sym, ctx.typer.newLikeThis(ctx.nestingLevel + 1))
        typer1.defDefSig(original, sym, this)(using localContext(sym).setTyper(typer1))
      case imp: Import =>
        try
          val expr1 = typedImportQualifier(imp, typedAheadExpr(_, _)(using ctx.withOwner(sym)))
          ImportType(expr1)
        catch case ex: CyclicReference =>
          typr.println(s"error while completing ${imp.expr}")
          throw ex

    /** Context setup for indexing the constructor. */
    def indexConstructor(constr: DefDef, sym: Symbol): Unit =
      val typer1 = ctx.typer.newLikeThis(ctx.nestingLevel + 1)
      nestedTyper(sym) = typer1
      typer1.indexConstructor(constr, sym)(using localContext(sym).setTyper(typer1))

    final override def complete(denot: SymDenotation)(using Context): Unit = {
      if (Config.showCompletions && ctx.typerState != creationContext.typerState) {
        def levels(c: Context): Int =
          if (c.typerState eq creationContext.typerState) 0
          else if (c.outer.typerState == c.typerState) levels(c.outer)
          else levels(c.outer) + 1
        println(s"!!!completing ${denot.symbol.showLocated} in buried typerState, gap = ${levels(ctx)}")
      }
      val creationRunId = creationContext.runId
      if ctx.runId > creationRunId then
        assert(ctx.mode.is(Mode.Interactive), s"completing $denot in wrong run ${ctx.runId}, was created in $creationRunId")
        denot.info = UnspecifiedErrorType
      else
        try
          completeInCreationContext(denot)
          if (denot.isCompleted) registerIfChildInCreationContext(denot)
        catch
          case ex: CompilationUnit.SuspendException =>
            val completer = SuspendCompleter()
            denot.info = completer
            completer.complete(denot)
    }

    private var completedTypeParamSyms: List[TypeSymbol] | Null = null

    def setCompletedTypeParams(tparams: List[TypeSymbol]) =
      completedTypeParamSyms = tparams

    override def completerTypeParams(sym: Symbol)(using Context): List[TypeSymbol] =
      if completedTypeParamSyms != null then completedTypeParamSyms.uncheckedNN
      else Nil

    protected def addAnnotations(sym: Symbol): Unit = original match {
      case original: untpd.MemberDef =>
        lazy val annotCtx = annotContext(original, sym)
        original.setMods:
          original.mods.withAnnotations:
            original.mods.annotations.mapConserve: annotTree =>
              val cls = typedAheadAnnotationClass(annotTree)(using annotCtx)
              if (cls eq sym)
                report.error(em"An annotation class cannot be annotated with iself", annotTree.srcPos)
                annotTree
              else
                val ann =
                  if cls.is(JavaDefined) then Checking.checkNamedArgumentForJavaAnnotation(annotTree, cls.asClass)
                  else annotTree
                val ann1 = Annotation.deferred(cls)(typedAheadExpr(ann)(using annotCtx))
                sym.addAnnotation(ann1)
                ann
      case _ =>
    }

    private def addInlineInfo(sym: Symbol) = original match {
      case original: untpd.DefDef if sym.isInlineMethod =>
        def rhsToInline(using Context): tpd.Tree =
          if !original.symbol.exists && !hasDefinedSymbol(original) then
            throw
              if sym.isCompleted then Inlines.MissingInlineInfo()
              else CyclicReference(sym)
          val mdef = typedAheadExpr(original).asInstanceOf[tpd.DefDef]
          PrepareInlineable.wrapRHS(original, mdef.tpt, mdef.rhs)
        PrepareInlineable.registerInlineInfo(sym, rhsToInline)(using localContext(sym))
      case _ =>
    }

    /** Invalidate `denot` by overwriting its info with `NoType` if
     *  `denot` is a compiler generated case class method that clashes
     *  with a user-defined method in the same scope with a matching type.
     */
    private def invalidateIfClashingSynthetic(denot: SymDenotation): Unit =

      def isJavaRecord(owner: Symbol) =
        owner.is(JavaDefined) && owner.derivesFrom(defn.JavaRecordClass)

      def isCaseClassOrCompanion(owner: Symbol) =
        owner.isClass && {
          if (owner.is(Module)) owner.linkedClass.is(CaseClass)
          else owner.is(CaseClass)
        }

      def definesMember =
        denot.owner.info.decls.lookupAll(denot.name).exists(alt =>
          alt != denot.symbol && alt.info.matchesLoosely(denot.info))

      def inheritsConcreteMember =
        denot.owner.asClass.info.parents.exists(parent =>
          parent.member(denot.name).hasAltWith(sd =>
            !sd.symbol.is(Deferred) && sd.matches(denot)))

      val isClashingSynthetic =
        denot.is(Synthetic, butNot = ConstructorProxy) &&
        (
          (desugar.isRetractableCaseClassMethodName(denot.name)
            && isCaseClassOrCompanion(denot.owner)
            && (definesMember || inheritsConcreteMember)
          )
          ||
          // remove synthetic constructor or method of a java Record if it clashes with a non-synthetic constructor
          (isJavaRecord(denot.owner)
            && denot.is(Method)
            && denot.owner.unforcedDecls.lookupAll(denot.name).exists(c => c != denot.symbol && c.info.matches(denot.info))
          )
        )

      if isClashingSynthetic then
        typr.println(i"invalidating clashing $denot in ${denot.owner}")
        denot.markAbsent()
    end invalidateIfClashingSynthetic

    /** Intentionally left without `using Context` parameter.
     *  This action should be performed in the context of where the completer was created.
     *  If completed symbol is an enum value or a named class, register it as a child
     *  in all direct parent classes which are sealed.
     */
    def registerIfChildInCreationContext(denot: SymDenotation): Unit = {
      val sym = denot.symbol

      def register(child: Symbol, parentCls: ClassSymbol) = {
        if (parentCls.is(Sealed))
          if ((child.isInaccessibleChildOf(parentCls) || child.isAnonymousClass) && !sym.hasAnonymousChild)
            addChild(parentCls, parentCls)
          else if (!parentCls.is(ChildrenQueried))
            addChild(parentCls, child)
          else
            report.error(em"""children of $parentCls were already queried before $sym was discovered.
                          |As a remedy, you could move $sym on the same nesting level as $parentCls.""",
                      child.srcPos)
      }

      if denot.isClass && !sym.isEnumAnonymClass && !sym.isRefinementClass then
        val child = if (denot.is(Module)) denot.sourceModule else denot.symbol
        denot.info.parents.foreach { parent => register(child, parent.classSymbol.asClass) }
      else if denot.is(CaseVal, butNot = MethodOrModule) then
        assert(denot.is(Enum), denot)
        denot.info.classSymbols.foreach { parent => register(denot.symbol, parent) }
      end if
    }

    /** Intentionally left without `using Context` parameter. We need
     *  to pick up the context at the point where the completer was created.
     */
    def completeInCreationContext(denot: SymDenotation): Unit = {
      val sym = denot.symbol
      addAnnotations(sym)
      addInlineInfo(sym)
      denot.info = typeSig(sym)
      invalidateIfClashingSynthetic(denot)
      Checking.checkWellFormed(sym)
      denot.info = avoidPrivateLeaks(sym)
    }
  }

  class TypeDefCompleter(original: TypeDef)(ictx: Context)
  extends Completer(original)(ictx) with TypeParamsCompleter {
    private var myTypeParams: List[TypeSymbol] | Null = null
    private var nestedCtx: Context | Null = null
    assert(!original.isClassDef)

    /** If completion of the owner of the to be completed symbol has not yet started,
     *  complete the owner first and check again. This prevents cyclic references
     *  where we need to complete a type parameter that has an owner that is not
     *  yet completed. Test case is pos/i10967.scala.
     */
    override def needsCompletion(symd: SymDenotation)(using Context): Boolean =
      val owner = symd.owner
      !owner.exists
      || owner.is(Touched)
      || {
        // Only complete the owner if it's a type (eg. the class that owns a type parameter)
        // This avoids completing primary constructor methods while completing the type of one of its type parameters
        // See i15177.scala.
        if owner.isType then
          owner.ensureCompleted()
        !symd.isCompleted
      }

    override def completerTypeParams(sym: Symbol)(using Context): List[TypeSymbol] =
      if myTypeParams == null then
        //println(i"completing type params of $sym in ${sym.owner}")
        nestedCtx = localContext(sym).setNewScope
        given Context = nestedCtx.uncheckedNN

        def typeParamTrees(tdef: Tree): List[TypeDef] = tdef match
          case TypeDef(_, original) =>
            original match
              case LambdaTypeTree(tparams, _) => tparams
              case original: DerivedFromParamTree => typeParamTrees(original.watched)
              case _ => Nil
          case _ => Nil

        val tparams = typeParamTrees(original)
        index(tparams)
        myTypeParams = tparams.map(symbolOfTree(_).asType)
        for param <- tparams do typedAheadExpr(param)
      end if
      myTypeParams.uncheckedNN
    end completerTypeParams

    override final def typeSig(sym: Symbol): Type =
      val tparamSyms = completerTypeParams(sym)(using ictx)
      given ctx: Context = nestedCtx.nn

      def abstracted(tp: TypeBounds): TypeBounds =
        HKTypeLambda.boundsFromParams(tparamSyms, tp)

      val dummyInfo1 = abstracted(TypeBounds.empty)
      sym.info = dummyInfo1
      sym.setFlag(Provisional)
        // Temporarily set info of defined type T to ` >: Nothing <: Any.
        // This is done to avoid cyclic reference errors for F-bounds.
        // This is subtle: `sym` has now an empty TypeBounds, but is not automatically
        // made an abstract type. If it had been made an abstract type, it would count as an
        // abstract type of its enclosing class, which might make that class an invalid
        // prefix. I verified this would lead to an error when compiling io.ClassPath.
        // A distilled version is in pos/prefix.scala.
        //
        // The scheme critically relies on an implementation detail of isRef, which
        // inspects a TypeRef's info, instead of simply dealiasing alias types.

      val isDerived = original.rhs.isInstanceOf[untpd.DerivedTypeTree]
      val rhs = original.rhs match {
        case LambdaTypeTree(_, body) => body
        case rhs => rhs
      }

      // For match types: approximate with upper bound while evaluating the rhs.
      val dummyInfo2 = rhs match {
        case MatchTypeTree(bound, _, _) if !bound.isEmpty =>
          abstracted(TypeBounds.upper(typedAheadType(bound).tpe))
        case _ =>
          dummyInfo1
      }
      sym.info = dummyInfo2

      // Treat the parameters of an upper type lambda bound on the RHS as non-variant.
      // E.g.   type F <: [X] =>> G   and   type F[X] <: G
      // are treated alike.
      def addVariances(tp: Type): Type = tp match
        case tp: TypeBounds =>
          def recur(tp: Type): Type = tp match
            case tp: HKTypeLambda if !tp.isDeclaredVarianceLambda =>
              val tp1 = tp.withVariances(tp.paramNames.map(alwaysInvariant))
              tp1.derivedLambdaType(resType = recur(tp1.resType))
            case tp => tp
          tp.derivedTypeBounds(tp.lo, recur(tp.hi))
        case _ =>
          tp

      val rhs1 = typedAheadType(rhs)
      val rhsBodyType: TypeBounds = addVariances(rhs1.tpe).toBounds
      val unsafeInfo = if (isDerived) rhsBodyType else abstracted(rhsBodyType)

      def opaqueToBounds(info: Type): Type =
        if sym.isOpaqueAlias then
          if info.typeParams.nonEmpty && info.hkResult.typeParams.nonEmpty then
            report.error(em"opaque type alias cannot have multiple type parameter lists", rhs.srcPos)
          sym.opaqueToBounds(info, rhs1, tparamSyms)
        else
          info

      if (isDerived) sym.info = unsafeInfo
      else {
        sym.info = NoCompleter
        sym.info = opaqueToBounds(checkNonCyclic(sym, unsafeInfo, reportErrors = true))
      }
      if sym.isOpaqueAlias then sym.typeRef.recomputeDenot() // make sure we see the new bounds from now on
      sym.resetFlag(Provisional)

      // Here we pay the price for the cavalier setting info to TypeBounds.empty above.
      // We need to compensate by reloading the denotation of references that might
      // still contain the TypeBounds.empty. If we do not do this, stdlib factories
      // fail with a bounds error in PostTyper.
      def ensureUpToDate(tref: TypeRef, outdated: Type) =
        if (tref.info == outdated && sym.info != outdated) tref.recomputeDenot()
      ensureUpToDate(sym.typeRef, dummyInfo1)
      if (dummyInfo2 `ne` dummyInfo1) ensureUpToDate(sym.typeRef, dummyInfo2)

      sym.info
    end typeSig
  }

  class ClassCompleter(cls: ClassSymbol, original: TypeDef)(ictx: Context) extends Completer(original)(ictx) {
    withDecls(newScope(using ictx))

    protected given completerCtx: Context = localContext(cls)

    private var localCtx: Context = uninitialized

    /** info to be used temporarily while completing the class, to avoid cyclic references. */
    private var tempInfo: TempClassInfo | Null = null

    val TypeDef(name, impl @ Template(constr, _, self, _)) = original: @unchecked

    private val (params, rest): (List[Tree], List[Tree]) = impl.body.span {
      case td: TypeDef => td.mods.is(Param)
      case vd: ValDef => vd.mods.is(ParamAccessor)
      case _ => false
    }

    def init(): Context = index(params)

    /** The forwarders defined by export `exp`
     *  @param  pathMethod  If it exists, the symbol referenced by the path of an export
     *                      in an extension clause. That symbol is always a companion
     *                      extension method.
     */
    private def exportForwarders(exp: Export, pathMethod: Symbol)(using Context): List[tpd.MemberDef] =
      val buf = new mutable.ListBuffer[tpd.MemberDef]
      val Export(expr, selectors) = exp
      if expr.isEmpty then
        report.error(em"Export selector must have prefix and `.`", exp.srcPos)
        return Nil

      val (path, pathType) =
        if pathMethod.exists then
          val path = typedAhead(expr, _.withType(pathMethod.termRef))
          (path, pathMethod.info.finalResultType)
        else
          val path = typedAheadExpr(expr, AnySelectionProto)
          checkLegalExportPath(path, selectors)
          (path, path.tpe)
      lazy val wildcardBound = importBound(selectors, isGiven = false)
      lazy val givenBound = importBound(selectors, isGiven = true)

      val targets = mutable.Set[Name]()
      def canForward(mbr: SingleDenotation, alias: TermName): CanForward = {
        import CanForward.*
        val sym = mbr.symbol
        if !sym.isAccessibleFrom(pathType) then
          No("is not accessible")
        else if sym.isConstructor || sym.is(ModuleClass) || sym.is(Bridge) || sym.is(ConstructorProxy) || sym.isAllOf(JavaModule) then
          Skip
        else if cls.derivesFrom(sym.owner) && (sym.owner == cls || !sym.is(Deferred)) then
          No(i"is already a member of $cls")
        else if pathMethod.exists && mbr.isType then
          No("is a type, so it cannot be exported as extension method")
        else if pathMethod.exists && sym.is(ExtensionMethod) then
          No("is already an extension method, cannot be exported into another one")
        else if targets.contains(alias) then
          No(i"clashes with another export in the same export clause")
        else if sym.is(Override) || sym.is(JavaDefined) then
          // The tests above are used to avoid futile searches of `allOverriddenSymbols`.
          // Scala defined symbols can override concrete symbols only if declared override.
          // For Java defined symbols, this does not hold, so we have to search anyway.
          sym.allOverriddenSymbols.find(
            other => cls.derivesFrom(other.owner) && !other.is(Deferred)
          ) match
              case Some(other) => No(i"overrides ${other.showLocated}, which is already a member of $cls")
              case None => Yes
        else
          Yes
      }

      def foreachDefaultGetterOf(sym: TermSymbol, op: TermSymbol => Unit): Unit =
        var n = 0
        val methodName =
          if sym.name == nme.apply && sym.is(Synthetic) && sym.owner.companionClass.is(Case) then
            // The synthesized `apply` methods of case classes use the constructor's default getters
            nme.CONSTRUCTOR
          else sym.name
        for params <- sym.paramSymss; param <- params do
          if param.isTerm then
            if param.is(HasDefault) then
              val getterName = DefaultGetterName(methodName, n)
              val getter = pathType.member(getterName).symbol
              assert(getter.exists, i"$path does not have a default getter named $getterName")
              op(getter.asTerm)
            n += 1

      /** Add a forwarder with name `alias` or its type name equivalent to `mbr`,
        *  provided `mbr` is accessible and of the right implicit/non-implicit kind.
        */
      def addForwarder(alias: TermName, mbr: SingleDenotation, span: Span): Unit =

        def adaptForwarderParams(acc: List[List[tpd.Tree]], tp: Type, prefss: List[List[tpd.Tree]])
          : List[List[tpd.Tree]] = tp match
            case mt: MethodType
            if mt.paramInfos.nonEmpty && mt.paramInfos.last.isRepeatedParam =>
              // Note: in this branch we use the assumptions
              // that `prefss.head` corresponds to `mt.paramInfos` and
              // that `prefss.tail` corresponds to `mt.resType`
              val init :+ vararg = prefss.head: @unchecked
              val prefs = init :+ ctx.typeAssigner.seqToRepeated(vararg)
              adaptForwarderParams(prefs :: acc, mt.resType, prefss.tail)
            case mt: MethodOrPoly =>
              adaptForwarderParams(prefss.head :: acc, mt.resultType, prefss.tail)
            case _ =>
              acc.reverse ::: prefss

        if canForward(mbr, alias) == CanForward.Yes then
          val sym = mbr.symbol
          val hasDefaults = sym.hasDefaultParams // compute here to ensure HasDefaultParams and NoDefaultParams flags are set
          val forwarder =
            if mbr.isType then
              val forwarderName = checkNoConflict(alias.toTypeName, isPrivate = false, span)
              var target = pathType.select(sym)
              if target.typeParams.nonEmpty then
                target = target.etaExpand
              newSymbol(
                cls, forwarderName,
                Exported
                  | (sym.flags & RetainedExportTypeFlags)
                  | (if Feature.enabled(modularity) then EmptyFlags else Final),
                TypeAlias(target),
                coord = span)
              // Note: This will always create unparameterzied aliases. So even if the original type is
              // a parameterized class, say `C[X]` the alias will read `type C = d.C`. We currently do
              // allow such type aliases. If we forbid them at some point (requiring the referred type to be
              // fully applied), we'd have to change the scheme here as well.
            else
              def refersToPrivate(tp: Type): Boolean = tp match
                case tp: TermRef => tp.termSymbol.is(Private) || refersToPrivate(tp.prefix)
                case _ => false
              val (maybeStable, mbrInfo) =
                if sym.isStableMember
                    && sym.isPublic
                    && pathType.isStable
                    && !refersToPrivate(pathType)
                then
                  (StableRealizable, ExprType(pathType.select(sym)))
                else
                  def addPathMethodParams(pathType: Type, info: Type): Type =
                    def defines(pt: Type, pname: Name): Boolean = pt match
                      case pt: MethodOrPoly =>
                        pt.paramNames.contains(pname) || defines(pt.resType, pname)
                      case _ =>
                        false
                    def avoidNameClashes(info: Type): Type = info match
                      case info: MethodOrPoly =>
                        info.derivedLambdaType(
                          paramNames = info.paramNames.mapConserve {
                            pname => if defines(pathType, pname) then pname.freshened else pname
                          },
                          resType = avoidNameClashes(info.resType))
                      case info =>
                        info
                    def wrap(pt: Type, info: Type): Type = pt match
                      case pt: MethodOrPoly =>
                        pt.derivedLambdaType(resType = wrap(pt.resType, info))
                      case _ =>
                        info
                    wrap(pathType, avoidNameClashes(info))

                  val mbrInfo =
                    if pathMethod.exists
                    then addPathMethodParams(pathMethod.info, mbr.info.widenExpr)
                    else mbr.info.ensureMethodic
                  (EmptyFlags, mbrInfo)
              var mbrFlags = MandatoryExportTermFlags | maybeStable | (sym.flags & RetainedExportTermFlags)
              if pathMethod.exists then mbrFlags |= ExtensionMethod
              val forwarderName = checkNoConflict(alias, isPrivate = false, span)
              newSymbol(cls, forwarderName, mbrFlags, mbrInfo, coord = span)

          forwarder.info = avoidPrivateLeaks(forwarder)

          // Add annotations at the member level
          forwarder.addAnnotations(sym.annotations.filterConserve { annot =>
            annot.symbol != defn.BodyAnnot
            && annot.symbol != defn.TailrecAnnot
            && annot.symbol != defn.MainAnnot
            && !annot.symbol.derivesFrom(defn.MacroAnnotationClass)
          })

          if forwarder.isType then
            buf += tpd.TypeDef(forwarder.asType).withSpan(span)
          else
            import tpd.*
            def extensionParamsCount(pt: Type): Int = pt match
              case pt: MethodOrPoly => 1 + extensionParamsCount(pt.resType)
              case _ => 0
            val ddef = tpd.DefDef(forwarder.asTerm, prefss => {
              val forwarderCtx = ctx.withOwner(forwarder)
              val (pathRefss, methRefss) = prefss.splitAt(extensionParamsCount(path.tpe.widen))
              val ref = path.appliedToArgss(pathRefss).select(sym.asTerm)
              val rhs = ref.appliedToArgss(adaptForwarderParams(Nil, sym.info, methRefss))
                .etaExpandCFT(using forwarderCtx)
              if forwarder.isInlineMethod then
                // Eagerly make the body inlineable. `registerInlineInfo` does this lazily
                // but it does not get evaluated during typer as the forwarder we are creating
                // is already typed.
                val inlinableRhs = PrepareInlineable.makeInlineable(rhs)(using forwarderCtx)
                PrepareInlineable.registerInlineInfo(forwarder, inlinableRhs)(using forwarderCtx)
                inlinableRhs
              else
                rhs
            })
            buf += ddef.withSpan(span)
            if hasDefaults then
              foreachDefaultGetterOf(sym.asTerm,
                getter => addForwarder(
                  getter.name.asTermName, getter.asSeenFrom(path.tpe), span))

            // adding annotations and flags at the parameter level
            // TODO: This probably needs to be filtered to avoid adding some annotation
            // such as MacroAnnotations
            if sym.is(Method) then
              for (orig, forwarded) <- sym.paramSymss.lazyZip(forwarder.paramSymss)
                  (origParameter, exportedParameter) <- orig.lazyZip(forwarded)
              do
                exportedParameter.addAnnotations(origParameter.annotations)
                if exportedParameter.isTerm then
                  exportedParameter.setFlag(origParameter.flags & RetainedExportTermParamFlags)
      end addForwarder

      def addForwardersNamed(name: TermName, alias: TermName, span: Span): Unit =
        val size = buf.size
        val mbrs = List(name, name.toTypeName).flatMap(pathType.member(_).alternatives)
        mbrs.foreach(addForwarder(alias, _, span))
        if buf.size == size then
          val reason = mbrs.map(canForward(_, alias)).collect {
            case CanForward.No(whyNot) => i"\n$path.$name cannot be exported because it $whyNot"
          }.headOption.getOrElse("")
          report.error(em"""no eligible member $name at $path$reason""", ctx.source.atSpan(span))
        else
          targets += alias

      def addWildcardForwardersNamed(name: TermName, span: Span): Unit =
        List(name, name.toTypeName)
          .flatMap(pathType.memberBasedOnFlags(_, excluded = Private|Given|ConstructorProxy).alternatives)
          .foreach(addForwarder(name, _, span)) // ignore if any are not added

      def addWildcardForwarders(seen: List[TermName], span: Span): Unit =
        val nonContextual = mutable.HashSet(seen*)
        val fromCaseClass = pathType.widen.classSymbols.exists(_.is(Case))
        def isCaseClassSynthesized(mbr: Symbol) =
          fromCaseClass && defn.caseClassSynthesized.contains(mbr)
        for mbr <- pathType.membersBasedOnFlags(required = EmptyFlags, excluded = PrivateOrSynthetic) do
          if !mbr.symbol.isSuperAccessor
              // Scala 2 superaccessors have neither Synthetic nor Artfact set, so we
              // need to filter them out here (by contrast, Scala 3 superaccessors are Artifacts)
              // Symbols from base traits of case classes that will get synthesized implementations
              // at PostTyper are also excluded.
            && !isCaseClassSynthesized(mbr.symbol)
            && !mbr.symbol.name.is(DefaultGetterName)
              // default getters are exported with the members they belong to
          then
            val alias = mbr.name.toTermName
            if mbr.symbol.is(Given) then
              if !seen.contains(alias) && mbr.matchesImportBound(givenBound) then
                addForwarder(alias, mbr, span)
            else if !nonContextual.contains(alias) && mbr.matchesImportBound(wildcardBound) then
              nonContextual += alias
              addWildcardForwardersNamed(alias, span)

      def addForwarders(sels: List[untpd.ImportSelector], seen: List[TermName]): Unit = sels match
        case sel :: sels1 =>
          if sel.isWildcard then
            addWildcardForwarders(seen, sel.span)
          else
            if !sel.isUnimport then
              addForwardersNamed(sel.name, sel.rename, sel.span)
            addForwarders(sels1, sel.name :: seen)
        case _ =>

      /** Avoid a clash of export forwarder `forwarder` with other forwarders in `forwarders`.
       *  @return If `forwarder` clashes, a new leading forwarder and trailing forwarders list
       *          that avoids the clash according to the scheme described in `avoidClashes`.
       *          If there's no clash, the inputs as they are in a pair.
       */
      def avoidClashWith(forwarder: tpd.DefDef, forwarders: List[tpd.MemberDef]): (tpd.DefDef, List[tpd.MemberDef]) =
        def clashes(fwd1: Symbol, fwd2: Symbol) =
          fwd1.targetName == fwd2.targetName
          && erasure(fwd1.info).signature == erasure(fwd2.info).signature

        forwarders match
          case forwarders @ ((forwarder1: tpd.DefDef) :: forwarders1)
          if forwarder.name == forwarder1.name =>
            if clashes(forwarder.symbol, forwarder1.symbol) then
              val alt1 = tpd.methPart(forwarder.rhs).tpe
              val alt2 = tpd.methPart(forwarder1.rhs).tpe
              val cmp = alt1 match
                case alt1: TermRef => alt2 match
                  case alt2: TermRef => compare(alt1, alt2)
                  case _ => 0
                case _ => 0
              if cmp == 0 then
                report.error(
                  em"""Clashing exports: The exported
                      |     ${forwarder.rhs.symbol}: ${alt1.widen}
                      |and  ${forwarder1.rhs.symbol}: ${alt2.widen}
                      |have the same signature after erasure and overloading resolution could not disambiguate.""",
                  exp.srcPos)
              avoidClashWith(if cmp < 0 then forwarder1 else forwarder, forwarders1)
            else
              val (forwarder2, forwarders2) = avoidClashWith(forwarder, forwarders1)
              (forwarder2, forwarders.derivedCons(forwarder1, forwarders2))
          case _ =>
            (forwarder, forwarders)
      end avoidClashWith

      /** Avoid clashes of any two export forwarders in `forwarders`.
       *  A clash is if two forwarders f1 and f2 have the same name and signatures after erasure.
       *  We try to avoid a clash by dropping one of f1 and f2, keeping the one whose right hand
       *  side reference would be preferred by overloading resolution.
       *  If neither of f1 or f2 is preferred over the other, report an error.
       *
       *  The idea is that this simulates the hypothetical case where export forwarders
       *  are not generated and we treat an export instead more like an import where we
       *  expand the use site reference. Test cases in {neg,pos}/i14966.scala.
       *
       *  @pre Forwarders with the same name are consecutive in `forwarders`.
       */
      def avoidClashes(forwarders: List[tpd.MemberDef]): List[tpd.MemberDef] = forwarders match
        case forwarders @ (forwarder :: forwarders1) =>
          val (forwarder2, forwarders2) = forwarder match
            case forwarder: tpd.DefDef => avoidClashWith(forwarder, forwarders1)
            case _ => (forwarder, forwarders1)
          forwarders.derivedCons(forwarder2, avoidClashes(forwarders2))
        case Nil => forwarders

      exp.getAttachment(ExportForwarders).getOrElse:
        addForwarders(selectors, Nil)
        val forwarders = avoidClashes(buf.toList)
        exp.pushAttachment(ExportForwarders, forwarders)
        forwarders
    end exportForwarders

    /** Add forwarders as required by the export statements in this class */
    private def processExports(using Context): Unit =

      def processExport(exp: Export, pathSym: Symbol)(using Context): Unit =
        for forwarder <- exportForwarders(exp, pathSym) do
          forwarder.symbol.entered

      def exportPathSym(path: Tree, ext: ExtMethods)(using Context): Symbol =
        def fail(msg: String): Symbol =
          report.error(em"export qualifier $msg", path.srcPos)
          NoSymbol
        path match
          case Ident(name) =>
            def matches(cand: Tree) = cand match
              case meth: DefDef => meth.name == name && meth.paramss.hasSameLengthAs(ext.paramss)
              case _ => false
            expanded(ext).toList.filter(matches) match
              case cand :: Nil => symbolOfTree(cand)
              case Nil => fail(i"$name is not a parameterless companion extension method")
              case _ => fail(i"$name cannot be overloaded")
          case _ =>
            fail("must be a simple reference to a companion extension method")

      def process(stats: List[Tree])(using Context): Unit = stats match
        case (stat: Export) :: stats1 =>
          CyclicReference.trace(i"elaborate the export clause $stat"):
            processExport(stat, NoSymbol)
          process(stats1)
        case (stat: Import) :: stats1 =>
          process(stats1)(using ctx.importContext(stat, symbolOfTree(stat)))
        case (stat: ExtMethods) :: stats1 =>
          for case exp: Export <- stat.methods do
            val pathSym = exportPathSym(exp.expr, stat)
            if pathSym.exists then processExport(exp, pathSym)
          process(stats1)
        case stat :: stats1 =>
          process(stats1)
        case Nil =>

      def hasExport(stats: List[Tree]): Boolean = stats.exists {
        case _: Export => true
        case ExtMethods(_, stats1) => hasExport(stats1)
        case _ => false
      }
      // Do a quick scan whether we need to process at all. This avoids creating
      // import contexts for nothing.
      if hasExport(rest) then
        process(rest)
    end processExports

    /** Ensure constructor is completed so that any parameter accessors
     *  which have type trees deriving from its parameters can be
     *  completed in turn. Note that parent types access such parameter
     *  accessors, that's why the constructor needs to be completed before
     *  the parent types are elaborated.
     */
    def completeConstructor(denot: SymDenotation): Unit = {
      if (tempInfo != null) // Constructor has been completed already
        return

      addAnnotations(denot.symbol)

      val selfInfo: TypeOrSymbol =
        if (self.isEmpty) NoType
        else if (cls.is(Module)) {
          val moduleType = cls.owner.thisType select sourceModule
          if (self.name == nme.WILDCARD) moduleType
          else recordSym(
            newSymbol(cls, self.name, self.mods.flags, moduleType, coord = self.span),
            self)
        }
        else createSymbol(self)

      val savedInfo = denot.infoOrCompleter
      denot.info = new TempClassInfo(cls.owner.thisType, cls, decls, selfInfo)

      localCtx = completerCtx.inClassContext(selfInfo)

      index(constr)
      index(rest)(using localCtx)

      val constrSym = symbolOfTree(constr)
      constrSym.infoOrCompleter match
        case completer: Completer => completer.indexConstructor(constr, constrSym)
        case _ =>

      tempInfo = denot.asClass.classInfo.integrateOpaqueMembers.asInstanceOf[TempClassInfo]
      denot.info = savedInfo
    }

    /** The type signature of a ClassDef with given symbol */
    override def completeInCreationContext(denot: SymDenotation): Unit = {
      val parents = impl.parents
      val parentRefinements = new mutable.LinkedHashMap[Name, Type]

      /* The type of a parent constructor. Types constructor arguments
       * only if parent type contains uninstantiated type parameters.
       */
      def parentType(parent: untpd.Tree)(using Context): Type =

        def typedParentApplication(parent: untpd.Tree): Type =
          val (core, targs) = stripApply(parent) match
            case TypeApply(core, targs) => (core, targs)
            case core => (core, Nil)
          core match
            case Select(New(tpt), nme.CONSTRUCTOR) =>
              val targs1 = targs map (typedAheadType(_))
              val ptype = typedAheadType(tpt).tpe.appliedTo(targs1.tpes)
              if ptype.typeParams.isEmpty && !ptype.dealias.typeSymbol.is(Dependent) then
                ptype
              else
                if (denot.is(ModuleClass) && denot.sourceModule.isOneOf(GivenOrImplicit))
                  missingType(denot.symbol, "parent ")(using creationContext)
                fullyDefinedType(typedAheadExpr(parent).tpe, "class parent", parent.srcPos)
            case _ =>
              UnspecifiedErrorType.assertingErrorsReported

        def typedParentType(tree: untpd.Tree): tpd.Tree =
          val parentTpt = typer.typedType(parent, AnyTypeConstructorProto)
          val ptpe = parentTpt.tpe.dealias.etaCollapse
          if ptpe.typeParams.nonEmpty
              && ptpe.underlyingClassRef(refinementOK = false).exists
          then
            // Try to infer type parameters from a synthetic application.
            // This might yield new info if implicit parameters are resolved.
            // A test case is i16778.scala.
            val app = untpd.Apply(untpd.Select(untpd.New(parentTpt), nme.CONSTRUCTOR), Nil)
            typedParentApplication(app)
            app.getAttachment(TypedAhead).getOrElse(parentTpt)
          else
            parentTpt

        if parent.isType then typedAhead(parent, typedParentType).tpe
        else typedParentApplication(parent)
      end parentType

      /** Check parent type tree `parent` for the following well-formedness conditions:
       *  (1) It must be a class type with a stable prefix (unless `isJava`) (@see checkClassTypeWithStablePrefix)
       *  (2) If may not derive from itself
       *  (3) The class is not final
       *  (4) If the class is sealed, it is defined in the same compilation unit as the current class
       *      (unless defined in Java. See JEP-409)
       *
       * @param isJava  If true, the parent type is in Java mode, and we do not require a stable prefix
       */
      def checkedParentType(parent: untpd.Tree, isJava: Boolean): Type = {
        val ptype = parentType(parent)(using completerCtx.superCallContext).dealiasKeepAnnots
        if (cls.isRefinementClass) ptype
        else {
          val pt = checkClassType(
              if Feature.enabled(modularity)
              then ptype.separateRefinements(cls, parentRefinements)
              else ptype,
              parent.srcPos,
              traitReq = parent ne parents.head,
              stablePrefixReq = !isJava)
          if (pt.derivesFrom(cls)) {
            val addendum = parent match {
              case Select(qual: Super, _) if Feature.migrateTo3 =>
                "\n(Note that inheriting a class of the same name is no longer allowed)"
              case _ => ""
            }
            report.error(CyclicInheritance(cls, addendum), parent.srcPos)
            defn.ObjectType
          }
          else {
            val pclazz = pt.typeSymbol
            // The second condition avoids generating a useless message (See #22236 for more details)
            if pclazz.is(Final) && !(pclazz.is(Enum) && pclazz.isDerivedValueClass) then
              report.error(ExtendFinalClass(cls, pclazz), cls.srcPos)
            else if pclazz.isEffectivelySealed && pclazz.associatedFile != cls.associatedFile then
              if pclazz.is(Sealed) && !pclazz.is(JavaDefined) then
                report.error(UnableToExtendSealedClass(pclazz), cls.srcPos)
              else if sourceVersion.isAtLeast(future) then
                checkFeature(nme.adhocExtensions,
                  i"Unless $pclazz is declared 'open', its extension in a separate file",
                  cls.topLevelClass,
                  parent.srcPos)
            pt
          }
        }
      }

      /** Enter all parent refinements as public class members, unless a definition
       *  with the same name already exists in the class. Remember the refining symbols
       *  as an attachment on the ClassDef tree.
       */
      def enterParentRefinementSyms(refinements: List[(Name, Type)]) =
        val refinedSyms = mutable.ListBuffer[Symbol]()
        for (name, tp) <- refinements do
          if decls.lookupEntry(name) == null then
            val flags = tp match
              case tp: MethodOrPoly => Method | Synthetic | Deferred | Tracked
              case _ if name.isTermName => Synthetic | Deferred | Tracked
              case _ => Synthetic | Deferred
            refinedSyms += newSymbol(cls, name, flags, tp, coord = original.rhs.span.startPos).entered
        if refinedSyms.nonEmpty then
          typr.println(i"parent refinement symbols: ${refinedSyms.toList}")
          original.pushAttachment(ParentRefinements, refinedSyms.toList)

      /** If `parents` contains references to traits that have supertraits with implicit parameters
       *  add those supertraits in linearization order unless they are already covered by other
       *  parent types. For instance, in
       *
       *    class A
       *    trait B(using I) extends A
       *    trait C extends B
       *    class D extends A, C
       *
       *  the class declaration of `D` is augmented to
       *
       *    class D extends A, B, C
       *
       *  so that an implicit `I` can be passed to `B`. See i7613.scala for more examples.
       */
      def addUsingTraits(parents: List[Type]): List[Type] =
        lazy val existing = parents.map(_.classSymbol).toSet
        def recur(parents: List[Type]): List[Type] = parents match
          case parent :: parents1 =>
            val psym = parent.classSymbol
            val addedTraits =
              if psym.is(Trait) then
                psym.asClass.baseClasses.tail.iterator
                  .takeWhile(_.is(Trait))
                  .filter(p =>
                    p.primaryConstructor.info.takesImplicitParams
                    && !cls.superClass.isSubClass(p)
                    && !existing.contains(p))
                  .toList.reverse
              else Nil
            addedTraits.map(parent.baseType) ::: parent :: recur(parents1)
          case nil =>
            Nil
        if cls.isRealClass then recur(parents) else parents
      end addUsingTraits

      completeConstructor(denot)
      denot.info = tempInfo.nn

      val parentTypes = defn.adjustForTuple(cls, cls.typeParams,
        defn.adjustForBoxedUnit(cls,
          addUsingTraits:
            val isJava = ctx.isJava
            ensureFirstIsClass(cls, parents.map(checkedParentType(_, isJava)))
        )
      )
      typr.println(i"completing $denot, parents = $parents%, %, parentTypes = $parentTypes%, %")

      if (impl.derived.nonEmpty) {
        val (derivingClass, derivePos) = original.removeAttachment(desugar.DerivingCompanion) match {
          case Some(pos) => (cls.companionClass.orElse(cls).asClass, pos)
          case None => (cls, impl.srcPos.startPos)
        }
        val deriver = new Deriver(derivingClass, derivePos)(using localCtx)
        deriver.enterDerived(impl.derived)
        original.putAttachment(AttachedDeriver, deriver)
      }

      denot.info = tempInfo.nn.finalized(parentTypes)
      tempInfo = null // The temporary info can now be garbage-collected

      Checking.checkWellFormed(cls)
      if (isDerivedValueClass(cls)) cls.setFlag(Final)
      cls.info = avoidPrivateLeaks(cls)
      cls.baseClasses.foreach(_.invalidateBaseTypeCache()) // we might have looked before and found nothing
      cls.invalidateMemberCaches() // we might have checked for a member when parents were not known yet.
      cls.setNoInitsFlags(parentsKind(parents), untpd.bodyKind(rest))
      cls.setStableConstructor()
      enterParentRefinementSyms(parentRefinements.toList)
      processExports(using localCtx)
      defn.patchStdLibClass(cls)
      addConstructorProxies(cls)
    }
  }

  /** Possible actions to perform when deciding on a forwarder for a member */
  private enum CanForward:
    case Yes
    case No(whyNot: String)
    case Skip  // for members that have never forwarders

  class SuspendCompleter extends LazyType, SymbolLoaders.SecondCompleter {

    final override def complete(denot: SymDenotation)(using Context): Unit =
      denot.resetFlag(Touched) // allow one more completion
      ctx.compilationUnit.suspend(i"reset $denot")
  }

  /** Typecheck `tree` during completion using `typed`, and remember result in TypedAhead map */
  def typedAhead(tree: Tree, typed: untpd.Tree => tpd.Tree)(using Context): tpd.Tree = {
    val xtree = expanded(tree)
    xtree.getAttachment(TypedAhead) match {
      case Some(ttree) => ttree
      case none =>
        val ttree = typed(tree)
        if !ttree.isEmpty then xtree.putAttachment(TypedAhead, ttree)
        ttree
    }
  }

  def typedAheadType(tree: Tree, pt: Type = WildcardType)(using Context): tpd.Tree =
    typedAhead(tree, typer.typedType(_, pt))

  def typedAheadExpr(tree: Tree, pt: Type = WildcardType)(using Context): tpd.Tree =
    typedAhead(tree, typer.typedExpr(_, pt))

  def typedAheadAnnotationClass(tree: Tree)(using Context): Symbol = tree match
    case Apply(fn, _) => typedAheadAnnotationClass(fn)
    case TypeApply(fn, _) => typedAheadAnnotationClass(fn)
    case Select(qual, nme.CONSTRUCTOR) => typedAheadAnnotationClass(qual)
    case New(tpt) => typedAheadType(tpt).tpe.classSymbol
    case TypedSplice(_) =>
      val sym = tree.symbol
      if sym.isConstructor then sym.owner else sym

  /** Index the primary constructor of a class, as a part of completing that class.
   *  This allows the rest of the constructor completion to be deferred,
   *  which avoids non-cyclic classes failing, e.g. pos/i15177.
   */
  def indexConstructor(constr: DefDef, sym: Symbol)(using Context): Unit =
    index(constr.leadingTypeParams)
    sym.owner.typeParams.foreach(_.ensureCompleted())
    completeTrailingParamss(constr, sym, indexingCtor = true)
    if Feature.enabled(modularity) then
      constr.termParamss.foreach(_.foreach(setTrackedConstrParam))

  /** The signature of a module valdef.
   *  This will compute the corresponding module class TypeRef immediately
   *  without going through the defined type of the ValDef. This is necessary
   *  to avoid cyclic references involving imports and module val defs.
   */
  def moduleValSig(sym: Symbol)(using Context): Type = {
    val clsName = sym.name.moduleClassName
    val cls = ctx.effectiveScope.lookupAll(clsName)
      .find(_.is(ModuleClass))
      .getOrElse(newStubSymbol(ctx.owner, clsName).assertingErrorsReported)
    ctx.owner.thisType.select(clsName, cls)
  }

  /** The type signature of a ValDef or DefDef
   *  @param mdef     The definition
   *  @param sym      Its symbol
   *  @param paramFn  A wrapping function that produces the type of the
   *                  defined symbol, given its final return type
   */
  def valOrDefDefSig(mdef: ValOrDefDef, sym: Symbol, paramss: List[List[Symbol]], paramFn: Type => Type)(using Context): Type = {

    def inferredType = inferredResultType(mdef, sym, paramss, paramFn, WildcardType)

    val tptProto = mdef.tpt match {
      case _: untpd.DerivedTypeTree =>
        WildcardType
      case TypeTree() =>
        checkMembersOK(inferredType, mdef.srcPos)

      // We cannot rely on `typedInLambdaTypeTree` since the computed type might not be fully-defined.
      case InLambdaTypeTree(/*isResult =*/ true, tpFun) =>
        // A lambda has at most one type parameter list followed by exactly one term parameter list.
        val tpe = (paramss: @unchecked) match
          case TypeSymbols(tparams) :: TermSymbols(vparams) :: Nil => tpFun(tparams, vparams)
          case TermSymbols(vparams) :: Nil => tpFun(Nil, vparams)
        val rhsCtx = prepareRhsCtx(ctx.fresh, paramss)
        if (isFullyDefined(tpe, ForceDegree.none)) tpe
        else typedAheadExpr(mdef.rhs, tpe)(using rhsCtx).tpe

      case TypedSplice(tpt: TypeTree) if !isFullyDefined(tpt.tpe, ForceDegree.none) =>
        mdef match {
          case mdef: DefDef if mdef.name == nme.ANON_FUN =>
            // This case applies if the closure result type contains uninstantiated
            // type variables. In this case, constrain the closure result from below
            // by the parameter-capture-avoiding type of the body.
            val rhsType = typedAheadExpr(mdef.rhs, tpt.tpe).tpe

            // The following part is important since otherwise we might instantiate
            // the closure result type with a plain functon type that refers
            // to local parameters. An example where this happens in `dependent-closures.scala`
            // If the code after `val rhsType` is commented out, this file fails pickling tests.
            // AVOIDANCE TODO: Follow up why this happens, and whether there
            // are better ways to achieve this. It would be good if we could get rid of this code.
            // It seems at least partially redundant with the nesting level checking on TypeVar
            // instantiation.
            // It turns out if we fix levels on instantiation we still need this code.
            // Examples that fail otherwise are pos/scalaz-redux.scala and pos/java-futures.scala.
            // So fixing levels at instantiation avoids the soundness problem but apparently leads
            // to type inference problems since it comes too late.
            if !Config.checkLevelsOnConstraints then
              val termParams = paramss.collect { case TermSymbols(vparams) => vparams }.flatten
              val hygienicType = TypeOps.avoid(rhsType, termParams)
              if (!hygienicType.isValueType || !(hygienicType <:< tpt.tpe))
                report.error(
                  em"""return type ${tpt.tpe} of lambda cannot be made hygienic
                      |it is not a supertype of the hygienic type $hygienicType""",
                  mdef.srcPos)
            //println(i"lifting $rhsType over $termParamss -> $hygienicType = ${tpt.tpe}")
            //println(TypeComparer.explained { implicit ctx => hygienicType <:< tpt.tpe })
          case _ =>
        }
        WildcardType
      case _ =>
        WildcardType
    }

    // translate `given T = deferred` to an abstract given with HasDefault flag
    if sym.is(Given) then
      mdef.rhs match
        case rhs: RefTree
        if rhs.name == nme.deferred
            && typedAheadExpr(rhs).symbol == defn.Compiletime_deferred
            && sym.maybeOwner.is(Trait) =>
          sym.resetFlag(Final)
          sym.setFlag(Deferred | HasDefault)
        case _ =>

    val mbrTpe = paramFn(checkSimpleKinded(typedAheadType(mdef.tpt, tptProto)).tpe)
    if (ctx.explicitNulls && mdef.mods.is(JavaDefined))
      JavaNullInterop.nullifyMember(sym, mbrTpe, mdef.mods.isAllOf(JavaEnumValue))
    else mbrTpe
  }

  /** The type signature of a DefDef with given symbol */
  def defDefSig(ddef: DefDef, sym: Symbol, completer: Namer#Completer)(using Context): Type =
    // Beware: ddef.name need not match sym.name if sym was freshened!
    val isConstructor = sym.name == nme.CONSTRUCTOR

    // The following 3 lines replace what was previously just completeParams(tparams).
    // But that can cause bad bounds being computed, as witnessed by
    // tests/pos/paramcycle.scala. The problematic sequence is this:
    //   0. Class constructor gets completed.
    //   1. Type parameter CP of constructor gets completed
    //   2. As a first step CP's bounds are set to Nothing..Any.
    //   3. CP's real type bound demands the completion of corresponding type parameter DP
    //      of enclosing class.
    //   4. Type parameter DP has a rhs a DerivedFromParam tree, as installed by
    //      desugar.classDef
    //   5. The completion of DP then copies the current bounds of CP, which are still Nothing..Any.
    //   6. The completion of CP finishes installing the real type bounds.
    // Consequence: CP ends up with the wrong bounds!
    // To avoid this we always complete type parameters of a class before the type parameters
    // of the class constructor, but after having indexed the constructor parameters (because
    // indexing is needed to provide a symbol to copy for DP's completion.
    // With the patch, we get instead the following sequence:
    //   0. Class constructor gets completed.
    //   1. Class constructor parameter CP is indexed.
    //   2. Class parameter DP starts completion.
    //   3. Info of CP is computed (to be copied to DP).
    //   4. CP is completed.
    //   5. Info of CP is copied to DP and DP is completed.
    if !sym.isPrimaryConstructor then
      index(ddef.leadingTypeParams)
    val completedTypeParams =
      for tparam <- ddef.leadingTypeParams yield typedAheadExpr(tparam).symbol
    if completedTypeParams.forall(_.isType) then
      completer.setCompletedTypeParams(completedTypeParams.asInstanceOf[List[TypeSymbol]])
    completeTrailingParamss(ddef, sym, indexingCtor = false)
    val paramSymss = normalizeIfConstructor(ddef.paramss.nestedMap(symbolOfTree), isConstructor)
    sym.setParamss(paramSymss)

    def wrapMethType(restpe: Type): Type =
      instantiateDependent(restpe, paramSymss)
      methodType(paramSymss, restpe, ddef.mods.is(JavaDefined))

    def wrapRefinedMethType(restpe: Type): Type =
      wrapMethType(addParamRefinements(restpe, paramSymss))

    def addTrackedIfNeeded(ddef: DefDef, owningSym: Symbol): Unit =
      for params <- ddef.termParamss; param <- params do
        val psym = symbolOfTree(param)
        if needsTracked(psym, param, owningSym) then
          psym.setFlag(Tracked)
          setParamTrackedWithAccessors(psym, sym.maybeOwner.infoOrCompleter)

    if Feature.enabled(modularity) then addTrackedIfNeeded(ddef, sym.maybeOwner)

    if isConstructor then
      // set result type tree to unit, but take the current class as result type of the symbol
      typedAheadType(ddef.tpt, defn.UnitType)
      val mt = wrapMethType(effectiveResultType(sym, paramSymss))
      if sym.isPrimaryConstructor then checkCaseClassParamDependencies(mt, sym.owner)
      mt
    else
      val paramFn = if Feature.enabled(Feature.modularity) && sym.isAllOf(Given | Method) then wrapRefinedMethType else wrapMethType
      valOrDefDefSig(ddef, sym, paramSymss, paramFn)
  end defDefSig

  /** Complete the trailing parameters of a DefDef,
   *  as a part of indexing the primary constructor or
   *  as a part of completing a DefDef, including the primary constructor.
   */
  def completeTrailingParamss(ddef: DefDef, sym: Symbol, indexingCtor: Boolean)(using Context): Unit =
    // A map from context-bounded type parameters to associated evidence parameter names
    val witnessNamesOfParam = mutable.Map[TypeDef, List[TermName]]()
    if !ddef.name.is(DefaultGetterName) && !sym.is(Synthetic) && (indexingCtor || !sym.isPrimaryConstructor) then
      for params <- ddef.paramss; case tdef: TypeDef <- params do
        for case WitnessNamesAnnot(ws) <- tdef.mods.annotations do
          witnessNamesOfParam(tdef) = ws

    /** Is each name in `wnames` defined somewhere in the previous parameters? */
    def allParamsSeen(wnames: List[TermName], prevParams: Set[Name]) =
      (wnames.toSet[Name] -- prevParams).isEmpty

    /** Enter and typecheck parameter list.
     *  Once all witness parameters for a context bound are seen, create a
     *  context bound companion for it.
     */
    def completeParams(params: List[MemberDef])(using Context): Unit =
      if indexingCtor || !sym.isPrimaryConstructor then
        index(params)
      var prevParams = Set.empty[Name]
      for param <- params do
        if !indexingCtor then
          typedAheadExpr(param)

        prevParams += param.name
        for (tdef, wnames) <- witnessNamesOfParam do
          if wnames.contains(param.name) && allParamsSeen(wnames, prevParams) then
            addContextBoundCompanionFor(symbolOfTree(tdef), wnames, params.map(symbolOfTree))

    ddef.trailingParamss.foreach(completeParams)
  end completeTrailingParamss

  /** Checks an implementation restriction on case classes. */
  def checkCaseClassParamDependencies(mt: Type, cls: Symbol)(using Context): Unit =
    mt.stripPoly match
      case mt: MethodType if cls.is(Case) && mt.isParamDependent =>
        // See issue #8073 for background
        report.error(
            em"""Implementation restriction: case classes cannot have dependencies between parameters""",
            cls.srcPos)
      case _ =>

  private def setParamTrackedWithAccessors(psym: Symbol, ownerTpe: Type)(using Context): Unit =
    for acc <- ownerTpe.decls.lookupAll(psym.name) if acc.is(ParamAccessor) do
      acc.resetFlag(PrivateLocal)
      psym.setFlag(Tracked)
      acc.setFlag(Tracked)

  /** `psym` needs tracked if it is referenced in any of the public signatures
   *  of the defining class or when `psym` is a context bound witness with an
   *  abstract type member
   */
  def needsTracked(psym: Symbol, param: ValDef, owningSym: Symbol)(using Context) =
    lazy val abstractContextBound = isContextBoundWitnessWithAbstractMembers(psym, param, owningSym)
    lazy val isRefInSignatures =
      psym.maybeOwner.isPrimaryConstructor
      && isReferencedInPublicSignatures(psym)
    !psym.is(Tracked)
    && psym.isTerm
    && (
      abstractContextBound
      || isRefInSignatures
    )

  /** Under x.modularity, we add `tracked` to context bound witnesses and
   *  explicit evidence parameters that have abstract type members
   */
  private def isContextBoundWitnessWithAbstractMembers(psym: Symbol, param: ValDef, owningSym: Symbol)(using Context): Boolean =
    val accessorSyms = maybeParamAccessors(owningSym, psym)
    (owningSym.isClass || owningSym.isAllOf(Given | Method))
    && (param.hasAttachment(ContextBoundParam) || (psym.isOneOf(GivenOrImplicit) && !accessorSyms.forall(_.isOneOf(PrivateLocal))))
    && psym.info.memberNames(abstractTypeNameFilter).nonEmpty

  extension (sym: Symbol)
    private def infoWithForceNonInferingCompleter(using Context): Type = sym.infoOrCompleter match
      case tpe: LazyType if tpe.isExplicit => sym.info
      case tpe if sym.isType => sym.info
      case info => info

  /** Under x.modularity, we add `tracked` to term parameters whose types are
   *  referenced in public signatures of the defining class
   */
  private def isReferencedInPublicSignatures(sym: Symbol)(using Context): Boolean =
    val owner = sym.maybeOwner.maybeOwner
    val accessorSyms = maybeParamAccessors(owner, sym)
    def checkOwnerMemberSignatures(owner: Symbol): Boolean =
      owner.infoOrCompleter match
        case info: ClassInfo =>
          info.decls.filter(_.isPublic)
            .filter(_ != sym.maybeOwner)
            .exists { decl =>
              tpeContainsSymbolRef(decl.infoWithForceNonInferingCompleter, accessorSyms)
            }
        case _ => false
    checkOwnerMemberSignatures(owner)

  /** Check if any of syms are referenced in tpe */
  private def tpeContainsSymbolRef(tpe: Type, syms: List[Symbol])(using Context): Boolean =
    val acc = new ExistsAccumulator(
      { tpe => tpe.termSymbol.exists && syms.contains(tpe.termSymbol) },
      StopAt.Static,
      forceLazy = false
    ) {
      override def apply(acc: Boolean, tpe: Type): Boolean = super.apply(acc, tpe.safeDealias)
    }
    acc(false, tpe)

  private def maybeParamAccessors(owner: Symbol, sym: Symbol)(using Context): List[Symbol] = owner.infoOrCompleter match
    case info: ClassInfo =>
      info.decls.lookupAll(sym.name).filter(d => d.is(ParamAccessor)).toList
    case _ => List(sym)

  /** Under x.modularity, set every context bound evidence parameter or public
   *  using parameter of a class to be tracked, provided it has a type that has
   *  an abstract type member. Reset private and local flags so that the
   *  parameter becomes a `val`.
   */
  def setTrackedConstrParam(param: ValDef)(using Context): Unit =
    val sym = symbolOfTree(param)
    sym.maybeOwner.maybeOwner.infoOrCompleter match
      case info: ClassInfo
        if !sym.is(Tracked) && isContextBoundWitnessWithAbstractMembers(sym, param, sym.maybeOwner.maybeOwner) =>
        typr.println(i"set tracked $param, $sym: ${sym.info} containing ${sym.info.memberNames(abstractTypeNameFilter).toList}")
        setParamTrackedWithAccessors(sym, info)
      case _ =>

  def inferredResultType(
<<<<<<< HEAD
    mdef: ValOrDefDef,
    sym: Symbol,
    paramss: List[List[Symbol]],
    paramFn: Type => Type,
    fallbackProto: Type
  )(using Context): Type =
=======
      mdef: ValOrDefDef,
      sym: Symbol,
      paramss: List[List[Symbol]],
      paramFn: Type => Type,
      fallbackProto: Type
    )(using Context): Type =
    /** Is this member tracked? This is true if it is marked as `tracked` or if
     *  it overrides a `tracked` member. To account for the later, `isTracked`
     *  is overriden to `true` as a side-effect of computing `inherited`.
     */
    var isTracked: Boolean = sym.is(Tracked)
>>>>>>> a50a1e49

    /** A type for this definition that might be inherited from elsewhere:
     *  If this is a setter parameter, the corresponding getter type.
     *  If this is a class member, the conjunction of all result types
     *  of overridden methods.
     *  NoType if neither case holds.
     */
    val inherited =
      if (sym.owner.isTerm) NoType
      else
        // TODO: Look only at member of supertype instead?
        lazy val schema = paramFn(WildcardType)
        val site = sym.owner.thisType
        val bcs = sym.owner.info.baseClasses
        if bcs.isEmpty then
          assert(ctx.reporter.errorsReported)
          NoType
        else bcs.tail.foldLeft(NoType: Type) { (tp, cls) =>
          def instantiatedResType(info: Type, paramss: List[List[Symbol]]): Type = info match
            case info: PolyType =>
              paramss match
                case TypeSymbols(tparams) :: paramss1 if info.paramNames.length == tparams.length =>
                  instantiatedResType(info.instantiate(tparams.map(_.typeRef)), paramss1)
                case _ =>
                  NoType
            case info: MethodType =>
              paramss match
                case TermSymbols(vparams) :: paramss1 if info.paramNames.length == vparams.length =>
                  instantiatedResType(info.instantiate(vparams.map(_.termRef)), paramss1)
                case _ =>
                  NoType
            case _ =>
              if paramss.isEmpty then info.widenExpr
              else NoType

          val iDenot = cls.info.nonPrivateDecl(sym.name).matchingDenotation(site, schema, sym.targetName)
          val iSym = iDenot.symbol
          if iSym.is(Tracked) then isTracked = true
          val iRawInfo = iDenot.info
          val iResType = instantiatedResType(iRawInfo, paramss).asSeenFrom(site, cls)
          if (iResType.exists)
            typr.println(i"using inherited type for ${mdef.name}; raw: $iRawInfo, inherited: $iResType")
          tp & iResType
        }
    end inherited

    /** If this is a default getter, the type of the corresponding method parameter,
     *  otherwise NoType.
     */
    def defaultParamType = sym.name match
      case DefaultGetterName(original, idx) =>
        val meth: Denotation =
          if (original.isConstructorName && (sym.owner.is(ModuleClass)))
            sym.owner.companionClass.info.decl(nme.CONSTRUCTOR)
          else
            ctx.defContext(sym).denotNamed(original)
        def paramProto(paramss: List[List[Type]], idx: Int): Type = paramss match {
          case params :: paramss1 =>
            if (idx < params.length) params(idx)
            else paramProto(paramss1, idx - params.length)
          case nil =>
            NoType
        }
        val defaultAlts = meth.altsWith(_.hasDefaultParams)
        if (defaultAlts.length == 1)
          paramProto(defaultAlts.head.info.widen.paramInfoss, idx)
        else
          NoType
      case _ =>
        NoType

    /** The expected type for a default argument. This is normally the `defaultParamType`
     *  with references to internal parameters replaced by wildcards. This replacement
     *  makes it possible that the default argument can have a more specific type than the
     *  parameter. For instance, we allow
     *
     *      class C[A](a: A) { def copy[B](x: B = a): C[B] = C(x) }
     *
     *  However, if the default parameter type is a context function type, we
     *  have to make sure that wildcard types do not leak into the implicitly
     *  generated closure's result type. Test case is pos/i12019.scala. If there
     *  would be a leakage with the wildcard approximation, we pick the original
     *  default parameter type as expected type.
     */
    def expectedDefaultArgType =
      val originalTp = defaultParamType
      val approxTp = withMode(Mode.TypevarsMissContext):
        // assert TypevarsMissContext so that TyperState does not leak into approximation
        // We approximate precisely because we want to unlink the type variable. Test case is i18795.scala.
        wildApprox(originalTp)
      approxTp.stripPoly match
        case atp @ defn.ContextFunctionType(_, resType)
        if !defn.isNonRefinedFunction(atp) // in this case `resType` is lying, gives us only the non-dependent upper bound
            || resType.existsPart(_.isInstanceOf[WildcardType], StopAt.Static, forceLazy = false) =>
          originalTp
        case _ =>
          approxTp

    var rhsCtx = ctx.fresh.addMode(Mode.InferringReturnType)
    if sym.isInlineMethod then rhsCtx = rhsCtx.addMode(Mode.InlineableBody)
    if sym.is(ExtensionMethod) then rhsCtx = rhsCtx.addMode(Mode.InExtensionMethod)
    rhsCtx = prepareRhsCtx(rhsCtx, paramss)

    def typedAheadRhs(pt: Type) =
      CyclicReference.trace(i"type the right hand side of $sym since no explicit type was given"):
        PrepareInlineable.dropInlineIfError(sym,
          typedAheadExpr(mdef.rhs, pt)(using rhsCtx))

    def rhsType =
      // For default getters, we use the corresponding parameter type as an
      // expected type but we run it through `wildApprox` to allow default
      // parameters like in `def mkList[T](value: T = 1): List[T]`.
      val defaultTp = defaultParamType
      val pt = inherited.orElse(expectedDefaultArgType).orElse(fallbackProto).widenExpr
      val tp = typedAheadRhs(pt).tpe
      if (defaultTp eq pt) && (tp frozen_<:< defaultTp) then
        // See i21558, the default argument new A(1.0) is of type A[?T]
        // With an uninterpolated, invariant ?T type variable.
        // So before we return the default getter parameter type (A[? <: Double])
        // we want to force ?T to instantiate, so it's poly is removed from the constraint
        isFullyDefined(tp, ForceDegree.all)
        // When possible, widen to the default getter parameter type to permit a
        // larger choice of overrides (see `default-getter.scala`).
        // For justification on the use of `@uncheckedVariance`, see
        // `default-getter-variance.scala`.
        AnnotatedType(defaultTp, Annotation(defn.UncheckedVarianceAnnot, sym.span))
      else
        // don't strip @uncheckedVariance annot for default getters
        TypeOps.simplify(tp.widenTermRefExpr,
            if defaultTp.exists then TypeOps.SimplifyKeepUnchecked() else null)
        match
          case ctp: ConstantType if sym.isInlineVal => ctp
          case tp if isTracked => tp
          case tp => TypeComparer.widenInferred(tp, pt, Widen.Unions)

    // Replace aliases to Unit by Unit itself. If we leave the alias in
    // it would be erased to BoxedUnit.
    def dealiasIfUnit(tp: Type) = if (tp.isRef(defn.UnitClass)) defn.UnitType else tp

    def cookedRhsType = dealiasIfUnit(rhsType).deskolemized
    def lhsType = fullyDefinedType(cookedRhsType, "right-hand side", mdef.srcPos)
    //if (sym.name.toString == "y") println(i"rhs = $rhsType, cooked = $cookedRhsType")
    if (inherited.exists)
      if sym.isInlineVal || isTracked then lhsType else inherited
    else {
      if (sym.is(Implicit))
        mdef match {
          case _: DefDef => missingType(sym, "result ")
          case _: ValDef if sym.owner.isType => missingType(sym, "")
          case _ =>
        }
      lhsType orElse WildcardType
    }
  end inferredResultType

  /** Prepare a GADT-aware context used to type the RHS of a ValOrDefDef. */
  def prepareRhsCtx(rhsCtx: FreshContext, paramss: List[List[Symbol]])(using Context): FreshContext =
    val typeParams = paramss.collect { case TypeSymbols(tparams) => tparams }.flatten
    if typeParams.nonEmpty then
      // we'll be typing an expression from a polymorphic definition's body,
      // so we must allow constraining its type parameters
      // compare with typedDefDef, see tests/pos/gadt-inference.scala
      rhsCtx.setFreshGADTBounds
      rhsCtx.gadtState.addToConstraint(typeParams)
    rhsCtx
}<|MERGE_RESOLUTION|>--- conflicted
+++ resolved
@@ -2079,26 +2079,17 @@
       case _ =>
 
   def inferredResultType(
-<<<<<<< HEAD
     mdef: ValOrDefDef,
     sym: Symbol,
     paramss: List[List[Symbol]],
     paramFn: Type => Type,
     fallbackProto: Type
   )(using Context): Type =
-=======
-      mdef: ValOrDefDef,
-      sym: Symbol,
-      paramss: List[List[Symbol]],
-      paramFn: Type => Type,
-      fallbackProto: Type
-    )(using Context): Type =
     /** Is this member tracked? This is true if it is marked as `tracked` or if
      *  it overrides a `tracked` member. To account for the later, `isTracked`
      *  is overriden to `true` as a side-effect of computing `inherited`.
      */
     var isTracked: Boolean = sym.is(Tracked)
->>>>>>> a50a1e49
 
     /** A type for this definition that might be inherited from elsewhere:
      *  If this is a setter parameter, the corresponding getter type.
