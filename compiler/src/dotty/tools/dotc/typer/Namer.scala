package dotty.tools
package dotc
package typer

import core._
import ast._
import Trees._, Constants._, StdNames._, Scopes._, Denotations._, Comments._
import Contexts._, Symbols._, Types._, SymDenotations._, Names._, NameOps._, Flags._, Decorators._
import NameKinds.DefaultGetterName
import ast.desugar, ast.desugar._
import ProtoTypes._
import util.Positions._
import util.{Property, SourcePosition, DotClass}
import collection.mutable
import annotation.tailrec
import ErrorReporting._
import tpd.ListOfTreeDecorator
import config.Config
import config.Printers.{typr, noPrinter}
import Annotations._
import Inferencing._
import transform.ValueClasses._
import TypeApplications._
import language.implicitConversions
import reporting.diagnostic.messages._

trait NamerContextOps { this: Context =>
  import NamerContextOps._

  def typer = ctx.typeAssigner match {
    case typer: Typer => typer
    case _ => new Typer
  }

  /** Enter symbol into current class, if current class is owner of current context,
   *  or into current scope, if not. Should always be called instead of scope.enter
   *  in order to make sure that updates to class members are reflected in
   *  finger prints.
   */
  def enter(sym: Symbol): Symbol = {
    ctx.owner match {
      case cls: ClassSymbol => cls.enter(sym)
      case _ => this.scope.openForMutations.enter(sym)
    }
    sym
  }

  /** The denotation with the given name in current context */
  def denotNamed(name: Name): Denotation =
    if (owner.isClass)
      if (outer.owner == owner) { // inner class scope; check whether we are referring to self
        if (scope.size == 1) {
          val elem = scope.lastEntry
          if (elem.name == name) return elem.sym.denot // return self
        }
        owner.thisType.member(name)
      }
      else // we are in the outermost context belonging to a class; self is invisible here. See inClassContext.
        owner.findMember(name, owner.thisType, EmptyFlags)
    else
      scope.denotsNamed(name).toDenot(NoPrefix)

  /** Either the current scope, or, if the current context owner is a class,
   *  the declarations of the current class.
   */
  def effectiveScope: Scope =
    if (owner != null && owner.isClass) owner.asClass.unforcedDecls
    else scope

  /** The symbol (stored in some typer's symTree) of an enclosing context definition */
  def symOfContextTree(tree: untpd.Tree) = {
    def go(ctx: Context): Symbol = {
      ctx.typeAssigner match {
        case typer: Typer =>
          tree.getAttachment(typer.SymOfTree) match {
            case Some(sym) => sym
            case None =>
              var cx = ctx.outer
              while (cx.typeAssigner eq typer) cx = cx.outer
              go(cx)
          }
        case _ => NoSymbol
      }
    }
    go(this)
  }

  /** Context where `sym` is defined, assuming we are in a nested context. */
  def defContext(sym: Symbol) =
    outersIterator
      .dropWhile(_.owner != sym)
      .dropWhile(_.owner == sym)
      .next()

  /** A fresh local context with given tree and owner.
   *  Owner might not exist (can happen for self valdefs), in which case
   *  no owner is set in result context
   */
  def localContext(tree: untpd.Tree, owner: Symbol): FreshContext = {
    val freshCtx = fresh.setTree(tree)
    if (owner.exists) freshCtx.setOwner(owner) else freshCtx
  }

  /** A new context for the interior of a class */
  def inClassContext(selfInfo: AnyRef /* Should be Type | Symbol*/): Context = {
    val localCtx: Context = ctx.fresh.setNewScope
    selfInfo match {
      case sym: Symbol if sym.exists && sym.name != nme.WILDCARD => localCtx.scope.openForMutations.enter(sym)
      case _ =>
    }
    localCtx
  }

  def packageContext(tree: untpd.PackageDef, pkg: Symbol): Context =
    if (pkg is Package) ctx.fresh.setOwner(pkg.moduleClass).setTree(tree)
    else ctx

  /** The given type, unless `sym` is a constructor, in which case the
   *  type of the constructed instance is returned
   */
  def effectiveResultType(sym: Symbol, typeParams: List[Symbol], given: Type) =
    if (sym.name == nme.CONSTRUCTOR) sym.owner.typeRef.appliedTo(typeParams.map(_.typeRef))
    else given

  /** if isConstructor, make sure it has one non-implicit parameter list */
  def normalizeIfConstructor(termParamss: List[List[Symbol]], isConstructor: Boolean) =
    if (isConstructor &&
      (termParamss.isEmpty || termParamss.head.nonEmpty && (termParamss.head.head is Implicit)))
      Nil :: termParamss
    else
      termParamss

  /** The method type corresponding to given parameters and result type */
  def methodType(typeParams: List[Symbol], valueParamss: List[List[Symbol]], resultType: Type, isJava: Boolean = false)(implicit ctx: Context): Type = {
    val monotpe =
      (valueParamss :\ resultType) { (params, resultType) =>
        val (isImplicit, isErased) =
          if (params.isEmpty) (false, false)
          else (params.head is Implicit, params.head is Erased)
        val make = MethodType.maker(isJava, isImplicit, isErased)
        if (isJava)
          for (param <- params)
            if (param.info.isDirectRef(defn.ObjectClass)) param.info = defn.AnyType
        make.fromSymbols(params.asInstanceOf[List[TermSymbol]], resultType)
      }
    if (typeParams.nonEmpty) PolyType.fromParams(typeParams.asInstanceOf[List[TypeSymbol]], monotpe)
    else if (valueParamss.isEmpty) ExprType(monotpe)
    else monotpe
  }

  /** Add moduleClass or sourceModule functionality to completer
   *  for a module or module class
   */
  def adjustModuleCompleter(completer: LazyType, name: Name) = {
    val scope = this.effectiveScope
    if (name.isTermName)
      completer withModuleClass (implicit ctx => findModuleBuddy(name.moduleClassName, scope))
    else
      completer withSourceModule (implicit ctx => findModuleBuddy(name.sourceModuleName, scope))
  }
}

object NamerContextOps {
  /** Find moduleClass/sourceModule in effective scope */
  private def findModuleBuddy(name: Name, scope: Scope)(implicit ctx: Context) = {
    val it = scope.lookupAll(name).filter(_ is Module)
    if (it.hasNext) it.next()
    else NoSymbol.assertingErrorsReported(s"no companion $name in $scope")
  }
}

/** This class creates symbols from definitions and imports and gives them
 *  lazy types.
 *
 *  Timeline:
 *
 *  During enter, trees are expanded as necessary, populating the expandedTree map.
 *  Symbols are created, and the symOfTree map is set up.
 *
 *  Symbol completion causes some trees to be already typechecked and typedTree
 *  entries are created to associate the typed trees with the untyped expanded originals.
 *
 *  During typer, original trees are first expanded using expandedTree. For each
 *  expanded member definition or import we extract and remove the corresponding symbol
 *  from the symOfTree map and complete it. We then consult the typedTree map to see
 *  whether a typed tree exists already. If yes, the typed tree is returned as result.
 *  Otherwise, we proceed with regular type checking.
 *
 *  The scheme is designed to allow sharing of nodes, as long as each duplicate appears
 *  in a different method.
 */
class Namer { typer: Typer =>

  import untpd._

  val TypedAhead = new Property.Key[tpd.Tree]
  val ExpandedTree = new Property.Key[Tree]
  val SymOfTree = new Property.Key[Symbol]

  /** A partial map from unexpanded member and pattern defs and to their expansions.
   *  Populated during enterSyms, emptied during typer.
   */
  //lazy val expandedTree = new mutable.AnyRefMap[DefTree, Tree]
  /*{
    override def default(tree: DefTree) = tree // can't have defaults on AnyRefMaps :-(
  }*/

  /** A map from expanded MemberDef, PatDef or Import trees to their symbols.
   *  Populated during enterSyms, emptied at the point a typed tree
   *  with the same symbol is created (this can be when the symbol is completed
   *  or at the latest when the tree is typechecked.
   */
  //lazy val symOfTree = new mutable.AnyRefMap[Tree, Symbol]

  /** A map from expanded trees to their typed versions.
   *  Populated when trees are typechecked during completion (using method typedAhead).
   */
  // lazy val typedTree = new mutable.AnyRefMap[Tree, tpd.Tree]

  /** A map from method symbols to nested typers.
   *  Populated when methods are completed. Emptied when they are typechecked.
   *  The nested typer contains new versions of the four maps above including this
   *  one, so that trees that are shared between different DefDefs can be independently
   *  used as indices. It also contains a scope that contains nested parameters.
   */
  lazy val nestedTyper = new mutable.AnyRefMap[Symbol, Typer]

  /** The scope of the typer.
   *  For nested typers this is a place parameters are entered during completion
   *  and where they survive until typechecking. A context with this typer also
   *  has this scope.
   */
  val scope = newScope

  /** We are entering symbols coming from a SourceLoader */
  private[this] var lateCompile = false

  /** The symbol of the given expanded tree. */
  def symbolOfTree(tree: Tree)(implicit ctx: Context): Symbol = {
    val xtree = expanded(tree)
    xtree.getAttachment(TypedAhead) match {
      case Some(ttree) => ttree.symbol
      case none => xtree.attachment(SymOfTree)
    }
  }

  /** The enclosing class with given name; error if none exists */
  def enclosingClassNamed(name: TypeName, pos: Position)(implicit ctx: Context): Symbol = {
    if (name.isEmpty) NoSymbol
    else {
      val cls = ctx.owner.enclosingClassNamed(name)
      if (!cls.exists) ctx.error(s"no enclosing class or object is named $name", pos)
      cls
    }
  }

  /** Record `sym` as the symbol defined by `tree` */
  def recordSym(sym: Symbol, tree: Tree)(implicit ctx: Context): Symbol = {
    for (refs <- tree.removeAttachment(References); ref <- refs) ref.watching(sym)
    tree.pushAttachment(SymOfTree, sym)
    sym
  }

  /** If this tree is a member def or an import, create a symbol of it
   *  and store in symOfTree map.
   */
  def createSymbol(tree: Tree)(implicit ctx: Context): Symbol = {

    def privateWithinClass(mods: Modifiers) =
      enclosingClassNamed(mods.privateWithin, mods.pos)

    /** Check that flags are OK for symbol. This is done early to avoid
     *  catastrophic failure when we create a TermSymbol with TypeFlags, or vice versa.
     *  A more complete check is done in checkWellformed.
     */
    def checkFlags(flags: FlagSet) =
      if (flags.isEmpty) flags
      else {
        val (ok, adapted, kind) = tree match {
          case tree: TypeDef => (flags.isTypeFlags, flags.toTypeFlags, "type")
          case _ => (flags.isTermFlags, flags.toTermFlags, "value")
        }
        if (!ok)
          ctx.error(i"modifier(s) `$flags' incompatible with $kind definition", tree.pos)
        adapted
      }

    /** Add moduleClass/sourceModule to completer if it is for a module val or class */
    def adjustIfModule(completer: LazyType, tree: MemberDef) =
      if (tree.mods is Module) ctx.adjustModuleCompleter(completer, tree.name)
      else completer

    typr.println(i"creating symbol for $tree in ${ctx.mode}")

    def checkNoConflict(name: Name): Name = {
      def errorName(msg: => String) = {
        ctx.error(msg, tree.pos)
        name.freshened
      }
      def preExisting = ctx.effectiveScope.lookup(name)
      if (ctx.owner is PackageClass)
        if (preExisting.isDefinedInCurrentRun)
          errorName(s"${preExisting.showLocated} has already been compiled once during this run")
        else name
      else
        if ((!ctx.owner.isClass || name.isTypeName) && preExisting.exists)
          errorName(i"$name is already defined as $preExisting")
        else name
    }

    /** Create new symbol or redefine existing symbol under lateCompile. */
    def createOrRefine[S <: Symbol](
        tree: MemberDef, name: Name, flags: FlagSet, infoFn: S => Type,
        symFn: (FlagSet, S => Type, Symbol) => S): Symbol = {
      val prev =
        if (lateCompile && ctx.owner.is(Package)) ctx.effectiveScope.lookup(name)
        else NoSymbol
      val sym =
        if (prev.exists) {
          prev.flags = flags
          prev.info = infoFn(prev.asInstanceOf[S])
          prev.privateWithin = privateWithinClass(tree.mods)
          prev
        }
        else symFn(flags, infoFn, privateWithinClass(tree.mods))
      recordSym(sym, tree)
    }

    tree match {
      case tree: TypeDef if tree.isClassDef =>
        val name = checkNoConflict(tree.name).asTypeName
        val flags = checkFlags(tree.mods.flags &~ Implicit)
        val cls =
          createOrRefine[ClassSymbol](tree, name, flags,
            cls => adjustIfModule(new ClassCompleter(cls, tree)(ctx), tree),
            ctx.newClassSymbol(ctx.owner, name, _, _, _, tree.namePos, ctx.source.file))
        cls.completer.asInstanceOf[ClassCompleter].init()
        cls
      case tree: MemberDef =>
        val name = checkNoConflict(tree.name)
        val flags = checkFlags(tree.mods.flags)
        val isDeferred = lacksDefinition(tree)
        val deferred = if (isDeferred) Deferred else EmptyFlags
        val method = if (tree.isInstanceOf[DefDef]) Method else EmptyFlags
        val higherKinded = tree match {
          case TypeDef(_, LambdaTypeTree(_, _)) if isDeferred => HigherKinded
          case _ => EmptyFlags
        }

        // to complete a constructor, move one context further out -- this
        // is the context enclosing the class. Note that the context in which a
        // constructor is recorded and the context in which it is completed are
        // different: The former must have the class as owner (because the
        // constructor is owned by the class), the latter must not (because
        // constructor parameters are interpreted as if they are outside the class).
        // Don't do this for Java constructors because they need to see the import
        // of the companion object, and it is not necessary for them because they
        // have no implementation.
        val cctx = if (tree.name == nme.CONSTRUCTOR && !(tree.mods is JavaDefined)) ctx.outer else ctx

        val completer = tree match {
          case tree: TypeDef => new TypeDefCompleter(tree)(cctx)
          case _ => new Completer(tree)(cctx)
        }
        val info = adjustIfModule(completer, tree)
        createOrRefine[Symbol](tree, name, flags | deferred | method | higherKinded,
          _ => info,
          (fs, _, pwithin) => ctx.newSymbol(ctx.owner, name, fs, info, pwithin, tree.namePos))
      case tree: Import =>
        recordSym(ctx.newImportSymbol(ctx.owner, new Completer(tree), tree.pos), tree)
      case _ =>
        NoSymbol
    }
  }

   /** If `sym` exists, enter it in effective scope. Check that
    *  package members are not entered twice in the same run.
    */
  def enterSymbol(sym: Symbol)(implicit ctx: Context) = {
    if (sym.exists) {
      typr.println(s"entered: $sym in ${ctx.owner}")
      ctx.enter(sym)
    }
    sym
  }

  /** Create package if it does not yet exist. */
  private def createPackageSymbol(pid: RefTree)(implicit ctx: Context): Symbol = {
    val pkgOwner = pid match {
      case Ident(_) => if (ctx.owner eq defn.EmptyPackageClass) defn.RootClass else ctx.owner
      case Select(qual: RefTree, _) => createPackageSymbol(qual).moduleClass
    }
    val existing = pkgOwner.info.decls.lookup(pid.name)

    if ((existing is Package) && (pkgOwner eq existing.owner)) {
      existing.moduleClass.denot match {
        case d: PackageClassDenotation =>
          // Remove existing members coming from a previous compilation of this file,
          // they are obsolete.
          d.unlinkFromFile(ctx.source.file)
        case _ =>
      }
      existing
    }
    else {
      /** If there's already an existing type, then the package is a dup of this type */
      val existingType = pkgOwner.info.decls.lookup(pid.name.toTypeName)
      if (existingType.exists) {
        ctx.error(PkgDuplicateSymbol(existingType), pid.pos)
        ctx.newCompletePackageSymbol(pkgOwner, (pid.name ++ "$_error_").toTermName).entered
      }
      else ctx.newCompletePackageSymbol(pkgOwner, pid.name.asTermName).entered
    }
  }

  /** Expand tree and store in `expandedTree` */
  def expand(tree: Tree)(implicit ctx: Context): Unit = tree match {
    case mdef: DefTree =>
      val expanded = desugar.defTree(mdef)
      typr.println(i"Expansion: $mdef expands to $expanded")
      if (expanded ne mdef) mdef.pushAttachment(ExpandedTree, expanded)
    case _ =>
  }

  /** The expanded version of this tree, or tree itself if not expanded */
  def expanded(tree: Tree)(implicit ctx: Context): Tree = tree match {
    case ddef: DefTree => ddef.attachmentOrElse(ExpandedTree, ddef)
    case _ => tree
  }

  /** For all class definitions `stat` in `xstats`: If the companion class if
    * not also defined in `xstats`, invalidate it by setting its info to
    * NoType.
    */
  def invalidateCompanions(pkg: Symbol, xstats: List[untpd.Tree])(implicit ctx: Context): Unit = {
    val definedNames = xstats collect { case stat: NameTree => stat.name }
    def invalidate(name: TypeName) =
      if (!(definedNames contains name)) {
        val member = pkg.info.decl(name).asSymDenotation
        if (member.isClass && !(member is Package)) member.info = NoType
      }
    xstats foreach {
      case stat: TypeDef if stat.isClassDef =>
        invalidate(stat.name.moduleClassName)
      case _ =>
    }
  }

  /** Expand tree and create top-level symbols for statement and enter them into symbol table */
  def index(stat: Tree)(implicit ctx: Context): Context = {
    expand(stat)
    indexExpanded(stat)
  }

  /** Create top-level symbols for all statements in the expansion of this statement and
   *  enter them into symbol table
   */
  def indexExpanded(origStat: Tree)(implicit ctx: Context): Context = {
    def recur(stat: Tree): Context = stat match {
      case pcl: PackageDef =>
        val pkg = createPackageSymbol(pcl.pid)
        index(pcl.stats)(ctx.fresh.setOwner(pkg.moduleClass))
        invalidateCompanions(pkg, Trees.flatten(pcl.stats map expanded))
        setDocstring(pkg, stat)
        ctx
      case imp: Import =>
        ctx.importContext(imp, createSymbol(imp))
      case mdef: DefTree =>
        val sym = enterSymbol(createSymbol(mdef))
        setDocstring(sym, origStat)
        addEnumConstants(mdef, sym)
        ctx
      case stats: Thicket =>
        stats.toList.foreach(recur)
        ctx
      case _ =>
        ctx
    }
    recur(expanded(origStat))
  }

  /** Determines whether this field holds an enum constant.
    * To qualify, the following conditions must be met:
    *  - The field's class has the ENUM flag set
    *  - The field's class extends java.lang.Enum
    *  - The field has the ENUM flag set
    *  - The field is static
    *  - The field is stable
    */
  def isEnumConstant(vd: ValDef)(implicit ctx: Context) = {
    // val ownerHasEnumFlag =
    // Necessary to check because scalac puts Java's static members into the companion object
    // while Scala's enum constants live directly in the class.
    // We don't check for clazz.superClass == JavaEnumClass, because this causes a illegal
    // cyclic reference error. See the commit message for details.
    //  if (ctx.compilationUnit.isJava) ctx.owner.companionClass.is(Enum) else ctx.owner.is(Enum)
    vd.mods.is(JavaEnumValue) // && ownerHasEnumFlag
  }

  /** Add java enum constants */
  def addEnumConstants(mdef: DefTree, sym: Symbol)(implicit ctx: Context): Unit = mdef match {
    case vdef: ValDef if (isEnumConstant(vdef)) =>
      val enumClass = sym.owner.linkedClass
      if (!(enumClass is Flags.Sealed)) enumClass.setFlag(Flags.AbstractSealed)
      enumClass.addAnnotation(Annotation.Child(sym))
    case _ =>
  }


  def setDocstring(sym: Symbol, tree: Tree)(implicit ctx: Context) = tree match {
    case t: MemberDef if t.rawComment.isDefined =>
      ctx.docCtx.foreach(_.addDocstring(sym, t.rawComment))
    case _ => ()
  }

  /** Create top-level symbols for statements and enter them into symbol table */
  def index(stats: List[Tree])(implicit ctx: Context): Context = {

    // module name -> (stat, moduleCls | moduleVal)
    val moduleClsDef = mutable.Map[TypeName, (Tree, TypeDef)]()
    val moduleValDef = mutable.Map[TermName, (Tree, ValDef)]()

    /** Remove the subtree `tree` from the expanded tree of `mdef` */
    def removeInExpanded(mdef: Tree, tree: Tree): Unit = {
      val Thicket(trees) = expanded(mdef)
      mdef.putAttachment(ExpandedTree, Thicket(trees.filter(_ != tree)))
    }

    /** Transfer all references to `from` to `to` */
    def transferReferences(from: ValDef, to: ValDef): Unit = {
      val fromRefs = from.removeAttachment(References).getOrElse(Nil)
      val toRefs = to.removeAttachment(References).getOrElse(Nil)
      to.putAttachment(References, fromRefs ++ toRefs)
    }

    /** Merge the module class `modCls` in the expanded tree of `mdef` with the given stats */
    def mergeModuleClass(mdef: Tree, modCls: TypeDef, stats: List[Tree]): TypeDef = {
      var res: TypeDef = null
      val Thicket(trees) = expanded(mdef)
      val merged = trees.map { tree =>
        if (tree == modCls) {
          val impl = modCls.rhs.asInstanceOf[Template]
          res = cpy.TypeDef(modCls)(rhs = cpy.Template(impl)(body = stats ++ impl.body))
          res
        }
        else tree
      }

      mdef.putAttachment(ExpandedTree, Thicket(merged))

      res
    }

    /** Merge `fromCls` of `fromStat` into `toCls` of `toStat`
     *  if the former is synthetic and the latter not.
     *
     *  Note:
     *    1. `fromStat` and `toStat` could be the same stat
     *    2. `fromCls` and `toCls` are necessarily different
     */
    def mergeIfSynthetic(fromStat: Tree, fromCls: TypeDef, toStat: Tree, toCls: TypeDef): Unit =
      if (fromCls.mods.is(Synthetic) && !toCls.mods.is(Synthetic)) {
        removeInExpanded(fromStat, fromCls)
        val mcls = mergeModuleClass(toStat, toCls, fromCls.rhs.asInstanceOf[Template].body)
        moduleClsDef(fromCls.name) = (toStat, mcls)
      }

    /** Merge the definitions of a synthetic companion generated by a case class
     *  and the real companion, if both exist.
     */
    def mergeCompanionDefs() = {
      def valid(mdef: MemberDef): Boolean = mdef.mods.is(Module, butNot = Package)

      for (stat <- stats)
        expanded(stat) match {
          case Thicket(trees) => // companion object always expands to thickets
            trees.map {
              case mcls @ TypeDef(name, impl: Template) if valid(mcls) =>
                (moduleClsDef.get(name): @unchecked) match {
                  case Some((stat1, mcls1@TypeDef(_, impl1: Template))) =>
                    mergeIfSynthetic(stat, mcls, stat1, mcls1)
                    mergeIfSynthetic(stat1, mcls1, stat, mcls)
                  case None =>
                    moduleClsDef(name) = (stat, mcls)
                }

              case vdef @ ValDef(name, _, _) if valid(vdef) =>
                moduleValDef.get(name) match {
                  case Some((stat1, vdef1)) =>
                    if (vdef.mods.is(Synthetic) && !vdef1.mods.is(Synthetic)) {
                      transferReferences(vdef, vdef1)
                      removeInExpanded(stat, vdef)
                    }
                    else if (!vdef.mods.is(Synthetic) && vdef1.mods.is(Synthetic)) {
                      transferReferences(vdef1, vdef)
                      removeInExpanded(stat1, vdef1)
                      moduleValDef(name) = (stat, vdef)
                    }
                    else {
                      // double definition of objects or case classes, handled elsewhere
                    }
                  case None =>
                    moduleValDef(name) = (stat, vdef)
                }

              case _ =>
            }
          case _ =>
        }
    }

    /** Create links between companion object and companion class */
    def createLinks(classTree: TypeDef, moduleTree: TypeDef)(implicit ctx: Context) = {
      val claz = ctx.effectiveScope.lookup(classTree.name)
      val modl = ctx.effectiveScope.lookup(moduleTree.name)
      if (claz.isClass && modl.isClass) {
        ctx.synthesizeCompanionMethod(nme.COMPANION_CLASS_METHOD, claz, modl).entered
        ctx.synthesizeCompanionMethod(nme.COMPANION_MODULE_METHOD, modl, claz).entered
      }
    }

    def createCompanionLinks(implicit ctx: Context): Unit = {
      val classDef  = mutable.Map[TypeName, TypeDef]()
      val moduleDef = mutable.Map[TypeName, TypeDef]()

      def updateCache(cdef: TypeDef): Unit = {
        if (!cdef.isClassDef || cdef.mods.is(Package)) return

        if (cdef.mods.is(ModuleClass)) moduleDef(cdef.name) = cdef
        else classDef(cdef.name) = cdef
      }

      for (stat <- stats)
        expanded(stat) match {
          case cdef : TypeDef => updateCache(cdef)
          case Thicket(trees) =>
            trees.map {
              case cdef: TypeDef => updateCache(cdef)
              case _ =>
            }
          case _ =>
        }

      for (cdef @ TypeDef(name, _) <- classDef.values) {
        moduleDef.getOrElse(name.moduleClassName, EmptyTree) match {
          case t: TypeDef =>
            createLinks(cdef, t)
          case EmptyTree =>
        }
      }

      // If a top-level object or class has no companion in the current run, we
      // enter a dummy companion (`denot.isAbsent` returns true) in scope. This
      // ensures that we never use a companion from a previous run or from the
      // classpath. See tests/pos/false-companion for an example where this
      // matters.
      if (ctx.owner.is(PackageClass)) {
        for (cdef @ TypeDef(moduleName, _) <- moduleDef.values) {
          val moduleSym = ctx.effectiveScope.lookup(moduleName)
          if (moduleSym.isDefinedInCurrentRun) {
            val className = moduleName.stripModuleClassSuffix.toTypeName
            val classSym = ctx.effectiveScope.lookup(className)
            if (!classSym.isDefinedInCurrentRun) {
              val absentClassSymbol = ctx.newClassSymbol(ctx.owner, className, EmptyFlags, _ => NoType)
              enterSymbol(absentClassSymbol)
            }
          }
        }
        for (cdef @ TypeDef(className, _) <- classDef.values) {
          val classSym = ctx.effectiveScope.lookup(className.encode)
          if (classSym.isDefinedInCurrentRun) {
            val moduleName = className.toTermName
            val moduleSym = ctx.effectiveScope.lookup(moduleName.encode)
            if (!moduleSym.isDefinedInCurrentRun) {
              val absentModuleSymbol = ctx.newModuleSymbol(ctx.owner, moduleName, EmptyFlags, EmptyFlags, (_, _) => NoType)
              enterSymbol(absentModuleSymbol)
            }
          }
        }
      }
    }

    stats.foreach(expand)
    mergeCompanionDefs()
    val ctxWithStats = (ctx /: stats) ((ctx, stat) => indexExpanded(stat)(ctx))
    createCompanionLinks(ctxWithStats)
    ctxWithStats
  }

  /** Index symbols in `tree` while asserting the `lateCompile` flag.
   *  This will cause any old top-level symbol with the same fully qualified
   *  name as a newly created symbol to be replaced.
   */
  def lateEnter(tree: Tree)(implicit ctx: Context) = {
    val saved = lateCompile
    lateCompile = true
    try index(tree :: Nil) finally lateCompile = saved
  }

  def missingType(sym: Symbol, modifier: String)(implicit ctx: Context) = {
    ctx.error(s"${modifier}type of implicit definition needs to be given explicitly", sym.pos)
    sym.resetFlag(Implicit)
  }

  /** The completer of a symbol defined by a member def or import (except ClassSymbols) */
  class Completer(val original: Tree)(implicit ctx: Context) extends LazyType with SymbolLoaders.SecondCompleter {

    protected def localContext(owner: Symbol) = ctx.fresh.setOwner(owner).setTree(original)

    /** The context with which this completer was created */
    def creationContext = ctx
    ctx.typerState.markShared()

    protected def typeSig(sym: Symbol): Type = original match {
      case original: ValDef =>
        if (sym is Module) moduleValSig(sym)
        else valOrDefDefSig(original, sym, Nil, Nil, identity)(localContext(sym).setNewScope)
      case original: DefDef =>
        val typer1 = ctx.typer.newLikeThis
        nestedTyper(sym) = typer1
        typer1.defDefSig(original, sym)(localContext(sym).setTyper(typer1))
      case imp: Import =>
        try {
          val expr1 = typedAheadExpr(imp.expr, AnySelectionProto)
          ImportType(expr1)
        } catch {
          case ex: CyclicReference =>
            typr.println(s"error while completing ${imp.expr}")
            throw ex
        }
    }

    final override def complete(denot: SymDenotation)(implicit ctx: Context) = {
      if (Config.showCompletions && ctx.typerState != this.ctx.typerState) {
        def levels(c: Context): Int =
          if (c.typerState eq this.ctx.typerState) 0
          else if (c.typerState == null) -1
          else if (c.outer.typerState == c.typerState) levels(c.outer)
          else levels(c.outer) + 1
        println(s"!!!completing ${denot.symbol.showLocated} in buried typerState, gap = ${levels(ctx)}")
      }
      if (ctx.runId > creationContext.runId) {
        assert(ctx.mode.is(Mode.Interactive), s"completing $denot in wrong run ${ctx.runId}, was created in ${creationContext.runId}")
        denot.info = UnspecifiedErrorType
      }
      else completeInCreationContext(denot)
    }

    protected def addAnnotations(sym: Symbol): Unit = original match {
      case original: untpd.MemberDef =>
        lazy val annotCtx = annotContext(original, sym)
        for (annotTree <- untpd.modsDeco(original).mods.annotations) {
          val cls = typedAheadAnnotationClass(annotTree)(annotCtx)
          val ann = Annotation.deferred(cls, implicit ctx => typedAnnotation(annotTree))
          sym.addAnnotation(ann)
          if (cls == defn.ForceInlineAnnot && sym.is(Method, butNot = Accessor))
            sym.setFlag(Inline)
        }
      case _ =>
    }

    private def addInlineInfo(sym: Symbol) = original match {
<<<<<<< HEAD
      case original: untpd.DefDef if sym.requiresInlineInfo =>
=======
      case original: untpd.DefDef if sym.isInlineMethod =>
>>>>>>> a0b429bb
        PrepareInlineable.registerInlineInfo(
            sym,
            original.rhs,
            implicit ctx => typedAheadExpr(original).asInstanceOf[tpd.DefDef].rhs
          )(localContext(sym))
      case _ =>
    }

    /** Invalidate `denot` by overwriting its info with `NoType` if
     *  `denot` is a compiler generated case class method that clashes
     *  with a user-defined method in the same scope with a matching type.
     */
    private def invalidateIfClashingSynthetic(denot: SymDenotation): Unit = {
      def isCaseClass(owner: Symbol) =
        owner.isClass && {
          if (owner.is(Module)) owner.linkedClass.is(CaseClass)
          else owner.is(CaseClass)
        }
      val isClashingSynthetic =
        denot.is(Synthetic) &&
        desugar.isRetractableCaseClassMethodName(denot.name) &&
        isCaseClass(denot.owner) &&
        denot.owner.info.decls.lookupAll(denot.name).exists(alt =>
          alt != denot.symbol && alt.info.matchesLoosely(denot.info))
      if (isClashingSynthetic) {
        typr.println(i"invalidating clashing $denot in ${denot.owner}")
        denot.info = NoType
      }
    }

    /** Intentionally left without `implicit ctx` parameter. We need
     *  to pick up the context at the point where the completer was created.
     */
    def completeInCreationContext(denot: SymDenotation): Unit = {
      val sym = denot.symbol
      addAnnotations(sym)
      addInlineInfo(sym)
      denot.info = typeSig(sym)
      invalidateIfClashingSynthetic(denot)
      Checking.checkWellFormed(sym)
      denot.info = avoidPrivateLeaks(sym, sym.pos)
    }
  }

  class TypeDefCompleter(original: TypeDef)(ictx: Context) extends Completer(original)(ictx) with TypeParamsCompleter {
    private[this] var myTypeParams: List[TypeSymbol] = null
    private[this] var nestedCtx: Context = null
    assert(!original.isClassDef)

    override def completerTypeParams(sym: Symbol)(implicit ctx: Context): List[TypeSymbol] = {
      if (myTypeParams == null) {
        //println(i"completing type params of $sym in ${sym.owner}")
        nestedCtx = localContext(sym).setNewScope
        myTypeParams = {
          implicit val ctx = nestedCtx
          def typeParamTrees(tdef: Tree): List[TypeDef] = tdef match {
            case TypeDef(_, original) =>
              original match {
                case LambdaTypeTree(tparams, _) => tparams
                case original: DerivedFromParamTree => typeParamTrees(original.watched)
                case _ => Nil
              }
            case _ => Nil
          }
          val tparams = typeParamTrees(original)
          completeParams(tparams)
          tparams.map(symbolOfTree(_).asType)
        }
      }
      myTypeParams
    }

    override protected def typeSig(sym: Symbol): Type =
      typeDefSig(original, sym, completerTypeParams(sym)(ictx))(nestedCtx)
  }

  class ClassCompleter(cls: ClassSymbol, original: TypeDef)(ictx: Context) extends Completer(original)(ictx) {
    withDecls(newScope)

    protected implicit val ctx: Context = localContext(cls).setMode(ictx.mode &~ Mode.InSuperCall)

    val TypeDef(name, impl @ Template(constr, parents, self, _)) = original

    val (params, rest) = impl.body span {
      case td: TypeDef => td.mods is Param
      case vd: ValDef => vd.mods is ParamAccessor
      case _ => false
    }

    def init() = index(params)

    /** The type signature of a ClassDef with given symbol */
    override def completeInCreationContext(denot: SymDenotation): Unit = {

      /* The type of a parent constructor. Types constructor arguments
       * only if parent type contains uninstantiated type parameters.
       */
      def parentType(parent: untpd.Tree)(implicit ctx: Context): Type =
        if (parent.isType)
          typedAheadType(parent, AnyTypeConstructorProto).tpe
        else {
          val (core, targs) = stripApply(parent) match {
            case TypeApply(core, targs) => (core, targs)
            case core => (core, Nil)
          }
          core match {
            case Select(New(tpt), nme.CONSTRUCTOR) =>
              val targs1 = targs map (typedAheadType(_))
              val ptype = typedAheadType(tpt).tpe appliedTo targs1.tpes
              if (ptype.typeParams.isEmpty) ptype
              else {
                if (denot.is(ModuleClass) && denot.sourceModule.is(Implicit))
                  missingType(denot.symbol, "parent ")(creationContext)
                fullyDefinedType(typedAheadExpr(parent).tpe, "class parent", parent.pos)
              }
            case _ =>
              UnspecifiedErrorType.assertingErrorsReported
          }
        }

      /* Check parent type tree `parent` for the following well-formedness conditions:
       * (1) It must be a class type with a stable prefix (@see checkClassTypeWithStablePrefix)
       * (2) If may not derive from itself
       * (3) The class is not final
       * (4) If the class is sealed, it is defined in the same compilation unit as the current class
       */
      def checkedParentType(parent: untpd.Tree): Type = {
        val ptype = parentType(parent)(ctx.superCallContext).dealiasKeepAnnots
        if (cls.isRefinementClass) ptype
        else {
          val pt = checkClassType(ptype, parent.pos,
              traitReq = parent ne parents.head, stablePrefixReq = true)
          if (pt.derivesFrom(cls)) {
            val addendum = parent match {
              case Select(qual: Super, _) if ctx.scala2Mode =>
                "\n(Note that inheriting a class of the same name is no longer allowed)"
              case _ => ""
            }
            ctx.error(CyclicInheritance(cls, addendum), parent.pos)
            defn.ObjectType
          }
          else {
            val pclazz = pt.typeSymbol
            if (pclazz.is(Final))
              ctx.error(ExtendFinalClass(cls, pclazz), cls.pos)
            if (pclazz.is(Sealed) && pclazz.associatedFile != cls.associatedFile)
              ctx.error(UnableToExtendSealedClass(pclazz), cls.pos)
            pt
          }
        }
      }

      addAnnotations(denot.symbol)

      val selfInfo =
        if (self.isEmpty) NoType
        else if (cls.is(Module)) {
          val moduleType = cls.owner.thisType select sourceModule
          if (self.name == nme.WILDCARD) moduleType
          else recordSym(
            ctx.newSymbol(cls, self.name, self.mods.flags, moduleType, coord = self.pos),
            self)
        }
        else createSymbol(self)

      // pre-set info, so that parent types can refer to type params
      val tempInfo = new TempClassInfo(cls.owner.thisType, cls, decls, selfInfo)
      denot.info = tempInfo

      // Ensure constructor is completed so that any parameter accessors
      // which have type trees deriving from its parameters can be
      // completed in turn. Note that parent types access such parameter
      // accessors, that's why the constructor needs to be completed before
      // the parent types are elaborated.
      index(constr)
      index(rest)(ctx.inClassContext(selfInfo))
      symbolOfTree(constr).ensureCompleted()

      val parentTypes = ensureFirstIsClass(parents.map(checkedParentType(_)), cls.pos)
      typr.println(i"completing $denot, parents = $parents%, %, parentTypes = $parentTypes%, %")

      tempInfo.finalize(denot, parentTypes)

      Checking.checkWellFormed(cls)
      if (isDerivedValueClass(cls)) cls.setFlag(Final)
      cls.info = avoidPrivateLeaks(cls, cls.pos)
      cls.baseClasses.foreach(_.invalidateBaseTypeCache()) // we might have looked before and found nothing
      cls.setNoInitsFlags(parentsKind(parents), bodyKind(rest))
      if (cls.isNoInitsClass) cls.primaryConstructor.setFlag(Stable)
    }
  }

  /** Typecheck `tree` during completion using `typed`, and remember result in TypedAhead map */
  def typedAheadImpl(tree: Tree, typed: untpd.Tree => tpd.Tree)(implicit ctx: Context): tpd.Tree = {
    val xtree = expanded(tree)
    xtree.getAttachment(TypedAhead) match {
      case Some(ttree) => ttree
      case none =>
        val ttree = typed(tree)
        xtree.putAttachment(TypedAhead, ttree)
        ttree
    }
  }

  def typedAheadType(tree: Tree, pt: Type = WildcardType)(implicit ctx: Context): tpd.Tree =
    typedAheadImpl(tree, typer.typed(_, pt)(ctx retractMode Mode.PatternOrTypeBits addMode Mode.Type))

  def typedAheadExpr(tree: Tree, pt: Type = WildcardType)(implicit ctx: Context): tpd.Tree =
    typedAheadImpl(tree, typer.typed(_, pt)(ctx retractMode Mode.PatternOrTypeBits))

  def typedAheadAnnotation(tree: Tree)(implicit ctx: Context): tpd.Tree =
    typedAheadExpr(tree, defn.AnnotationType)

  def typedAheadAnnotationClass(tree: Tree)(implicit ctx: Context): Symbol = tree match {
    case Apply(fn, _) => typedAheadAnnotationClass(fn)
    case TypeApply(fn, _) => typedAheadAnnotationClass(fn)
    case Select(qual, nme.CONSTRUCTOR) => typedAheadAnnotationClass(qual)
    case New(tpt) => typedAheadType(tpt).tpe.classSymbol
  }

  /** Enter and typecheck parameter list */
  def completeParams(params: List[MemberDef])(implicit ctx: Context) = {
    index(params)
    for (param <- params) typedAheadExpr(param)
  }

  /** The signature of a module valdef.
   *  This will compute the corresponding module class TypeRef immediately
   *  without going through the defined type of the ValDef. This is necessary
   *  to avoid cyclic references involving imports and module val defs.
   */
  def moduleValSig(sym: Symbol)(implicit ctx: Context): Type = {
    val clsName = sym.name.moduleClassName
    val cls = ctx.denotNamed(clsName).suchThat(_ is ModuleClass)
      .orElse(ctx.newStubSymbol(ctx.owner, clsName).assertingErrorsReported)
    ctx.owner.thisType.select(clsName, cls)
  }

  /** The type signature of a ValDef or DefDef
   *  @param mdef     The definition
   *  @param sym      Its symbol
   *  @param paramFn  A wrapping function that produces the type of the
   *                  defined symbol, given its final return type
   */
  def valOrDefDefSig(mdef: ValOrDefDef, sym: Symbol, typeParams: List[Symbol], paramss: List[List[Symbol]], paramFn: Type => Type)(implicit ctx: Context): Type = {

    def inferredType = {
      /** A type for this definition that might be inherited from elsewhere:
       *  If this is a setter parameter, the corresponding getter type.
       *  If this is a class member, the conjunction of all result types
       *  of overridden methods.
       *  NoType if neither case holds.
       */
      val inherited =
        if (sym.owner.isTerm) NoType
        else {
          // TODO: Look only at member of supertype instead?
          lazy val schema = paramFn(WildcardType)
          val site = sym.owner.thisType
          ((NoType: Type) /: sym.owner.info.baseClasses.tail) { (tp, cls) =>
            def instantiatedResType(info: Type, tparams: List[Symbol], paramss: List[List[Symbol]]): Type = info match {
              case info: PolyType =>
                if (info.paramNames.length == typeParams.length)
                  instantiatedResType(info.instantiate(tparams.map(_.typeRef)), Nil, paramss)
                else NoType
              case info: MethodType =>
                paramss match {
                  case params :: paramss1 if info.paramNames.length == params.length =>
                    instantiatedResType(info.instantiate(params.map(_.termRef)), tparams, paramss1)
                  case _ =>
                    NoType
                }
              case _ =>
                if (tparams.isEmpty && paramss.isEmpty) info.widenExpr
                else NoType
            }
            val iRawInfo =
              cls.info.nonPrivateDecl(sym.name).matchingDenotation(site, schema).info
            val iResType = instantiatedResType(iRawInfo, typeParams, paramss).asSeenFrom(site, cls)
            if (iResType.exists)
              typr.println(i"using inherited type for ${mdef.name}; raw: $iRawInfo, inherited: $iResType")
            tp & iResType
          }
        }

      /** The proto-type to be used when inferring the result type from
       *  the right hand side. This is `WildcardType` except if the definition
       *  is a default getter. In that case, the proto-type is the type of
       *  the corresponding parameter where bound parameters are replaced by
       *  Wildcards.
       */
      def rhsProto = sym.asTerm.name collect {
        case DefaultGetterName(original, idx) =>
          val meth: Denotation =
            if (original.isConstructorName && (sym.owner is ModuleClass))
              sym.owner.companionClass.info.decl(nme.CONSTRUCTOR)
            else
              ctx.defContext(sym).denotNamed(original)
          def paramProto(paramss: List[List[Type]], idx: Int): Type = paramss match {
            case params :: paramss1 =>
              if (idx < params.length) wildApprox(params(idx))
              else paramProto(paramss1, idx - params.length)
            case nil =>
              WildcardType
          }
          val defaultAlts = meth.altsWith(_.hasDefaultParams)
          if (defaultAlts.length == 1)
            paramProto(defaultAlts.head.info.widen.paramInfoss, idx)
          else
            WildcardType
      } getOrElse WildcardType

      // println(s"final inherited for $sym: ${inherited.toString}") !!!
      // println(s"owner = ${sym.owner}, decls = ${sym.owner.info.decls.show}")
      def isInlineVal = sym.is(FinalOrInline, butNot = Method | Mutable)

      // Widen rhs type and eliminate `|' but keep ConstantTypes if
      // definition is inline (i.e. final in Scala2) and keep module singleton types
      // instead of widening to the underlying module class types.
<<<<<<< HEAD
      def widenRhs(tp: Type): Type =
        if (ctx.isDependent)
          tp
        else
          tp.widenTermRefExpr match {
            case ctp: ConstantType if isTransparentVal => ctp
            case ref: TypeRef if ref.symbol.is(ModuleClass) => tp
            case _ => tp.widen.widenUnion
          }
=======
      def widenRhs(tp: Type): Type = tp.widenTermRefExpr match {
        case ctp: ConstantType if isInlineVal => ctp
        case ref: TypeRef if ref.symbol.is(ModuleClass) => tp
        case _ => tp.widen.widenUnion
      }
>>>>>>> a0b429bb

      // Replace aliases to Unit by Unit itself. If we leave the alias in
      // it would be erased to BoxedUnit.
      def dealiasIfUnit(tp: Type) = if (tp.isRef(defn.UnitClass)) defn.UnitType else tp

      var rhsCtx = ctx.addMode(Mode.InferringReturnType)
      if (sym.isInlineMethod) rhsCtx = rhsCtx.addMode(Mode.InlineableBody)
      def rhsType = typedAheadExpr(mdef.rhs, inherited orElse rhsProto)(rhsCtx).tpe

      // Approximate a type `tp` with a type that does not contain skolem types.
      val deskolemize = new ApproximatingTypeMap {
        def apply(tp: Type) = /*trace(i"deskolemize($tp) at $variance", show = true)*/ {
          tp match {
            case tp: SkolemType => range(defn.NothingType, atVariance(1)(apply(tp.info)))
            case _ => mapOver(tp)
          }
        }
      }

      def cookedRhsType = deskolemize(dealiasIfUnit(widenRhs(rhsType)))
      def lhsType = fullyDefinedType(cookedRhsType, "right-hand side", mdef.pos)
      //if (sym.name.toString == "y") println(i"rhs = $rhsType, cooked = $cookedRhsType")
      if (inherited.exists) {
        if (sym.is(Final, butNot = Method)) {
          val tp = lhsType
          if (tp.isInstanceOf[ConstantType])
            tp // keep constant types that fill in for a non-constant (to be revised when inline has landed).
          else inherited
        }
        else inherited
      }
      else {
        if (sym is Implicit)
          mdef match {
            case _: DefDef => missingType(sym, "result ")
            case _: ValDef if sym.owner.isType => missingType(sym, "")
            case _ =>
          }
        lhsType orElse WildcardType
      }
    }

    val tptProto = mdef.tpt match {
      case _: untpd.DerivedTypeTree =>
        WildcardType
      case TypeTree() =>
        checkMembersOK(inferredType, mdef.pos)
      case DependentTypeTree(tpFun) =>
        tpFun(paramss.head)
      case TypedSplice(tpt: TypeTree) if !isFullyDefined(tpt.tpe, ForceDegree.none) =>
        val rhsType = typedAheadExpr(mdef.rhs, tpt.tpe).tpe
        mdef match {
          case mdef: DefDef if mdef.name == nme.ANON_FUN =>
            val hygienicType = avoid(rhsType, paramss.flatten)
            if (!hygienicType.isValueType || !(hygienicType <:< tpt.tpe))
              ctx.error(i"return type ${tpt.tpe} of lambda cannot be made hygienic;\n" +
                i"it is not a supertype of the hygienic type $hygienicType", mdef.pos)
            //println(i"lifting $rhsType over $paramss -> $hygienicType = ${tpt.tpe}")
            //println(TypeComparer.explained { implicit ctx => hygienicType <:< tpt.tpe })
          case _ =>
        }
        WildcardType
      case _ =>
        WildcardType
    }
    paramFn(checkSimpleKinded(typedAheadType(mdef.tpt, tptProto)).tpe)
  }

  /** The type signature of a DefDef with given symbol */
  def defDefSig(ddef: DefDef, sym: Symbol)(implicit ctx: Context) = {
    // Beware: ddef.name need not match sym.name if sym was freshened!
    val DefDef(_, tparams, vparamss, _, _) = ddef
    val isConstructor = sym.name == nme.CONSTRUCTOR

    // The following 3 lines replace what was previously just completeParams(tparams).
    // But that can cause bad bounds being computed, as witnessed by
    // tests/pos/paramcycle.scala. The problematic sequence is this:
    //   0. Class constructor gets completed.
    //   1. Type parameter CP of constructor gets completed
    //   2. As a first step CP's bounds are set to Nothing..Any.
    //   3. CP's real type bound demands the completion of corresponding type parameter DP
    //      of enclosing class.
    //   4. Type parameter DP has a rhs a DerivedFromParam tree, as installed by
    //      desugar.classDef
    //   5. The completion of DP then copies the current bounds of CP, which are still Nothing..Any.
    //   6. The completion of CP finishes installing the real type bounds.
    // Consequence: CP ends up with the wrong bounds!
    // To avoid this we always complete type parameters of a class before the type parameters
    // of the class constructor, but after having indexed the constructor parameters (because
    // indexing is needed to provide a symbol to copy for DP's completion.
    // With the patch, we get instead the following sequence:
    //   0. Class constructor gets completed.
    //   1. Class constructor parameter CP is indexed.
    //   2. Class parameter DP starts completion.
    //   3. Info of CP is computed (to be copied to DP).
    //   4. CP is completed.
    //   5. Info of CP is copied to DP and DP is completed.
    index(tparams)
    if (isConstructor) sym.owner.typeParams.foreach(_.ensureCompleted())
    for (tparam <- tparams) typedAheadExpr(tparam)

    vparamss foreach completeParams
    def typeParams = tparams map symbolOfTree
    val termParamss = ctx.normalizeIfConstructor(vparamss.nestedMap(symbolOfTree), isConstructor)
    def wrapMethType(restpe: Type): Type = {
      instantiateDependent(restpe, typeParams, termParamss)
      ctx.methodType(tparams map symbolOfTree, termParamss, restpe, isJava = ddef.mods is JavaDefined)
    }
    if (isConstructor) {
      // set result type tree to unit, but take the current class as result type of the symbol
      typedAheadType(ddef.tpt, defn.UnitType)
      wrapMethType(ctx.effectiveResultType(sym, typeParams, NoType))
    }
    else valOrDefDefSig(ddef, sym, typeParams, termParamss, wrapMethType)
  }

  def typeDefSig(tdef: TypeDef, sym: Symbol, tparamSyms: List[TypeSymbol])(implicit ctx: Context): Type = {
    def abstracted(tp: Type): Type = HKTypeLambda.fromParams(tparamSyms, tp)
    val dummyInfo = abstracted(TypeBounds.empty)
    sym.info = dummyInfo
    sym.setFlag(Provisional)
      // Temporarily set info of defined type T to ` >: Nothing <: Any.
      // This is done to avoid cyclic reference errors for F-bounds.
      // This is subtle: `sym` has now an empty TypeBounds, but is not automatically
      // made an abstract type. If it had been made an abstract type, it would count as an
      // abstract type of its enclosing class, which might make that class an invalid
      // prefix. I verified this would lead to an error when compiling io.ClassPath.
      // A distilled version is in pos/prefix.scala.
      //
      // The scheme critically relies on an implementation detail of isRef, which
      // inspects a TypeRef's info, instead of simply dealiasing alias types.

    val isDerived = tdef.rhs.isInstanceOf[untpd.DerivedTypeTree]
    val rhs = tdef.rhs match {
      case LambdaTypeTree(_, body) => body
      case rhs => rhs
    }
    val rhsBodyType = typedAheadType(rhs).tpe
    val rhsType = if (isDerived) rhsBodyType else abstracted(rhsBodyType)
    val unsafeInfo = rhsType.toBounds
    if (isDerived) sym.info = unsafeInfo
    else {
      sym.info = NoCompleter
      sym.info = checkNonCyclic(sym, unsafeInfo, reportErrors = true)
    }
    sym.resetFlag(Provisional)

    // Here we pay the price for the cavalier setting info to TypeBounds.empty above.
    // We need to compensate by reloading the denotation of references that might
    // still contain the TypeBounds.empty. If we do not do this, stdlib factories
    // fail with a bounds error in PostTyper.
    def ensureUpToDate(tp: Type, outdated: Type) = tp match {
      case tref: TypeRef if tref.info == outdated && sym.info != outdated =>
        tref.recomputeDenot()
      case _ =>
    }
    ensureUpToDate(sym.typeRef, dummyInfo)
    ensureUpToDate(sym.typeRef.appliedTo(tparamSyms.map(_.typeRef)), TypeBounds.empty)
    sym.info
  }
}<|MERGE_RESOLUTION|>--- conflicted
+++ resolved
@@ -760,11 +760,7 @@
     }
 
     private def addInlineInfo(sym: Symbol) = original match {
-<<<<<<< HEAD
       case original: untpd.DefDef if sym.requiresInlineInfo =>
-=======
-      case original: untpd.DefDef if sym.isInlineMethod =>
->>>>>>> a0b429bb
         PrepareInlineable.registerInlineInfo(
             sym,
             original.rhs,
@@ -1084,23 +1080,15 @@
       // Widen rhs type and eliminate `|' but keep ConstantTypes if
       // definition is inline (i.e. final in Scala2) and keep module singleton types
       // instead of widening to the underlying module class types.
-<<<<<<< HEAD
       def widenRhs(tp: Type): Type =
         if (ctx.isDependent)
           tp
         else
           tp.widenTermRefExpr match {
-            case ctp: ConstantType if isTransparentVal => ctp
+            case ctp: ConstantType if isInlineVal => ctp
             case ref: TypeRef if ref.symbol.is(ModuleClass) => tp
             case _ => tp.widen.widenUnion
           }
-=======
-      def widenRhs(tp: Type): Type = tp.widenTermRefExpr match {
-        case ctp: ConstantType if isInlineVal => ctp
-        case ref: TypeRef if ref.symbol.is(ModuleClass) => tp
-        case _ => tp.widen.widenUnion
-      }
->>>>>>> a0b429bb
 
       // Replace aliases to Unit by Unit itself. If we leave the alias in
       // it would be erased to BoxedUnit.
