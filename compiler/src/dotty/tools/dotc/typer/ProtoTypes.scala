package dotty.tools
package dotc
package typer

import core.*
import ast.*
import Contexts.*, Types.*, Denotations.*, Names.*, StdNames.*, NameOps.*, Symbols.*
import NameKinds.DepParamName
import Trees.*
import Constants.*
import util.{Stats, SimpleIdentityMap, SimpleIdentitySet}
import Decorators.*
import Uniques.*
import inlines.Inlines
import config.Printers.typr
import Inferencing.*
import ErrorReporting.*
import util.SourceFile
import TypeComparer.necessarySubType

import scala.annotation.internal.sharable
import dotty.tools.dotc.util.Spans.{NoSpan, Span}

object ProtoTypes {

  import tpd.*

  /** A trait defining an `isCompatible` method. */
  trait Compatibility {

    /** Is there an implicit conversion from `tp` to `pt`? */
    def viewExists(tp: Type, pt: Type)(using Context): Boolean

    /** A type `tp` is compatible with a type `pt` if one of the following holds:
     *    1. `tp` is a subtype of `pt`
     *    2. `pt` is by name parameter type, and `tp` is compatible with its underlying type
     *    3. there is an implicit conversion from `tp` to `pt`.
     *    4. `tp` is a numeric subtype of `pt` (this case applies even if implicit conversions are disabled)
     *  If `pt` is a by-name type, we compare against the underlying type instead.
     */
    def isCompatible(tp: Type, pt: Type)(using Context): Boolean =
      (tp.widenExpr relaxed_<:< pt.widenExpr) || viewExists(tp, pt)

    /** Like normalize and then isCompatible, but using a subtype comparison with
     *  necessary eithers that does not unnecessarily truncate the constraint space,
     *  returning false instead.
     */
    def necessarilyCompatible(tp: Type, pt: Type)(using Context): Boolean =
      val tpn = normalize(tp, pt, followIFT = !defn.isContextFunctionType(pt))
      necessarySubType(tpn, pt) || tpn.isValueSubType(pt) || viewExists(tpn, pt)

    /** Test compatibility after normalization.
     *  If `keepConstraint` is false, the current constraint set will not be modified by this call.
     */
    def normalizedCompatible(tp: Type, pt: Type, keepConstraint: Boolean)(using Context): Boolean =

      def testCompat(using Context): Boolean =
        val normTp = normalize(tp, pt)
        isCompatible(normTp, pt) || pt.isRef(defn.UnitClass) && normTp.isParameterless

      if keepConstraint then
        tp.widenSingleton match
          case poly: PolyType =>
            val newctx = ctx.fresh.setNewTyperState()
            val result = testCompat(using newctx)
            typr.println(
                i"""normalizedCompatible for $poly, $pt = $result
                   |constraint was: ${ctx.typerState.constraint}
                   |constraint now: ${newctx.typerState.constraint}""")
            if result && (ctx.typerState.constraint ne newctx.typerState.constraint) then
              newctx.typerState.commit()
            result
          case _ => testCompat
      else explore(testCompat)
    end normalizedCompatible

    private def disregardProto(pt: Type)(using Context): Boolean =
      pt.dealias.isRef(defn.UnitClass)

    /** Check that the result type of the current method
     *  fits the given expected result type.
     */
    def constrainResult(mt: Type, pt: Type)(using Context): Boolean =
      val savedConstraint = ctx.typerState.constraint
      val res = pt.widenExpr match {
        case pt: FunProto =>
          mt match
            case mt: MethodType =>
              constrainResult(resultTypeApprox(mt), pt.resultType)
              && {
                if pt.constrainResultDeep
                   && mt.isImplicitMethod == (pt.applyKind == ApplyKind.Using)
                then
                  pt.args.lazyZip(mt.paramInfos).forall((arg, paramInfo) =>
                    pt.typedArg(arg, paramInfo).tpe <:< paramInfo)
                else true
              }
            case _ => true
        case _: ValueTypeOrProto if !disregardProto(pt) =>
          necessarilyCompatible(mt, pt)
        case pt: WildcardType if pt.optBounds.exists =>
          necessarilyCompatible(mt, pt)
        case _ =>
          true
      }
      if !res then ctx.typerState.constraint = savedConstraint
      res

    /** Constrain result with special case if `meth` is an inlineable method in an inlineable context.
     *  In that case, we should always succeed and not constrain type parameters in the expected type,
     *  because the actual return type can be a subtype of the currently known return type.
     *  However, we should constrain parameters of the declared return type. This distinction is
     *  achieved by replacing expected type parameters with wildcards.
     */
    def constrainResult(meth: Symbol, mt: Type, pt: Type)(using Context): Boolean =
      if (Inlines.isInlineable(meth)) {
<<<<<<< HEAD
        // Stricter behaviour in 3.4+: do not apply `wildApprox` to non-transparent inlines
        if (Feature.sourceVersion.isAtLeast(SourceVersion.`3.4`)) {
          if (meth.is(Transparent)) {
            constrainResult(mt, wildApprox(pt))
            // do not constrain the result type of transparent inline methods
            true
          } else {
            constrainResult(mt, pt)
          }
        } else {
          // Best-effort to fix https://github.com/scala/scala3/issues/9685 in the 3.3.x series
          // while preserving source compatibility as much as possible
          val methodMatchedType = constrainResult(mt, wildApprox(pt))
          meth.is(Transparent) || methodMatchedType
        }
=======
        constrainResult(mt, wildApprox(pt))
        true
>>>>>>> 0f7f990b
      }
      else constrainResult(mt, pt)
  }

  object NoViewsAllowed extends Compatibility {
    override def viewExists(tp: Type, pt: Type)(using Context): Boolean = false
  }

  /** A trait for prototypes that match all types */
  trait MatchAlways extends ProtoType {
    def isMatchedBy(tp1: Type, keepConstraint: Boolean)(using Context): Boolean = true
    def map(tm: TypeMap)(using Context): ProtoType = this
    def fold[T](x: T, ta: TypeAccumulator[T])(using Context): T = x
    override def toString: String = getClass.toString
  }

  /** A class marking ignored prototypes that can be revealed by `deepenProto` */
  abstract case class IgnoredProto(ignored: Type) extends CachedGroundType with MatchAlways:
    private var myWasDeepened = false
    override def revealIgnored = ignored
    override def deepenProto(using Context): Type =
      myWasDeepened = true
      ignored
    override def deepenProtoTrans(using Context): Type = ignored.deepenProtoTrans

    /** Did someone look inside via deepenProto? Used for error deagniostics
     *  to give a more extensive expected type.
     */
    def wasDeepened: Boolean = myWasDeepened

    override def computeHash(bs: Hashable.Binders): Int = doHash(bs, ignored)

    override def eql(that: Type): Boolean = that match
      case that: IgnoredProto => ignored eq that.ignored
      case _ => false

    // equals comes from case class; no need to redefine
  end IgnoredProto

  final class CachedIgnoredProto(ignored: Type) extends IgnoredProto(ignored)

  object IgnoredProto:
    def apply(ignored: Type)(using Context): IgnoredProto = ignored match
      case ignored: IgnoredProto => ignored
      case _ => unique(CachedIgnoredProto(ignored))

  /** A prototype for expressions [] that are part of a selection operation:
   *
   *       [ ].name: proto
   */
  abstract case class SelectionProto(name: Name, memberProto: Type, compat: Compatibility, privateOK: Boolean, nameSpan: Span)
  extends CachedProxyType with ProtoType with ValueTypeOrProto {

    /** Is the set of members of this type unknown, in the sense that we
     *  cannot compute a non-trivial upper approximation? This is the case if:
     *    1. The type has Nothing or Wildcard as a prefix or underlying type
     *    2. The type is an abstract type with a lower bound that has a unknown
     *       members and an upper bound that is both provisional and has unknown members.
     *    3. The type is an uninstiated type var with a lower that has unknown members.
     *    4. Type proxies have unknown members if their super types do
     */
    private def hasUnknownMembers(tp: Type)(using Context): Boolean = tp match
      case tp: WildcardType => true
      case NoType => true
      case tp: TypeRef =>
        val sym = tp.symbol
        sym == defn.NothingClass
        ||     !sym.isClass
            && !sym.isStatic
            && {
                hasUnknownMembers(tp.prefix)
                || { val bound = tp.info.hiBound
                     bound.isProvisional && hasUnknownMembers(bound)
                  } && hasUnknownMembers(tp.info.loBound)
              }
      case tp: TypeVar if !tp.isInstantiated =>
        hasUnknownMembers(TypeComparer.bounds(tp.origin).lo)
      case tp: AppliedType => hasUnknownMembers(tp.tycon) || hasUnknownMembers(tp.superType)
      case tp: TypeProxy => hasUnknownMembers(tp.superType)
      // It woukd make sense to also include And/OrTypes, but that leads to
      // infinite recursions, as observed for instance for t2399.scala.
      case _ => false

    override def isMatchedBy(tp1: Type, keepConstraint: Boolean)(using Context): Boolean =
      name == nme.WILDCARD
      || hasUnknownMembers(tp1)
      || {
        try
          val mbr = if privateOK then tp1.member(name) else tp1.nonPrivateMember(name)
          def qualifies(m: SingleDenotation) =
            val isAccessible = !m.symbol.exists || m.symbol.isAccessibleFrom(tp1, superAccess = true)
            isAccessible
            && (memberProto.isRef(defn.UnitClass)
              || tp1.isValueType && compat.normalizedCompatible(NamedType(tp1, name, m), memberProto, keepConstraint))
                // Note: can't use `m.info` here because if `m` is a method, `m.info`
                //       loses knowledge about `m`'s default arguments.
          mbr.hasAltWithInline(qualifies)
        catch case ex: TypeError =>
          // A scenario where this can happen is in pos/15673.scala:
          // We have a type `CC[A]#C` where `CC`'s upper bound is `[X] => Any`, but
          // the current constraint stipulates CC <: SeqOps[...], where `SeqOps` defines
          // the `C` parameter. We try to resolve this using `argDenot` but `argDenot`
          // consults the base type of `CC`, which is not `SeqOps`, so it does not
          // find a corresponding argument. In fact, `argDenot` is not allowed to
          // consult short-lived things like the current constraint, so it has no other
          // choice. The problem will be healed later, when normal selection fails
          // and we try to instantiate type variables to compensate. But we have to make
          // sure we do not issue a type error before we get there.
          false
      }

    def underlying(using Context): Type = WildcardType

    def derivedSelectionProto(name: Name, memberProto: Type, compat: Compatibility, nameSpan: Span)(using Context): SelectionProto =
      if ((name eq this.name) && (memberProto eq this.memberProto) && (compat eq this.compat) && (nameSpan == this.nameSpan)) this
      else SelectionProto(name, memberProto, compat, privateOK, nameSpan)

    override def isErroneous(using Context): Boolean =
      memberProto.isErroneous

    override def unusableForInference(using Context): Boolean =
      memberProto.unusableForInference

    def map(tm: TypeMap)(using Context): SelectionProto = derivedSelectionProto(name, tm(memberProto), compat, nameSpan)
    def fold[T](x: T, ta: TypeAccumulator[T])(using Context): T = ta(x, memberProto)

    override def deepenProto(using Context): SelectionProto =
      derivedSelectionProto(name, memberProto.deepenProto, compat, nameSpan)

    override def deepenProtoTrans(using Context): SelectionProto =
      derivedSelectionProto(name, memberProto.deepenProtoTrans, compat, nameSpan)

    override def computeHash(bs: Hashable.Binders): Int = {
      val delta = (if (compat eq NoViewsAllowed) 1 else 0) | (if (privateOK) 2 else 0)
      addDelta(doHash(bs, name, memberProto), delta)
    }

    override def equals(that: Any): Boolean = that match
      case that: SelectionProto =>
        (name eq that.name) && memberProto.equals(that.memberProto) && (compat eq that.compat) && (privateOK == that.privateOK)
      case _ =>
        false

    override def eql(that: Type): Boolean = that match {
      case that: SelectionProto =>
        (name eq that.name) && (memberProto eq that.memberProto) && (compat eq that.compat) && (privateOK == that.privateOK)
      case _ =>
        false
    }
  }

  class CachedSelectionProto(name: Name, memberProto: Type, compat: Compatibility, privateOK: Boolean, nameSpan: Span)
  extends SelectionProto(name, memberProto, compat, privateOK, nameSpan)

  object SelectionProto {
    def apply(name: Name, memberProto: Type, compat: Compatibility, privateOK: Boolean, nameSpan: Span)(using Context): SelectionProto = {
      val selproto = new CachedSelectionProto(name, memberProto, compat, privateOK, nameSpan)
      if (compat eq NoViewsAllowed) unique(selproto) else selproto
    }
  }

  /** Create a selection proto-type, but only one level deep;
   *  treat constructors specially
   */
  def shallowSelectionProto(name: Name, tp: Type, typer: Typer, nameSpan: Span)(using Context): TermType =
    if (name.isConstructorName) WildcardType
    else tp match
      case tp: UnapplyFunProto => new UnapplySelectionProto(name, nameSpan)
      case tp => SelectionProto(name, IgnoredProto(tp), typer, privateOK = true, nameSpan)

  /** A prototype for expressions [] that are in some unspecified selection operation
   *
   *    [].?: ?
   *
   *  Used to indicate that expression is in a context where the only valid
   *  operation is further selection. In this case, the expression need not be a value.
   *  @see checkValue
   */
  @sharable object AnySelectionProto extends SelectionProto(nme.WILDCARD, WildcardType, NoViewsAllowed, true, NoSpan)

  @sharable object SingletonTypeProto extends SelectionProto(nme.WILDCARD, WildcardType, NoViewsAllowed, true, NoSpan)

  /** A prototype for selections in pattern constructors */
  class UnapplySelectionProto(name: Name, nameSpan: Span) extends SelectionProto(name, WildcardType, NoViewsAllowed, true, nameSpan)

  trait ApplyingProto extends ProtoType   // common trait of ViewProto and FunProto
  trait FunOrPolyProto extends ProtoType: // common trait of PolyProto and FunProto
    def applyKind: ApplyKind = ApplyKind.Regular

  class FunProtoState {

    /** The list of typed arguments, if all arguments are typed */
    var typedArgs: List[Tree] = Nil

    /** A map in which typed arguments can be stored to be later integrated in `typedArgs`. */
    var typedArg: SimpleIdentityMap[untpd.Tree, Tree] = SimpleIdentityMap.empty

    /** The argument that produced errors during typing */
    var errorArgs: SimpleIdentitySet[untpd.Tree] = SimpleIdentitySet.empty

    /** The tupled or untupled version of this prototype, if it has been computed */
    var tupledDual: Type = NoType

    /** If true, the application of this prototype was canceled. */
    var toDrop: Boolean = false
  }

  /** A prototype for expressions that appear in function position
   *
   *  [](args): resultType
   *
   *  @param  args      The untyped arguments to which the function is applied
   *  @param  resType   The expeected result type
   *  @param  typer     The typer to use for typing the arguments
   *  @param  applyKind The kind of application (regular/using/tupled infix operand)
   *  @param  state     The state object to use for tracking the changes to this prototype
   *  @param  constrainResultDeep
   *                    A flag to indicate that constrainResult on this prototype
   *                    should typecheck and compare the arguments.
   */
  case class FunProto(args: List[untpd.Tree], resType: Type)(
    typer: Typer,
    override val applyKind: ApplyKind,
    state: FunProtoState = new FunProtoState,
    val constrainResultDeep: Boolean = false)(using protoCtx: Context)
  extends UncachedGroundType with ApplyingProto with FunOrPolyProto {
    override def resultType(using Context): Type = resType

    def isMatchedBy(tp: Type, keepConstraint: Boolean)(using Context): Boolean = {
      val args = typedArgs()
      def isPoly(tree: Tree) = tree.tpe.widenSingleton.isInstanceOf[PolyType]
      // See remark in normalizedCompatible for why we can't keep the constraint
      // if one of the arguments has a PolyType.
      typer.isApplicableType(tp, args, resultType, keepConstraint && !args.exists(isPoly))
    }

    def derivedFunProto(
        args: List[untpd.Tree] = this.args,
        resultType: Type = this.resultType,
        typer: Typer = this.typer,
        constrainResultDeep: Boolean = this.constrainResultDeep): FunProto =
      if (args eq this.args)
          && (resultType eq this.resultType)
          && (typer eq this.typer)
          && constrainResultDeep == this.constrainResultDeep
      then this
      else new FunProto(args, resultType)(typer, applyKind, constrainResultDeep = constrainResultDeep)

    /** @return True if all arguments have types.
     */
    def allArgTypesAreCurrent()(using Context): Boolean =
      state.typedArg.size == args.length

    private def isUndefined(tp: Type): Boolean = tp.dealias match {
      case _: WildcardType => true
      case defn.FunctionNOf(args, result, _) => args.exists(isUndefined) || isUndefined(result)
      case _ => false
    }

    /** Did an argument produce an error when typing? This means: an error was reported
     *  and a tree got an error type. Errors of adaptation whree a tree has a good type
     *  but that type does not conform to the expected type are not counted.
     */
    def hasErrorArg = !state.errorArgs.isEmpty

    /** Does tree have embedded error trees that are not at the outside.
     *  A nested tree t1 is "at the outside" relative to a tree t2 if
     *    - t1 and t2 have the same span, or
     *    - t2 is a ascription (t22: T) and t1 is at the outside of t22
     *    - t2 is a closure (...) => t22 and t1 is at the outside of t22
     */
    def hasInnerErrors(t: Tree)(using Context): Boolean = t match
      case Typed(expr, tpe) => hasInnerErrors(expr)
      case closureDef(mdef) => hasInnerErrors(mdef.rhs)
      case _ =>
        t.existsSubTree { t1 =>
          if t1.typeOpt.isError
            && t.span.toSynthetic != t1.span.toSynthetic
            && t.typeOpt != t1.typeOpt then
            typr.println(i"error subtree $t1 of $t with ${t1.typeOpt}, spans = ${t1.span}, ${t.span}")
            true
          else
            false
        }

    private def cacheTypedArg(arg: untpd.Tree, typerFn: untpd.Tree => Tree, force: Boolean)(using Context): Tree = {
      var targ = state.typedArg(arg)
      if (targ == null)
        untpd.functionWithUnknownParamType(arg) match {
          case Some(untpd.Function(args, _)) if !force =>
            // If force = false, assume what we know about the parameter types rather than reporting an error.
            // That way we don't cause a "missing parameter" error in `typerFn(arg)`
            val paramTypes = args map {
              case ValDef(_, tpt, _) if !tpt.isEmpty => typer.typedType(tpt).typeOpt
              case _ => WildcardType
            }
            targ = arg.withType(defn.FunctionNOf(paramTypes, WildcardType))
          case Some(_) if !force =>
            targ = arg.withType(WildcardType)
          case _ =>
            targ = typerFn(arg)
            // TODO: investigate why flow typing is not working on `targ`
            if ctx.reporter.hasUnreportedErrors then
              if hasInnerErrors(targ.nn) then
                state.errorArgs += arg
            else
              state.typedArg = state.typedArg.updated(arg, targ.nn)
              state.errorArgs -= arg
        }
      targ.nn
    }

    /** The typed arguments. This takes any arguments already typed using
     *  `typedArg` into account.
     *
     *  Arguments are typechecked in the typerState where the FunProto was created.
     *  However, any constraint changes are also propagated to the currently passed
     *  context.
     *
     *  @param norm   a normalization function that is applied to an untyped argument tree
     *                before it is typed. The second Int parameter is the parameter index.
     */
    def typedArgs(norm: (untpd.Tree, Int) => untpd.Tree = sameTree)(using Context): List[Tree] =
      if state.typedArgs.size == args.length then state.typedArgs
      else
        val passedCtx = ctx
        val passedTyperState = ctx.typerState
        inContext(protoCtx.withUncommittedTyperState) {
          val protoTyperState = ctx.typerState
          val oldConstraint = protoTyperState.constraint
          val args1 = args.mapWithIndexConserve((arg, idx) =>
            cacheTypedArg(arg, arg => typer.typed(norm(arg, idx)), force = false))
          val newConstraint = protoTyperState.constraint

          if !args1.exists(arg => isUndefined(arg.tpe)) then state.typedArgs = args1

          // We only need to propagate constraints if we typed the arguments in a different
          // TyperState and if that created additional constraints.
          if (passedTyperState ne protoTyperState) && (oldConstraint ne newConstraint) then
            // To respect the pre-condition of `mergeConstraintWith` and keep
            // `protoTyperState` committable we must ensure that it does not
            // contain any type variable which don't already exist in the passed
            // TyperState. This is achieved by instantiating any such type
            // variable. NOTE: this does not suffice to discard type variables
            // in ancestors of `protoTyperState`, if this situation ever
            // comes up, an assertion in TyperState will trigger and this code
            // will need to be generalized.
            if protoTyperState.isCommittable then
              val passedConstraint = passedTyperState.constraint
              val newLambdas = newConstraint.domainLambdas.filter(tl =>
                !passedConstraint.contains(tl) || passedConstraint.hasConflictingTypeVarsFor(tl, newConstraint))
              val newTvars = newLambdas.flatMap(_.paramRefs).map(newConstraint.typeVarOfParam)

              args1.foreach(arg => Inferencing.instantiateSelected(arg.tpe, newTvars))

              // `instantiateSelected` can leave some type variables uninstantiated,
              // so we maximize them in a second pass.
              newTvars.foreach {
                case tvar: TypeVar if !tvar.isInstantiated =>
                  tvar.instantiate(fromBelow = false)
                case _ =>
              }
            passedTyperState.mergeConstraintWith(protoTyperState)(using passedCtx)
          end if
          args1
        }

    /** Type single argument and remember the unadapted result in `myTypedArg`.
     *  used to avoid repeated typings of trees when backtracking.
     */
    def typedArg(arg: untpd.Tree, formal: Type)(using Context): Tree = {
      val wideFormal = formal.widenExpr
      val argCtx =
        if wideFormal eq formal then ctx
        else ctx.withNotNullInfos(ctx.notNullInfos.retractMutables)
      val locked = ctx.typerState.ownedVars
      val targ = cacheTypedArg(arg,
        typer.typedUnadapted(_, wideFormal, locked)(using argCtx),
        force = true)
      val targ1 = typer.adapt(targ, wideFormal, locked)
      if wideFormal eq formal then targ1
      else checkNoWildcardCaptureForCBN(targ1)
    }

    def checkNoWildcardCaptureForCBN(targ1: Tree)(using Context): Tree = {
      if hasCaptureConversionArg(targ1.tpe) then
        val tp = stripCast(targ1).tpe
        errorTree(targ1,
          em"""argument for by-name parameter is not a value
              |and contains wildcard arguments: $tp
              |
              |Assign it to a val and pass that instead.
              |""")
      else targ1
    }

    /** The type of the argument `arg`, or `NoType` if `arg` has not been typed before
     *  or if `arg`'s typing produced a type error.
     */
    def typeOfArg(arg: untpd.Tree)(using Context): Type = {
      val t = state.typedArg(arg)
      if (t == null) NoType else t.tpe
    }

    /** Cache the typed argument */
    def cacheArg(arg: untpd.Tree, targ: Tree) =
      state.typedArg = state.typedArg.updated(arg, targ)

    /** The same proto-type but with all arguments combined in a single tuple */
    def tupledDual: FunProto = state.tupledDual match {
      case pt: FunProto =>
        pt
      case _ =>
        val dualArgs = args match
          case untpd.Tuple(elems) :: Nil => elems
          case _ => untpd.Tuple(args) :: Nil
        state.tupledDual = new FunProto(dualArgs, resultType)(typer, applyKind)
        tupledDual
    }

    /** Somebody called the `tupledDual` method of this prototype */
    def hasTupledDual: Boolean = state.tupledDual.isInstanceOf[FunProto]

    /** Cancel the application of this prototype. This can happen for a nullary
     *  application `f()` if `f` refers to a symbol that exists both in parameterless
     *  form `def f` and nullary method form `def f()`. A common example for such
     *  a method is `toString`. If in that case the type in the denotation is
     *  parameterless, we compensate by dropping the application.
     */
    def markAsDropped(): Unit = {
      assert(args.isEmpty)
      state.toDrop = true
    }

    def isDropped: Boolean = state.toDrop

    override def isErroneous(using Context): Boolean =
      state.typedArgs.tpes.exists(_.isErroneous)

    override def unusableForInference(using Context): Boolean =
      state.typedArgs.exists(_.tpe.unusableForInference)

    override def toString: String = s"FunProto(${args mkString ","} => $resultType)"

    def map(tm: TypeMap)(using Context): FunProto =
      derivedFunProto(args, tm(resultType), typer)

    def fold[T](x: T, ta: TypeAccumulator[T])(using Context): T =
      ta(ta.foldOver(x, typedArgs().tpes), resultType)

    override def deepenProto(using Context): FunProto =
      derivedFunProto(args, resultType.deepenProto)

    override def deepenProtoTrans(using Context): FunProto =
      derivedFunProto(args, resultType.deepenProtoTrans, constrainResultDeep = true)

    override def withContext(newCtx: Context): ProtoType =
      if newCtx `eq` protoCtx then this
      else new FunProto(args, resType)(typer, applyKind, state)(using newCtx)
  }

  /** A prototype for expressions that appear in function position
   *
   *  [](args): resultType, where args are known to be typed
   */
  class FunProtoTyped(args: List[tpd.Tree], resultType: Type)(typer: Typer, applyKind: ApplyKind)(using Context)
  extends FunProto(args, resultType)(typer, applyKind):
    override def typedArgs(norm: (untpd.Tree, Int) => untpd.Tree)(using Context): List[tpd.Tree] = args
    override def typedArg(arg: untpd.Tree, formal: Type)(using Context): tpd.Tree = arg.asInstanceOf[tpd.Tree]
    override def allArgTypesAreCurrent()(using Context): Boolean = true
    override def withContext(ctx: Context): FunProtoTyped = this

  /** A prototype for implicitly inferred views:
   *
   *    []: argType => resultType
   */
  abstract case class ViewProto(argType: Type, resType: Type)
  extends CachedGroundType with ApplyingProto {

    override def resultType(using Context): Type = resType

    def isMatchedBy(tp: Type, keepConstraint: Boolean)(using Context): Boolean =
      ctx.typer.isApplicableType(tp, argType :: Nil, resultType) || {
        resType match {
          case selProto @ SelectionProto(selName: TermName, mbrType, _, _, _) =>
            ctx.typer.hasExtensionMethodNamed(tp, selName, argType, mbrType)
              //.reporting(i"has ext $tp $name $argType $mbrType: $result")
          case _ =>
            false
        }
      }

    def derivedViewProto(argType: Type, resultType: Type)(using Context): ViewProto =
      if ((argType eq this.argType) && (resultType eq this.resultType)) this
      else ViewProto(argType, resultType)

    override def isErroneous(using Context): Boolean =
      argType.isErroneous || resType.isErroneous

    override def unusableForInference(using Context): Boolean =
      argType.unusableForInference || resType.unusableForInference

    def map(tm: TypeMap)(using Context): ViewProto = derivedViewProto(tm(argType), tm(resultType))

    def fold[T](x: T, ta: TypeAccumulator[T])(using Context): T =
      ta(ta(x, argType), resultType)

    override def deepenProto(using Context): ViewProto =
      derivedViewProto(argType, resultType.deepenProto)

    override def deepenProtoTrans(using Context): ViewProto =
      derivedViewProto(argType, resultType.deepenProtoTrans)
  }

  class CachedViewProto(argType: Type, resultType: Type) extends ViewProto(argType, resultType) {
    override def computeHash(bs: Hashable.Binders): Int = doHash(bs, argType, resultType)
    override def eql(that: Type): Boolean = that match
      case that: ViewProto => (argType eq that.argType) && (resType eq that.resType)
      case _ => false
    // equals comes from case class; no need to redefine
  }

  object ViewProto {
    def apply(argType: Type, resultType: Type)(using Context): ViewProto =
      unique(new CachedViewProto(argType, resultType))
  }

  class UnapplyFunProto(argType: Type, typer: Typer)(using Context) extends FunProto(
    untpd.TypedSplice(dummyTreeOfType(argType)(ctx.source)) :: Nil, WildcardType)(typer, applyKind = ApplyKind.Regular)

  /** A prototype for expressions [] that are type-parameterized:
   *
   *    [] [targs] resultType
   */
  case class PolyProto(targs: List[Tree], resType: Type) extends UncachedGroundType with FunOrPolyProto {

    override def resultType(using Context): Type = resType

    def canInstantiate(tp: Type)(using Context) = tp.widen match
      case tp: PolyType => tp.paramNames.length == targs.length
      case _ => false

    override def isMatchedBy(tp: Type, keepConstraint: Boolean)(using Context): Boolean =
      canInstantiate(tp) || tp.member(nme.apply).hasAltWith(d => canInstantiate(d.info))

    def derivedPolyProto(targs: List[Tree], resType: Type): PolyProto =
      if ((targs eq this.targs) && (resType eq this.resType)) this
      else PolyProto(targs, resType)

    override def isErroneous(using Context): Boolean =
      targs.exists(_.tpe.isErroneous)

    override def unusableForInference(using Context): Boolean =
      targs.exists(_.tpe.unusableForInference)

    def map(tm: TypeMap)(using Context): PolyProto =
      derivedPolyProto(targs, tm(resultType))

    def fold[T](x: T, ta: TypeAccumulator[T])(using Context): T =
      ta(ta.foldOver(x, targs.tpes), resultType)

    override def deepenProto(using Context): PolyProto =
      derivedPolyProto(targs, resultType.deepenProto)

    override def deepenProtoTrans(using Context): PolyProto =
      derivedPolyProto(targs, resultType.deepenProtoTrans)
  }

  /** A prototype for expressions [] that are known to be functions:
   *
   *    [] _
   */
  @sharable object AnyFunctionProto extends UncachedGroundType with MatchAlways:
    override def toString = "AnyFunctionProto"

  /** A prototype for type constructors that are followed by a type application */
  @sharable object AnyTypeConstructorProto extends UncachedGroundType with MatchAlways:
    override def toString = "AnyTypeConstructorProto"

  extension (pt: Type)
    def isExtensionApplyProto: Boolean = pt match
      case PolyProto(targs, res) => res.isExtensionApplyProto
      case FunProto((arg: untpd.TypedSplice) :: Nil, _) => arg.isExtensionReceiver
      case _ => false

  /** Add all parameters of given type lambda `tl` to the constraint's domain.
   *  If the constraint contains already some of these parameters in its domain,
   *  make a copy of the type lambda and add the copy's type parameters instead.
   *  Return either the original type lambda, or the copy, if one was made.
   *  Also, if `owningTree` is non-empty or `alwaysAddTypeVars` is true, add a type variable
   *  for each parameter.
   *  @return  The added type lambda, and the list of created type variables.
   */
  def constrained(using Context)(
    tl: TypeLambda, owningTree: untpd.Tree,
    alwaysAddTypeVars: Boolean,
    nestingLevel: Int = ctx.nestingLevel
  ): (TypeLambda, List[TypeVar]) = {
    val state = ctx.typerState
    val addTypeVars = alwaysAddTypeVars || !owningTree.isEmpty
    if (tl.isInstanceOf[PolyType])
      assert(!ctx.typerState.isCommittable || addTypeVars,
        s"inconsistent: no typevars were added to committable constraint ${state.constraint}")
      // hk type lambdas can be added to constraints without typevars during match reduction

    def newTypeVars(tl: TypeLambda): List[TypeVar] =
      for paramRef <- tl.paramRefs
      yield
        val tvar = TypeVar(paramRef, state, nestingLevel)
        state.ownedVars += tvar
        tvar

    val added = state.constraint.ensureFresh(tl)
    val tvars = if addTypeVars then newTypeVars(added) else Nil
    TypeComparer.addToConstraint(added, tvars)
    (added, tvars)
  }

  def constrained(tl: TypeLambda, owningTree: untpd.Tree)(using Context): (TypeLambda, List[TypeVar]) =
    constrained(tl, owningTree,
      alwaysAddTypeVars = tl.isInstanceOf[PolyType] && ctx.typerState.isCommittable)

  /**  Same as `constrained(tl, EmptyTree, alwaysAddTypeVars = true)`, but returns just the created type vars. */
  def constrained(tl: TypeLambda)(using Context): List[TypeVar] =
    constrained(tl, EmptyTree, alwaysAddTypeVars = true)._2

  /** Instantiate `tl` with fresh type variables added to the constraint. */
  def instantiateWithTypeVars(tl: TypeLambda)(using Context): Type =
    val tvars = constrained(tl)
    tl.instantiate(tvars)

  /** A fresh type variable added to the current constraint.
   *  @param  bounds        The initial bounds of the variable
   *  @param  name          The name of the variable, defaults a fresh `DepParamName`
   *  @param  nestingLevel  See `TypeVar#nestingLevel`
   *  @param  represents    If it exists, a ParamRef that this TypeVar represents,
   *                        to be retrieved using `representedParamRef`.
   *                        in the substitution generated by `resultTypeApprox`
   *  If `represents` exists, it is stored in the result type of the PolyType
   *  that backs the TypeVar, to be retrieved by `representedParamRef`.
   */
  def newTypeVar(using Context)(
      bounds: TypeBounds, name: TypeName = DepParamName.fresh().toTypeName,
      nestingLevel: Int = ctx.nestingLevel, represents: Type = NoType): TypeVar =
    val poly = PolyType(name :: Nil)(
        pt => bounds :: Nil,
        pt => represents.orElse(defn.AnyType))
    constrained(poly, untpd.EmptyTree, alwaysAddTypeVars = true, nestingLevel)
      ._2.head

  /** If `param` was created using `newTypeVar(..., represents = X)`, returns X.
   *  This is used in:
   *  - `Inferencing#constrainIfDependentParamRef` to retrieve the dependent function
   *    parameter for which the variable was substituted.
   *  - `ConstraintHandling#LevelAvoidMap#legalVar` to retrieve the type variable that was
   *    avoided in a previous call to `legalVar`.
   */
  def representedParamRef(param: TypeParamRef)(using Context): Type =
    param.binder.resultType match
      case ref: ParamRef => ref
      case _ => NoType

  /** Create a new TypeVar that represents a dependent method parameter singleton `ref` */
  def newDepTypeVar(ref: TermParamRef)(using Context): TypeVar =
    newTypeVar(
      TypeBounds.upper(AndType(ref.underlying.widenExpr, defn.SingletonClass.typeRef)),
      represents = ref)

  /** The result type of `mt`, where all references to parameters of `mt` are
   *  replaced by either wildcards or TypeParamRefs.
   */
  def resultTypeApprox(mt: MethodType, wildcardOnly: Boolean = false)(using Context): Type =
    if mt.isResultDependent then
      def replacement(ref: TermParamRef) =
        if wildcardOnly
           || ctx.mode.is(Mode.TypevarsMissContext)
           || !ref.underlying.widenExpr.isValueTypeOrWildcard
        then
          WildcardType(ref.underlying.substParams(mt, mt.paramRefs.map(_ => WildcardType)).toBounds)
        else
          newDepTypeVar(ref)
      mt.resultType.substParams(mt, mt.paramRefs.map(replacement))
    else mt.resultType

  /** The normalized form of a type
   *   - instantiate polymorphic types with fresh type variables in the current constraint
   *   - skips implicit parameters of methods and functions;
   *     if result type depends on implicit parameter, replace with wildcard.
   *   - converts non-dependent method types to the corresponding function types
   *     unless the expected type is an ApplyingProto or IgnoredProto.
   *   - dereferences parameterless method types
   *   - dereferences nullary method types provided the corresponding function type
   *     is not a subtype of the expected type.
   * Note: We need to take account of the possibility of inserting a () argument list in normalization. Otherwise, a type with a
   *     def toString(): String
   * member would not count as a valid solution for ?{toString: String}. This would then lead to an implicit
   * insertion, with a nice explosion of inference search because of course every implicit result has some sort
   * of toString method. The problem is solved by dereferencing nullary method types if the corresponding
   * function type is not compatible with the prototype.
   */
  def normalize(tp: Type, pt: Type, followIFT: Boolean = true)(using Context): Type = {
    Stats.record("normalize")
    tp.widenSingleton match {
      case poly: PolyType =>
        normalize(instantiateWithTypeVars(poly), pt)
      case mt: MethodType =>
        if (mt.isImplicitMethod) normalize(resultTypeApprox(mt, wildcardOnly = true), pt)
        else if (mt.isResultDependent) tp
        else {
          val rt = normalize(mt.resultType, pt)
          pt match {
            case pt: IgnoredProto  =>
              tp
            case pt: ApplyingProto =>
              if (rt eq mt.resultType) tp
              else mt.derivedLambdaType(mt.paramNames, mt.paramInfos, rt)
            case _ =>
              val ft = defn.FunctionOf(mt.paramInfos, rt)
              if mt.paramInfos.nonEmpty || (ft frozen_<:< pt) then ft else rt
          }
        }
      case et: ExprType =>
        normalize(et.resultType, pt)
      case wtp =>
        val iftp = defn.asContextFunctionType(wtp)
        if iftp.exists && followIFT then normalize(iftp.functionArgInfos.last, pt)
        else tp
    }
  }

  /** Approximate occurrences of parameter types and uninstantiated typevars
   *  by wildcard types.
   */
  private def wildApprox(tp: Type, theMap: WildApproxMap | Null, seen: Set[TypeParamRef], internal: Set[TypeLambda])(using Context): Type =
    tp match {
    case tp: NamedType => // default case, inlined for speed
      val isPatternBoundTypeRef = tp.isInstanceOf[TypeRef] && tp.symbol.isPatternBound
      if (isPatternBoundTypeRef) WildcardType(tp.underlying.bounds)
      else if (tp.symbol.isStatic || (tp.prefix `eq` NoPrefix)) tp
      else tp.derivedSelect(wildApprox(tp.prefix, theMap, seen, internal))
    case tp @ AppliedType(tycon, args) =>
      def wildArgs = args.mapConserve(arg => wildApprox(arg, theMap, seen, internal))
      wildApprox(tycon, theMap, seen, internal) match {
        case WildcardType(TypeBounds(lo, hi)) if hi.typeParams.hasSameLengthAs(args) =>
          val args1 = wildArgs
          val lo1 = if lo.typeParams.hasSameLengthAs(args) then lo.appliedTo(args1) else lo
          WildcardType(TypeBounds(lo1, hi.appliedTo(args1)))
        case WildcardType(_) =>
          WildcardType
        case tycon1 => tp.derivedAppliedType(tycon1, wildArgs)
      }
    case tp: RefinedType => // default case, inlined for speed
      tp.derivedRefinedType(
          wildApprox(tp.parent, theMap, seen, internal),
          tp.refinedName,
          wildApprox(tp.refinedInfo, theMap, seen, internal))
    case tp: AliasingBounds => // default case, inlined for speed
      tp.derivedAlias(wildApprox(tp.alias, theMap, seen, internal))
    case tp: TypeBounds =>
      tp.derivedTypeBounds(
        wildApprox(tp.lo, theMap, seen, internal),
        wildApprox(tp.hi, theMap, seen, internal))
    case tp @ TypeParamRef(tl, _) if internal.contains(tl) => tp
    case tp @ TypeParamRef(poly, pnum) =>
      def wildApproxBounds(bounds: TypeBounds) =
        if (seen.contains(tp)) WildcardType
        else WildcardType(wildApprox(bounds, theMap, seen + tp, internal).bounds)
      def unconstrainedApprox = wildApproxBounds(poly.paramInfos(pnum))
      def approxPoly =
        if (ctx.mode.is(Mode.TypevarsMissContext)) unconstrainedApprox
        else
          ctx.typerState.constraint.entry(tp) match {
            case bounds: TypeBounds => wildApproxBounds(bounds)
            case NoType             => unconstrainedApprox
            case inst               => wildApprox(inst, theMap, seen, internal)
          }
      approxPoly
    case TermParamRef(mt, pnum) =>
      WildcardType(TypeBounds.upper(wildApprox(mt.paramInfos(pnum), theMap, seen, internal)))
    case tp: TypeVar =>
      wildApprox(tp.underlying, theMap, seen, internal)
    case tp: AndType =>
      def approxAnd = {
        val tp1a = wildApprox(tp.tp1, theMap, seen, internal)
        val tp2a = wildApprox(tp.tp2, theMap, seen, internal)
        def wildBounds(tp: Type) =
          if (tp.isInstanceOf[WildcardType]) tp.bounds else TypeBounds.upper(tp)
        if (tp1a.isInstanceOf[WildcardType] || tp2a.isInstanceOf[WildcardType])
          WildcardType(wildBounds(tp1a) & wildBounds(tp2a))
        else
          tp.derivedAndType(tp1a, tp2a)
      }
      approxAnd
    case tp: OrType =>
      def approxOr = {
        val tp1a = wildApprox(tp.tp1, theMap, seen, internal)
        val tp2a = wildApprox(tp.tp2, theMap, seen, internal)
        if (tp1a.isInstanceOf[WildcardType] || tp2a.isInstanceOf[WildcardType])
          WildcardType(tp1a.bounds | tp2a.bounds)
        else
          tp.derivedOrType(tp1a, tp2a)
      }
      approxOr
    case tp: SelectionProto =>
      tp.derivedSelectionProto(tp.name, wildApprox(tp.memberProto, theMap, seen, internal), NoViewsAllowed, tp.nameSpan)
    case tp: ViewProto =>
      tp.derivedViewProto(
          wildApprox(tp.argType, theMap, seen, internal),
          wildApprox(tp.resultType, theMap, seen, internal))
    case tp: FunProto =>
      val args = tp.args.mapconserve(arg =>
        val argTp = tp.typeOfArg(arg) match
          case NoType => WildcardType
          case tp => wildApprox(tp, theMap, seen, internal)
        arg.withType(argTp))
      val resTp = wildApprox(tp.resultType, theMap, seen, internal)
      if (args eq tp.args) && (resTp eq tp.resultType) then
        tp
      else
        FunProtoTyped(args, resTp)(ctx.typer, tp.applyKind)
    case tp: IgnoredProto =>
      WildcardType
    case  _: ThisType | _: BoundType => // default case, inlined for speed
      tp
    case tl: TypeLambda =>
      val internal1 = internal + tl
      tl.derivedLambdaType(
        paramInfos = tl.paramInfos.mapConserve(wildApprox(_, theMap, seen, internal1).bounds),
        resType = wildApprox(tl.resType, theMap, seen, internal1)
      )
    case _ =>
      (if (theMap != null && seen.eq(theMap.seen)) theMap else new WildApproxMap(seen, internal))
        .mapOver(tp)
  }

  final def wildApprox(tp: Type)(using Context): Type = wildApprox(tp, null, Set.empty, Set.empty)

  @sharable object LhsProto extends UncachedGroundType with MatchAlways

  private[ProtoTypes] class WildApproxMap(val seen: Set[TypeParamRef], val internal: Set[TypeLambda])(using Context) extends TypeMap {
    def apply(tp: Type): Type = wildApprox(tp, this, seen, internal)
  }

  /** Dummy tree to be used as an argument of a FunProto or ViewProto type */
  object dummyTreeOfType {
    def apply(tp: Type)(implicit src: SourceFile): Tree =
      untpd.Literal(Constant(null)) withTypeUnchecked tp
    def unapply(tree: untpd.Tree): Option[Type] = untpd.unsplice(tree) match {
      case tree @ Literal(Constant(null)) => Some(tree.typeOpt)
      case _ => None
    }
  }

  private val sameTree = (t: untpd.Tree, n: Int) => t
}<|MERGE_RESOLUTION|>--- conflicted
+++ resolved
@@ -114,26 +114,8 @@
      */
     def constrainResult(meth: Symbol, mt: Type, pt: Type)(using Context): Boolean =
       if (Inlines.isInlineable(meth)) {
-<<<<<<< HEAD
-        // Stricter behaviour in 3.4+: do not apply `wildApprox` to non-transparent inlines
-        if (Feature.sourceVersion.isAtLeast(SourceVersion.`3.4`)) {
-          if (meth.is(Transparent)) {
-            constrainResult(mt, wildApprox(pt))
-            // do not constrain the result type of transparent inline methods
-            true
-          } else {
-            constrainResult(mt, pt)
-          }
-        } else {
-          // Best-effort to fix https://github.com/scala/scala3/issues/9685 in the 3.3.x series
-          // while preserving source compatibility as much as possible
-          val methodMatchedType = constrainResult(mt, wildApprox(pt))
-          meth.is(Transparent) || methodMatchedType
-        }
-=======
         constrainResult(mt, wildApprox(pt))
         true
->>>>>>> 0f7f990b
       }
       else constrainResult(mt, pt)
   }
