--- conflicted
+++ resolved
@@ -11,11 +11,7 @@
 import util.{Stats, SimpleIdentityMap, SimpleIdentitySet}
 import Decorators.*
 import Uniques.*
-<<<<<<< HEAD
-import Flags.Method
-=======
 import Flags.{Method, Transparent}
->>>>>>> c33db50d
 import inlines.Inlines
 import config.{Feature, SourceVersion}
 import config.Printers.typr
@@ -122,11 +118,7 @@
       res
 
     /** Constrain result with two special cases:
-<<<<<<< HEAD
-     *   1. If `meth` is an inlineable method in an inlineable context,
-=======
      *   1. If `meth` is a transparent inlineable method in an inlineable context,
->>>>>>> c33db50d
      *      we should always succeed and not constrain type parameters in the expected type,
      *      because the actual return type can be a subtype of the currently known return type.
      *      However, we should constrain parameters of the declared return type. This distinction is
@@ -146,13 +138,6 @@
         case _ =>
           false
 
-<<<<<<< HEAD
-      if Inlines.isInlineable(meth) then
-        constrainResult(mt, wildApprox(pt))
-        true
-      else
-        constFoldException(pt) || constrainResult(mt, pt)
-=======
       constFoldException(pt) || {
         if Inlines.isInlineable(meth) then
           // Stricter behavisour in 3.4+: do not apply `wildApprox` to non-transparent inlines
@@ -177,7 +162,6 @@
         else constrainResult(mt, pt)
       }
 
->>>>>>> c33db50d
     end constrainResult
   end Compatibility
 
