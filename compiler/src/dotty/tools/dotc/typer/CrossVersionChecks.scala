--- conflicted
+++ resolved
@@ -69,19 +69,6 @@
         val msg = annot.argumentConstant(0).map(": " + _.stringValue).getOrElse("")
         val since = annot.argumentConstant(1).map(" since " + _.stringValue).getOrElse("")
         report.deprecationWarning(em"${sym.showLocated} is deprecated${since}${msg}", pos)
-<<<<<<< HEAD
-
-  private def checkExperimentalSignature(sym: Symbol, pos: SrcPos)(using Context): Unit =
-    class Checker extends TypeTraverser:
-      def traverse(tp: Type): Unit =
-        if tp.typeSymbol.isExperimental then
-          Feature.checkExperimentalDef(tp.typeSymbol, pos)
-        else
-          traverseChildren(tp)
-    if !sym.isInExperimentalScope then
-      new Checker().traverse(sym.info)
-=======
->>>>>>> 721e7c87
 
   private def checkExperimentalAnnots(sym: Symbol)(using Context): Unit =
     if sym.exists && !sym.isInExperimentalScope then
@@ -130,14 +117,11 @@
     checkExperimentalAnnots(tree.symbol)
     tree
 
-<<<<<<< HEAD
-=======
   override def transformTypeDef(tree: TypeDef)(using Context): TypeDef =
     // TODO do we need to check checkDeprecatedOvers(tree)?
     checkExperimentalAnnots(tree.symbol)
     tree
 
->>>>>>> 721e7c87
   override def transformIdent(tree: Ident)(using Context): Ident = {
     checkUndesiredProperties(tree.symbol, tree.srcPos)
     tree
