package dotty.tools
package dotc
package core

import scala.annotation.{threadUnsafe => tu}
import Types.*, Contexts.*, Symbols.*, SymDenotations.*, StdNames.*, Names.*, Phases.*
import Flags.*, Scopes.*, Decorators.*, NameOps.*, Periods.*, NullOpsDecorator.*
import unpickleScala2.Scala2Unpickler.ensureConstructor
import scala.collection.mutable
import collection.mutable
import Denotations.{SingleDenotation, staticRef}
import util.{SimpleIdentityMap, SourceFile, NoSource}
import typer.ImportInfo.RootRef
import Comments.{Comment, docCtx}
import util.Spans.NoSpan
import config.Feature
import Symbols.requiredModuleRef
<<<<<<< HEAD
import cc.{CaptureSet, RetainingType, readOnly}
=======
import cc.{CaptureSet, RetainingType}
>>>>>>> efb6ce75
import ast.tpd.ref

import scala.annotation.tailrec
import scala.compiletime.uninitialized

object Definitions {

  /** The maximum number of elements in a tuple or product.
   *  This should be removed once we go to hlists.
   */
  val MaxTupleArity: Int = 22

  /** The maximum arity N of a function type that's implemented
   *  as a trait `scala.FunctionN`. Functions of higher arity are possible,
   *  but are mapped in erasure to functions taking a single parameter of type
   *  Object[].
   *  The limit 22 is chosen for Scala2x interop. It could be something
   *  else without affecting the set of programs that can be compiled.
   */
  val MaxImplementedFunctionArity: Int = MaxTupleArity
}

/** A class defining symbols and types of standard definitions
 *
 */
class Definitions {
  import Definitions.*

  private var initCtx: Context = uninitialized
  private given currentContext[Dummy_so_its_a_def]: Context = initCtx

  private def newPermanentSymbol[N <: Name](owner: Symbol, name: N, flags: FlagSet, info: Type) =
    newSymbol(owner, name, flags | Permanent, info)

  private def newPermanentClassSymbol(owner: Symbol, name: TypeName, flags: FlagSet, infoFn: ClassSymbol => Type) =
    newClassSymbol(owner, name, flags | Permanent | NoInits | Open, infoFn)

  private def enterCompleteClassSymbol(owner: Symbol, name: TypeName, flags: FlagSet, parents: List[TypeRef]): ClassSymbol =
    enterCompleteClassSymbol(owner, name, flags, parents, newScope(owner.nestingLevel + 1))

  private def enterCompleteClassSymbol(owner: Symbol, name: TypeName, flags: FlagSet, parents: List[TypeRef], decls: Scope) =
    newCompleteClassSymbol(owner, name, flags | Permanent | NoInits | Open, parents, decls).entered

  private def enterTypeField(cls: ClassSymbol, name: TypeName, flags: FlagSet, scope: MutableScope): TypeSymbol =
    scope.enter(newPermanentSymbol(cls, name, flags, TypeBounds.empty))

  private def enterTypeParam(cls: ClassSymbol, name: TypeName, flags: FlagSet, scope: MutableScope): TypeSymbol =
    enterTypeField(cls, name, flags | ClassTypeParamCreationFlags, scope)

  private def enterSyntheticTypeParam(cls: ClassSymbol, paramFlags: FlagSet, scope: MutableScope, suffix: String = "T0") =
    enterTypeParam(cls, suffix.toTypeName, paramFlags, scope)

  // NOTE: Ideally we would write `parentConstrs: => Type*` but SIP-24 is only
  // implemented in Dotty and not in Scala 2.
  // See <http://docs.scala-lang.org/sips/pending/repeated-byname.html>.
  private def enterSpecialPolyClass(name: TypeName, paramFlags: FlagSet, parentConstrs: => Seq[Type]): ClassSymbol = {
    val completer = new LazyType {
      def complete(denot: SymDenotation)(using Context): Unit = {
        val cls = denot.asClass.classSymbol
        val paramDecls = newScope
        val typeParam = enterSyntheticTypeParam(cls, paramFlags, paramDecls)
        def instantiate(tpe: Type) =
          if (tpe.typeParams.nonEmpty) tpe.appliedTo(typeParam.typeRef)
          else tpe
        val parents = parentConstrs.toList map instantiate
        denot.info = ClassInfo(ScalaPackageClass.thisType, cls, parents, paramDecls)
      }
    }
    newPermanentClassSymbol(ScalaPackageClass, name, Artifact, completer).entered
  }

  /** The trait FunctionN and ContextFunctionN for some N
   *  @param  name   The name of the trait to be created
   *
   *  FunctionN traits follow this template:
   *
   *      trait FunctionN[-T0,...-T{N-1}, +R] extends Object {
   *        def apply($x0: T0, ..., $x{N_1}: T{N-1}): R
   *      }
   *
   *  That is, they follow the template given for Function2..Function22 in the
   *  standard library, but without `tupled` and `curried` methods and without
   *  a `toString`.
   *
   *  ContextFunctionN traits follow this template:
   *
   *      trait ContextFunctionN[-T0,...,-T{N-1}, +R] extends Object {
   *        def apply(using $x0: T0, ..., $x{N_1}: T{N-1}): R
   *      }
   *  ImpureXYZFunctionN follow this template:
   *
   *      type ImpureXYZFunctionN[-T0,...,-T{N-1}, +R] = {cap} XYZFunctionN[T0,...,T{N-1}, R]
   */
  private def newFunctionNType(name: TypeName): Symbol = {
    val impure = name.startsWith("Impure")
    val completer = new LazyType {
      def complete(denot: SymDenotation)(using Context): Unit = {
        val arity = name.functionArity
        if impure then
          val argParamNames = List.tabulate(arity)(tpnme.syntheticTypeParamName)
          val argVariances = List.fill(arity)(Contravariant)
          val underlyingName = name.asSimpleName.drop(6)
          val underlyingClass = ScalaPackageVal.requiredClass(underlyingName)
          denot.info = TypeAlias(
            HKTypeLambda(argParamNames :+ "R".toTypeName, argVariances :+ Covariant)(
              tl => List.fill(arity + 1)(TypeBounds.empty),
              tl => RetainingType(underlyingClass.typeRef.appliedTo(tl.paramRefs),
                      captureRoot.termRef)
            ))
        else
          val cls = denot.asClass.classSymbol
          val decls = newScope
          val paramNamePrefix = tpnme.scala ++ str.NAME_JOIN ++ name ++ str.EXPAND_SEPARATOR
          val argParamRefs = List.tabulate(arity) { i =>
            enterTypeParam(cls, paramNamePrefix ++ "T" ++ (i + 1).toString, Contravariant, decls).typeRef
          }
          val resParamRef = enterTypeParam(cls, paramNamePrefix ++ "R", Covariant, decls).typeRef
          val methodType = MethodType.companion(
            isContextual = name.isContextFunction,
            isImplicit = false)
          decls.enter(newMethod(cls, nme.apply, methodType(argParamRefs, resParamRef), Deferred))
          denot.info =
            ClassInfo(ScalaPackageClass.thisType, cls, ObjectType :: Nil, decls)
      }
    }
    if impure then
      newPermanentSymbol(ScalaPackageClass, name, EmptyFlags, completer)
    else
      newPermanentClassSymbol(ScalaPackageClass, name, Trait | NoInits, completer)
  }

  private def newMethod(cls: ClassSymbol, name: TermName, info: Type, flags: FlagSet = EmptyFlags): TermSymbol =
    newPermanentSymbol(cls, name, flags | Method, info).asTerm

  private def enterMethod(cls: ClassSymbol, name: TermName, info: Type, flags: FlagSet = EmptyFlags): TermSymbol =
    newMethod(cls, name, info, flags).entered

  private def enterPermanentSymbol(name: Name, info: Type, flags: FlagSet = EmptyFlags): Symbol =
    val sym = newPermanentSymbol(ScalaPackageClass, name, flags, info)
    ScalaPackageClass.currentPackageDecls.enter(sym)
    sym

  private def enterAliasType(name: TypeName, tpe: Type, flags: FlagSet = EmptyFlags): TypeSymbol =
    enterPermanentSymbol(name, TypeAlias(tpe), flags).asType

  private def enterBinaryAlias(name: TypeName, op: (Type, Type) => Type): TypeSymbol =
    enterAliasType(name,
      HKTypeLambda(TypeBounds.empty :: TypeBounds.empty :: Nil)(
      tl => op(tl.paramRefs(0), tl.paramRefs(1))))

  private def enterPolyMethod(cls: ClassSymbol, name: TermName, typeParamCount: Int,
                    resultTypeFn: PolyType => Type,
                    flags: FlagSet = EmptyFlags,
                    bounds: TypeBounds = TypeBounds.empty,
                    useCompleter: Boolean = false) = {
    val tparamNames = PolyType.syntheticParamNames(typeParamCount)
    val tparamInfos = tparamNames map (_ => bounds)
    def ptype = PolyType(tparamNames)(_ => tparamInfos, resultTypeFn)
    val info =
      if (useCompleter)
        new LazyType {
          def complete(denot: SymDenotation)(using Context): Unit =
            denot.info = ptype
        }
      else ptype
    enterMethod(cls, name, info, flags)
  }

  private def enterT1ParameterlessMethod(cls: ClassSymbol, name: TermName, resultTypeFn: PolyType => Type, flags: FlagSet) =
    enterPolyMethod(cls, name, 1, resultTypeFn, flags)

  private def mkArityArray(name: String, arity: Int, countFrom: Int): Array[TypeRef | Null] = {
    val arr = new Array[TypeRef | Null](arity + 1)
    for (i <- countFrom to arity) arr(i) = requiredClassRef(name + i)
    arr
  }

  private def completeClass(cls: ClassSymbol, ensureCtor: Boolean = true): ClassSymbol = {
    if (ensureCtor) ensureConstructor(cls, cls.denot.asClass, EmptyScope)
    if (cls.linkedClass.exists) cls.linkedClass.markAbsent()
    cls
  }

  @tu lazy val RootClass: ClassSymbol = newPackageSymbol(
    NoSymbol, nme.ROOT, (root, rootcls) => ctx.base.rootLoader(root)).moduleClass.asClass
  @tu lazy val RootPackage: TermSymbol = newSymbol(
    NoSymbol, nme.ROOTPKG, PackageCreationFlags, TypeRef(NoPrefix, RootClass))

  @tu lazy val EmptyPackageVal: TermSymbol = newPackageSymbol(
    RootClass, nme.EMPTY_PACKAGE, (emptypkg, emptycls) => ctx.base.rootLoader(emptypkg)).entered
  @tu lazy val EmptyPackageClass: ClassSymbol = EmptyPackageVal.moduleClass.asClass

  /** A package in which we can place all methods and types that are interpreted specially by the compiler */
  @tu lazy val OpsPackageVal: TermSymbol = newCompletePackageSymbol(RootClass, nme.OPS_PACKAGE).entered
  @tu lazy val OpsPackageClass: ClassSymbol = OpsPackageVal.moduleClass.asClass

  @tu lazy val ScalaPackageVal: TermSymbol = requiredPackage(nme.scala)
  @tu lazy val ScalaMathPackageVal: TermSymbol = requiredPackage("scala.math")
  @tu lazy val ScalaPackageClass: ClassSymbol = {
    val cls = ScalaPackageVal.moduleClass.asClass
    cls.info.decls.openForMutations.useSynthesizer(
      name =>
        if (name.isTypeName && name.isSyntheticFunction) newFunctionNType(name.asTypeName)
        else NoSymbol)
    cls
  }
  @tu lazy val ScalaPackageObject: Symbol = requiredModule("scala.package")
  @tu lazy val ScalaRuntimePackageVal: TermSymbol = requiredPackage("scala.runtime")
  @tu lazy val ScalaRuntimePackageClass: ClassSymbol = ScalaRuntimePackageVal.moduleClass.asClass
  @tu lazy val JavaPackageVal: TermSymbol = requiredPackage(nme.java)
  @tu lazy val JavaPackageClass: ClassSymbol = JavaPackageVal.moduleClass.asClass
  @tu lazy val JavaLangPackageVal: TermSymbol = requiredPackage(jnme.JavaLang)
  @tu lazy val JavaLangPackageClass: ClassSymbol = JavaLangPackageVal.moduleClass.asClass

  // fundamental modules
  @tu lazy val SysPackage : Symbol = requiredModule("scala.sys.package")
    @tu lazy val Sys_error: Symbol = SysPackage.moduleClass.requiredMethod(nme.error)

  @tu lazy val ScalaXmlPackageClass: Symbol = getPackageClassIfDefined("scala.xml")

  @tu lazy val CompiletimePackageClass: Symbol = requiredPackage("scala.compiletime").moduleClass
    @tu lazy val Compiletime_codeOf: Symbol = CompiletimePackageClass.requiredMethod("codeOf")
    @tu lazy val Compiletime_erasedValue  : Symbol = CompiletimePackageClass.requiredMethod("erasedValue")
    @tu lazy val Compiletime_uninitialized: Symbol = CompiletimePackageClass.requiredMethod("uninitialized")
    @tu lazy val Compiletime_deferred     : Symbol = CompiletimePackageClass.requiredMethod("deferred")
    @tu lazy val Compiletime_error        : Symbol = CompiletimePackageClass.requiredMethod(nme.error)
    @tu lazy val Compiletime_requireConst : Symbol = CompiletimePackageClass.requiredMethod("requireConst")
    @tu lazy val Compiletime_constValue   : Symbol = CompiletimePackageClass.requiredMethod("constValue")
    @tu lazy val Compiletime_constValueOpt: Symbol = CompiletimePackageClass.requiredMethod("constValueOpt")
    @tu lazy val Compiletime_constValueTuple: Symbol = CompiletimePackageClass.requiredMethod("constValueTuple")
    @tu lazy val Compiletime_summonFrom   : Symbol = CompiletimePackageClass.requiredMethod("summonFrom")
    @tu lazy val Compiletime_summonInline : Symbol = CompiletimePackageClass.requiredMethod("summonInline")
    @tu lazy val Compiletime_summonAll    : Symbol = CompiletimePackageClass.requiredMethod("summonAll")
  @tu lazy val CompiletimeTestingPackage: Symbol = requiredPackage("scala.compiletime.testing")
    @tu lazy val CompiletimeTesting_typeChecks: Symbol = CompiletimeTestingPackage.requiredMethod("typeChecks")
    @tu lazy val CompiletimeTesting_typeCheckErrors: Symbol = CompiletimeTestingPackage.requiredMethod("typeCheckErrors")
    @tu lazy val CompiletimeTesting_ErrorClass: ClassSymbol = requiredClass("scala.compiletime.testing.Error")
    @tu lazy val CompiletimeTesting_Error: Symbol = requiredModule("scala.compiletime.testing.Error")
      @tu lazy val CompiletimeTesting_Error_apply = CompiletimeTesting_Error.requiredMethod(nme.apply)
    @tu lazy val CompiletimeTesting_ErrorKind: Symbol = requiredModule("scala.compiletime.testing.ErrorKind")
      @tu lazy val CompiletimeTesting_ErrorKind_Parser: Symbol = CompiletimeTesting_ErrorKind.requiredMethod("Parser")
      @tu lazy val CompiletimeTesting_ErrorKind_Typer: Symbol = CompiletimeTesting_ErrorKind.requiredMethod("Typer")
  @tu lazy val CompiletimeOpsPackage: Symbol = requiredPackage("scala.compiletime.ops")
    @tu lazy val CompiletimeOpsAnyModuleClass: Symbol = requiredModule("scala.compiletime.ops.any").moduleClass
    @tu lazy val CompiletimeOpsIntModuleClass: Symbol = requiredModule("scala.compiletime.ops.int").moduleClass
    @tu lazy val CompiletimeOpsLongModuleClass: Symbol = requiredModule("scala.compiletime.ops.long").moduleClass
    @tu lazy val CompiletimeOpsFloatModuleClass: Symbol = requiredModule("scala.compiletime.ops.float").moduleClass
    @tu lazy val CompiletimeOpsDoubleModuleClass: Symbol = requiredModule("scala.compiletime.ops.double").moduleClass
    @tu lazy val CompiletimeOpsStringModuleClass: Symbol = requiredModule("scala.compiletime.ops.string").moduleClass
    @tu lazy val CompiletimeOpsBooleanModuleClass: Symbol = requiredModule("scala.compiletime.ops.boolean").moduleClass

  /** Note: We cannot have same named methods defined in Object and Any (and AnyVal, for that matter)
   *  because after erasure the Any and AnyVal references get remapped to the Object methods
   *  which would result in a double binding assertion failure.
   * Instead we do the following:
   *
   *  - Have some methods exist only in Any, and remap them with the Erasure denotation
   *    transformer to be owned by Object.
   *  - Have other methods exist only in Object.
   * To achieve this, we synthesize all Any and Object methods; Object methods no longer get
   * loaded from a classfile.
   */
  @tu lazy val AnyClass: ClassSymbol = completeClass(enterCompleteClassSymbol(ScalaPackageClass, tpnme.Any, Abstract, Nil), ensureCtor = false)
  def AnyType: TypeRef = AnyClass.typeRef
  @tu lazy val MatchableClass: ClassSymbol = completeClass(enterCompleteClassSymbol(ScalaPackageClass, tpnme.Matchable, Trait, AnyType :: Nil), ensureCtor = false)
  def MatchableType: TypeRef = MatchableClass.typeRef
  @tu lazy val AnyValClass: ClassSymbol =
    val res = completeClass(enterCompleteClassSymbol(ScalaPackageClass, tpnme.AnyVal, Abstract, List(AnyType, MatchableType)))
    // Mark companion as absent, so that class does not get re-completed
    val companion = ScalaPackageVal.info.decl(nme.AnyVal).symbol
    companion.moduleClass.markAbsent()
    companion.markAbsent()
    res

  def AnyValType: TypeRef = AnyValClass.typeRef

    @tu lazy val Any_== : TermSymbol          = enterMethod(AnyClass, nme.EQ, methOfAny(BooleanType), Final)
    @tu lazy val Any_!= : TermSymbol          = enterMethod(AnyClass, nme.NE, methOfAny(BooleanType), Final)
    @tu lazy val Any_equals: TermSymbol       = enterMethod(AnyClass, nme.equals_, methOfAny(BooleanType))
    @tu lazy val Any_hashCode: TermSymbol     = enterMethod(AnyClass, nme.hashCode_, MethodType(Nil, IntType))
    @tu lazy val Any_toString: TermSymbol     = enterMethod(AnyClass, nme.toString_, MethodType(Nil, StringType))
    @tu lazy val Any_## : TermSymbol          = enterMethod(AnyClass, nme.HASHHASH, ExprType(IntType), Final)
    @tu lazy val Any_isInstanceOf: TermSymbol = enterT1ParameterlessMethod(AnyClass, nme.isInstanceOf_, _ => BooleanType, Final)
    @tu lazy val Any_asInstanceOf: TermSymbol = enterT1ParameterlessMethod(AnyClass, nme.asInstanceOf_, _.paramRefs(0), Final)
    @tu lazy val Any_typeTest: TermSymbol     = enterT1ParameterlessMethod(AnyClass, nme.isInstanceOfPM, _ => BooleanType, Final | SyntheticArtifact)
    @tu lazy val Any_typeCast: TermSymbol     = enterT1ParameterlessMethod(AnyClass, nme.asInstanceOfPM, _.paramRefs(0), Final | SyntheticArtifact | StableRealizable)
      // generated by pattern matcher and explicit nulls, eliminated by erasure

    /** def getClass[A >: this.type](): Class[? <: A] */
    @tu lazy val Any_getClass: TermSymbol =
        enterPolyMethod(
          AnyClass, nme.getClass_, 1,
          pt => MethodType(Nil, ClassClass.typeRef.appliedTo(TypeBounds.upper(pt.paramRefs(0)))),
          Final,
          bounds = TypeBounds.lower(AnyClass.thisType))

    def AnyMethods: List[TermSymbol] = List(Any_==, Any_!=, Any_equals, Any_hashCode,
      Any_toString, Any_##, Any_getClass, Any_isInstanceOf, Any_asInstanceOf, Any_typeTest, Any_typeCast)

  @tu lazy val ObjectClass: ClassSymbol = {
    val cls = requiredClass("java.lang.Object")
    assert(!cls.isCompleted, "race for completing java.lang.Object")
    cls.info = ClassInfo(cls.owner.thisType, cls, List(AnyType, MatchableType), newScope)
    cls.setFlag(NoInits | JavaDefined)

    ensureConstructor(cls, cls.denot.asClass, EmptyScope)
    val companion = JavaLangPackageVal.info.decl(nme.Object).symbol.asTerm
    NamerOps.makeConstructorCompanion(companion, cls)
    cls
  }
  def ObjectType: TypeRef = ObjectClass.typeRef

  /** A type alias of Object used to represent any reference to Object in a Java
   *  signature, the secret sauce is that subtype checking treats it specially:
   *
   *    tp <:< FromJavaObject
   *
   *  is equivalent to:
   *
   *    tp <:< Any
   *
   *  This is useful to avoid usability problems when interacting with Java
   *  code where Object is the top type. This is safe because this type will
   *  only appear in signatures of Java definitions in positions where `Object`
   *  might appear, let's enumerate all possible cases this gives us:
   *
   *  1. At the top level:
   *
   *       // A.java
   *       void meth1(Object arg) {}
   *       <T> void meth2(T arg) {} // T implicitly extends Object
   *
   *       // B.scala
   *       meth1(1) // OK
   *       meth2(1) // OK
   *
   *     This is safe even though Int is not a subtype of Object, because Erasure
   *     will detect the mismatch and box the value type.
   *
   *  2. In a class type parameter:
   *
   *       // A.java
   *       void meth3(scala.List<Object> arg) {}
   *       <T> void meth4(scala.List<T> arg) {}
   *
   *       // B.scala
   *       meth3(List[Int](1)) // OK
   *       meth4(List[Int](1)) // OK
   *
   *     At erasure, type parameters are removed and value types are boxed.
   *
   *  3. As the type parameter of an array:
   *
   *       // A.java
   *       void meth5(Object[] arg) {}
   *       <T> void meth6(T[] arg) {}
   *
   *       // B.scala
   *       meth5(Array[Int](1)) // error: Array[Int] is not a subtype of Array[Object]
   *       meth6(Array[Int](1)) // error: Array[Int] is not a subtype of Array[T & Object]
   *
   *
   *     This is a bit more subtle: at erasure, Arrays keep their type parameter,
   *     and primitive Arrays are not subtypes of reference Arrays on the JVM,
   *     so we can't pass an Array of Int where a reference Array is expected.
   *     Array is invariant in Scala, so `meth5` is safe even if we use `FromJavaObject`,
   *     but generic Arrays are treated specially: we always add `& Object` (and here
   *     we mean the normal java.lang.Object type) to these types when they come from
   *     Java signatures (see `translateJavaArrayElementType`), this ensure that `meth6`
   *     is safe to use.
   *
   *  4. As the repeated argument of a varargs method:
   *
   *       // A.java
   *       void meth7(Object... args) {}
   *       <T> void meth8(T... args) {}
   *
   *       // B.scala
   *       meth7(1) // OK (creates a reference array)
   *       meth8(1) // OK (creates a primitive array and copies it into a reference array at Erasure)
   *       val ai = Array[Int](1)
   *       meth7(ai: _*) // OK (will copy the array at Erasure)
   *       meth8(ai: _*) // OK (will copy the array at Erasure)
   *
   *     Java repeated arguments are erased to arrays, so it would be safe to treat
   *     them in the same way: add an `& Object` to the parameter type to disallow
   *     passing primitives, but that would be very inconvenient as it is common to
   *     want to pass a primitive to an Object repeated argument (e.g.
   *     `String.format("foo: %d", 1)`). So instead we type them _without_ adding the
   *     `& Object` and let `ElimRepeated` and `Erasure` take care of doing any necessary adaptation
   *     (note that adapting a primitive array to a reference array requires
   *     copying the whole array, so this transformation only preserves semantics
   *     if the callee does not try to mutate the varargs array which is a reasonable
   *     assumption to make).
   *
   *
   *  This mechanism is similar to `ObjectTpeJavaRef` in Scala 2, except that we
   *  create a new symbol with its own name, this is needed because this type
   *  can show up in inferred types and therefore needs to be preserved when
   *  pickling so that unpickled trees pass `-Ycheck`.
   *
   *  Note that by default we pretty-print `FromJavaObject` as `Object` or simply omit it
   *  if it's the sole upper-bound of a type parameter, use `-Yprint-debug` to explicitly
   *  display it.
   */
  @tu lazy val FromJavaObjectSymbol: TypeSymbol =
    newPermanentSymbol(OpsPackageClass, tpnme.FromJavaObject, JavaDefined, TypeAlias(ObjectType)).entered
  def FromJavaObjectType: TypeRef = FromJavaObjectSymbol.typeRef

  @tu lazy val AnyRefAlias: TypeSymbol = enterAliasType(tpnme.AnyRef, ObjectType)
  def AnyRefType: TypeRef = AnyRefAlias.typeRef

    @tu lazy val Object_eq: TermSymbol = enterMethod(ObjectClass, nme.eq, methOfAnyRef(BooleanType), Final | Infix)
    @tu lazy val Object_ne: TermSymbol = enterMethod(ObjectClass, nme.ne, methOfAnyRef(BooleanType), Final | Infix)
    @tu lazy val Object_synchronized: TermSymbol = enterPolyMethod(ObjectClass, nme.synchronized_, 1,
        pt => MethodType(List(pt.paramRefs(0)), pt.paramRefs(0)), Final)
    @tu lazy val Object_clone: TermSymbol = enterMethod(ObjectClass, nme.clone_, MethodType(Nil, ObjectType), Protected)
    @tu lazy val Object_finalize: TermSymbol = enterMethod(ObjectClass, nme.finalize_, MethodType(Nil, UnitType), Protected)
    @tu lazy val Object_notify: TermSymbol = enterMethod(ObjectClass, nme.notify_, MethodType(Nil, UnitType), Final)
    @tu lazy val Object_notifyAll: TermSymbol = enterMethod(ObjectClass, nme.notifyAll_, MethodType(Nil, UnitType), Final)
    @tu lazy val Object_wait: TermSymbol = enterMethod(ObjectClass, nme.wait_, MethodType(Nil, UnitType), Final)
    @tu lazy val Object_waitL: TermSymbol = enterMethod(ObjectClass, nme.wait_, MethodType(LongType :: Nil, UnitType), Final)
    @tu lazy val Object_waitLI: TermSymbol = enterMethod(ObjectClass, nme.wait_, MethodType(LongType :: IntType :: Nil, UnitType), Final)

    def ObjectMethods: List[TermSymbol] = List(Object_eq, Object_ne, Object_synchronized, Object_clone,
        Object_finalize, Object_notify, Object_notifyAll, Object_wait, Object_waitL, Object_waitLI)

  /** Methods in Object and Any that do not have a side effect */
  @tu lazy val pureMethods: List[TermSymbol] = List(Any_==, Any_!=, Any_equals, Any_hashCode,
    Any_toString, Any_##, Any_getClass, Any_isInstanceOf, Any_typeTest, Object_eq, Object_ne)

  @tu lazy val AnyKindClass: ClassSymbol = {
    val cls = newCompleteClassSymbol(ScalaPackageClass, tpnme.AnyKind, AbstractFinal | Permanent, Nil, newScope(0))
    cls.entered
  }
  def AnyKindType: TypeRef = AnyKindClass.typeRef

  @tu lazy val andType: TypeSymbol = enterBinaryAlias(tpnme.AND, AndType(_, _))
  @tu lazy val orType: TypeSymbol = enterBinaryAlias(tpnme.OR, OrType(_, _, soft = false))

  @tu lazy val CBCompanion: TypeSymbol = // type `<context-bound-companion>`[-Refs]
    enterPermanentSymbol(tpnme.CBCompanion,
      TypeBounds(NothingType,
        HKTypeLambda(tpnme.syntheticTypeParamName(0) :: Nil, Contravariant :: Nil)(
          tl => TypeBounds.empty :: Nil,
          tl => AnyType))).asType

  /** Method representing a throw */
  @tu lazy val throwMethod: TermSymbol = enterMethod(OpsPackageClass, nme.THROWkw,
      MethodType(List(ThrowableType), NothingType))

  @tu lazy val NothingClass: ClassSymbol = enterCompleteClassSymbol(
    ScalaPackageClass, tpnme.Nothing, AbstractFinal, List(AnyType))
  def NothingType: TypeRef = NothingClass.typeRef
  @tu lazy val NullClass: ClassSymbol = {
    // When explicit-nulls is enabled, Null becomes a direct subtype of Any and Matchable
    val parents = if ctx.explicitNulls then AnyType :: MatchableType :: Nil else ObjectType :: Nil
    enterCompleteClassSymbol(ScalaPackageClass, tpnme.Null, AbstractFinal, parents)
  }
  def NullType: TypeRef = NullClass.typeRef

  @tu lazy val InvokerModule = requiredModule("scala.runtime.coverage.Invoker")
  @tu lazy val InvokedMethodRef = InvokerModule.requiredMethodRef("invoked")

  @tu lazy val ImplicitScrutineeTypeSym =
    newPermanentSymbol(ScalaPackageClass, tpnme.IMPLICITkw, EmptyFlags, TypeBounds.empty).entered
  def ImplicitScrutineeTypeRef: TypeRef = ImplicitScrutineeTypeSym.typeRef

  @tu lazy val ScalaPredefModule: Symbol = requiredModule("scala.Predef")
    @tu lazy val Predef_conforms : Symbol = ScalaPredefModule.requiredMethod(nme.conforms_)
    @tu lazy val Predef_classOf  : Symbol = ScalaPredefModule.requiredMethod(nme.classOf)
    @tu lazy val Predef_identity : Symbol = ScalaPredefModule.requiredMethod(nme.identity)
    @tu lazy val Predef_undefined: Symbol = ScalaPredefModule.requiredMethod(nme.???)
  @tu lazy val ScalaPredefModuleClass: ClassSymbol = ScalaPredefModule.moduleClass.asClass

  @tu lazy val SameTypeClass: ClassSymbol = requiredClass("scala.=:=")
  @tu lazy val SameType_refl: Symbol = SameTypeClass.companionModule.requiredMethod(nme.refl)
  @tu lazy val SubTypeClass: ClassSymbol = requiredClass("scala.<:<")
  @tu lazy val SubType_refl: Symbol = SubTypeClass.companionModule.requiredMethod(nme.refl)

  @tu lazy val DummyImplicitClass: ClassSymbol = requiredClass("scala.DummyImplicit")

  @tu lazy val ScalaRuntimeModule: Symbol = requiredModule("scala.runtime.ScalaRunTime")
    def runtimeMethodRef(name: PreName): TermRef = ScalaRuntimeModule.requiredMethodRef(name)
    def ScalaRuntime_drop: Symbol = runtimeMethodRef(nme.drop).symbol
    @tu lazy val ScalaRuntime__hashCode: Symbol = ScalaRuntimeModule.requiredMethod(nme._hashCode_)
    @tu lazy val ScalaRuntime_toArray: Symbol = ScalaRuntimeModule.requiredMethod(nme.toArray)
    @tu lazy val ScalaRuntime_toObjectArray: Symbol = ScalaRuntimeModule.requiredMethod(nme.toObjectArray)

  @tu lazy val MurmurHash3Module: Symbol = requiredModule("scala.util.hashing.MurmurHash3")
    @tu lazy val MurmurHash3_productHash = MurmurHash3Module.info.member(termName("productHash")).suchThat(_.info.firstParamTypes.size == 3).symbol

  @tu lazy val BoxesRunTimeModule: Symbol = requiredModule("scala.runtime.BoxesRunTime")
    @tu lazy val BoxesRunTimeModule_externalEquals: Symbol = BoxesRunTimeModule.info.decl(nme.equals_).suchThat(toDenot(_).info.firstParamTypes.size == 2).symbol
  @tu lazy val ScalaStaticsModule: Symbol = requiredModule("scala.runtime.Statics")
    def staticsMethodRef(name: PreName): TermRef = ScalaStaticsModule.requiredMethodRef(name)
    def staticsMethod(name: PreName): TermSymbol = ScalaStaticsModule.requiredMethod(name)

  @tu lazy val DottyArraysModule: Symbol = requiredModule("scala.runtime.Arrays")
    @tu lazy val newGenericArrayMethod: TermSymbol = DottyArraysModule.requiredMethod("newGenericArray")
    @tu lazy val newArrayMethod: TermSymbol = DottyArraysModule.requiredMethod("newArray")

  def getWrapVarargsArrayModule: Symbol = ScalaRuntimeModule

  // The set of all wrap{X, Ref}Array methods, where X is a value type
  val WrapArrayMethods: PerRun[collection.Set[Symbol]] = new PerRun({
    val methodNames = ScalaValueTypes.map(ast.tpd.wrapArrayMethodName) `union` Set(nme.wrapRefArray)
    methodNames.map(getWrapVarargsArrayModule.requiredMethod(_))
  })

  @tu lazy val ListClass: Symbol        = requiredClass("scala.collection.immutable.List")
  def ListType: TypeRef                 = ListClass.typeRef
  @tu lazy val ListModule: Symbol       = requiredModule("scala.collection.immutable.List")
  @tu lazy val ListModule_apply: Symbol = ListModule.requiredMethod(nme.apply)
  def ListModuleAlias: Symbol           = ScalaPackageClass.requiredMethod(nme.List)
  @tu lazy val NilModule: Symbol        = requiredModule("scala.collection.immutable.Nil")
  def NilType: TermRef                  = NilModule.termRef
  @tu lazy val ConsClass: Symbol        = requiredClass("scala.collection.immutable.::")
  def ConsType: TypeRef                 = ConsClass.typeRef
  @tu lazy val SeqFactoryClass: Symbol  = requiredClass("scala.collection.SeqFactory")

  @tu lazy val PreciseClass: ClassSymbol = requiredClass("scala.Precise")

  @tu lazy val SingletonClass: ClassSymbol =
    // needed as a synthetic class because Scala 2.x refers to it in classfiles
    // but does not define it as an explicit class.
    val cls = enterCompleteClassSymbol(
      ScalaPackageClass, tpnme.Singleton, PureInterfaceCreationFlags | Final | Erased,
      List(AnyType))
    enterTypeField(cls, tpnme.Self, Deferred, cls.info.decls.openForMutations)
    cls
  @tu lazy val SingletonType: TypeRef = SingletonClass.typeRef

  @tu lazy val MaybeCapabilityAnnot: ClassSymbol =
    completeClass(enterCompleteClassSymbol(
      ScalaPackageClass, tpnme.maybeCapability, Final, List(StaticAnnotationClass.typeRef)))

  @tu lazy val CollectionSeqType: TypeRef  = requiredClassRef("scala.collection.Seq")
  @tu lazy val SeqType: TypeRef            = requiredClassRef("scala.collection.immutable.Seq")
  @tu lazy val SeqModule: Symbol           = requiredModule("scala.collection.immutable.Seq")
  @tu lazy val SeqModule_apply: Symbol     = SeqModule.requiredMethod(nme.apply)
  def SeqModuleAlias: Symbol               = ScalaPackageClass.requiredMethod(nme.Seq)
  def SeqClass(using Context): ClassSymbol = SeqType.symbol.asClass
    @tu lazy val Seq_apply        : Symbol = SeqClass.requiredMethod(nme.apply)
    @tu lazy val Seq_head         : Symbol = SeqClass.requiredMethod(nme.head)
    @tu lazy val Seq_drop         : Symbol = SeqClass.requiredMethod(nme.drop)
    @tu lazy val Seq_lengthCompare: Symbol = SeqClass.requiredMethod(nme.lengthCompare, List(IntType))
    @tu lazy val Seq_length       : Symbol = SeqClass.requiredMethod(nme.length)
    @tu lazy val Seq_toSeq        : Symbol = SeqClass.requiredMethod(nme.toSeq)


  @tu lazy val StringOps: Symbol = requiredClass("scala.collection.StringOps")
    @tu lazy val StringOps_format: Symbol  = StringOps.requiredMethod(nme.format)

  @tu lazy val ArrayType: TypeRef = requiredClassRef("scala.Array")
  def ArrayClass(using Context): ClassSymbol = ArrayType.symbol.asClass
    @tu lazy val Array_apply     : Symbol = ArrayClass.requiredMethod(nme.apply)
    @tu lazy val Array_update    : Symbol = ArrayClass.requiredMethod(nme.update)
    @tu lazy val Array_length    : Symbol = ArrayClass.requiredMethod(nme.length)
    @tu lazy val Array_clone     : Symbol = ArrayClass.requiredMethod(nme.clone_)
    @tu lazy val ArrayConstructor: Symbol = ArrayClass.requiredMethod(nme.CONSTRUCTOR)

  @tu lazy val ArrayModule: Symbol = requiredModule("scala.Array")
  def ArrayModuleClass: Symbol = ArrayModule.moduleClass

  @tu lazy val IArrayModule: Symbol = requiredModule("scala.IArray")
  def IArrayModuleClass: Symbol = IArrayModule.moduleClass

  @tu lazy val UnitType: TypeRef = valueTypeRef("scala.Unit", java.lang.Void.TYPE, UnitEnc, nme.specializedTypeNames.Void)
  def UnitClass(using Context): ClassSymbol = UnitType.symbol.asClass
  def UnitModuleClass(using Context): Symbol = UnitType.symbol.asClass.linkedClass
  @tu lazy val BooleanType: TypeRef = valueTypeRef("scala.Boolean", java.lang.Boolean.TYPE, BooleanEnc, nme.specializedTypeNames.Boolean)
  def BooleanClass(using Context): ClassSymbol = BooleanType.symbol.asClass
    @tu lazy val Boolean_!  : Symbol = BooleanClass.requiredMethod(nme.UNARY_!)
    @tu lazy val Boolean_&& : Symbol = BooleanClass.requiredMethod(nme.ZAND) // ### harmonize required... calls
    @tu lazy val Boolean_|| : Symbol = BooleanClass.requiredMethod(nme.ZOR)
    @tu lazy val Boolean_== : Symbol =
      BooleanClass.info.member(nme.EQ).suchThat(_.info.firstParamTypes match {
        case List(pt) => pt.isRef(BooleanClass)
        case _ => false
      }).symbol
    @tu lazy val Boolean_!= : Symbol =
      BooleanClass.info.member(nme.NE).suchThat(_.info.firstParamTypes match {
        case List(pt) => pt.isRef(BooleanClass)
        case _ => false
      }).symbol

  @tu lazy val ByteType: TypeRef = valueTypeRef("scala.Byte", java.lang.Byte.TYPE, ByteEnc, nme.specializedTypeNames.Byte)
  def ByteClass(using Context): ClassSymbol = ByteType.symbol.asClass
  @tu lazy val ShortType: TypeRef = valueTypeRef("scala.Short", java.lang.Short.TYPE, ShortEnc, nme.specializedTypeNames.Short)
  def ShortClass(using Context): ClassSymbol = ShortType.symbol.asClass
  @tu lazy val CharType: TypeRef = valueTypeRef("scala.Char", java.lang.Character.TYPE, CharEnc, nme.specializedTypeNames.Char)
  def CharClass(using Context): ClassSymbol = CharType.symbol.asClass
  @tu lazy val IntType: TypeRef = valueTypeRef("scala.Int", java.lang.Integer.TYPE, IntEnc, nme.specializedTypeNames.Int)
  def IntClass(using Context): ClassSymbol = IntType.symbol.asClass
    @tu lazy val Int_-  : Symbol = IntClass.requiredMethod(nme.MINUS, List(IntType))
    @tu lazy val Int_+  : Symbol = IntClass.requiredMethod(nme.PLUS, List(IntType))
    @tu lazy val Int_/  : Symbol = IntClass.requiredMethod(nme.DIV, List(IntType))
    @tu lazy val Int_*  : Symbol = IntClass.requiredMethod(nme.MUL, List(IntType))
    @tu lazy val Int_== : Symbol = IntClass.requiredMethod(nme.EQ, List(IntType))
    @tu lazy val Int_>= : Symbol = IntClass.requiredMethod(nme.GE, List(IntType))
    @tu lazy val Int_<= : Symbol = IntClass.requiredMethod(nme.LE, List(IntType))
    @tu lazy val Int_>  : Symbol = IntClass.requiredMethod(nme.GT, List(IntType))
  @tu lazy val LongType: TypeRef = valueTypeRef("scala.Long", java.lang.Long.TYPE, LongEnc, nme.specializedTypeNames.Long)
  def LongClass(using Context): ClassSymbol = LongType.symbol.asClass
    @tu lazy val Long_+ : Symbol = LongClass.requiredMethod(nme.PLUS, List(LongType))
    @tu lazy val Long_* : Symbol = LongClass.requiredMethod(nme.MUL, List(LongType))
    @tu lazy val Long_/ : Symbol = LongClass.requiredMethod(nme.DIV, List(LongType))

  @tu lazy val FloatType: TypeRef = valueTypeRef("scala.Float", java.lang.Float.TYPE, FloatEnc, nme.specializedTypeNames.Float)
  def FloatClass(using Context): ClassSymbol = FloatType.symbol.asClass
  @tu lazy val DoubleType: TypeRef = valueTypeRef("scala.Double", java.lang.Double.TYPE, DoubleEnc, nme.specializedTypeNames.Double)
  def DoubleClass(using Context): ClassSymbol = DoubleType.symbol.asClass

  @tu lazy val BoxedUnitClass: ClassSymbol = requiredClass("scala.runtime.BoxedUnit")
    def BoxedUnit_UNIT(using Context): TermSymbol = BoxedUnitClass.linkedClass.requiredValue("UNIT")
    def BoxedUnit_TYPE(using Context): TermSymbol = BoxedUnitClass.linkedClass.requiredValue("TYPE")

  @tu lazy val BoxedBooleanClass: ClassSymbol = requiredClass("java.lang.Boolean")
  @tu lazy val BoxedByteClass   : ClassSymbol = requiredClass("java.lang.Byte")
  @tu lazy val BoxedShortClass  : ClassSymbol = requiredClass("java.lang.Short")
  @tu lazy val BoxedCharClass   : ClassSymbol = requiredClass("java.lang.Character")
  @tu lazy val BoxedIntClass    : ClassSymbol = requiredClass("java.lang.Integer")
  @tu lazy val BoxedLongClass   : ClassSymbol = requiredClass("java.lang.Long")
  @tu lazy val BoxedFloatClass  : ClassSymbol = requiredClass("java.lang.Float")
  @tu lazy val BoxedDoubleClass : ClassSymbol = requiredClass("java.lang.Double")

  @tu lazy val BoxedBooleanModule: TermSymbol = requiredModule("java.lang.Boolean")
  @tu lazy val BoxedByteModule   : TermSymbol = requiredModule("java.lang.Byte")
  @tu lazy val BoxedShortModule  : TermSymbol = requiredModule("java.lang.Short")
  @tu lazy val BoxedCharModule   : TermSymbol = requiredModule("java.lang.Character")
  @tu lazy val BoxedIntModule    : TermSymbol = requiredModule("java.lang.Integer")
  @tu lazy val BoxedLongModule   : TermSymbol = requiredModule("java.lang.Long")
  @tu lazy val BoxedFloatModule  : TermSymbol = requiredModule("java.lang.Float")
  @tu lazy val BoxedDoubleModule : TermSymbol = requiredModule("java.lang.Double")
  @tu lazy val BoxedUnitModule   : TermSymbol = requiredModule("java.lang.Void")

  @tu lazy val ByNameParamClass2x: ClassSymbol = enterSpecialPolyClass(tpnme.BYNAME_PARAM_CLASS, Covariant, Seq(AnyType))

  @tu lazy val RepeatedParamClass: ClassSymbol = enterSpecialPolyClass(tpnme.REPEATED_PARAM_CLASS, Covariant, Seq(ObjectType, SeqType))

  // fundamental classes
  @tu lazy val StringClass: ClassSymbol = requiredClass("java.lang.String")
  def StringType: Type = StringClass.typeRef
  @tu lazy val StringModule: Symbol = StringClass.linkedClass
    @tu lazy val String_+ : TermSymbol = enterMethod(StringClass, nme.raw.PLUS, methOfAny(StringType), Final)
    @tu lazy val String_valueOf_Object: Symbol = StringModule.info.member(nme.valueOf).suchThat(_.info.firstParamTypes match {
      case List(pt) => pt.isAny || pt.stripNull().isAnyRef
      case _ => false
    }).symbol

  @tu lazy val JavaCloneableClass: ClassSymbol        = requiredClass("java.lang.Cloneable")
  @tu lazy val NullPointerExceptionClass: ClassSymbol = requiredClass("java.lang.NullPointerException")
  @tu lazy val IndexOutOfBoundsException: ClassSymbol = requiredClass("java.lang.IndexOutOfBoundsException")
  @tu lazy val ClassClass: ClassSymbol                = requiredClass("java.lang.Class")
  @tu lazy val BoxedNumberClass: ClassSymbol          = requiredClass("java.lang.Number")
  @tu lazy val ClassCastExceptionClass: ClassSymbol   = requiredClass("java.lang.ClassCastException")
    @tu lazy val ClassCastExceptionClass_stringConstructor: TermSymbol  = ClassCastExceptionClass.info.member(nme.CONSTRUCTOR).suchThat(_.info.firstParamTypes match {
      case List(pt) =>
        pt.stripNull().isRef(StringClass)
      case _ => false
    }).symbol.asTerm
  @tu lazy val ArithmeticExceptionClass: ClassSymbol  = requiredClass("java.lang.ArithmeticException")
    @tu lazy val ArithmeticExceptionClass_stringConstructor: TermSymbol  = ArithmeticExceptionClass.info.member(nme.CONSTRUCTOR).suchThat(_.info.firstParamTypes match {
      case List(pt) =>
        pt.stripNull().isRef(StringClass)
      case _ => false
    }).symbol.asTerm

  @tu lazy val JavaSerializableClass: ClassSymbol     = requiredClass("java.io.Serializable")

  @tu lazy val ComparableClass: ClassSymbol           = requiredClass("java.lang.Comparable")

  @tu lazy val SystemClass: ClassSymbol               = requiredClass("java.lang.System")
  @tu lazy val SystemModule: Symbol              = SystemClass.linkedClass

  @tu lazy val NoSuchElementExceptionClass = requiredClass("java.util.NoSuchElementException")
  def NoSuchElementExceptionType = NoSuchElementExceptionClass.typeRef
  @tu lazy val IllegalArgumentExceptionClass = requiredClass("java.lang.IllegalArgumentException")
  def IllegalArgumentExceptionType = IllegalArgumentExceptionClass.typeRef

  // in scalac modified to have Any as parent

  @tu lazy val ThrowableType: TypeRef             = requiredClassRef("java.lang.Throwable")
  def ThrowableClass(using Context): ClassSymbol  = ThrowableType.symbol.asClass
  @tu lazy val ExceptionClass: ClassSymbol        = requiredClass("java.lang.Exception")
  @tu lazy val RuntimeExceptionClass: ClassSymbol = requiredClass("java.lang.RuntimeException")

  @tu lazy val SerializableType: TypeRef       = JavaSerializableClass.typeRef
  def SerializableClass(using Context): ClassSymbol = SerializableType.symbol.asClass

  @tu lazy val JavaBigIntegerClass: ClassSymbol = requiredClass("java.math.BigInteger")
  @tu lazy val JavaBigDecimalClass: ClassSymbol = requiredClass("java.math.BigDecimal")
  @tu lazy val JavaCalendarClass: ClassSymbol = requiredClass("java.util.Calendar")
  @tu lazy val JavaDateClass: ClassSymbol = requiredClass("java.util.Date")
  @tu lazy val JavaFormattableClass: ClassSymbol = requiredClass("java.util.Formattable")
  @tu lazy val JavaRecordClass: Symbol = getClassIfDefined("java.lang.Record")

  @tu lazy val JavaEnumClass: ClassSymbol = {
    val cls = requiredClass("java.lang.Enum")
    // jl.Enum has a single constructor protected(name: String, ordinal: Int).
    // We remove the arguments from the primary constructor, and enter
    // a new constructor symbol with 2 arguments, so that both
    // `X extends jl.Enum[X]` and `X extends jl.Enum[X](name, ordinal)`
    // pass typer and go through jl.Enum-specific checks in RefChecks.
    cls.infoOrCompleter match {
      case completer: ClassfileLoader =>
        cls.info = new ClassfileLoader(completer.classfile) {
          override def complete(root: SymDenotation)(using Context): Unit = {
            super.complete(root)
            val constr = cls.primaryConstructor
            val noArgInfo = constr.info match {
              case info: PolyType =>
                info.resType match {
                  case meth: MethodType =>
                    info.derivedLambdaType(
                      resType = meth.derivedLambdaType(
                      paramNames = Nil, paramInfos = Nil))
                }
            }
            val argConstr = constr.copy().entered
            constr.info = noArgInfo
            constr.termRef.recomputeDenot()
          }
        }
        cls
    }
  }
  def JavaEnumType = JavaEnumClass.typeRef

  @tu lazy val MethodHandleClass: ClassSymbol        = requiredClass("java.lang.invoke.MethodHandle")
  @tu lazy val MethodHandlesLookupClass: ClassSymbol = requiredClass("java.lang.invoke.MethodHandles.Lookup")
  @tu lazy val VarHandleClass: ClassSymbol           = requiredClass("java.lang.invoke.VarHandle")

  @tu lazy val StringBuilderClass: ClassSymbol = requiredClass("scala.collection.mutable.StringBuilder")
  @tu lazy val MatchErrorClass   : ClassSymbol = requiredClass("scala.MatchError")
  @tu lazy val ConversionClass   : ClassSymbol = requiredClass("scala.Conversion").typeRef.symbol.asClass
  @tu lazy val ConversionModule  : Symbol = ConversionClass.companionModule
  @tu lazy val ConversionModuleClass: ClassSymbol = ConversionModule.moduleClass.asClass
    @tu lazy val Conversion_into : Symbol = ConversionModuleClass.requiredType("into")

  @tu lazy val StringAddClass    : ClassSymbol = requiredClass("scala.runtime.StringAdd")
    @tu lazy val StringAdd_+ : Symbol = StringAddClass.requiredMethod(nme.raw.PLUS)

  @tu lazy val StringContextClass: ClassSymbol = requiredClass("scala.StringContext")
    @tu lazy val StringContext_s  : Symbol = StringContextClass.requiredMethod(nme.s)
    @tu lazy val StringContext_raw: Symbol = StringContextClass.requiredMethod(nme.raw_)
    @tu lazy val StringContext_f  : Symbol = StringContextClass.requiredMethod(nme.f)
    @tu lazy val StringContext_parts: Symbol = StringContextClass.requiredMethod(nme.parts)
  @tu lazy val StringContextModule: Symbol = StringContextClass.companionModule
    @tu lazy val StringContextModule_apply: Symbol = StringContextModule.requiredMethod(nme.apply)
    @tu lazy val StringContextModule_standardInterpolator: Symbol = StringContextModule.requiredMethod(nme.standardInterpolator)
    @tu lazy val StringContextModule_processEscapes: Symbol = StringContextModule.requiredMethod(nme.processEscapes)

  @tu lazy val PartialFunctionClass: ClassSymbol = requiredClass("scala.PartialFunction")
    @tu lazy val PartialFunction_apply: Symbol = PartialFunctionClass.requiredMethod(nme.apply)
    @tu lazy val PartialFunction_isDefinedAt: Symbol = PartialFunctionClass.requiredMethod(nme.isDefinedAt)
    @tu lazy val PartialFunction_applyOrElse: Symbol = PartialFunctionClass.requiredMethod(nme.applyOrElse)

  @tu lazy val AbstractPartialFunctionClass: ClassSymbol = requiredClass("scala.runtime.AbstractPartialFunction")
  @tu lazy val FunctionXXLClass: ClassSymbol = requiredClass("scala.runtime.FunctionXXL")
  @tu lazy val ScalaSymbolClass: ClassSymbol = requiredClass("scala.Symbol")
  @tu lazy val DynamicClass: ClassSymbol = requiredClass("scala.Dynamic")
  @tu lazy val OptionClass: ClassSymbol = requiredClass("scala.Option")
  @tu lazy val SomeClass: ClassSymbol = requiredClass("scala.Some")
  @tu lazy val NoneModule: Symbol = requiredModule("scala.None")

  @tu lazy val EnumClass: ClassSymbol = requiredClass("scala.reflect.Enum")
    @tu lazy val Enum_ordinal: Symbol = EnumClass.requiredMethod(nme.ordinal)

  @tu lazy val EnumValueSerializationProxyClass: ClassSymbol = requiredClass("scala.runtime.EnumValueSerializationProxy")
    @tu lazy val EnumValueSerializationProxyConstructor: TermSymbol =
      EnumValueSerializationProxyClass.requiredMethod(nme.CONSTRUCTOR, List(ClassType(TypeBounds.empty), IntType))

  @tu lazy val ProductClass: ClassSymbol = requiredClass("scala.Product")
    @tu lazy val Product_canEqual          : Symbol = ProductClass.requiredMethod(nme.canEqual_)
    @tu lazy val Product_productArity      : Symbol = ProductClass.requiredMethod(nme.productArity)
    @tu lazy val Product_productElement    : Symbol = ProductClass.requiredMethod(nme.productElement)
    @tu lazy val Product_productElementName: Symbol = ProductClass.requiredMethod(nme.productElementName)
    @tu lazy val Product_productPrefix     : Symbol = ProductClass.requiredMethod(nme.productPrefix)

  @tu lazy val IteratorClass: ClassSymbol = requiredClass("scala.collection.Iterator")
  def IteratorModule(using Context): Symbol = IteratorClass.companionModule

  @tu lazy val ModuleSerializationProxyClass: ClassSymbol = requiredClass("scala.runtime.ModuleSerializationProxy")
    @tu lazy val ModuleSerializationProxyConstructor: TermSymbol =
      ModuleSerializationProxyClass.requiredMethod(nme.CONSTRUCTOR, List(ClassType(TypeBounds.empty)))

  @tu lazy val MirrorClass: ClassSymbol = requiredClass("scala.deriving.Mirror")
  @tu lazy val Mirror_ProductClass: ClassSymbol = requiredClass("scala.deriving.Mirror.Product")
    @tu lazy val Mirror_Product_fromProduct: Symbol = Mirror_ProductClass.requiredMethod(nme.fromProduct)
  @tu lazy val Mirror_SumClass: ClassSymbol = requiredClass("scala.deriving.Mirror.Sum")
  @tu lazy val Mirror_SingletonClass: ClassSymbol = requiredClass("scala.deriving.Mirror.Singleton")
  @tu lazy val Mirror_SingletonProxyClass: ClassSymbol = requiredClass("scala.deriving.Mirror.SingletonProxy")

  @tu lazy val LanguageModule: Symbol = requiredModule("scala.language")
  @tu lazy val LanguageModuleClass: Symbol = LanguageModule.moduleClass.asClass
  @tu lazy val LanguageExperimentalModule: Symbol = requiredModule("scala.language.experimental")
  @tu lazy val LanguageDeprecatedModule: Symbol = requiredModule("scala.language.deprecated")
  @tu lazy val NonLocalReturnControlClass: ClassSymbol = requiredClass("scala.runtime.NonLocalReturnControl")
  @tu lazy val SelectableClass: ClassSymbol = requiredClass("scala.Selectable")
  @tu lazy val WithoutPreciseParameterTypesClass: Symbol = requiredClass("scala.Selectable.WithoutPreciseParameterTypes")

  @tu lazy val ManifestClass: ClassSymbol = requiredClass("scala.reflect.Manifest")
  @tu lazy val ManifestFactoryModule: Symbol = requiredModule("scala.reflect.ManifestFactory")
  @tu lazy val ClassManifestFactoryModule: Symbol = requiredModule("scala.reflect.ClassManifestFactory")
  @tu lazy val OptManifestClass: ClassSymbol = requiredClass("scala.reflect.OptManifest")
  @tu lazy val NoManifestModule: Symbol = requiredModule("scala.reflect.NoManifest")

  @tu lazy val ReflectPackageClass: Symbol = requiredPackage("scala.reflect.package").moduleClass
  @tu lazy val ClassTagClass: ClassSymbol = requiredClass("scala.reflect.ClassTag")
    @tu lazy val ClassTagClass_unapply: Symbol = ClassTagClass.requiredMethod("unapply")
  @tu lazy val ClassTagModule: Symbol = ClassTagClass.companionModule
    @tu lazy val ClassTagModule_apply: Symbol = ClassTagModule.requiredMethod(nme.apply)

  @tu lazy val ReflectSelectableTypeRef: TypeRef = requiredClassRef("scala.reflect.Selectable")

  @tu lazy val TypeableType: TypeSymbol = requiredPackage("scala.reflect.Typeable$package").moduleClass.requiredType("Typeable")
  @tu lazy val TypeTestClass: ClassSymbol = requiredClass("scala.reflect.TypeTest")
    @tu lazy val TypeTest_unapply: Symbol = TypeTestClass.requiredMethod(nme.unapply)
  @tu lazy val TypeTestModule_identity: Symbol = TypeTestClass.companionModule.requiredMethod(nme.identity)

  @tu lazy val QuotedExprClass: ClassSymbol = requiredClass("scala.quoted.Expr")

  @tu lazy val QuotesClass: ClassSymbol = requiredClass("scala.quoted.Quotes")
    @tu lazy val Quotes_reflectModule: Symbol = QuotesClass.requiredClass("reflectModule")
    @tu lazy val Quotes_reflect: Symbol = QuotesClass.requiredValue("reflect")
      @tu lazy val Quotes_reflect_asTerm: Symbol = Quotes_reflect.requiredMethod("asTerm")
      @tu lazy val Quotes_reflect_Apply: Symbol = Quotes_reflect.requiredValue("Apply")
        @tu lazy val Quotes_reflect_Apply_apply: Symbol = Quotes_reflect_Apply.requiredMethod(nme.apply)
      @tu lazy val Quotes_reflect_TypeApply: Symbol = Quotes_reflect.requiredValue("TypeApply")
        @tu lazy val Quotes_reflect_TypeApply_apply: Symbol = Quotes_reflect_TypeApply.requiredMethod(nme.apply)
      @tu lazy val Quotes_reflect_Assign: Symbol = Quotes_reflect.requiredValue("Assign")
        @tu lazy val Quotes_reflect_Assign_apply: Symbol = Quotes_reflect_Assign.requiredMethod(nme.apply)
      @tu lazy val Quotes_reflect_Inferred: Symbol = Quotes_reflect.requiredValue("Inferred")
        @tu lazy val Quotes_reflect_Inferred_apply: Symbol = Quotes_reflect_Inferred.requiredMethod(nme.apply)
      @tu lazy val Quotes_reflect_Literal: Symbol = Quotes_reflect.requiredValue("Literal")
      @tu lazy val Quotes_reflect_Literal_apply: Symbol = Quotes_reflect_Literal.requiredMethod(nme.apply)
      @tu lazy val Quotes_reflect_TreeMethods: Symbol = Quotes_reflect.requiredMethod("TreeMethods")
        @tu lazy val Quotes_reflect_TreeMethods_asExpr: Symbol = Quotes_reflect_TreeMethods.requiredMethod("asExpr")
      @tu lazy val Quotes_reflect_TypeRepr: Symbol = Quotes_reflect.requiredValue("TypeRepr")
        @tu lazy val Quotes_reflect_TypeRepr_of: Symbol = Quotes_reflect_TypeRepr.requiredMethod("of")
        @tu lazy val Quotes_reflect_TypeRepr_typeConstructorOf: Symbol = Quotes_reflect_TypeRepr.requiredMethod("typeConstructorOf")
      @tu lazy val Quotes_reflect_TypeReprMethods: Symbol = Quotes_reflect.requiredValue("TypeReprMethods")
        @tu lazy val Quotes_reflect_TypeReprMethods_asType: Symbol = Quotes_reflect_TypeReprMethods.requiredMethod("asType")
      @tu lazy val Quotes_reflect_TypeTreeType: Symbol = Quotes_reflect.requiredType("TypeTree")
      @tu lazy val Quotes_reflect_TermType: Symbol = Quotes_reflect.requiredType("Term")
      @tu lazy val Quotes_reflect_BooleanConstant: Symbol = Quotes_reflect.requiredValue("BooleanConstant")
      @tu lazy val Quotes_reflect_ByteConstant: Symbol = Quotes_reflect.requiredValue("ByteConstant")
      @tu lazy val Quotes_reflect_ShortConstant: Symbol = Quotes_reflect.requiredValue("ShortConstant")
      @tu lazy val Quotes_reflect_IntConstant: Symbol = Quotes_reflect.requiredValue("IntConstant")
      @tu lazy val Quotes_reflect_LongConstant: Symbol = Quotes_reflect.requiredValue("LongConstant")
      @tu lazy val Quotes_reflect_FloatConstant: Symbol = Quotes_reflect.requiredValue("FloatConstant")
      @tu lazy val Quotes_reflect_DoubleConstant: Symbol = Quotes_reflect.requiredValue("DoubleConstant")
      @tu lazy val Quotes_reflect_CharConstant: Symbol = Quotes_reflect.requiredValue("CharConstant")
      @tu lazy val Quotes_reflect_StringConstant: Symbol = Quotes_reflect.requiredValue("StringConstant")
      @tu lazy val Quotes_reflect_UnitConstant: Symbol = Quotes_reflect.requiredValue("UnitConstant")
      @tu lazy val Quotes_reflect_NullConstant: Symbol = Quotes_reflect.requiredValue("NullConstant")
      @tu lazy val Quotes_reflect_ClassOfConstant: Symbol = Quotes_reflect.requiredValue("ClassOfConstant")


  @tu lazy val QuoteUnpicklerClass: ClassSymbol = requiredClass("scala.quoted.runtime.QuoteUnpickler")
    @tu lazy val QuoteUnpickler_unpickleExprV2: Symbol = QuoteUnpicklerClass.requiredMethod("unpickleExprV2")
    @tu lazy val QuoteUnpickler_unpickleTypeV2: Symbol = QuoteUnpicklerClass.requiredMethod("unpickleTypeV2")

  @tu lazy val QuoteMatchingClass: ClassSymbol = requiredClass("scala.quoted.runtime.QuoteMatching")
    @tu lazy val QuoteMatching_ExprMatch: Symbol = QuoteMatchingClass.requiredMethod("ExprMatch")
    @tu lazy val QuoteMatching_ExprMatch_unapply: Symbol = QuoteMatchingClass.requiredClass("ExprMatchModule").requiredMethod(nme.unapply)
    @tu lazy val QuoteMatching_TypeMatch: Symbol = QuoteMatchingClass.requiredMethod("TypeMatch")
    @tu lazy val QuoteMatching_TypeMatch_unapply: Symbol = QuoteMatchingClass.requiredClass("TypeMatchModule").requiredMethod(nme.unapply)
  @tu lazy val QuoteMatchingModule: Symbol = requiredModule("scala.quoted.runtime.QuoteMatching")
    @tu lazy val QuoteMatching_KNil: Symbol = QuoteMatchingModule.requiredType("KNil")
    @tu lazy val QuoteMatching_KCons: Symbol = QuoteMatchingModule.requiredType("KCons")

  @tu lazy val ToExprModule: Symbol = requiredModule("scala.quoted.ToExpr")
    @tu lazy val ToExprModule_BooleanToExpr: Symbol = ToExprModule.requiredMethod("BooleanToExpr")
    @tu lazy val ToExprModule_ByteToExpr: Symbol = ToExprModule.requiredMethod("ByteToExpr")
    @tu lazy val ToExprModule_ShortToExpr: Symbol = ToExprModule.requiredMethod("ShortToExpr")
    @tu lazy val ToExprModule_IntToExpr: Symbol = ToExprModule.requiredMethod("IntToExpr")
    @tu lazy val ToExprModule_LongToExpr: Symbol = ToExprModule.requiredMethod("LongToExpr")
    @tu lazy val ToExprModule_FloatToExpr: Symbol = ToExprModule.requiredMethod("FloatToExpr")
    @tu lazy val ToExprModule_DoubleToExpr: Symbol = ToExprModule.requiredMethod("DoubleToExpr")
    @tu lazy val ToExprModule_CharToExpr: Symbol = ToExprModule.requiredMethod("CharToExpr")
    @tu lazy val ToExprModule_StringToExpr: Symbol = ToExprModule.requiredMethod("StringToExpr")

  @tu lazy val QuotedRuntimeModule: Symbol = requiredModule("scala.quoted.runtime.Expr")
    @tu lazy val QuotedRuntime_exprQuote  : Symbol = QuotedRuntimeModule.requiredMethod("quote")
    @tu lazy val QuotedRuntime_exprSplice : Symbol = QuotedRuntimeModule.requiredMethod("splice")
    @tu lazy val QuotedRuntime_exprNestedSplice : Symbol = QuotedRuntimeModule.requiredMethod("nestedSplice")

  @tu lazy val QuotedRuntime_SplicedTypeAnnot: ClassSymbol = requiredClass("scala.quoted.runtime.SplicedType")

  @tu lazy val QuotedRuntimePatterns: Symbol = requiredModule("scala.quoted.runtime.Patterns")
    @tu lazy val QuotedRuntimePatterns_patternHole: Symbol = QuotedRuntimePatterns.requiredMethod("patternHole")
    @tu lazy val QuotedRuntimePatterns_higherOrderHole: Symbol = QuotedRuntimePatterns.requiredMethod("higherOrderHole")
    @tu lazy val QuotedRuntimePatterns_higherOrderHoleWithTypes: Symbol = QuotedRuntimePatterns.requiredMethod("higherOrderHoleWithTypes")
    @tu lazy val QuotedRuntimePatterns_patternTypeAnnot: ClassSymbol = QuotedRuntimePatterns.requiredClass("patternType")
    @tu lazy val QuotedRuntimePatterns_fromAboveAnnot: ClassSymbol = QuotedRuntimePatterns.requiredClass("fromAbove")

  @tu lazy val QuotedTypeClass: ClassSymbol = requiredClass("scala.quoted.Type")
    @tu lazy val QuotedType_splice: Symbol = QuotedTypeClass.requiredType(tpnme.Underlying)

  @tu lazy val QuotedTypeModule: Symbol = QuotedTypeClass.companionModule
    @tu lazy val QuotedTypeModule_of: Symbol = QuotedTypeModule.requiredMethod("of")

  @tu lazy val MacroAnnotationClass: ClassSymbol = requiredClass("scala.annotation.MacroAnnotation")

  @tu lazy val CanEqualClass: ClassSymbol = getClassIfDefined("scala.Eql").orElse(requiredClass("scala.CanEqual")).asClass
    def CanEqual_canEqualAny(using Context): TermSymbol =
      val methodName = if CanEqualClass.name == tpnme.Eql then nme.eqlAny else nme.canEqualAny
      CanEqualClass.companionModule.requiredMethod(methodName)

  @tu lazy val CanThrowClass: ClassSymbol = requiredClass("scala.CanThrow")
  @tu lazy val throwsAlias: Symbol = ScalaRuntimePackageVal.requiredType(tpnme.THROWS)

  @tu lazy val TypeBoxClass: ClassSymbol = requiredClass("scala.runtime.TypeBox")
    @tu lazy val TypeBox_CAP: TypeSymbol = TypeBoxClass.requiredType(tpnme.CAP)

  @tu lazy val MatchCaseClass: ClassSymbol = requiredClass("scala.runtime.MatchCase")
  @tu lazy val NotGivenClass: ClassSymbol = requiredClass("scala.util.NotGiven")
    @tu lazy val NotGiven_value: Symbol = NotGivenClass.companionModule.requiredMethod(nme.value)

  @tu lazy val ValueOfClass: ClassSymbol = requiredClass("scala.ValueOf")

  @tu lazy val FromDigitsClass: ClassSymbol           = requiredClass("scala.util.FromDigits")
  @tu lazy val FromDigits_WithRadixClass: ClassSymbol = requiredClass("scala.util.FromDigits.WithRadix")
  @tu lazy val FromDigits_DecimalClass: ClassSymbol   = requiredClass("scala.util.FromDigits.Decimal")
  @tu lazy val FromDigits_FloatingClass: ClassSymbol  = requiredClass("scala.util.FromDigits.Floating")

  @tu lazy val XMLTopScopeModule: Symbol = requiredModule("scala.xml.TopScope")

  @tu lazy val CommandLineParserModule: Symbol = requiredModule("scala.util.CommandLineParser")
    @tu lazy val CLP_ParseError: ClassSymbol = CommandLineParserModule.requiredClass("ParseError").typeRef.symbol.asClass
    @tu lazy val CLP_parseArgument: Symbol = CommandLineParserModule.requiredMethod("parseArgument")
    @tu lazy val CLP_parseRemainingArguments: Symbol = CommandLineParserModule.requiredMethod("parseRemainingArguments")
    @tu lazy val CLP_showError: Symbol = CommandLineParserModule.requiredMethod("showError")

  @tu lazy val TupleTypeRef: TypeRef = requiredClassRef("scala.Tuple")
  def TupleClass(using Context): ClassSymbol = TupleTypeRef.symbol.asClass
    @tu lazy val Tuple_cons: Symbol = TupleClass.requiredMethod("*:")
  @tu lazy val TupleModule: Symbol = requiredModule("scala.Tuple")
  @tu lazy val EmptyTupleClass: Symbol = requiredClass("scala.EmptyTuple")
  @tu lazy val EmptyTupleModule: Symbol = requiredModule("scala.EmptyTuple")
  @tu lazy val NonEmptyTupleTypeRef: TypeRef = requiredClassRef("scala.NonEmptyTuple")
  def NonEmptyTupleClass(using Context): ClassSymbol = NonEmptyTupleTypeRef.symbol.asClass
    lazy val NonEmptyTuple_tail: Symbol = NonEmptyTupleClass.requiredMethod("tail")
  @tu lazy val PairClass: ClassSymbol = requiredClass("scala.*:")
    @tu lazy val PairClass_unapply: Symbol = PairClass.companionModule.requiredMethod("unapply")

  @tu lazy val TupleXXLClass: ClassSymbol = requiredClass("scala.runtime.TupleXXL")
  def TupleXXLModule(using Context): Symbol = TupleXXLClass.companionModule

    def TupleXXL_fromIterator(using Context): Symbol = TupleXXLModule.requiredMethod("fromIterator")
    def TupleXXL_unapplySeq(using Context): Symbol = TupleXXLModule.requiredMethod(nme.unapplySeq)

  @tu lazy val NamedTupleModule = requiredModule("scala.NamedTuple")
  @tu lazy val NamedTupleTypeRef: TypeRef = NamedTupleModule.termRef.select(tpnme.NamedTuple).asInstanceOf

  @tu lazy val RuntimeTupleMirrorTypeRef: TypeRef = requiredClassRef("scala.runtime.TupleMirror")

  @tu lazy val RuntimeTuplesModule: Symbol = requiredModule("scala.runtime.Tuples")
  @tu lazy val RuntimeTuplesModuleClass: Symbol = RuntimeTuplesModule.moduleClass
    @tu lazy val RuntimeTuples_consIterator: Symbol = RuntimeTuplesModule.requiredMethod("consIterator")
    @tu lazy val RuntimeTuples_concatIterator: Symbol = RuntimeTuplesModule.requiredMethod("concatIterator")
    @tu lazy val RuntimeTuples_apply: Symbol = RuntimeTuplesModule.requiredMethod("apply")
    @tu lazy val RuntimeTuples_cons: Symbol = RuntimeTuplesModule.requiredMethod("cons")
    @tu lazy val RuntimeTuples_size: Symbol = RuntimeTuplesModule.requiredMethod("size")
    @tu lazy val RuntimeTuples_tail: Symbol = RuntimeTuplesModule.requiredMethod("tail")
    @tu lazy val RuntimeTuples_concat: Symbol = RuntimeTuplesModule.requiredMethod("concat")
    @tu lazy val RuntimeTuples_toArray: Symbol = RuntimeTuplesModule.requiredMethod("toArray")
    @tu lazy val RuntimeTuples_productToArray: Symbol = RuntimeTuplesModule.requiredMethod("productToArray")
    @tu lazy val RuntimeTuples_isInstanceOfTuple: Symbol = RuntimeTuplesModule.requiredMethod("isInstanceOfTuple")
    @tu lazy val RuntimeTuples_isInstanceOfEmptyTuple: Symbol = RuntimeTuplesModule.requiredMethod("isInstanceOfEmptyTuple")
    @tu lazy val RuntimeTuples_isInstanceOfNonEmptyTuple: Symbol = RuntimeTuplesModule.requiredMethod("isInstanceOfNonEmptyTuple")

  @tu lazy val TupledFunctionTypeRef: TypeRef = requiredClassRef("scala.util.TupledFunction")
  def TupledFunctionClass(using Context): ClassSymbol = TupledFunctionTypeRef.symbol.asClass
  def RuntimeTupleFunctionsModule(using Context): Symbol = requiredModule("scala.runtime.TupledFunctions")

  @tu lazy val boundaryModule: Symbol = requiredModule("scala.util.boundary")
  @tu lazy val LabelClass: Symbol = requiredClass("scala.util.boundary.Label")
  @tu lazy val BreakClass: Symbol = requiredClass("scala.util.boundary.Break")

  @tu lazy val CapsModule: Symbol = requiredPackage("scala.caps")
    @tu lazy val captureRoot: TermSymbol = CapsModule.requiredValue("cap")
    @tu lazy val Caps_Capability: ClassSymbol = requiredClass("scala.caps.Capability")
    @tu lazy val Caps_CapSet: ClassSymbol = requiredClass("scala.caps.CapSet")
    @tu lazy val CapsInternalModule: Symbol = requiredModule("scala.caps.internal")
<<<<<<< HEAD
    @tu lazy val Caps_reachCapability: TermSymbol = CapsInternalModule.requiredMethod("reachCapability")
    @tu lazy val Caps_readOnlyCapability: TermSymbol = CapsInternalModule.requiredMethod("readOnlyCapability")
    @tu lazy val Caps_capsOf: TermSymbol = CapsInternalModule.requiredMethod("capsOf")
=======
>>>>>>> efb6ce75
    @tu lazy val CapsUnsafeModule: Symbol = requiredModule("scala.caps.unsafe")
    @tu lazy val Caps_unsafeAssumePure: Symbol = CapsUnsafeModule.requiredMethod("unsafeAssumePure")
    @tu lazy val Caps_unsafeAssumeSeparate: Symbol = CapsUnsafeModule.requiredMethod("unsafeAssumeSeparate")
    @tu lazy val Caps_ContainsTrait: TypeSymbol = CapsModule.requiredType("Contains")
    @tu lazy val Caps_ContainsModule: Symbol = requiredModule("scala.caps.Contains")
    @tu lazy val Caps_containsImpl: TermSymbol = Caps_ContainsModule.requiredMethod("containsImpl")
    @tu lazy val Caps_Mutable: ClassSymbol = requiredClass("scala.caps.Mutable")
    @tu lazy val Caps_SharedCapability: ClassSymbol = requiredClass("scala.caps.SharedCapability")
<<<<<<< HEAD

  /** The same as CaptureSet.universal but generated implicitly for references of Capability subtypes */
  @tu lazy val universalCSImpliedByCapability = CaptureSet(captureRoot.termRef.readOnly)
=======
>>>>>>> efb6ce75

  @tu lazy val PureClass: Symbol = requiredClass("scala.Pure")

  // Annotation base classes
  @tu lazy val AnnotationClass: ClassSymbol = requiredClass("scala.annotation.Annotation")
  @tu lazy val StaticAnnotationClass: ClassSymbol = requiredClass("scala.annotation.StaticAnnotation")
  @tu lazy val RefiningAnnotationClass: ClassSymbol = requiredClass("scala.annotation.RefiningAnnotation")
  @tu lazy val JavaAnnotationClass: ClassSymbol = requiredClass("java.lang.annotation.Annotation")

  // Annotation classes
  @tu lazy val AnnotationDefaultAnnot: ClassSymbol = requiredClass("scala.annotation.internal.AnnotationDefault")
  @tu lazy val AssignedNonLocallyAnnot: ClassSymbol = requiredClass("scala.annotation.internal.AssignedNonLocally")
  @tu lazy val BeanPropertyAnnot: ClassSymbol = requiredClass("scala.beans.BeanProperty")
  @tu lazy val BooleanBeanPropertyAnnot: ClassSymbol = requiredClass("scala.beans.BooleanBeanProperty")
  @tu lazy val BodyAnnot: ClassSymbol = requiredClass("scala.annotation.internal.Body")
  @tu lazy val ChildAnnot: ClassSymbol = requiredClass("scala.annotation.internal.Child")
  @tu lazy val ContextResultCountAnnot: ClassSymbol = requiredClass("scala.annotation.internal.ContextResultCount")
  @tu lazy val ProvisionalSuperClassAnnot: ClassSymbol = requiredClass("scala.annotation.internal.ProvisionalSuperClass")
  @tu lazy val DeprecatedAnnot: ClassSymbol = requiredClass("scala.deprecated")
  @tu lazy val DeprecatedOverridingAnnot: ClassSymbol = requiredClass("scala.deprecatedOverriding")
  @tu lazy val DeprecatedInheritanceAnnot: ClassSymbol = requiredClass("scala.deprecatedInheritance")
  @tu lazy val ImplicitAmbiguousAnnot: ClassSymbol = requiredClass("scala.annotation.implicitAmbiguous")
  @tu lazy val ImplicitNotFoundAnnot: ClassSymbol = requiredClass("scala.annotation.implicitNotFound")
  @tu lazy val InferredDepFunAnnot: ClassSymbol = requiredClass("scala.caps.internal.inferredDepFun")
  @tu lazy val InlineParamAnnot: ClassSymbol = requiredClass("scala.annotation.internal.InlineParam")
  @tu lazy val ErasedParamAnnot: ClassSymbol = requiredClass("scala.annotation.internal.ErasedParam")
  @tu lazy val MainAnnot: ClassSymbol = requiredClass("scala.main")
  @tu lazy val MappedAlternativeAnnot: ClassSymbol = requiredClass("scala.annotation.internal.MappedAlternative")
  @tu lazy val MigrationAnnot: ClassSymbol = requiredClass("scala.annotation.migration")
  @tu lazy val NowarnAnnot: ClassSymbol = requiredClass("scala.annotation.nowarn")
  @tu lazy val UnusedAnnot: ClassSymbol = requiredClass("scala.annotation.unused")
  @tu lazy val UnrollAnnot: ClassSymbol = requiredClass("scala.annotation.unroll")
  @tu lazy val TransparentTraitAnnot: ClassSymbol = requiredClass("scala.annotation.transparentTrait")
  @tu lazy val NativeAnnot: ClassSymbol = requiredClass("scala.native")
  @tu lazy val RepeatedAnnot: ClassSymbol = requiredClass("scala.annotation.internal.Repeated")
  @tu lazy val RuntimeCheckedAnnot: ClassSymbol = requiredClass("scala.annotation.internal.RuntimeChecked")
  @tu lazy val SourceFileAnnot: ClassSymbol = requiredClass("scala.annotation.internal.SourceFile")
  @tu lazy val ScalaSignatureAnnot: ClassSymbol = requiredClass("scala.reflect.ScalaSignature")
  @tu lazy val ScalaLongSignatureAnnot: ClassSymbol = requiredClass("scala.reflect.ScalaLongSignature")
  // @tu lazy val ScalaStrictFPAnnot: ClassSymbol = requiredClass("scala.annotation.strictfp")
  @tu lazy val ScalaStaticAnnot: ClassSymbol = requiredClass("scala.annotation.static")
  @tu lazy val SerialVersionUIDAnnot: ClassSymbol = requiredClass("scala.SerialVersionUID")
  @tu lazy val SilentIntoAnnot: ClassSymbol = requiredClass("scala.annotation.internal.$into")
  @tu lazy val TailrecAnnot: ClassSymbol = requiredClass("scala.annotation.tailrec")
  @tu lazy val ThreadUnsafeAnnot: ClassSymbol = requiredClass("scala.annotation.threadUnsafe")
  @tu lazy val ConstructorOnlyAnnot: ClassSymbol = requiredClass("scala.annotation.constructorOnly")
  @tu lazy val CompileTimeOnlyAnnot: ClassSymbol = requiredClass("scala.annotation.compileTimeOnly")
  @tu lazy val SwitchAnnot: ClassSymbol = requiredClass("scala.annotation.switch")
  @tu lazy val ExperimentalAnnot: ClassSymbol = requiredClass("scala.annotation.experimental")
  @tu lazy val PreviewAnnot: ClassSymbol = requiredClass("scala.annotation.internal.preview")
  @tu lazy val ThrowsAnnot: ClassSymbol = requiredClass("scala.throws")
  @tu lazy val TransientAnnot: ClassSymbol = requiredClass("scala.transient")
  @tu lazy val UncheckedAnnot: ClassSymbol = requiredClass("scala.unchecked")
  @tu lazy val UncheckedStableAnnot: ClassSymbol = requiredClass("scala.annotation.unchecked.uncheckedStable")
  @tu lazy val UncheckedVarianceAnnot: ClassSymbol = requiredClass("scala.annotation.unchecked.uncheckedVariance")
  @tu lazy val UncheckedCapturesAnnot: ClassSymbol = requiredClass("scala.annotation.unchecked.uncheckedCaptures")
  @tu lazy val UntrackedCapturesAnnot: ClassSymbol = requiredClass("scala.caps.unsafe.untrackedCaptures")
  @tu lazy val UseAnnot:  ClassSymbol = requiredClass("scala.caps.use")
  @tu lazy val ConsumeAnnot:  ClassSymbol = requiredClass("scala.caps.consume")
  @tu lazy val RefineOverrideAnnot:  ClassSymbol = requiredClass("scala.caps.internal.refineOverride")
  @tu lazy val VolatileAnnot: ClassSymbol = requiredClass("scala.volatile")
  @tu lazy val LanguageFeatureMetaAnnot: ClassSymbol = requiredClass("scala.annotation.meta.languageFeature")
  @tu lazy val BeanGetterMetaAnnot: ClassSymbol = requiredClass("scala.annotation.meta.beanGetter")
  @tu lazy val BeanSetterMetaAnnot: ClassSymbol = requiredClass("scala.annotation.meta.beanSetter")
  @tu lazy val FieldMetaAnnot: ClassSymbol = requiredClass("scala.annotation.meta.field")
  @tu lazy val GetterMetaAnnot: ClassSymbol = requiredClass("scala.annotation.meta.getter")
  @tu lazy val ParamMetaAnnot: ClassSymbol = requiredClass("scala.annotation.meta.param")
  @tu lazy val SetterMetaAnnot: ClassSymbol = requiredClass("scala.annotation.meta.setter")
  @tu lazy val CompanionClassMetaAnnot: ClassSymbol = requiredClass("scala.annotation.meta.companionClass")
  @tu lazy val CompanionMethodMetaAnnot: ClassSymbol = requiredClass("scala.annotation.meta.companionMethod")
  @tu lazy val ShowAsInfixAnnot: ClassSymbol = requiredClass("scala.annotation.showAsInfix")
  @tu lazy val FunctionalInterfaceAnnot: ClassSymbol = requiredClass("java.lang.FunctionalInterface")
  @tu lazy val TargetNameAnnot: ClassSymbol = requiredClass("scala.annotation.targetName")
  @tu lazy val VarargsAnnot: ClassSymbol = requiredClass("scala.annotation.varargs")
  @tu lazy val ReachCapabilityAnnot = requiredClass("scala.annotation.internal.reachCapability")
  @tu lazy val RootCapabilityAnnot = requiredClass("scala.caps.internal.rootCapability")
  @tu lazy val ReadOnlyCapabilityAnnot = requiredClass("scala.annotation.internal.readOnlyCapability")
  @tu lazy val RequiresCapabilityAnnot: ClassSymbol = requiredClass("scala.annotation.internal.requiresCapability")
  @tu lazy val RetainsAnnot: ClassSymbol = requiredClass("scala.annotation.retains")
  @tu lazy val RetainsCapAnnot: ClassSymbol = requiredClass("scala.annotation.retainsCap")
  @tu lazy val RetainsByNameAnnot: ClassSymbol = requiredClass("scala.annotation.retainsByName")
  @tu lazy val PublicInBinaryAnnot: ClassSymbol = requiredClass("scala.annotation.publicInBinary")
  @tu lazy val WitnessNamesAnnot: ClassSymbol = requiredClass("scala.annotation.internal.WitnessNames")

  @tu lazy val JavaRepeatableAnnot: ClassSymbol = requiredClass("java.lang.annotation.Repeatable")

  // Initialization annotations
  @tu lazy val InitModule: Symbol = requiredModule("scala.annotation.init")
    @tu lazy val InitWidenAnnot: ClassSymbol = InitModule.requiredClass("widen")
    @tu lazy val InitRegionMethod: Symbol = InitModule.requiredMethod("region")

  // A list of meta-annotations that are relevant for fields and accessors
  @tu lazy val NonBeanMetaAnnots: Set[Symbol] =
    Set(FieldMetaAnnot, GetterMetaAnnot, ParamMetaAnnot, SetterMetaAnnot, CompanionClassMetaAnnot, CompanionMethodMetaAnnot)
  @tu lazy val NonBeanParamAccessorAnnots: Set[Symbol] =
    Set(PublicInBinaryAnnot, UseAnnot, ConsumeAnnot)
  @tu lazy val MetaAnnots: Set[Symbol] =
    NonBeanMetaAnnots + BeanGetterMetaAnnot + BeanSetterMetaAnnot

  // Set of annotations that are not printed in types except under -Yprint-debug
  @tu lazy val SilentAnnots: Set[Symbol] =
<<<<<<< HEAD
    Set(InlineParamAnnot, ErasedParamAnnot, RefineOverrideAnnot)
=======
    Set(InlineParamAnnot, ErasedParamAnnot, RefineOverrideAnnot, SilentIntoAnnot, UseAnnot, ConsumeAnnot)
>>>>>>> efb6ce75

  // A list of annotations that are commonly used to indicate that a field/method argument or return
  // type is not null. These annotations are used by the nullification logic in JavaNullInterop to
  // improve the precision of type nullification.
  // We don't require that any of these annotations be present in the class path, but we want to
  // create Symbols for the ones that are present, so they can be checked during nullification.
  @tu lazy val NotNullAnnots: List[ClassSymbol] = getClassesIfDefined(
    "javax.annotation.Nonnull" ::
    "javax.validation.constraints.NotNull" ::
    "androidx.annotation.NonNull" ::
    "android.support.annotation.NonNull" ::
    "android.annotation.NonNull" ::
    "com.android.annotations.NonNull" ::
    "org.eclipse.jdt.annotation.NonNull" ::
    "edu.umd.cs.findbugs.annotations.NonNull" ::
    "org.checkerframework.checker.nullness.qual.NonNull" ::
    "org.checkerframework.checker.nullness.compatqual.NonNullDecl" ::
    "org.jetbrains.annotations.NotNull" ::
    "org.springframework.lang.NonNull" ::
    "org.springframework.lang.NonNullApi" ::
    "org.springframework.lang.NonNullFields" ::
    "lombok.NonNull" ::
    "reactor.util.annotation.NonNull" ::
    "reactor.util.annotation.NonNullApi" ::
    "io.reactivex.annotations.NonNull" :: Nil)

  // convenient one-parameter method types
  def methOfAny(tp: Type): MethodType = MethodType(List(AnyType), tp)
  def methOfAnyVal(tp: Type): MethodType = MethodType(List(AnyValType), tp)
  def methOfAnyRef(tp: Type): MethodType = MethodType(List(ObjectType), tp)

  // Derived types

  def RepeatedParamType: TypeRef = RepeatedParamClass.typeRef

  def ClassType(arg: Type)(using Context): Type = {
    val ctype = ClassClass.typeRef
    if (ctx.phase.erasedTypes) ctype else ctype.appliedTo(arg)
  }

  /** The enumeration type, goven a value of the enumeration */
  def EnumType(sym: Symbol)(using Context): TypeRef =
    // given (in java): "class A { enum E { VAL1 } }"
    //  - sym: the symbol of the actual enumeration value (VAL1)
    //  - .owner: the ModuleClassSymbol of the enumeration (object E)
    //  - .linkedClass: the ClassSymbol of the enumeration (class E)
    sym.owner.linkedClass.typeRef

  object FunctionTypeOfMethod {
    /** Matches a `FunctionN[...]`/`ContextFunctionN[...]` or refined `PolyFunction`/`FunctionN[...]`/`ContextFunctionN[...]`.
     *  Extracts the method type type and apply info.
     */
    def unapply(ft: Type)(using Context): Option[MethodOrPoly] = {
      ft match
        case RefinedType(parent, nme.apply, mt: MethodOrPoly)
        if parent.derivesFrom(defn.PolyFunctionClass) || (mt.isInstanceOf[MethodType] && isFunctionNType(parent)) =>
          Some(mt)
        case AppliedType(parent, targs) if isFunctionNType(ft) =>
          val isContextual = ft.typeSymbol.name.isContextFunction
          val methodType = if isContextual then ContextualMethodType else MethodType
          Some(methodType(targs.init, targs.last))
        case _ =>
          None
    }
  }

  object FunctionOf {
    def apply(args: List[Type], resultType: Type, isContextual: Boolean = false)(using Context): Type =
      val mt = MethodType.companion(isContextual, false)(args, resultType)
      if mt.hasErasedParams then RefinedType(PolyFunctionClass.typeRef, nme.apply, mt)
      else FunctionNOf(args, resultType, isContextual)

    // Unlike PolyFunctionOf and RefinedFunctionOf this extractor follows aliases.
    // Can we do without? Same for FunctionNOf and isFunctionNType.
    def unapply(ft: Type)(using Context): Option[(List[Type], Type, Boolean)] = {
      ft match
        case PolyFunctionOf(mt: MethodType) =>
          Some(mt.paramInfos, mt.resType, mt.isContextualMethod)
        case AppliedType(parent, targs) if isFunctionNType(ft) =>
          Some(targs.init, targs.last, ft.typeSymbol.name.isContextFunction)
        case _ =>
          None
    }
  }

  object FunctionNOf {
    /** Create a `FunctionN` or `ContextFunctionN` type applied to the arguments and result type */
    def apply(args: List[Type], resultType: Type, isContextual: Boolean = false)(using Context): Type =
      FunctionType(args.length, isContextual).appliedTo(args ::: resultType :: Nil)

    /** Matches a (possibly aliased) `FunctionN[...]` or `ContextFunctionN[...]`.
     *  Extracts the list of function argument types, the result type and whether function is contextual.
     */
    def unapply(tpe: AppliedType)(using Context): Option[(List[Type], Type, Boolean)] = {
      if !isFunctionNType(tpe) then None
      else Some(tpe.args.init, tpe.args.last, tpe.typeSymbol.name.isContextFunction)
    }
  }

  object RefinedFunctionOf:

    /** Matches a refined `PolyFunction`/`FunctionN[...]`/`ContextFunctionN[...]`.
     *  Extracts the method type type and apply info.
     *  Will NOT math an existential type encoded as a dependent function.
     */
    def unapply(tpe: RefinedType)(using Context): Option[MethodOrPoly] =
      tpe.refinedInfo match
        case mt: MethodOrPoly
        if tpe.refinedName == nme.apply && isFunctionType(tpe.parent) => Some(mt)
        case _ => None

  end RefinedFunctionOf

  object PolyFunctionOf {

    /** Creates a refined `PolyFunction` with an `apply` method with the given info. */
    def apply(mt: MethodOrPoly)(using Context): Type =
      RefinedType(PolyFunctionClass.typeRef, nme.apply, mt)

    /** Matches a refined `PolyFunction` type and extracts the apply info.
     *
     *  Pattern: `PolyFunction { def apply: $mt }`
     */
    def unapply(tpe: RefinedType)(using Context): Option[MethodOrPoly] =
      tpe.refinedInfo match
        case mt: MethodOrPoly
        if tpe.refinedName == nme.apply && tpe.parent.derivesFrom(defn.PolyFunctionClass) =>
          Some(mt)
        case _ => None

    def isValidPolyFunctionInfo(info: Type)(using Context): Boolean =
      def isValidMethodType(info: Type) = info match
        case info: MethodType =>
          !info.resType.isInstanceOf[MethodOrPoly] && // Has only one parameter list
          !info.isVarArgsMethod &&
          !info.isMethodWithByNameArgs // No by-name parameters
        case _ => false
      info match
        case info: PolyType => isValidMethodType(info.resType)
        case _ => isValidMethodType(info)
  }

  object PartialFunctionOf {
    def apply(arg: Type, result: Type)(using Context): Type =
      PartialFunctionClass.typeRef.appliedTo(arg :: result :: Nil)
    def unapply(pft: Type)(using Context): Option[(Type, List[Type])] =
      if (pft.isRef(PartialFunctionClass)) {
        val targs = pft.dealias.argInfos
        if (targs.length == 2) Some((targs.head, targs.tail)) else None
      }
      else None
  }

  object ArrayOf {
    def apply(elem: Type)(using Context): Type =
      if (ctx.erasedTypes) JavaArrayType(elem)
      else ArrayType.appliedTo(elem :: Nil)
    def unapply(tp: Type)(using Context): Option[Type] = tp.dealias match {
      case AppliedType(at, arg :: Nil) if at.isRef(ArrayType.symbol) => Some(arg)
      case JavaArrayType(tp) if ctx.erasedTypes => Some(tp)
      case _ => None
    }
  }

  object MatchCase {
    def apply(pat: Type, body: Type)(using Context): Type =
      MatchCaseClass.typeRef.appliedTo(pat, body)
    def unapply(tp: Type)(using Context): Option[(Type, Type)] = tp match {
      case AppliedType(tycon, pat :: body :: Nil) if tycon.isRef(MatchCaseClass) =>
        Some((pat, body))
      case _ =>
        None
    }
    def isInstance(tp: Type)(using Context): Boolean = tp match {
      case AppliedType(tycon: TypeRef, _) =>
        tycon.name == tpnme.MatchCase && // necessary pre-filter to avoid forcing symbols
        tycon.isRef(MatchCaseClass)
      case _ => false
    }
  }

  /** An extractor for multi-dimensional arrays.
   *  Note that this will also extract the high bound if an
   *  element type is a wildcard upper-bounded by an array. E.g.
   *
   *     Array[? <: Array[? <: Number]]
   *
   *  would match
   *
   *     MultiArrayOf(<? <: Number>, 2)
   */
  object MultiArrayOf {
    def apply(elem: Type, ndims: Int)(using Context): Type =
      if (ndims == 0) elem else ArrayOf(apply(elem, ndims - 1))
    def unapply(tp: Type)(using Context): Option[(Type, Int)] = tp match {
      case ArrayOf(elemtp) =>
        def recur(elemtp: Type): Option[(Type, Int)] = elemtp.dealias match {
          case tp @ TypeBounds(lo, hi @ MultiArrayOf(finalElemTp, n)) =>
            Some(finalElemTp, n)
          case MultiArrayOf(finalElemTp, n) => Some(finalElemTp, n + 1)
          case _ => Some(elemtp, 1)
        }
        recur(elemtp)
      case _ =>
        None
    }
  }

  /** Extractor for context function types representing by-name parameters, of the form
   *  `() ?=> T`.
   *  Under purefunctions, this becomes `() ?-> T` or `{r1, ..., rN} () ?-> T`.
   */
  object ByNameFunction:
    def apply(tp: Type)(using Context): Type = tp match
      case tp @ RetainingType(tp1, refSet) if tp.annot.symbol == RetainsByNameAnnot =>
        RetainingType(apply(tp1), refSet)
      case _ =>
        defn.ContextFunction0.typeRef.appliedTo(tp :: Nil)
    def unapply(tp: Type)(using Context): Option[Type] = tp match
      case tp @ AppliedType(tycon, arg :: Nil) if defn.isByNameFunctionClass(tycon.typeSymbol) =>
        Some(arg)
      case tp @ AnnotatedType(parent, _) =>
        unapply(parent)
      case _ =>
        None

  final def isByNameFunctionClass(sym: Symbol): Boolean =
    sym eq ContextFunction0

  def isByNameFunction(tp: Type)(using Context): Boolean = tp match
    case ByNameFunction(_) => true
    case _ => false

  object NamedTupleDirect:
    def unapply(t: Type)(using Context): Option[(Type, Type)] =
      t match
        case AppliedType(tycon, nmes :: vals :: Nil) if tycon.typeSymbol == NamedTupleTypeRef.symbol =>
          Some((nmes, vals))
        case _ => None

  object NamedTuple:
    def apply(nmes: Type, vals: Type)(using Context): Type =
      AppliedType(NamedTupleTypeRef, nmes :: vals :: Nil)
    def unapply(t: Type)(using Context): Option[(Type, Type)] =
      t match
        case NamedTupleDirect(nmes, vals) =>
          Some((nmes, vals))
        case tp: TypeProxy =>
          val t = unapply(tp.superType); t
        case tp: OrType =>
          (unapply(tp.tp1), unapply(tp.tp2)) match
            case (Some(lhsName, lhsVal), Some(rhsName, rhsVal)) if lhsName == rhsName =>
              Some(lhsName, lhsVal | rhsVal)
            case _ => None
        case tp: AndType =>
          (unapply(tp.tp1), unapply(tp.tp2)) match
            case (Some(lhsName, lhsVal), Some(rhsName, rhsVal)) if lhsName == rhsName =>
              Some(lhsName, lhsVal & rhsVal)
            case (lhs, None) => lhs
            case (None, rhs) => rhs
            case _ => None
        case _ => None

  final def isCompiletime_S(sym: Symbol)(using Context): Boolean =
    sym.name == tpnme.S && sym.owner == CompiletimeOpsIntModuleClass

  final def isNamedTuple_From(sym: Symbol)(using Context): Boolean =
    sym.name == tpnme.From && sym.owner == NamedTupleModule.moduleClass

  final def isInto(sym: Symbol)(using Context): Boolean =
    sym.name == tpnme.into && sym.owner == ConversionModuleClass

  private val compiletimePackageAnyTypes: Set[Name] = Set(
    tpnme.Equals, tpnme.NotEquals, tpnme.IsConst, tpnme.ToString
  )
  private val compiletimePackageNumericTypes: Set[Name] = Set(
    tpnme.Plus, tpnme.Minus, tpnme.Times, tpnme.Div, tpnme.Mod,
    tpnme.Lt, tpnme.Gt, tpnme.Ge, tpnme.Le,
    tpnme.Abs, tpnme.Negate, tpnme.Min, tpnme.Max
  )
  private val compiletimePackageIntTypes: Set[Name] = compiletimePackageNumericTypes ++ Set[Name](
    tpnme.ToString, // ToString is moved to ops.any and deprecated for ops.int
    tpnme.NumberOfLeadingZeros, tpnme.ToLong, tpnme.ToFloat, tpnme.ToDouble,
    tpnme.Xor, tpnme.BitwiseAnd, tpnme.BitwiseOr, tpnme.ASR, tpnme.LSL, tpnme.LSR
  )
  private val compiletimePackageLongTypes: Set[Name] = compiletimePackageNumericTypes ++ Set[Name](
    tpnme.NumberOfLeadingZeros, tpnme.ToInt, tpnme.ToFloat, tpnme.ToDouble,
    tpnme.Xor, tpnme.BitwiseAnd, tpnme.BitwiseOr, tpnme.ASR, tpnme.LSL, tpnme.LSR
  )
  private val compiletimePackageFloatTypes: Set[Name] = compiletimePackageNumericTypes ++ Set[Name](
    tpnme.ToInt, tpnme.ToLong, tpnme.ToDouble
  )
  private val compiletimePackageDoubleTypes: Set[Name] = compiletimePackageNumericTypes ++ Set[Name](
    tpnme.ToInt, tpnme.ToLong, tpnme.ToFloat
  )
  private val compiletimePackageBooleanTypes: Set[Name] = Set(tpnme.Not, tpnme.Xor, tpnme.And, tpnme.Or)
  private val compiletimePackageStringTypes: Set[Name] = Set(
    tpnme.Plus, tpnme.Length, tpnme.Substring, tpnme.Matches, tpnme.CharAt
  )
  private val compiletimePackageOpTypes: Set[Name] =
    Set(tpnme.S, tpnme.From)
    ++ compiletimePackageAnyTypes
    ++ compiletimePackageIntTypes
    ++ compiletimePackageLongTypes
    ++ compiletimePackageFloatTypes
    ++ compiletimePackageDoubleTypes
    ++ compiletimePackageBooleanTypes
    ++ compiletimePackageStringTypes

  final def isCompiletimeAppliedType(sym: Symbol)(using Context): Boolean =
    compiletimePackageOpTypes.contains(sym.name)
    && (
         isCompiletime_S(sym)
      || isNamedTuple_From(sym)
      || sym.owner == CompiletimeOpsAnyModuleClass && compiletimePackageAnyTypes.contains(sym.name)
      || sym.owner == CompiletimeOpsIntModuleClass && compiletimePackageIntTypes.contains(sym.name)
      || sym.owner == CompiletimeOpsLongModuleClass && compiletimePackageLongTypes.contains(sym.name)
      || sym.owner == CompiletimeOpsFloatModuleClass && compiletimePackageFloatTypes.contains(sym.name)
      || sym.owner == CompiletimeOpsDoubleModuleClass && compiletimePackageDoubleTypes.contains(sym.name)
      || sym.owner == CompiletimeOpsBooleanModuleClass && compiletimePackageBooleanTypes.contains(sym.name)
      || sym.owner == CompiletimeOpsStringModuleClass && compiletimePackageStringTypes.contains(sym.name)
    )

  // ----- Scala-2 library patches --------------------------------------

  /** The `scala.runtime.stdLibPacthes` package contains objects
   *  that contain defnitions that get added as members to standard library
   *  objects with the same name.
   */
  @tu lazy val StdLibPatchesPackage: TermSymbol = requiredPackage("scala.runtime.stdLibPatches")
  @tu private lazy val ScalaPredefModuleClassPatch: Symbol = getModuleIfDefined("scala.runtime.stdLibPatches.Predef").moduleClass
  @tu private lazy val LanguageModuleClassPatch: Symbol = getModuleIfDefined("scala.runtime.stdLibPatches.language").moduleClass

  /** If `sym` is a patched library class, the source file of its patch class,
   *  otherwise `NoSource`
   */
  def patchSource(sym: Symbol)(using Context): SourceFile =
    if sym == ScalaPredefModuleClass then ScalaPredefModuleClassPatch.source
    else if sym == LanguageModuleClass then LanguageModuleClassPatch.source
    else NoSource

  /** A finalizer that patches standard library classes.
   *  It copies all non-private, non-synthetic definitions from `patchCls`
   *  to `denot` while changing their owners to `denot`. Before that it deletes
   *  any definitions of `denot` that have the same name as one of the copied
   *  definitions.
   *
   *  If an object is present in both the original class and the patch class,
   *  it is not overwritten. Instead its members are copied recursively.
   *
   *  To avpid running into cycles on bootstrap, patching happens only if `patchCls`
   *  is read from a classfile.
   */
  def patchStdLibClass(denot: ClassDenotation)(using Context): Unit =
    // Do not patch the stdlib files if we explicitly disable it
    // This is only to be used during the migration of the stdlib
    if ctx.settings.YnoStdlibPatches.value then 
      return

    def patch2(denot: ClassDenotation, patchCls: Symbol): Unit =
      val scope = denot.info.decls.openForMutations

      def recurse(patch: Symbol) = patch.is(Module) && scope.lookup(patch.name).exists

      def makeClassSymbol(patch: Symbol, parents: List[Type], selfInfo: TypeOrSymbol) =
        newClassSymbol(
          owner = denot.symbol,
          name = patch.name.asTypeName,
          flags = patch.flags,
          // need to rebuild a fresh ClassInfo
          infoFn = cls => ClassInfo(
            prefix = denot.symbol.thisType,
            cls = cls,
            declaredParents = parents, // assume parents in patch don't refer to symbols in the patch
            decls = newScope,
            selfInfo =
              if patch.is(Module)
              then TermRef(denot.symbol.thisType, patch.name.sourceModuleName)
              else selfInfo // assume patch self type annotation does not refer to symbols in the patch
          ),
          privateWithin = patch.privateWithin,
          coord = denot.symbol.coord,
          compUnitInfo = denot.symbol.compilationUnitInfo
        )

      def makeNonClassSymbol(patch: Symbol) =
        if patch.is(Inline) then
          // Inline symbols contain trees in annotations, which is coupled
          // with the underlying symbol.
          // Changing owner for inline symbols is a simple workaround.
          patch.denot = patch.denot.copySymDenotation(owner = denot.symbol)
          patch
        else
          // change `info` which might contain reference to the patch
          patch.copy(
            owner = denot.symbol,
            info =
              if patch.is(Module)
              then TypeRef(denot.symbol.thisType, patch.name.moduleClassName)
              else patch.info // assume non-object info does not refer to symbols in the patch
          )

      if patchCls.exists then
        val patches = patchCls.info.decls.filter(patch =>
          !patch.isConstructor && !patch.isOneOf(PrivateOrSynthetic))
        for patch <- patches if !recurse(patch) do
          val e = scope.lookupEntry(patch.name)
          if e != null then scope.unlink(e)
        for patch <- patches do
          patch.ensureCompleted()
          if !recurse(patch) then
            val sym =
              patch.info match
              case ClassInfo(_, _, parents, _, selfInfo) =>
                makeClassSymbol(patch, parents, selfInfo)
              case _ =>
                makeNonClassSymbol(patch)
              end match
            sym.annotations = patch.annotations
            scope.enter(sym)
          if patch.isClass then
            patch2(scope.lookup(patch.name).asClass, patch)

    def patchWith(patchCls: Symbol) =
      denot.sourceModule.info = denot.typeRef // we run into a cyclic reference when patching if this line is omitted
      patch2(denot, patchCls)

    if denot.name == tpnme.Predef.moduleClassName && denot.symbol == ScalaPredefModuleClass then
      patchWith(ScalaPredefModuleClassPatch)
    else if denot.name == tpnme.language.moduleClassName && denot.symbol == LanguageModuleClass then
      patchWith(LanguageModuleClassPatch)
  end patchStdLibClass

  // ----- Symbol sets ---------------------------------------------------

  @tu lazy val topClasses: Set[Symbol] = Set(AnyClass, MatchableClass, ObjectClass, AnyValClass)

  @tu lazy val untestableClasses: Set[Symbol] = Set(NothingClass, NullClass, SingletonClass)

  /** Base classes that are assumed to be pure for the purposes of capture checking.
   *  Every class inheriting from a pure baseclass is pure.
   */
  @tu lazy val pureBaseClasses = Set(ThrowableClass, PureClass)

  /** Non-inheritable lasses that are assumed to be pure for the purposes of capture checking,
   */
  @tu lazy val pureSimpleClasses =
    Set(StringClass, NothingClass, NullClass) ++ ScalaValueClasses()

  @tu lazy val capabilityWrapperAnnots: Set[Symbol] =
    Set(ReachCapabilityAnnot, ReadOnlyCapabilityAnnot, MaybeCapabilityAnnot, RootCapabilityAnnot)

  @tu lazy val AbstractFunctionType: Array[TypeRef] = mkArityArray("scala.runtime.AbstractFunction", MaxImplementedFunctionArity, 0).asInstanceOf[Array[TypeRef]]
  val AbstractFunctionClassPerRun: PerRun[Array[Symbol]] = new PerRun(AbstractFunctionType.map(_.symbol.asClass))
  def AbstractFunctionClass(n: Int)(using Context): Symbol = AbstractFunctionClassPerRun()(using ctx)(n)

  @tu lazy val caseClassSynthesized: List[Symbol] = List(
    Any_hashCode, Any_equals, Any_toString, Product_canEqual, Product_productArity,
    Product_productPrefix, Product_productElement, Product_productElementName)

  val LazyHolder: PerRun[Map[Symbol, Symbol]] = new PerRun({
    def holderImpl(holderType: String) = requiredClass("scala.runtime." + holderType)
    Map[Symbol, Symbol](
      IntClass     -> holderImpl("LazyInt"),
      LongClass    -> holderImpl("LazyLong"),
      BooleanClass -> holderImpl("LazyBoolean"),
      FloatClass   -> holderImpl("LazyFloat"),
      DoubleClass  -> holderImpl("LazyDouble"),
      ByteClass    -> holderImpl("LazyByte"),
      CharClass    -> holderImpl("LazyChar"),
      ShortClass   -> holderImpl("LazyShort")
    )
    .withDefaultValue(holderImpl("LazyRef"))
  })

  @tu lazy val TupleType: Array[TypeRef | Null] = mkArityArray("scala.Tuple", MaxTupleArity, 1)

  def isSpecializedTuple(cls: Symbol)(using Context): Boolean =
    cls.isClass && TupleSpecializedClasses.exists(tupleCls => cls.name.isSpecializedNameOf(tupleCls.name))

  def SpecializedTuple(base: Symbol, args: List[Type])(using Context): Symbol =
    base.owner.requiredClass(base.name.specializedName(args))

  /** Cached function types of arbitary arities.
   *  Function types are created on demand with newFunctionNTrait, which is
   *  called from a synthesizer installed in ScalaPackageClass.
   */
  private class FunType(prefix: String):
    private var classRefs: Array[TypeRef | Null] = new Array(22)
    def apply(n: Int): TypeRef =
      while n >= classRefs.length do
        val classRefs1 = new Array[TypeRef | Null](classRefs.length * 2)
        Array.copy(classRefs, 0, classRefs1, 0, classRefs.length)
        classRefs = classRefs1
      if classRefs(n) == null then
        val funName = s"scala.$prefix$n"
        classRefs(n) =
          if prefix.startsWith("Impure")
          then staticRef(funName.toTypeName).symbol.typeRef
          else requiredClassRef(funName)
      classRefs(n).nn
  end FunType

  private def funTypeIdx(isContextual: Boolean, isImpure: Boolean): Int =
      (if isContextual then 1 else 0)
    + (if isImpure     then 2 else 0)

  private val funTypeArray: IArray[FunType] =
    val arr = Array.ofDim[FunType](8)
    val choices = List(false, true)
    for contxt <- choices; impure <- choices do
      var str = "Function"
      if contxt then str = "Context" + str
      if impure then str = "Impure" + str
      arr(funTypeIdx(contxt, impure)) = FunType(str)
    IArray.unsafeFromArray(arr)

  def FunctionSymbol(n: Int, isContextual: Boolean = false, isImpure: Boolean = false)(using Context): Symbol =
    funTypeArray(funTypeIdx(isContextual, isImpure))(n).symbol

  @tu lazy val Function0_apply: Symbol = Function0.requiredMethod(nme.apply)
  @tu lazy val ContextFunction0_apply: Symbol = ContextFunction0.requiredMethod(nme.apply)

  @tu lazy val Function0: Symbol = FunctionSymbol(0)
  @tu lazy val Function1: Symbol = FunctionSymbol(1)
  @tu lazy val Function2: Symbol = FunctionSymbol(2)
  @tu lazy val ContextFunction0: Symbol = FunctionSymbol(0, isContextual = true)

  def FunctionType(n: Int, isContextual: Boolean = false, isImpure: Boolean = false)(using Context): TypeRef =
    FunctionSymbol(n, isContextual && !ctx.erasedTypes, isImpure).typeRef

  lazy val PolyFunctionClass = requiredClass("scala.PolyFunction")
  def PolyFunctionType = PolyFunctionClass.typeRef

  /** If `cls` is a class in the scala package, its name, otherwise EmptyTypeName */
  def scalaClassName(cls: Symbol)(using Context): TypeName = cls.denot match
    case clsd: ClassDenotation if clsd.owner eq ScalaPackageClass =>
      clsd.name.asInstanceOf[TypeName]
    case _ =>
      EmptyTypeName

  /** If type `ref` refers to a class in the scala package, its name, otherwise EmptyTypeName */
  def scalaClassName(ref: Type)(using Context): TypeName = scalaClassName(ref.classSymbol)

  private def isVarArityClass(cls: Symbol, prefix: String) =
    cls.isClass
    && cls.owner.eq(ScalaPackageClass)
    && cls.name.testSimple(name =>
      name.startsWith(prefix)
      && name.length > prefix.length
      && digitsOnlyAfter(name, prefix.length))

  private def digitsOnlyAfter(name: SimpleName, idx: Int): Boolean =
    idx == name.length || name(idx).isDigit && digitsOnlyAfter(name, idx + 1)

  def isBottomClass(cls: Symbol): Boolean =
    if ctx.mode.is(Mode.SafeNulls) && !ctx.phase.erasedTypes
    then cls == NothingClass
    else isBottomClassAfterErasure(cls)

  def isBottomClassAfterErasure(cls: Symbol): Boolean = cls == NothingClass || cls == NullClass

  /** Is any function class where
   *   - FunctionXXL
   *   - FunctionN for N >= 0
   *   - ContextFunctionN for N >= 0
   */
  def isFunctionClass(cls: Symbol): Boolean = scalaClassName(cls).isFunction

  /** Is a function class, or an impure function type alias */
  def isFunctionSymbol(sym: Symbol): Boolean =
    sym.isType && (sym.owner eq ScalaPackageClass) && sym.name.isFunction

  /** Is a function class where
   *    - FunctionN for N >= 0 and N != XXL
   */
  def isPlainFunctionClass(cls: Symbol) = isVarArityClass(cls, str.Function)

  /** Is an context function class.
   *   - ContextFunctionN for N >= 0
   */
  def isContextFunctionClass(cls: Symbol): Boolean = scalaClassName(cls).isContextFunction

  /** Is either FunctionXXL or  a class that will be erased to FunctionXXL
   *   - FunctionXXL
   *   - FunctionN for N >= 22
   *   - ContextFunctionN for N >= 22
   */
  def isXXLFunctionClass(cls: Symbol): Boolean = {
    val name = scalaClassName(cls)
    (name eq tpnme.FunctionXXL) || name.functionArity > MaxImplementedFunctionArity
  }

  /** Is a synthetic function class
   *    - FunctionN for N > 22
   *    - ContextFunctionN for N >= 0
   */
  def isSyntheticFunctionClass(cls: Symbol): Boolean = scalaClassName(cls).isSyntheticFunction

  def isAbstractFunctionClass(cls: Symbol): Boolean = isVarArityClass(cls, str.AbstractFunction)
  def isTupleClass(cls: Symbol): Boolean = isVarArityClass(cls, str.Tuple)
  def isProductClass(cls: Symbol): Boolean = isVarArityClass(cls, str.Product)

  def isBoxedUnitClass(cls: Symbol): Boolean =
    cls.isClass && (cls.owner eq ScalaRuntimePackageClass) && cls.name == tpnme.BoxedUnit

  /** Returns the erased type of the function class `cls`
   *    - FunctionN for N > 22 becomes FunctionXXL
   *    - FunctionN for 22 > N >= 0 remains as FunctionN
   *    - ContextFunctionN for N > 22 becomes FunctionXXL
   *    - ContextFunctionN for N <= 22 becomes FunctionN
   *    - anything else becomes a NoType
   */
  def functionTypeErasure(cls: Symbol): Type =
    val arity = scalaClassName(cls).functionArity
    if arity > 22 then FunctionXXLClass.typeRef
    else if arity >= 0 then FunctionType(arity)
    else NoType

  private val JavaImportFns: List[RootRef] = List(
    RootRef(() => JavaLangPackageVal.termRef)
  )

  private val ScalaImportFns: List[RootRef] =
    JavaImportFns :+
    RootRef(() => ScalaPackageVal.termRef)

  private val PredefImportFns: RootRef =
    RootRef(() => ScalaPredefModule.termRef, isPredef=true)

  @tu private lazy val YimportsImportFns: List[RootRef] = ctx.settings.Yimports.value.map { name =>
    val denot =
      getModuleIfDefined(name).suchThat(_.is(Module)) `orElse`
      getPackageClassIfDefined(name).suchThat(_.is(Package))
    if !denot.exists then
      report.error(s"error: bad preamble import $name")
    val termRef = denot.symbol.termRef
    RootRef(() => termRef)
  }

  @tu private lazy val JavaRootImportFns: List[RootRef] = JavaImportFns

  @tu private lazy val ScalaRootImportFns: List[RootRef] =
    if !ctx.settings.Yimports.isDefault then YimportsImportFns
    else if ctx.settings.YnoImports.value then Nil
    else if ctx.settings.YnoPredef.value then ScalaImportFns
    else ScalaImportFns :+ PredefImportFns

  @tu private lazy val JavaRootImportTypes: List[TermRef] = JavaRootImportFns.map(_.refFn())
  @tu private lazy val ScalaRootImportTypes: List[TermRef] = ScalaRootImportFns.map(_.refFn())
  @tu private lazy val JavaUnqualifiedOwnerTypes: Set[NamedType] = unqualifiedTypes(JavaRootImportTypes)
  @tu private lazy val ScalaUnqualifiedOwnerTypes: Set[NamedType] = unqualifiedTypes(ScalaRootImportTypes)

  /** Are we compiling a java source file? */
  private def isJavaContext(using Context): Boolean =
    ctx.compilationUnit.isJava

  private def unqualifiedTypes(refs: List[TermRef]) =
    val types = refs.toSet[NamedType]
    types ++ types.map(_.symbol.moduleClass.typeRef)

  /** Lazy references to the root imports */
  def rootImportFns(using Context): List[RootRef] =
    if isJavaContext then JavaRootImportFns
    else ScalaRootImportFns

  /** Root types imported by default */
  def rootImportTypes(using Context): List[TermRef] =
    if isJavaContext then JavaRootImportTypes
    else ScalaRootImportTypes

  /** Modules whose members are in the default namespace and their module classes */
  def unqualifiedOwnerTypes(using Context): Set[NamedType] =
    if isJavaContext then JavaUnqualifiedOwnerTypes
    else ScalaUnqualifiedOwnerTypes

  /** Names of the root import symbols that can be hidden by other imports */
  @tu lazy val ShadowableImportNames: Set[TermName] = Set("Predef".toTermName)

  /** Class symbols for which no class exist at runtime */
  @tu lazy val NotRuntimeClasses: Set[Symbol] = Set(AnyClass, MatchableClass, AnyValClass, NullClass, NothingClass)

  @tu lazy val SpecialClassTagClasses: Set[Symbol] = Set(UnitClass, AnyClass, AnyValClass)

  @tu lazy val SpecialManifestClasses: Set[Symbol] = Set(AnyClass, AnyValClass, ObjectClass, NullClass, NothingClass)

  /** Classes that are known not to have an initializer irrespective of
   *  whether NoInits is set. Note: FunctionXXLClass is in this set
   *  because if it is compiled by Scala2, it does not get a NoInit flag.
   *  But since it is introduced only at erasure, there's no chance
   *  for augmentScala2Traits to do anything on a class that inherits it. So
   *  it also misses an implementation class, which means that the usual scheme
   *  of calling a superclass init in the implementation class of a Scala2
   *  trait gets screwed up. Therefore, it is mandatory that FunctionXXL
   *  is treated as a NoInit trait.
   */
  @tu lazy val NoInitClasses: Set[Symbol] = NotRuntimeClasses + FunctionXXLClass

  def isPolymorphicAfterErasure(sym: Symbol): Boolean =
     (sym eq Any_isInstanceOf) || (sym eq Any_asInstanceOf) || (sym eq Object_synchronized)

  def isTypeTestOrCast(sym: Symbol): Boolean =
       (sym eq Any_isInstanceOf)
    || (sym eq Any_asInstanceOf)
    || (sym eq Any_typeTest)
    || (sym eq Any_typeCast)

  /** Is `tp` a `TupleN` type?
    *
    * @return true if the type of `tp` is `TupleN[T1, T2, ..., Tn]`
    */
  def isDirectTupleNType(tp: Type)(using Context): Boolean =
    val arity = tp.argInfos.length
    arity <= MaxTupleArity && {
      val tupletp = TupleType(arity)
      tupletp != null && tp.isRef(tupletp.symbol)
    }

  /** Is `tp` (an alias of) a `TupleN` type?
   *
   * @return true if the dealiased type of `tp` is `TupleN[T1, T2, ..., Tn]`
   */
  def isTupleNType(tp: Type)(using Context): Boolean =
    val tp1 = tp.dealias
    isDirectTupleNType(tp1)

  def tupleType(elems: List[Type]): Type = {
    val arity = elems.length
    if 0 < arity && arity <= MaxTupleArity then
      val tupletp = TupleType(arity)
      if tupletp != null then tupletp.appliedTo(elems)
      else TypeOps.nestedPairs(elems)
    else TypeOps.nestedPairs(elems)
  }

  def isProductSubType(tp: Type)(using Context): Boolean = tp.derivesFrom(ProductClass)

  /** Is `tp` (an alias) of either a scala.FunctionN or a scala.ContextFunctionN
   *  instance?
   */
  def isNonRefinedFunction(tp: Type)(using Context): Boolean =
    val arity = functionArity(tp)
    val sym = tp.dealias.typeSymbol

    arity >= 0
    && isFunctionClass(sym)
    && tp.isRef(
        FunctionType(arity, sym.name.isContextFunction).typeSymbol,
        skipRefined = false)
  end isNonRefinedFunction

  /** Returns whether `tp` is an instance or a refined instance of:
   *  - scala.FunctionN
   *  - scala.ContextFunctionN
   */
  def isFunctionNType(tp: Type)(using Context): Boolean =
    isNonRefinedFunction(tp.dropDependentRefinement)

  /** Returns whether `tp` is an instance or a refined instance of:
   *  - scala.FunctionN
   *  - scala.ContextFunctionN
   *  - PolyFunction
   */
  def isFunctionType(tp: Type)(using Context): Boolean =
    isFunctionNType(tp)
    || tp.derivesFrom(defn.PolyFunctionClass)   // TODO check for refinement?

  private def withSpecMethods(cls: ClassSymbol, bases: List[Name], paramTypes: Set[TypeRef]) =
    if !Feature.shouldBehaveAsScala2 then
      for base <- bases; tp <- paramTypes do
        cls.enter(newSymbol(cls, base.specializedName(List(tp)), Method, ExprType(tp)))
    cls

  @tu lazy val Tuple1: ClassSymbol = withSpecMethods(requiredClass("scala.Tuple1"), List(nme._1), Tuple1SpecializedParamTypes)
  @tu lazy val Tuple2: ClassSymbol = withSpecMethods(requiredClass("scala.Tuple2"), List(nme._1, nme._2), Tuple2SpecializedParamTypes)

  @tu lazy val TupleSpecializedClasses: Set[Symbol]               = Set(Tuple1, Tuple2)
  @tu lazy val Tuple1SpecializedParamTypes: Set[TypeRef]          = Set(IntType, LongType, DoubleType)
  @tu lazy val Tuple2SpecializedParamTypes: Set[TypeRef]          = Set(IntType, LongType, DoubleType, CharType, BooleanType)
  @tu lazy val Tuple1SpecializedParamClasses: PerRun[Set[Symbol]] = new PerRun(Tuple1SpecializedParamTypes.map(_.symbol))
  @tu lazy val Tuple2SpecializedParamClasses: PerRun[Set[Symbol]] = new PerRun(Tuple2SpecializedParamTypes.map(_.symbol))

  // Specialized type parameters defined for scala.Function{0,1,2}.
  @tu lazy val Function1SpecializedParamTypes: List[TypeRef] =
    List(IntType, LongType, FloatType, DoubleType)
  @tu lazy val Function2SpecializedParamTypes: List[TypeRef] =
    List(IntType, LongType, DoubleType)
  @tu lazy val Function0SpecializedReturnTypes: List[TypeRef] =
    ScalaNumericValueTypeList :+ UnitType :+ BooleanType
  @tu lazy val Function1SpecializedReturnTypes: List[TypeRef] =
    List(UnitType, BooleanType, IntType, FloatType, LongType, DoubleType)
  @tu lazy val Function2SpecializedReturnTypes: List[TypeRef] =
    Function1SpecializedReturnTypes

  @tu lazy val Function1SpecializedParamClasses: PerRun[collection.Set[Symbol]] =
    new PerRun(Function1SpecializedParamTypes.toSet.map(_.symbol))
  @tu lazy val Function2SpecializedParamClasses: PerRun[collection.Set[Symbol]] =
    new PerRun(Function2SpecializedParamTypes.toSet.map(_.symbol))
  @tu lazy val Function0SpecializedReturnClasses: PerRun[collection.Set[Symbol]] =
    new PerRun(Function0SpecializedReturnTypes.toSet.map(_.symbol))
  @tu lazy val Function1SpecializedReturnClasses: PerRun[collection.Set[Symbol]] =
    new PerRun(Function1SpecializedReturnTypes.toSet.map(_.symbol))
  @tu lazy val Function2SpecializedReturnClasses: PerRun[collection.Set[Symbol]] =
    new PerRun(Function2SpecializedReturnTypes.toSet.map(_.symbol))

  def isSpecializableTuple(base: Symbol, args: List[Type])(using Context): Boolean =
    args.length <= 2 && base.isClass && TupleSpecializedClasses.exists(base.asClass.derivesFrom) && args.match
      case List(x)    => Tuple1SpecializedParamClasses().contains(x.classSymbol)
      case List(x, y) => Tuple2SpecializedParamClasses().contains(x.classSymbol) && Tuple2SpecializedParamClasses().contains(y.classSymbol)
      case _          => false
    && base.owner.denot.info.member(base.name.specializedName(args)).exists // when dotc compiles the stdlib there are no specialised classes
    && !Feature.shouldBehaveAsScala2 // We do not add the specilized TupleN methods/classes when compiling the stdlib

  def isSpecializableFunction(cls: ClassSymbol, paramTypes: List[Type], retType: Type)(using Context): Boolean =
    paramTypes.length <= 2
    && (cls.derivesFrom(FunctionSymbol(paramTypes.length)) || isByNameFunctionClass(cls))
    && isSpecializableFunctionSAM(paramTypes, retType)

  /** If the Single Abstract Method of a Function class has this type, is it specializable? */
  def isSpecializableFunctionSAM(paramTypes: List[Type], retType: Type)(using Context): Boolean =
    paramTypes.length <= 2 && (paramTypes match {
      case Nil =>
        Function0SpecializedReturnClasses().contains(retType.typeSymbol)
      case List(paramType0) =>
        Function1SpecializedParamClasses().contains(paramType0.typeSymbol) &&
        Function1SpecializedReturnClasses().contains(retType.typeSymbol)
      case List(paramType0, paramType1) =>
        Function2SpecializedParamClasses().contains(paramType0.typeSymbol) &&
        Function2SpecializedParamClasses().contains(paramType1.typeSymbol) &&
        Function2SpecializedReturnClasses().contains(retType.typeSymbol)
      case _ =>
        false
    })
    && !Feature.shouldBehaveAsScala2 // We do not add the specilized FunctionN methods/classes when compiling the stdlib

  @tu lazy val Function0SpecializedApplyNames: List[TermName] =
    for r <- Function0SpecializedReturnTypes
    yield nme.apply.specializedFunction(r, Nil).asTermName

  @tu lazy val Function1SpecializedApplyNames: List[TermName] =
    for
      r  <- Function1SpecializedReturnTypes
      t1 <- Function1SpecializedParamTypes
    yield
      nme.apply.specializedFunction(r, List(t1)).asTermName

  @tu lazy val Function2SpecializedApplyNames: List[TermName] =
    for
      r  <- Function2SpecializedReturnTypes
      t1 <- Function2SpecializedParamTypes
      t2 <- Function2SpecializedParamTypes
    yield
      nme.apply.specializedFunction(r, List(t1, t2)).asTermName

  @tu lazy val FunctionSpecializedApplyNames: collection.Set[Name] =
    Set.concat(Function0SpecializedApplyNames, Function1SpecializedApplyNames, Function2SpecializedApplyNames)

  def functionArity(tp: Type)(using Context): Int = tp.functionArgInfos.length - 1

  /** Return underlying context function type (i.e. instance of an ContextFunctionN class)
   *  or NoType if none exists. The following types are considered as underlying types:
   *   - the alias of an alias type
   *   - the instance or origin of a TypeVar (i.e. the result of a stripTypeVar)
   *   - the upper bound of a TypeParamRef in the current constraint
   */
  def asContextFunctionType(tp: Type)(using Context): Type =
    tp.stripTypeVar.dealias match
      case tp1: TypeParamRef if ctx.typerState.constraint.contains(tp1) =>
        asContextFunctionType(TypeComparer.bounds(tp1).hiBound)
      case tp1 @ PolyFunctionOf(mt: MethodType) if mt.isContextualMethod =>
        tp1
      case tp1 =>
        if tp1.typeSymbol.name.isContextFunction && isFunctionNType(tp1) then tp1
        else NoType

  /** Is `tp` an context function type? */
  def isContextFunctionType(tp: Type)(using Context): Boolean =
    asContextFunctionType(tp).exists

  /** An extractor for context function types `As ?=> B`, possibly with
   *  dependent refinements. Optionally returns a triple consisting of the argument
   *  types `As`, the result type `B` and a whether the type is an erased context function.
   */
  object ContextFunctionType:
    def unapply(tp: Type)(using Context): Option[(List[Type], Type)] =
      asContextFunctionType(tp) match
        case PolyFunctionOf(mt: MethodType) =>
          Some((mt.paramInfos, mt.resType))
        case tp1 if tp1.exists =>
          val args = tp1.functionArgInfos
          Some((args.init, args.last))
        case _ => None

  /** A allowlist of Scala-2 classes that are known to be pure */
  def isAssuredNoInits(sym: Symbol): Boolean =
    (sym `eq` SomeClass) || isTupleClass(sym)

  /** If `cls` is Tuple1..Tuple22, add the corresponding *: type as last parent to `parents` */
  def adjustForTuple(cls: ClassSymbol, tparams: List[TypeSymbol], parents: List[Type]): List[Type] = {
    if !isTupleClass(cls) then parents
    else if tparams.isEmpty then parents :+ TupleTypeRef
    else
      assert(parents.head.typeSymbol == ObjectClass)
      TypeOps.nestedPairs(tparams.map(_.typeRef)) :: parents.tail
  }

  /** If it is BoxedUnit, remove `java.io.Serializable` from `parents`. */
  def adjustForBoxedUnit(cls: ClassSymbol, parents: List[Type]): List[Type] =
    if (isBoxedUnitClass(cls)) parents.filter(_.typeSymbol != JavaSerializableClass)
    else parents

  private val HasProblematicGetClass: Set[Name] = Set(
    tpnme.AnyVal, tpnme.Byte, tpnme.Short, tpnme.Char, tpnme.Int, tpnme.Long, tpnme.Float, tpnme.Double,
    tpnme.Unit, tpnme.Boolean)

  /** When typing a primitive value class or AnyVal, we ignore the `getClass`
   *  member: it's supposed to be an override of the `getClass` defined on `Any`,
   *  but in dotty `Any#getClass` is polymorphic so it ends up being an overload.
   *  This is especially problematic because it means that when writing:
   *
   *    1.asInstanceOf[Int & AnyRef].getClass
   *
   *  the `getClass` that returns `Class[Int]` defined in Int can be selected,
   *  but this call is specified to return `classOf[Integer]`, see
   *  tests/run/t5568.scala.
   *
   *  FIXME: remove all the `getClass` methods defined in the standard library
   *  so we don't have to hot-patch it like this.
   */
  def hasProblematicGetClass(className: Name): Boolean =
    HasProblematicGetClass.contains(className)

  @tu lazy val assumedTransparentNames: Map[Name, Set[Symbol]] =
    // add these for now, until we had a chance to retrofit 2.13 stdlib
    // we should do a more through sweep through it then.
    val strs = Map(
      "Any" -> Set("scala"),
      "AnyVal" -> Set("scala"),
      "Matchable" -> Set("scala"),
      "Product" -> Set("scala"),
      "Object" -> Set("java.lang"),
      "Comparable" -> Set("java.lang"),
      "Serializable" -> Set("java.io"),
      "BitSetOps" -> Set("scala.collection"),
      "IndexedSeqOps" -> Set("scala.collection", "scala.collection.mutable", "scala.collection.immutable"),
      "IterableOnceOps" -> Set("scala.collection"),
      "IterableOps" -> Set("scala.collection"),
      "LinearSeqOps" -> Set("scala.collection", "scala.collection.immutable"),
      "MapOps" -> Set("scala.collection", "scala.collection.mutable", "scala.collection.immutable"),
      "SeqOps" -> Set("scala.collection", "scala.collection.mutable", "scala.collection.immutable"),
      "SetOps" -> Set("scala.collection", "scala.collection.mutable", "scala.collection.immutable"),
      "SortedMapOps" -> Set("scala.collection", "scala.collection.mutable", "scala.collection.immutable"),
      "SortedOps" -> Set("scala.collection"),
      "SortedSetOps" -> Set("scala.collection", "scala.collection.mutable", "scala.collection.immutable"),
      "StrictOptimizedIterableOps" -> Set("scala.collection"),
      "StrictOptimizedLinearSeqOps" -> Set("scala.collection"),
      "StrictOptimizedMapOps" -> Set("scala.collection", "scala.collection.immutable"),
      "StrictOptimizedSeqOps" -> Set("scala.collection", "scala.collection.immutable"),
      "StrictOptimizedSetOps" -> Set("scala.collection", "scala.collection.immutable"),
      "StrictOptimizedSortedMapOps" -> Set("scala.collection", "scala.collection.immutable"),
      "StrictOptimizedSortedSetOps" -> Set("scala.collection", "scala.collection.immutable"),
      "ArrayDequeOps" -> Set("scala.collection.mutable"),
      "DefaultSerializable" -> Set("scala.collection.generic"),
      "IsIterable" -> Set("scala.collection.generic"),
      "IsIterableLowPriority" -> Set("scala.collection.generic"),
      "IsIterableOnce" -> Set("scala.collection.generic"),
      "IsIterableOnceLowPriority" -> Set("scala.collection.generic"),
      "IsMap" -> Set("scala.collection.generic"),
      "IsSeq" -> Set("scala.collection.generic"))
    strs.map { case (simple, pkgs) => (
        simple.toTypeName,
        pkgs.map(pkg => staticRef(pkg.toTermName, isPackage = true).symbol.moduleClass)
      )
    }

  def isAssumedTransparent(sym: Symbol): Boolean =
    assumedTransparentNames.get(sym.name) match
      case Some(pkgs) => pkgs.contains(sym.owner)
      case none => false

  /** Experimental definitions that can nevertheless be accessed from a stable
   *  compiler if capture checking is enabled.
   */
  @tu lazy val ccExperimental: Set[Symbol] = Set(
    CapsModule, CapsModule.moduleClass, PureClass,
    Caps_Capability, // TODO: Remove when Capability is stabilized
    RequiresCapabilityAnnot,
    captureRoot, Caps_CapSet, Caps_ContainsTrait, Caps_ContainsModule, Caps_ContainsModule.moduleClass, UseAnnot,
    Caps_Mutable, Caps_SharedCapability, ConsumeAnnot,
    CapsUnsafeModule, CapsUnsafeModule.moduleClass,
    CapsInternalModule, CapsInternalModule.moduleClass,
    RetainsAnnot, RetainsCapAnnot, RetainsByNameAnnot)

  /** Experimental language features defined in `scala.runtime.stdLibPatches.language.experimental`.
   *
   *  This list does not include `scala.language.experimental.macros`.
   */
  @tu lazy val languageExperimentalFeatures: List[TermSymbol] =
    LanguageExperimentalModule.moduleClass.info.decls.toList.filter(_.isAllOf(Lazy | Module)).map(_.asTerm)

  // ----- primitive value class machinery ------------------------------------------

  class PerRun[T](generate: Context ?=> T) {
    private var current: RunId = NoRunId
    private var cached: T = uninitialized
    def apply()(using Context): T = {
      if (current != ctx.runId) {
        cached = generate
        current = ctx.runId
      }
      cached
    }
  }

  @tu lazy val ScalaNumericValueTypeList: List[TypeRef] = List(
    ByteType, ShortType, CharType, IntType, LongType, FloatType, DoubleType)

  @tu private lazy val ScalaNumericValueTypes: collection.Set[TypeRef] = ScalaNumericValueTypeList.toSet
  @tu private lazy val ScalaValueTypes: collection.Set[TypeRef] = ScalaNumericValueTypes `union` Set(UnitType, BooleanType)

  val ScalaNumericValueClasses: PerRun[collection.Set[Symbol]] = new PerRun(ScalaNumericValueTypes.map(_.symbol))
  val ScalaValueClasses: PerRun[collection.Set[Symbol]]        = new PerRun(ScalaValueTypes.map(_.symbol))

  val ScalaBoxedClasses: PerRun[collection.Set[Symbol]] = new PerRun(
    Set(BoxedByteClass, BoxedShortClass, BoxedCharClass, BoxedIntClass, BoxedLongClass, BoxedFloatClass, BoxedDoubleClass, BoxedUnitClass, BoxedBooleanClass)
  )

  private val valueTypeEnc = mutable.Map[TypeName, PrimitiveClassEnc]()
  private val typeTags = mutable.Map[TypeName, Name]().withDefaultValue(nme.specializedTypeNames.Object)

//  private val unboxedTypeRef = mutable.Map[TypeName, TypeRef]()
//  private val javaTypeToValueTypeRef = mutable.Map[Class[?], TypeRef]()
//  private val valueTypeNamesToJavaType = mutable.Map[TypeName, Class[?]]()

  private def valueTypeRef(name: String, jtype: Class[?], enc: Int, tag: Name): TypeRef = {
    val vcls = requiredClassRef(name)
    valueTypeEnc(vcls.name) = enc
    typeTags(vcls.name) = tag
//    unboxedTypeRef(boxed.name) = vcls
//    javaTypeToValueTypeRef(jtype) = vcls
//    valueTypeNamesToJavaType(vcls.name) = jtype
    vcls
  }

  def boxedClass(cls: Symbol): ClassSymbol =
    if cls eq ByteClass then         BoxedByteClass
    else if cls eq ShortClass then   BoxedShortClass
    else if cls eq CharClass then    BoxedCharClass
    else if cls eq IntClass then     BoxedIntClass
    else if cls eq LongClass then    BoxedLongClass
    else if cls eq FloatClass then   BoxedFloatClass
    else if cls eq DoubleClass then  BoxedDoubleClass
    else if cls eq UnitClass then    BoxedUnitClass
    else if cls eq BooleanClass then BoxedBooleanClass
    else sys.error(s"Not a primitive value type: $cls")

  /** The type of the boxed class corresponding to primitive value type `tp`. */
  def boxedType(tp: Type)(using Context): TypeRef =
    boxedClass(tp.classSymbol).typeRef

  def unboxedType(tp: Type)(using Context): TypeRef = {
    val cls = tp.classSymbol
    if (cls eq BoxedByteClass)         ByteType
    else if (cls eq BoxedShortClass)   ShortType
    else if (cls eq BoxedCharClass)    CharType
    else if (cls eq BoxedIntClass)     IntType
    else if (cls eq BoxedLongClass)    LongType
    else if (cls eq BoxedFloatClass)   FloatType
    else if (cls eq BoxedDoubleClass)  DoubleType
    else if (cls eq BoxedUnitClass)    UnitType
    else if (cls eq BoxedBooleanClass) BooleanType
    else sys.error(s"Not a boxed primitive value type: $tp")
  }

  /** The JVM tag for `tp` if it's a primitive, `java.lang.Object` otherwise. */
  def typeTag(tp: Type)(using Context): Name = typeTags(scalaClassName(tp))

//  /** The `Class[?]` of a primitive value type name */
//  def valueTypeNameToJavaType(name: TypeName)(using Context): Option[Class[?]] =
//    valueTypeNamesToJavaType.get(if (name.firstPart eq nme.scala) name.lastPart.toTypeName else name)

  type PrimitiveClassEnc = Int

  val ByteEnc: Int = 2
  val ShortEnc: Int = ByteEnc * 3
  val CharEnc: Int = 5
  val IntEnc: Int = ShortEnc * CharEnc
  val LongEnc: Int = IntEnc * 7
  val FloatEnc: Int = LongEnc * 11
  val DoubleEnc: Int = FloatEnc * 13
  val BooleanEnc: Int = 17
  val UnitEnc: Int = 19

  def isValueSubType(tref1: TypeRef, tref2: TypeRef)(using Context): Boolean =
    valueTypeEnc(tref2.name) % valueTypeEnc(tref1.name) == 0
  def isValueSubClass(sym1: Symbol, sym2: Symbol): Boolean =
    valueTypeEnc(sym2.asClass.name) % valueTypeEnc(sym1.asClass.name) == 0

  @tu lazy val specialErasure: collection.Map[Symbol, ClassSymbol] =
    val m = mutable.Map[Symbol, ClassSymbol]()
    m(AnyClass) = ObjectClass
    m(MatchableClass) = ObjectClass
    m(PureClass) = ObjectClass
    m(AnyValClass) = ObjectClass
    m(SingletonClass) = ObjectClass
    m(TupleClass) = ProductClass
    m(NonEmptyTupleClass) = ProductClass
    m(PairClass) = ObjectClass
    m

  // ----- Initialization ---------------------------------------------------

  /** Lists core classes that don't have underlying bytecode, but are synthesized on-the-fly in every reflection universe */
  @tu lazy val syntheticScalaClasses: List[TypeSymbol] =
    List(
      AnyClass,
      MatchableClass,
      AnyRefAlias,
      AnyKindClass,
      andType,
      orType,
      RepeatedParamClass,
      ByNameParamClass2x,
      AnyValClass,
      NullClass,
      NothingClass,
      SingletonClass,
      CBCompanion,
      MaybeCapabilityAnnot)

  @tu lazy val syntheticCoreClasses: List[Symbol] = syntheticScalaClasses ++ List(
    EmptyPackageVal,
    OpsPackageClass)

  /** Lists core methods that don't have underlying bytecode, but are synthesized on-the-fly in every reflection universe */
  @tu lazy val syntheticCoreMethods: List[TermSymbol] =
    AnyMethods ++ ObjectMethods ++ List(String_+, throwMethod)

  @tu lazy val reservedScalaClassNames: Set[Name] = syntheticScalaClasses.map(_.name).toSet

  private var isInitialized = false

  def init()(using Context): Unit = {
    this.initCtx = ctx
    if (!isInitialized) {
      // force initialization of every symbol that is synthesized or hijacked by the compiler
      syntheticCoreClasses
      syntheticCoreMethods
      ScalaValueClasses()
      JavaEnumClass
      // end force initialization
      isInitialized = true
    }
    addSyntheticSymbolsComments
  }

  /** Definitions used in Lazy Vals implementation */
  val LazyValsModuleName = "scala.runtime.LazyVals"
  @tu lazy val LazyValsModule = requiredModule(LazyValsModuleName)
  @tu lazy val LazyValsWaitingState = requiredClass(s"$LazyValsModuleName.Waiting")
  @tu lazy val LazyValsControlState = requiredClass(s"$LazyValsModuleName.LazyValControlState")

  def addSyntheticSymbolsComments(using Context): Unit =
    def add(sym: Symbol, doc: String) = ctx.docCtx.foreach(_.addDocstring(sym, Some(Comment(NoSpan, doc))))

    add(AnyClass,
    """/** Class `Any` is the root of the Scala class hierarchy.  Every class in a Scala
      | *  execution environment inherits directly or indirectly from this class.
      | *
      | * Starting with Scala 2.10 it is possible to directly extend `Any` using ''universal traits''.
      | * A ''universal trait'' is a trait that extends `Any`, only has `def`s as members, and does no initialization.
      | *
      | * The main use case for universal traits is to allow basic inheritance of methods for [[scala.AnyVal value classes]].
      | * For example,
      | *
      | * {{{
      | *     trait Printable extends Any {
      | *       def print(): Unit = println(this)
      | *     }
      | *     class Wrapper(val underlying: Int) extends AnyVal with Printable
      | *
      | *     val w = new Wrapper(3)
      | *     w.print()
      | * }}}
      | *
      | * See the [[https://docs.scala-lang.org/overviews/core/value-classes.html Value Classes and Universal Traits]] for more
      | * details on the interplay of universal traits and value classes.
      | */
    """.stripMargin)

    add(Any_==,
    """/** Test two objects for equality.
      | *  The expression `x == that` is equivalent to `if (x eq null) that eq null else x.equals(that)`.
      | *
      | *  @param  that  the object to compare against this object for equality.
      | *  @return       `true` if the receiver object is equivalent to the argument; `false` otherwise.
      | */
    """.stripMargin)

    add(Any_!=,
    """/** Test two objects for inequality.
      | *
      | *  @param  that  the object to compare against this object for equality.
      | *  @return       `true` if !(this == that), `false` otherwise.
      | */
    """.stripMargin)

    add(Any_equals,
    """/** Compares the receiver object (`this`) with the argument object (`that`) for equivalence.
      | *
      | *  Any implementation of this method should be an [[https://en.wikipedia.org/wiki/Equivalence_relation equivalence relation]]:
      | *
      | *  - It is reflexive: for any instance `x` of type `Any`, `x.equals(x)` should return `true`.
      | *  - It is symmetric: for any instances `x` and `y` of type `Any`, `x.equals(y)` should return `true` if and
      | *    only if `y.equals(x)` returns `true`.
      | *  - It is transitive: for any instances `x`, `y`, and `z` of type `Any` if `x.equals(y)` returns `true` and
      | *    `y.equals(z)` returns `true`, then `x.equals(z)` should return `true`.
      | *
      | *  If you override this method, you should verify that your implementation remains an equivalence relation.
      | *  Additionally, when overriding this method it is usually necessary to override `hashCode` to ensure that
      | *  objects which are "equal" (`o1.equals(o2)` returns `true`) hash to the same [[scala.Int]].
      | *  (`o1.hashCode.equals(o2.hashCode)`).
      | *
      | *  @param  that    the object to compare against this object for equality.
      | *  @return         `true` if the receiver object is equivalent to the argument; `false` otherwise.
      | */
    """.stripMargin)

    add(Any_hashCode,
    """/** Calculates a hash code value for the object.
      | *
      | *  The default hashing algorithm is platform dependent.
      | *
      | *  Note that it is allowed for two objects to have identical hash codes (`o1.hashCode.equals(o2.hashCode)`) yet
      | *  not be equal (`o1.equals(o2)` returns `false`).  A degenerate implementation could always return `0`.
      | *  However, it is required that if two objects are equal (`o1.equals(o2)` returns `true`) that they have
      | *  identical hash codes (`o1.hashCode.equals(o2.hashCode)`).  Therefore, when overriding this method, be sure
      | *  to verify that the behavior is consistent with the `equals` method.
      | *
      | *  @return   the hash code value for this object.
      | */
    """.stripMargin)

    add(Any_toString,
    """/** Returns a string representation of the object.
      | *
      | *  The default representation is platform dependent.
      | *
      | *  @return a string representation of the object.
      | */
    """.stripMargin)

    add(Any_##,
    """/** Equivalent to `x.hashCode` except for boxed numeric types and `null`.
      | *  For numerics, it returns a hash value which is consistent
      | *  with value equality: if two value type instances compare
      | *  as true, then ## will produce the same hash value for each
      | *  of them.
      | *  For `null` returns a hashcode where `null.hashCode` throws a
      | *  `NullPointerException`.
      | *
      | *  @return   a hash value consistent with ==
      | */
    """.stripMargin)

    add(Any_isInstanceOf,
    """/** Test whether the dynamic type of the receiver object is `T0`.
      | *
      | *  Note that the result of the test is modulo Scala's erasure semantics.
      | *  Therefore the expression `1.isInstanceOf[String]` will return `false`, while the
      | *  expression `List(1).isInstanceOf[List[String]]` will return `true`.
      | *  In the latter example, because the type argument is erased as part of compilation it is
      | *  not possible to check whether the contents of the list are of the specified type.
      | *
      | *  @return `true` if the receiver object is an instance of erasure of type `T0`; `false` otherwise.
      | */
    """.stripMargin)

    add(Any_asInstanceOf,
    """/** Cast the receiver object to be of type `T0`.
      | *
      | *  Note that the success of a cast at runtime is modulo Scala's erasure semantics.
      | *  Therefore the expression `1.asInstanceOf[String]` will throw a `ClassCastException` at
      | *  runtime, while the expression `List(1).asInstanceOf[List[String]]` will not.
      | *  In the latter example, because the type argument is erased as part of compilation it is
      | *  not possible to check whether the contents of the list are of the requested type.
      | *
      | *  @throws ClassCastException if the receiver object is not an instance of the erasure of type `T0`.
      | *  @return the receiver object.
      | */
    """.stripMargin)

    add(Any_getClass,
    """/** Returns the runtime class representation of the object.
      | *
      | *  @return a class object corresponding to the runtime type of the receiver.
      | */
    """.stripMargin)

    add(MatchableClass,
    """/** The base trait of types that can be safely pattern matched against.
      | *
      | *   See [[https://docs.scala-lang.org/scala3/reference/other-new-features/matchable.html]].
      | */
    """.stripMargin)

    add(AnyRefAlias,
    """/** Class `AnyRef` is the root class of all ''reference types''.
      | *  All types except the value types descend from this class.
      | */
    """.stripMargin)

    add(Object_eq,
    """/** Tests whether the argument (`that`) is a reference to the receiver object (`this`).
      | *
      | *  The `eq` method implements an [[https://en.wikipedia.org/wiki/Equivalence_relation equivalence relation]] on
      | *  non-null instances of `AnyRef`, and has three additional properties:
      | *
      | *   - It is consistent: for any non-null instances `x` and `y` of type `AnyRef`, multiple invocations of
      | *     `x.eq(y)` consistently returns `true` or consistently returns `false`.
      | *   - For any non-null instance `x` of type `AnyRef`, `x.eq(null)` and `null.eq(x)` returns `false`.
      | *   - `null.eq(null)` returns `true`.
      | *
      | *  When overriding the `equals` or `hashCode` methods, it is important to ensure that their behavior is
      | *  consistent with reference equality.  Therefore, if two objects are references to each other (`o1 eq o2`), they
      | *  should be equal to each other (`o1 == o2`) and they should hash to the same value (`o1.hashCode == o2.hashCode`).
      | *
      | *  @param  that    the object to compare against this object for reference equality.
      | *  @return         `true` if the argument is a reference to the receiver object; `false` otherwise.
      | */
    """.stripMargin)

    add(Object_ne,
    """/** Equivalent to `!(this eq that)`.
      | *
      | *  @param  that    the object to compare against this object for reference equality.
      | *  @return         `true` if the argument is not a reference to the receiver object; `false` otherwise.
      | */
    """.stripMargin)

    add(Object_synchronized,
    """/** Executes the code in `body` with an exclusive lock on `this`.
      | *
      | *  @param    body    the code to execute
      | *  @return           the result of `body`
      | */
    """.stripMargin)

    add(Object_clone,
    """/** Create a copy of the receiver object.
      | *
      | *  The default implementation of the `clone` method is platform dependent.
      | *
      | *  @note   not specified by SLS as a member of AnyRef
      | *  @return a copy of the receiver object.
      | */
    """.stripMargin)

    add(Object_finalize,
    """/** Called by the garbage collector on the receiver object when there
      | *  are no more references to the object.
      | *
      | *  The details of when and if the `finalize` method is invoked, as
      | *  well as the interaction between `finalize` and non-local returns
      | *  and exceptions, are all platform dependent.
      | *
      | *  @note   not specified by SLS as a member of AnyRef
      | */
    """.stripMargin)

    add(Object_notify,
    """/** Wakes up a single thread that is waiting on the receiver object's monitor.
      | *
      | *  @note   not specified by SLS as a member of AnyRef
      | */
    """.stripMargin)

    add(Object_notifyAll,
    """/** Wakes up all threads that are waiting on the receiver object's monitor.
      | *
      | *  @note   not specified by SLS as a member of AnyRef
      | */
    """.stripMargin)

    add(Object_wait,
    """/** See [[https://docs.oracle.com/javase/8/docs/api/java/lang/Object.html#wait--]].
      | *
      | *  @note   not specified by SLS as a member of AnyRef
      | */
    """.stripMargin)

    add(Object_waitL,
    """/** See [[https://docs.oracle.com/javase/8/docs/api/java/lang/Object.html#wait-long-]].
      | *
      | * @param timeout the maximum time to wait in milliseconds.
      | * @note not specified by SLS as a member of AnyRef
      | */
    """.stripMargin)

    add(Object_waitLI,
    """/** See [[https://docs.oracle.com/javase/8/docs/api/java/lang/Object.html#wait-long-int-]]
      | *
      | * @param timeout the maximum time to wait in milliseconds.
      | * @param nanos   additional time, in nanoseconds range 0-999999.
      | * @note not specified by SLS as a member of AnyRef
      | */
    """.stripMargin)

    add(AnyKindClass,
    """/** The super-type of all types.
      | *
      | *   See [[https://docs.scala-lang.org/scala3/reference/other-new-features/kind-polymorphism.html]].
      | */
    """.stripMargin)

    add(andType,
    """/** The intersection of two types.
      | *
      | *   See [[https://docs.scala-lang.org/scala3/reference/new-types/intersection-types.html]].
      | */
    """.stripMargin)

    add(orType,
    """/** The union of two types.
      | *
      | *   See [[https://docs.scala-lang.org/scala3/reference/new-types/union-types.html]].
      | */
    """.stripMargin)

    add(AnyValClass,
    """/** `AnyVal` is the root class of all ''value types'', which describe values
      | *  not implemented as objects in the underlying host system. Value classes
      | *  are specified in Scala Language Specification, section 12.2.
      | *
      | *  The standard implementation includes nine `AnyVal` subtypes:
      | *
      | *  [[scala.Double]], [[scala.Float]], [[scala.Long]], [[scala.Int]], [[scala.Char]],
      | *  [[scala.Short]], and [[scala.Byte]] are the ''numeric value types''.
      | *
      | *  [[scala.Unit]] and [[scala.Boolean]] are the ''non-numeric value types''.
      | *
      | *  Other groupings:
      | *
      | *   - The ''subrange types'' are [[scala.Byte]], [[scala.Short]], and [[scala.Char]].
      | *   - The ''integer types'' include the subrange types as well as [[scala.Int]] and [[scala.Long]].
      | *   - The ''floating point types'' are [[scala.Float]] and [[scala.Double]].
      | *
      | * Prior to Scala 2.10, `AnyVal` was a sealed trait. Beginning with Scala 2.10,
      | * however, it is possible to define a subclass of `AnyVal` called a ''user-defined value class''
      | * which is treated specially by the compiler. Properly-defined user value classes provide a way
      | * to improve performance on user-defined types by avoiding object allocation at runtime, and by
      | * replacing virtual method invocations with static method invocations.
      | *
      | * User-defined value classes which avoid object allocation...
      | *
      | *   - must have a single `val` parameter that is the underlying runtime representation.
      | *   - can define `def`s, but no `val`s, `var`s, or nested `traits`s, `class`es or `object`s.
      | *   - typically extend no other trait apart from `AnyVal`.
      | *   - cannot be used in type tests or pattern matching.
      | *   - may not override `equals` or `hashCode` methods.
      | *
      | * A minimal example:
      | * {{{
      | *     class Wrapper(val underlying: Int) extends AnyVal {
      | *       def foo: Wrapper = new Wrapper(underlying * 19)
      | *     }
      | * }}}
      | *
      | * It's important to note that user-defined value classes are limited, and in some circumstances,
      | * still must allocate a value class instance at runtime. These limitations and circumstances are
      | * explained in greater detail in the [[https://docs.scala-lang.org/overviews/core/value-classes.html Value Classes and Universal Traits]].
      | */
    """.stripMargin)

    add(NullClass,
    """/** `Null` is - together with [[scala.Nothing]] - at the bottom of the Scala type hierarchy.
      | *
      | * `Null` is the type of the `null` literal. It is a subtype of every type
      | * except those of value classes. Value classes are subclasses of [[AnyVal]], which includes
      | * primitive types such as [[Int]], [[Boolean]], and user-defined value classes.
      | *
      | * Since `Null` is not a subtype of value types, `null` is not a member of any such type.
      | * For instance, it is not possible to assign `null` to a variable of type [[scala.Int]].
      | */
    """.stripMargin)

    add(NothingClass,
    """/** `Nothing` is - together with [[scala.Null]] - at the bottom of Scala's type hierarchy.
      | *
      | *  `Nothing` is a subtype of every other type (including [[scala.Null]]); there exist
      | *  ''no instances'' of this type.  Although type `Nothing` is uninhabited, it is
      | *  nevertheless useful in several ways.  For instance, the Scala library defines a value
      | *  [[scala.collection.immutable.Nil]] of type `List[Nothing]`. Because lists are covariant in Scala,
      | *  this makes [[scala.collection.immutable.Nil]] an instance of `List[T]`, for any element of type `T`.
      | *
      | *  Another usage for Nothing is the return type for methods which never return normally.
      | *  One example is method error in [[scala.sys]], which always throws an exception.
      | */
    """.stripMargin)

    add(SingletonClass,
    """/** `Singleton` is used by the compiler as a supertype for singleton types. This includes literal types,
      | * as they are also singleton types.
      | *
      | * {{{
      | * scala> object A { val x = 42 }
      | * defined object A
      | *
      | * scala> implicitly[A.type <:< Singleton]
      | * res12: A.type <:< Singleton = generalized constraint
      | *
      | * scala> implicitly[A.x.type <:< Singleton]
      | * res13: A.x.type <:< Singleton = generalized constraint
      | *
      | * scala> implicitly[42 <:< Singleton]
      | * res14: 42 <:< Singleton = generalized constraint
      | *
      | * scala> implicitly[Int <:< Singleton]
      | * ^
      | * error: Cannot prove that Int <:< Singleton.
      | * }}}
      | *
      | * `Singleton` has a special meaning when it appears as an upper bound on a formal type
      | * parameter. Normally, type inference in Scala widens singleton types to the underlying
      | * non-singleton type. When a type parameter has an explicit upper bound of `Singleton`,
      | * the compiler infers a singleton type.
      | *
      | * {{{
      | * scala> def check42[T](x: T)(implicit ev: T =:= 42): T = x
      | * check42: [T](x: T)(implicit ev: T =:= 42)T
      | *
      | * scala> val x1 = check42(42)
      | * ^
      | * error: Cannot prove that Int =:= 42.
      | *
      | * scala> def singleCheck42[T <: Singleton](x: T)(implicit ev: T =:= 42): T = x
      | * singleCheck42: [T <: Singleton](x: T)(implicit ev: T =:= 42)T
      | *
      | * scala> val x2 = singleCheck42(42)
      | * x2: Int = 42
      | * }}}
      | *
      | * See also [[https://docs.scala-lang.org/sips/42.type.html SIP-23 about Literal-based Singleton Types]].
      | */
    """.stripMargin)
}<|MERGE_RESOLUTION|>--- conflicted
+++ resolved
@@ -15,11 +15,7 @@
 import util.Spans.NoSpan
 import config.Feature
 import Symbols.requiredModuleRef
-<<<<<<< HEAD
-import cc.{CaptureSet, RetainingType, readOnly}
-=======
 import cc.{CaptureSet, RetainingType}
->>>>>>> efb6ce75
 import ast.tpd.ref
 
 import scala.annotation.tailrec
@@ -1008,12 +1004,6 @@
     @tu lazy val Caps_Capability: ClassSymbol = requiredClass("scala.caps.Capability")
     @tu lazy val Caps_CapSet: ClassSymbol = requiredClass("scala.caps.CapSet")
     @tu lazy val CapsInternalModule: Symbol = requiredModule("scala.caps.internal")
-<<<<<<< HEAD
-    @tu lazy val Caps_reachCapability: TermSymbol = CapsInternalModule.requiredMethod("reachCapability")
-    @tu lazy val Caps_readOnlyCapability: TermSymbol = CapsInternalModule.requiredMethod("readOnlyCapability")
-    @tu lazy val Caps_capsOf: TermSymbol = CapsInternalModule.requiredMethod("capsOf")
-=======
->>>>>>> efb6ce75
     @tu lazy val CapsUnsafeModule: Symbol = requiredModule("scala.caps.unsafe")
     @tu lazy val Caps_unsafeAssumePure: Symbol = CapsUnsafeModule.requiredMethod("unsafeAssumePure")
     @tu lazy val Caps_unsafeAssumeSeparate: Symbol = CapsUnsafeModule.requiredMethod("unsafeAssumeSeparate")
@@ -1022,12 +1012,6 @@
     @tu lazy val Caps_containsImpl: TermSymbol = Caps_ContainsModule.requiredMethod("containsImpl")
     @tu lazy val Caps_Mutable: ClassSymbol = requiredClass("scala.caps.Mutable")
     @tu lazy val Caps_SharedCapability: ClassSymbol = requiredClass("scala.caps.SharedCapability")
-<<<<<<< HEAD
-
-  /** The same as CaptureSet.universal but generated implicitly for references of Capability subtypes */
-  @tu lazy val universalCSImpliedByCapability = CaptureSet(captureRoot.termRef.readOnly)
-=======
->>>>>>> efb6ce75
 
   @tu lazy val PureClass: Symbol = requiredClass("scala.Pure")
 
@@ -1129,11 +1113,7 @@
 
   // Set of annotations that are not printed in types except under -Yprint-debug
   @tu lazy val SilentAnnots: Set[Symbol] =
-<<<<<<< HEAD
-    Set(InlineParamAnnot, ErasedParamAnnot, RefineOverrideAnnot)
-=======
     Set(InlineParamAnnot, ErasedParamAnnot, RefineOverrideAnnot, SilentIntoAnnot, UseAnnot, ConsumeAnnot)
->>>>>>> efb6ce75
 
   // A list of annotations that are commonly used to indicate that a field/method argument or return
   // type is not null. These annotations are used by the nullification logic in JavaNullInterop to
@@ -1582,9 +1562,6 @@
    */
   @tu lazy val pureSimpleClasses =
     Set(StringClass, NothingClass, NullClass) ++ ScalaValueClasses()
-
-  @tu lazy val capabilityWrapperAnnots: Set[Symbol] =
-    Set(ReachCapabilityAnnot, ReadOnlyCapabilityAnnot, MaybeCapabilityAnnot, RootCapabilityAnnot)
 
   @tu lazy val AbstractFunctionType: Array[TypeRef] = mkArityArray("scala.runtime.AbstractFunction", MaxImplementedFunctionArity, 0).asInstanceOf[Array[TypeRef]]
   val AbstractFunctionClassPerRun: PerRun[Array[Symbol]] = new PerRun(AbstractFunctionType.map(_.symbol.asClass))
