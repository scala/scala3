package dotty.tools
package dotc
package core

import scala.annotation.{threadUnsafe => tu}
import Types.*, Contexts.*, Symbols.*, SymDenotations.*, StdNames.*, Names.*, Phases.*
import Flags.*, Scopes.*, Decorators.*, NameOps.*, Periods.*, NullOpsDecorator.*
import unpickleScala2.Scala2Unpickler.ensureConstructor
import scala.collection.mutable
import collection.mutable
import Denotations.{SingleDenotation, staticRef}
import util.{SimpleIdentityMap, SourceFile, NoSource}
import typer.ImportInfo.RootRef
import Comments.{Comment, docCtx}
import util.Spans.NoSpan
import config.Feature
import Symbols.requiredModuleRef
import cc.{CaptureSet, RetainingType}
import ast.tpd.ref

import scala.annotation.tailrec
import scala.compiletime.uninitialized

object Definitions {

  /** The maximum number of elements in a tuple or product.
   *  This should be removed once we go to hlists.
   */
  val MaxTupleArity: Int = 22

  /** The maximum arity N of a function type that's implemented
   *  as a trait `scala.FunctionN`. Functions of higher arity are possible,
   *  but are mapped in erasure to functions taking a single parameter of type
   *  Object[].
   *  The limit 22 is chosen for Scala2x interop. It could be something
   *  else without affecting the set of programs that can be compiled.
   */
  val MaxImplementedFunctionArity: Int = MaxTupleArity
}

/** A class defining symbols and types of standard definitions
 *
 */
class Definitions {
  import Definitions.*

  private var initCtx: Context = uninitialized
  private given currentContext[Dummy_so_its_a_def]: Context = initCtx

  private def newPermanentSymbol[N <: Name](owner: Symbol, name: N, flags: FlagSet, info: Type) =
    newSymbol(owner, name, flags | Permanent, info)

  private def newPermanentClassSymbol(owner: Symbol, name: TypeName, flags: FlagSet, infoFn: ClassSymbol => Type) =
    newClassSymbol(owner, name, flags | Permanent | NoInits | Open, infoFn)

  private def enterCompleteClassSymbol(owner: Symbol, name: TypeName, flags: FlagSet, parents: List[TypeRef]): ClassSymbol =
    enterCompleteClassSymbol(owner, name, flags, parents, newScope(owner.nestingLevel + 1))

  private def enterCompleteClassSymbol(owner: Symbol, name: TypeName, flags: FlagSet, parents: List[TypeRef], decls: Scope) =
    newCompleteClassSymbol(owner, name, flags | Permanent | NoInits | Open, parents, decls).entered

  private def enterTypeField(cls: ClassSymbol, name: TypeName, flags: FlagSet, scope: MutableScope) =
    scope.enter(newPermanentSymbol(cls, name, flags, TypeBounds.empty))

  private def enterTypeParam(cls: ClassSymbol, name: TypeName, flags: FlagSet, scope: MutableScope) =
    enterTypeField(cls, name, flags | ClassTypeParamCreationFlags, scope)

  private def enterSyntheticTypeParam(cls: ClassSymbol, paramFlags: FlagSet, scope: MutableScope, suffix: String = "T0") =
    enterTypeParam(cls, suffix.toTypeName, paramFlags, scope)

  // NOTE: Ideally we would write `parentConstrs: => Type*` but SIP-24 is only
  // implemented in Dotty and not in Scala 2.
  // See <http://docs.scala-lang.org/sips/pending/repeated-byname.html>.
  private def enterSpecialPolyClass(name: TypeName, paramFlags: FlagSet, parentConstrs: => Seq[Type]): ClassSymbol = {
    val completer = new LazyType {
      def complete(denot: SymDenotation)(using Context): Unit = {
        val cls = denot.asClass.classSymbol
        val paramDecls = newScope
        val typeParam = enterSyntheticTypeParam(cls, paramFlags, paramDecls)
        def instantiate(tpe: Type) =
          if (tpe.typeParams.nonEmpty) tpe.appliedTo(typeParam.typeRef)
          else tpe
        val parents = parentConstrs.toList map instantiate
        denot.info = ClassInfo(ScalaPackageClass.thisType, cls, parents, paramDecls)
      }
    }
    newPermanentClassSymbol(ScalaPackageClass, name, Artifact, completer).entered
  }

  /** The trait FunctionN and ContextFunctionN for some N
   *  @param  name   The name of the trait to be created
   *
   *  FunctionN traits follow this template:
   *
   *      trait FunctionN[-T0,...-T{N-1}, +R] extends Object {
   *        def apply($x0: T0, ..., $x{N_1}: T{N-1}): R
   *      }
   *
   *  That is, they follow the template given for Function2..Function22 in the
   *  standard library, but without `tupled` and `curried` methods and without
   *  a `toString`.
   *
   *  ContextFunctionN traits follow this template:
   *
   *      trait ContextFunctionN[-T0,...,-T{N-1}, +R] extends Object {
   *        def apply(using $x0: T0, ..., $x{N_1}: T{N-1}): R
   *      }
   *  ImpureXYZFunctionN follow this template:
   *
   *      type ImpureXYZFunctionN[-T0,...,-T{N-1}, +R] = {cap} XYZFunctionN[T0,...,T{N-1}, R]
   */
  private def newFunctionNType(name: TypeName): Symbol = {
    val impure = name.startsWith("Impure")
    val completer = new LazyType {
      def complete(denot: SymDenotation)(using Context): Unit = {
        val arity = name.functionArity
        if impure then
          val argParamNames = List.tabulate(arity)(tpnme.syntheticTypeParamName)
          val argVariances = List.fill(arity)(Contravariant)
          val underlyingName = name.asSimpleName.drop(6)
          val underlyingClass = ScalaPackageVal.requiredClass(underlyingName)
          denot.info = TypeAlias(
            HKTypeLambda(argParamNames :+ "R".toTypeName, argVariances :+ Covariant)(
              tl => List.fill(arity + 1)(TypeBounds.empty),
              tl => RetainingType(underlyingClass.typeRef.appliedTo(tl.paramRefs),
                      ref(captureRoot.termRef) :: Nil)
            ))
        else
          val cls = denot.asClass.classSymbol
          val decls = newScope
          val paramNamePrefix = tpnme.scala ++ str.NAME_JOIN ++ name ++ str.EXPAND_SEPARATOR
          val argParamRefs = List.tabulate(arity) { i =>
            enterTypeParam(cls, paramNamePrefix ++ "T" ++ (i + 1).toString, Contravariant, decls).typeRef
          }
          val resParamRef = enterTypeParam(cls, paramNamePrefix ++ "R", Covariant, decls).typeRef
          val methodType = MethodType.companion(
            isContextual = name.isContextFunction,
            isImplicit = false)
          decls.enter(newMethod(cls, nme.apply, methodType(argParamRefs, resParamRef), Deferred))
          denot.info =
            ClassInfo(ScalaPackageClass.thisType, cls, ObjectType :: Nil, decls)
      }
    }
    if impure then
      newPermanentSymbol(ScalaPackageClass, name, EmptyFlags, completer)
    else
      newPermanentClassSymbol(ScalaPackageClass, name, Trait | NoInits, completer)
  }

  private def newMethod(cls: ClassSymbol, name: TermName, info: Type, flags: FlagSet = EmptyFlags): TermSymbol =
    newPermanentSymbol(cls, name, flags | Method, info).asTerm

  private def enterMethod(cls: ClassSymbol, name: TermName, info: Type, flags: FlagSet = EmptyFlags): TermSymbol =
    newMethod(cls, name, info, flags).entered

  private def enterPermanentSymbol(name: Name, info: Type, flags: FlagSet = EmptyFlags): Symbol =
    val sym = newPermanentSymbol(ScalaPackageClass, name, flags, info)
    ScalaPackageClass.currentPackageDecls.enter(sym)
    sym

  private def enterAliasType(name: TypeName, tpe: Type, flags: FlagSet = EmptyFlags): TypeSymbol =
    enterPermanentSymbol(name, TypeAlias(tpe), flags).asType

  private def enterBinaryAlias(name: TypeName, op: (Type, Type) => Type): TypeSymbol =
    enterAliasType(name,
      HKTypeLambda(TypeBounds.empty :: TypeBounds.empty :: Nil)(
      tl => op(tl.paramRefs(0), tl.paramRefs(1))))

  private def enterPolyMethod(cls: ClassSymbol, name: TermName, typeParamCount: Int,
                    resultTypeFn: PolyType => Type,
                    flags: FlagSet = EmptyFlags,
                    bounds: TypeBounds = TypeBounds.empty,
                    useCompleter: Boolean = false) = {
    val tparamNames = PolyType.syntheticParamNames(typeParamCount)
    val tparamInfos = tparamNames map (_ => bounds)
    def ptype = PolyType(tparamNames)(_ => tparamInfos, resultTypeFn)
    val info =
      if (useCompleter)
        new LazyType {
          def complete(denot: SymDenotation)(using Context): Unit =
            denot.info = ptype
        }
      else ptype
    enterMethod(cls, name, info, flags)
  }

  private def enterT1ParameterlessMethod(cls: ClassSymbol, name: TermName, resultTypeFn: PolyType => Type, flags: FlagSet) =
    enterPolyMethod(cls, name, 1, resultTypeFn, flags)

  private def mkArityArray(name: String, arity: Int, countFrom: Int): Array[TypeRef | Null] = {
    val arr = new Array[TypeRef | Null](arity + 1)
    for (i <- countFrom to arity) arr(i) = requiredClassRef(name + i)
    arr
  }

  private def completeClass(cls: ClassSymbol, ensureCtor: Boolean = true): ClassSymbol = {
    if (ensureCtor) ensureConstructor(cls, cls.denot.asClass, EmptyScope)
    if (cls.linkedClass.exists) cls.linkedClass.markAbsent()
    cls
  }

  @tu lazy val RootClass: ClassSymbol = newPackageSymbol(
    NoSymbol, nme.ROOT, (root, rootcls) => ctx.base.rootLoader(root)).moduleClass.asClass
  @tu lazy val RootPackage: TermSymbol = newSymbol(
    NoSymbol, nme.ROOTPKG, PackageCreationFlags, TypeRef(NoPrefix, RootClass))

  @tu lazy val EmptyPackageVal: TermSymbol = newPackageSymbol(
    RootClass, nme.EMPTY_PACKAGE, (emptypkg, emptycls) => ctx.base.rootLoader(emptypkg)).entered
  @tu lazy val EmptyPackageClass: ClassSymbol = EmptyPackageVal.moduleClass.asClass

  /** A package in which we can place all methods and types that are interpreted specially by the compiler */
  @tu lazy val OpsPackageVal: TermSymbol = newCompletePackageSymbol(RootClass, nme.OPS_PACKAGE).entered
  @tu lazy val OpsPackageClass: ClassSymbol = OpsPackageVal.moduleClass.asClass

  @tu lazy val ScalaPackageVal: TermSymbol = requiredPackage(nme.scala)
  @tu lazy val ScalaMathPackageVal: TermSymbol = requiredPackage("scala.math")
  @tu lazy val ScalaPackageClass: ClassSymbol = {
    val cls = ScalaPackageVal.moduleClass.asClass
    cls.info.decls.openForMutations.useSynthesizer(
      name =>
        if (name.isTypeName && name.isSyntheticFunction) newFunctionNType(name.asTypeName)
        else NoSymbol)
    cls
  }
  @tu lazy val ScalaPackageObject: Symbol = requiredModule("scala.package")
  @tu lazy val ScalaRuntimePackageVal: TermSymbol = requiredPackage("scala.runtime")
  @tu lazy val ScalaRuntimePackageClass: ClassSymbol = ScalaRuntimePackageVal.moduleClass.asClass
  @tu lazy val JavaPackageVal: TermSymbol = requiredPackage(nme.java)
  @tu lazy val JavaPackageClass: ClassSymbol = JavaPackageVal.moduleClass.asClass
  @tu lazy val JavaLangPackageVal: TermSymbol = requiredPackage(jnme.JavaLang)
  @tu lazy val JavaLangPackageClass: ClassSymbol = JavaLangPackageVal.moduleClass.asClass

  // fundamental modules
  @tu lazy val SysPackage : Symbol = requiredModule("scala.sys.package")
    @tu lazy val Sys_error: Symbol = SysPackage.moduleClass.requiredMethod(nme.error)

  @tu lazy val ScalaXmlPackageClass: Symbol = getPackageClassIfDefined("scala.xml")

  @tu lazy val CompiletimePackageClass: Symbol = requiredPackage("scala.compiletime").moduleClass
    @tu lazy val Compiletime_codeOf: Symbol = CompiletimePackageClass.requiredMethod("codeOf")
    @tu lazy val Compiletime_erasedValue  : Symbol = CompiletimePackageClass.requiredMethod("erasedValue")
    @tu lazy val Compiletime_uninitialized: Symbol = CompiletimePackageClass.requiredMethod("uninitialized")
    @tu lazy val Compiletime_error        : Symbol = CompiletimePackageClass.requiredMethod(nme.error)
    @tu lazy val Compiletime_requireConst : Symbol = CompiletimePackageClass.requiredMethod("requireConst")
    @tu lazy val Compiletime_constValue   : Symbol = CompiletimePackageClass.requiredMethod("constValue")
    @tu lazy val Compiletime_constValueOpt: Symbol = CompiletimePackageClass.requiredMethod("constValueOpt")
    @tu lazy val Compiletime_constValueTuple: Symbol = CompiletimePackageClass.requiredMethod("constValueTuple")
    @tu lazy val Compiletime_summonFrom   : Symbol = CompiletimePackageClass.requiredMethod("summonFrom")
    @tu lazy val Compiletime_summonInline : Symbol = CompiletimePackageClass.requiredMethod("summonInline")
    @tu lazy val Compiletime_summonAll    : Symbol = CompiletimePackageClass.requiredMethod("summonAll")
  @tu lazy val CompiletimeTestingPackage: Symbol = requiredPackage("scala.compiletime.testing")
    @tu lazy val CompiletimeTesting_typeChecks: Symbol = CompiletimeTestingPackage.requiredMethod("typeChecks")
    @tu lazy val CompiletimeTesting_typeCheckErrors: Symbol = CompiletimeTestingPackage.requiredMethod("typeCheckErrors")
    @tu lazy val CompiletimeTesting_ErrorClass: ClassSymbol = requiredClass("scala.compiletime.testing.Error")
    @tu lazy val CompiletimeTesting_Error: Symbol = requiredModule("scala.compiletime.testing.Error")
      @tu lazy val CompiletimeTesting_Error_apply = CompiletimeTesting_Error.requiredMethod(nme.apply)
    @tu lazy val CompiletimeTesting_ErrorKind: Symbol = requiredModule("scala.compiletime.testing.ErrorKind")
      @tu lazy val CompiletimeTesting_ErrorKind_Parser: Symbol = CompiletimeTesting_ErrorKind.requiredMethod("Parser")
      @tu lazy val CompiletimeTesting_ErrorKind_Typer: Symbol = CompiletimeTesting_ErrorKind.requiredMethod("Typer")
  @tu lazy val CompiletimeOpsPackage: Symbol = requiredPackage("scala.compiletime.ops")
    @tu lazy val CompiletimeOpsAnyModuleClass: Symbol = requiredModule("scala.compiletime.ops.any").moduleClass
    @tu lazy val CompiletimeOpsIntModuleClass: Symbol = requiredModule("scala.compiletime.ops.int").moduleClass
    @tu lazy val CompiletimeOpsLongModuleClass: Symbol = requiredModule("scala.compiletime.ops.long").moduleClass
    @tu lazy val CompiletimeOpsFloatModuleClass: Symbol = requiredModule("scala.compiletime.ops.float").moduleClass
    @tu lazy val CompiletimeOpsDoubleModuleClass: Symbol = requiredModule("scala.compiletime.ops.double").moduleClass
    @tu lazy val CompiletimeOpsStringModuleClass: Symbol = requiredModule("scala.compiletime.ops.string").moduleClass
    @tu lazy val CompiletimeOpsBooleanModuleClass: Symbol = requiredModule("scala.compiletime.ops.boolean").moduleClass

  /** Note: We cannot have same named methods defined in Object and Any (and AnyVal, for that matter)
   *  because after erasure the Any and AnyVal references get remapped to the Object methods
   *  which would result in a double binding assertion failure.
   * Instead we do the following:
   *
   *  - Have some methods exist only in Any, and remap them with the Erasure denotation
   *    transformer to be owned by Object.
   *  - Have other methods exist only in Object.
   * To achieve this, we synthesize all Any and Object methods; Object methods no longer get
   * loaded from a classfile.
   */
  @tu lazy val AnyClass: ClassSymbol = completeClass(enterCompleteClassSymbol(ScalaPackageClass, tpnme.Any, Abstract, Nil), ensureCtor = false)
  def AnyType: TypeRef = AnyClass.typeRef
  @tu lazy val MatchableClass: ClassSymbol = completeClass(enterCompleteClassSymbol(ScalaPackageClass, tpnme.Matchable, Trait, AnyType :: Nil), ensureCtor = false)
  def MatchableType: TypeRef = MatchableClass.typeRef
  @tu lazy val AnyValClass: ClassSymbol =
    val res = completeClass(enterCompleteClassSymbol(ScalaPackageClass, tpnme.AnyVal, Abstract, List(AnyType, MatchableType)))
    // Mark companion as absent, so that class does not get re-completed
    val companion = ScalaPackageVal.info.decl(nme.AnyVal).symbol
    companion.moduleClass.markAbsent()
    companion.markAbsent()
    res

  def AnyValType: TypeRef = AnyValClass.typeRef

    @tu lazy val Any_== : TermSymbol          = enterMethod(AnyClass, nme.EQ, methOfAny(BooleanType), Final)
    @tu lazy val Any_!= : TermSymbol          = enterMethod(AnyClass, nme.NE, methOfAny(BooleanType), Final)
    @tu lazy val Any_equals: TermSymbol       = enterMethod(AnyClass, nme.equals_, methOfAny(BooleanType))
    @tu lazy val Any_hashCode: TermSymbol     = enterMethod(AnyClass, nme.hashCode_, MethodType(Nil, IntType))
    @tu lazy val Any_toString: TermSymbol     = enterMethod(AnyClass, nme.toString_, MethodType(Nil, StringType))
    @tu lazy val Any_## : TermSymbol          = enterMethod(AnyClass, nme.HASHHASH, ExprType(IntType), Final)
    @tu lazy val Any_isInstanceOf: TermSymbol = enterT1ParameterlessMethod(AnyClass, nme.isInstanceOf_, _ => BooleanType, Final)
    @tu lazy val Any_asInstanceOf: TermSymbol = enterT1ParameterlessMethod(AnyClass, nme.asInstanceOf_, _.paramRefs(0), Final)
    @tu lazy val Any_typeTest: TermSymbol     = enterT1ParameterlessMethod(AnyClass, nme.isInstanceOfPM, _ => BooleanType, Final | SyntheticArtifact)
    @tu lazy val Any_typeCast: TermSymbol     = enterT1ParameterlessMethod(AnyClass, nme.asInstanceOfPM, _.paramRefs(0), Final | SyntheticArtifact | StableRealizable)
      // generated by pattern matcher and explicit nulls, eliminated by erasure

    /** def getClass[A >: this.type](): Class[? <: A] */
    @tu lazy val Any_getClass: TermSymbol =
        enterPolyMethod(
          AnyClass, nme.getClass_, 1,
          pt => MethodType(Nil, ClassClass.typeRef.appliedTo(TypeBounds.upper(pt.paramRefs(0)))),
          Final,
          bounds = TypeBounds.lower(AnyClass.thisType))

    def AnyMethods: List[TermSymbol] = List(Any_==, Any_!=, Any_equals, Any_hashCode,
      Any_toString, Any_##, Any_getClass, Any_isInstanceOf, Any_asInstanceOf, Any_typeTest, Any_typeCast)

  @tu lazy val ObjectClass: ClassSymbol = {
    val cls = requiredClass("java.lang.Object")
    assert(!cls.isCompleted, "race for completing java.lang.Object")
    cls.info = ClassInfo(cls.owner.thisType, cls, List(AnyType, MatchableType), newScope)
    cls.setFlag(NoInits | JavaDefined)

    ensureConstructor(cls, cls.denot.asClass, EmptyScope)
    val companion = JavaLangPackageVal.info.decl(nme.Object).symbol.asTerm
    NamerOps.makeConstructorCompanion(companion, cls)
    cls
  }
  def ObjectType: TypeRef = ObjectClass.typeRef

  /** A type alias of Object used to represent any reference to Object in a Java
   *  signature, the secret sauce is that subtype checking treats it specially:
   *
   *    tp <:< FromJavaObject
   *
   *  is equivalent to:
   *
   *    tp <:< Any
   *
   *  This is useful to avoid usability problems when interacting with Java
   *  code where Object is the top type. This is safe because this type will
   *  only appear in signatures of Java definitions in positions where `Object`
   *  might appear, let's enumerate all possible cases this gives us:
   *
   *  1. At the top level:
   *
   *       // A.java
   *       void meth1(Object arg) {}
   *       <T> void meth2(T arg) {} // T implicitly extends Object
   *
   *       // B.scala
   *       meth1(1) // OK
   *       meth2(1) // OK
   *
   *     This is safe even though Int is not a subtype of Object, because Erasure
   *     will detect the mismatch and box the value type.
   *
   *  2. In a class type parameter:
   *
   *       // A.java
   *       void meth3(scala.List<Object> arg) {}
   *       <T> void meth4(scala.List<T> arg) {}
   *
   *       // B.scala
   *       meth3(List[Int](1)) // OK
   *       meth4(List[Int](1)) // OK
   *
   *     At erasure, type parameters are removed and value types are boxed.
   *
   *  3. As the type parameter of an array:
   *
   *       // A.java
   *       void meth5(Object[] arg) {}
   *       <T> void meth6(T[] arg) {}
   *
   *       // B.scala
   *       meth5(Array[Int](1)) // error: Array[Int] is not a subtype of Array[Object]
   *       meth6(Array[Int](1)) // error: Array[Int] is not a subtype of Array[T & Object]
   *
   *
   *     This is a bit more subtle: at erasure, Arrays keep their type parameter,
   *     and primitive Arrays are not subtypes of reference Arrays on the JVM,
   *     so we can't pass an Array of Int where a reference Array is expected.
   *     Array is invariant in Scala, so `meth5` is safe even if we use `FromJavaObject`,
   *     but generic Arrays are treated specially: we always add `& Object` (and here
   *     we mean the normal java.lang.Object type) to these types when they come from
   *     Java signatures (see `translateJavaArrayElementType`), this ensure that `meth6`
   *     is safe to use.
   *
   *  4. As the repeated argument of a varargs method:
   *
   *       // A.java
   *       void meth7(Object... args) {}
   *       <T> void meth8(T... args) {}
   *
   *       // B.scala
   *       meth7(1) // OK (creates a reference array)
   *       meth8(1) // OK (creates a primitive array and copies it into a reference array at Erasure)
   *       val ai = Array[Int](1)
   *       meth7(ai: _*) // OK (will copy the array at Erasure)
   *       meth8(ai: _*) // OK (will copy the array at Erasure)
   *
   *     Java repeated arguments are erased to arrays, so it would be safe to treat
   *     them in the same way: add an `& Object` to the parameter type to disallow
   *     passing primitives, but that would be very inconvenient as it is common to
   *     want to pass a primitive to an Object repeated argument (e.g.
   *     `String.format("foo: %d", 1)`). So instead we type them _without_ adding the
   *     `& Object` and let `ElimRepeated` and `Erasure` take care of doing any necessary adaptation
   *     (note that adapting a primitive array to a reference array requires
   *     copying the whole array, so this transformation only preserves semantics
   *     if the callee does not try to mutate the varargs array which is a reasonable
   *     assumption to make).
   *
   *
   *  This mechanism is similar to `ObjectTpeJavaRef` in Scala 2, except that we
   *  create a new symbol with its own name, this is needed because this type
   *  can show up in inferred types and therefore needs to be preserved when
   *  pickling so that unpickled trees pass `-Ycheck`.
   *
   *  Note that by default we pretty-print `FromJavaObject` as `Object` or simply omit it
   *  if it's the sole upper-bound of a type parameter, use `-Yprint-debug` to explicitly
   *  display it.
   */
  @tu lazy val FromJavaObjectSymbol: TypeSymbol =
    newPermanentSymbol(OpsPackageClass, tpnme.FromJavaObject, JavaDefined, TypeAlias(ObjectType)).entered
  def FromJavaObjectType: TypeRef = FromJavaObjectSymbol.typeRef

  @tu lazy val AnyRefAlias: TypeSymbol = enterAliasType(tpnme.AnyRef, ObjectType)
  def AnyRefType: TypeRef = AnyRefAlias.typeRef

    @tu lazy val Object_eq: TermSymbol = enterMethod(ObjectClass, nme.eq, methOfAnyRef(BooleanType), Final)
    @tu lazy val Object_ne: TermSymbol = enterMethod(ObjectClass, nme.ne, methOfAnyRef(BooleanType), Final)
    @tu lazy val Object_synchronized: TermSymbol = enterPolyMethod(ObjectClass, nme.synchronized_, 1,
        pt => MethodType(List(pt.paramRefs(0)), pt.paramRefs(0)), Final)
    @tu lazy val Object_clone: TermSymbol = enterMethod(ObjectClass, nme.clone_, MethodType(Nil, ObjectType), Protected)
    @tu lazy val Object_finalize: TermSymbol = enterMethod(ObjectClass, nme.finalize_, MethodType(Nil, UnitType), Protected)
    @tu lazy val Object_notify: TermSymbol = enterMethod(ObjectClass, nme.notify_, MethodType(Nil, UnitType), Final)
    @tu lazy val Object_notifyAll: TermSymbol = enterMethod(ObjectClass, nme.notifyAll_, MethodType(Nil, UnitType), Final)
    @tu lazy val Object_wait: TermSymbol = enterMethod(ObjectClass, nme.wait_, MethodType(Nil, UnitType), Final)
    @tu lazy val Object_waitL: TermSymbol = enterMethod(ObjectClass, nme.wait_, MethodType(LongType :: Nil, UnitType), Final)
    @tu lazy val Object_waitLI: TermSymbol = enterMethod(ObjectClass, nme.wait_, MethodType(LongType :: IntType :: Nil, UnitType), Final)

    def ObjectMethods: List[TermSymbol] = List(Object_eq, Object_ne, Object_synchronized, Object_clone,
        Object_finalize, Object_notify, Object_notifyAll, Object_wait, Object_waitL, Object_waitLI)

  /** Methods in Object and Any that do not have a side effect */
  @tu lazy val pureMethods: List[TermSymbol] = List(Any_==, Any_!=, Any_equals, Any_hashCode,
    Any_toString, Any_##, Any_getClass, Any_isInstanceOf, Any_typeTest, Object_eq, Object_ne)

  @tu lazy val AnyKindClass: ClassSymbol = {
    val cls = newCompleteClassSymbol(ScalaPackageClass, tpnme.AnyKind, AbstractFinal | Permanent, Nil, newScope(0))
    if (!ctx.settings.YnoKindPolymorphism.value)
      // Enable kind-polymorphism by exposing scala.AnyKind
      cls.entered
    cls
  }
  def AnyKindType: TypeRef = AnyKindClass.typeRef

  @tu lazy val andType: TypeSymbol = enterBinaryAlias(tpnme.AND, AndType(_, _))
  @tu lazy val orType: TypeSymbol = enterBinaryAlias(tpnme.OR, OrType(_, _, soft = false))

  /** Method representing a throw */
  @tu lazy val throwMethod: TermSymbol = enterMethod(OpsPackageClass, nme.THROWkw,
      MethodType(List(ThrowableType), NothingType))

  @tu lazy val NothingClass: ClassSymbol = enterCompleteClassSymbol(
    ScalaPackageClass, tpnme.Nothing, AbstractFinal, List(AnyType))
  def NothingType: TypeRef = NothingClass.typeRef
  @tu lazy val NullClass: ClassSymbol = {
    // When explicit-nulls is enabled, Null becomes a direct subtype of Any and Matchable
    val parents = if ctx.explicitNulls then AnyType :: MatchableType :: Nil else ObjectType :: Nil
    enterCompleteClassSymbol(ScalaPackageClass, tpnme.Null, AbstractFinal, parents)
  }
  def NullType: TypeRef = NullClass.typeRef

  @tu lazy val InvokerModule = requiredModule("scala.runtime.coverage.Invoker")
  @tu lazy val InvokedMethodRef = InvokerModule.requiredMethodRef("invoked")

  @tu lazy val ImplicitScrutineeTypeSym =
    newPermanentSymbol(ScalaPackageClass, tpnme.IMPLICITkw, EmptyFlags, TypeBounds.empty).entered
  def ImplicitScrutineeTypeRef: TypeRef = ImplicitScrutineeTypeSym.typeRef

  @tu lazy val ScalaPredefModule: Symbol = requiredModule("scala.Predef")
    @tu lazy val Predef_conforms : Symbol = ScalaPredefModule.requiredMethod(nme.conforms_)
    @tu lazy val Predef_classOf  : Symbol = ScalaPredefModule.requiredMethod(nme.classOf)
    @tu lazy val Predef_identity : Symbol = ScalaPredefModule.requiredMethod(nme.identity)
    @tu lazy val Predef_undefined: Symbol = ScalaPredefModule.requiredMethod(nme.???)
  @tu lazy val ScalaPredefModuleClass: ClassSymbol = ScalaPredefModule.moduleClass.asClass

  @tu lazy val SubTypeClass: ClassSymbol = requiredClass("scala.<:<")
  @tu lazy val SubType_refl: Symbol = SubTypeClass.companionModule.requiredMethod(nme.refl)

  @tu lazy val DummyImplicitClass: ClassSymbol = requiredClass("scala.DummyImplicit")

  @tu lazy val ScalaRuntimeModule: Symbol = requiredModule("scala.runtime.ScalaRunTime")
    def runtimeMethodRef(name: PreName): TermRef = ScalaRuntimeModule.requiredMethodRef(name)
    def ScalaRuntime_drop: Symbol = runtimeMethodRef(nme.drop).symbol
    @tu lazy val ScalaRuntime__hashCode: Symbol = ScalaRuntimeModule.requiredMethod(nme._hashCode_)
    @tu lazy val ScalaRuntime_toArray: Symbol = ScalaRuntimeModule.requiredMethod(nme.toArray)
    @tu lazy val ScalaRuntime_toObjectArray: Symbol = ScalaRuntimeModule.requiredMethod(nme.toObjectArray)

  @tu lazy val BoxesRunTimeModule: Symbol = requiredModule("scala.runtime.BoxesRunTime")
    @tu lazy val BoxesRunTimeModule_externalEquals: Symbol = BoxesRunTimeModule.info.decl(nme.equals_).suchThat(toDenot(_).info.firstParamTypes.size == 2).symbol
  @tu lazy val ScalaStaticsModule: Symbol = requiredModule("scala.runtime.Statics")
    def staticsMethodRef(name: PreName): TermRef = ScalaStaticsModule.requiredMethodRef(name)
    def staticsMethod(name: PreName): TermSymbol = ScalaStaticsModule.requiredMethod(name)

  @tu lazy val DottyArraysModule: Symbol = requiredModule("scala.runtime.Arrays")
    @tu lazy val newGenericArrayMethod: TermSymbol = DottyArraysModule.requiredMethod("newGenericArray")
    @tu lazy val newArrayMethod: TermSymbol = DottyArraysModule.requiredMethod("newArray")

  def getWrapVarargsArrayModule: Symbol = ScalaRuntimeModule

  // The set of all wrap{X, Ref}Array methods, where X is a value type
  val WrapArrayMethods: PerRun[collection.Set[Symbol]] = new PerRun({
    val methodNames = ScalaValueTypes.map(ast.tpd.wrapArrayMethodName) `union` Set(nme.wrapRefArray)
    methodNames.map(getWrapVarargsArrayModule.requiredMethod(_))
  })

<<<<<<< HEAD
  @tu lazy val ListClass: Symbol       = requiredClass("scala.collection.immutable.List")
  def ListType: TypeRef                = ListClass.typeRef
  @tu lazy val ListModule: Symbol      = requiredModule("scala.collection.immutable.List")
  @tu lazy val NilModule: Symbol       = requiredModule("scala.collection.immutable.Nil")
  def NilType: TermRef                 = NilModule.termRef
  @tu lazy val ConsClass: Symbol       = requiredClass("scala.collection.immutable.::")
  def ConsType: TypeRef                = ConsClass.typeRef
  @tu lazy val SeqFactoryClass: Symbol = requiredClass("scala.collection.SeqFactory")
=======
  @tu lazy val ListClass: Symbol        = requiredClass("scala.collection.immutable.List")
  def ListType: TypeRef                 = ListClass.typeRef
  @tu lazy val ListModule: Symbol       = requiredModule("scala.collection.immutable.List")
  @tu lazy val ListModule_apply: Symbol = ListModule.requiredMethod(nme.apply)
  def ListModuleAlias: Symbol           = ScalaPackageClass.requiredMethod(nme.List)
  @tu lazy val NilModule: Symbol        = requiredModule("scala.collection.immutable.Nil")
  def NilType: TermRef                  = NilModule.termRef
  @tu lazy val ConsClass: Symbol        = requiredClass("scala.collection.immutable.::")
  def ConsType: TypeRef                 = ConsClass.typeRef
  @tu lazy val SeqFactoryClass: Symbol  = requiredClass("scala.collection.SeqFactory")
>>>>>>> a92a4639

  @tu lazy val SingletonClass: ClassSymbol =
    // needed as a synthetic class because Scala 2.x refers to it in classfiles
    // but does not define it as an explicit class.
    enterCompleteClassSymbol(
      ScalaPackageClass, tpnme.Singleton, PureInterfaceCreationFlags | Final,
      List(AnyType), EmptyScope)
  @tu lazy val SingletonType: TypeRef = SingletonClass.typeRef

  @tu lazy val CollectionSeqType: TypeRef  = requiredClassRef("scala.collection.Seq")
  @tu lazy val SeqType: TypeRef            = requiredClassRef("scala.collection.immutable.Seq")
  @tu lazy val SeqModule: Symbol           = requiredModule("scala.collection.immutable.Seq")
  @tu lazy val SeqModule_apply: Symbol     = SeqModule.requiredMethod(nme.apply)
  def SeqModuleAlias: Symbol               = ScalaPackageClass.requiredMethod(nme.Seq)
  def SeqClass(using Context): ClassSymbol = SeqType.symbol.asClass
    @tu lazy val Seq_apply        : Symbol = SeqClass.requiredMethod(nme.apply)
    @tu lazy val Seq_head         : Symbol = SeqClass.requiredMethod(nme.head)
    @tu lazy val Seq_drop         : Symbol = SeqClass.requiredMethod(nme.drop)
    @tu lazy val Seq_lengthCompare: Symbol = SeqClass.requiredMethod(nme.lengthCompare, List(IntType))
    @tu lazy val Seq_length       : Symbol = SeqClass.requiredMethod(nme.length)
    @tu lazy val Seq_toSeq        : Symbol = SeqClass.requiredMethod(nme.toSeq)


  @tu lazy val StringOps: Symbol = requiredClass("scala.collection.StringOps")
    @tu lazy val StringOps_format: Symbol  = StringOps.requiredMethod(nme.format)

  @tu lazy val ArrayType: TypeRef = requiredClassRef("scala.Array")
  def ArrayClass(using Context): ClassSymbol = ArrayType.symbol.asClass
    @tu lazy val Array_apply     : Symbol = ArrayClass.requiredMethod(nme.apply)
    @tu lazy val Array_update    : Symbol = ArrayClass.requiredMethod(nme.update)
    @tu lazy val Array_length    : Symbol = ArrayClass.requiredMethod(nme.length)
    @tu lazy val Array_clone     : Symbol = ArrayClass.requiredMethod(nme.clone_)
    @tu lazy val ArrayConstructor: Symbol = ArrayClass.requiredMethod(nme.CONSTRUCTOR)

  @tu lazy val ArrayModule: Symbol = requiredModule("scala.Array")
  def ArrayModuleClass: Symbol = ArrayModule.moduleClass

  @tu lazy val IArrayModule: Symbol = requiredModule("scala.IArray")
  def IArrayModuleClass: Symbol = IArrayModule.moduleClass

  @tu lazy val UnitType: TypeRef = valueTypeRef("scala.Unit", java.lang.Void.TYPE, UnitEnc, nme.specializedTypeNames.Void)
  def UnitClass(using Context): ClassSymbol = UnitType.symbol.asClass
  def UnitModuleClass(using Context): Symbol = UnitType.symbol.asClass.linkedClass
  @tu lazy val BooleanType: TypeRef = valueTypeRef("scala.Boolean", java.lang.Boolean.TYPE, BooleanEnc, nme.specializedTypeNames.Boolean)
  def BooleanClass(using Context): ClassSymbol = BooleanType.symbol.asClass
    @tu lazy val Boolean_!  : Symbol = BooleanClass.requiredMethod(nme.UNARY_!)
    @tu lazy val Boolean_&& : Symbol = BooleanClass.requiredMethod(nme.ZAND) // ### harmonize required... calls
    @tu lazy val Boolean_|| : Symbol = BooleanClass.requiredMethod(nme.ZOR)
    @tu lazy val Boolean_== : Symbol =
      BooleanClass.info.member(nme.EQ).suchThat(_.info.firstParamTypes match {
        case List(pt) => pt.isRef(BooleanClass)
        case _ => false
      }).symbol
    @tu lazy val Boolean_!= : Symbol =
      BooleanClass.info.member(nme.NE).suchThat(_.info.firstParamTypes match {
        case List(pt) => pt.isRef(BooleanClass)
        case _ => false
      }).symbol

  @tu lazy val ByteType: TypeRef = valueTypeRef("scala.Byte", java.lang.Byte.TYPE, ByteEnc, nme.specializedTypeNames.Byte)
  def ByteClass(using Context): ClassSymbol = ByteType.symbol.asClass
  @tu lazy val ShortType: TypeRef = valueTypeRef("scala.Short", java.lang.Short.TYPE, ShortEnc, nme.specializedTypeNames.Short)
  def ShortClass(using Context): ClassSymbol = ShortType.symbol.asClass
  @tu lazy val CharType: TypeRef = valueTypeRef("scala.Char", java.lang.Character.TYPE, CharEnc, nme.specializedTypeNames.Char)
  def CharClass(using Context): ClassSymbol = CharType.symbol.asClass
  @tu lazy val IntType: TypeRef = valueTypeRef("scala.Int", java.lang.Integer.TYPE, IntEnc, nme.specializedTypeNames.Int)
  def IntClass(using Context): ClassSymbol = IntType.symbol.asClass
    @tu lazy val Int_-  : Symbol = IntClass.requiredMethod(nme.MINUS, List(IntType))
    @tu lazy val Int_+  : Symbol = IntClass.requiredMethod(nme.PLUS, List(IntType))
    @tu lazy val Int_/  : Symbol = IntClass.requiredMethod(nme.DIV, List(IntType))
    @tu lazy val Int_*  : Symbol = IntClass.requiredMethod(nme.MUL, List(IntType))
    @tu lazy val Int_== : Symbol = IntClass.requiredMethod(nme.EQ, List(IntType))
    @tu lazy val Int_>= : Symbol = IntClass.requiredMethod(nme.GE, List(IntType))
    @tu lazy val Int_<= : Symbol = IntClass.requiredMethod(nme.LE, List(IntType))
  @tu lazy val LongType: TypeRef = valueTypeRef("scala.Long", java.lang.Long.TYPE, LongEnc, nme.specializedTypeNames.Long)
  def LongClass(using Context): ClassSymbol = LongType.symbol.asClass
    @tu lazy val Long_+ : Symbol = LongClass.requiredMethod(nme.PLUS, List(LongType))
    @tu lazy val Long_* : Symbol = LongClass.requiredMethod(nme.MUL, List(LongType))
    @tu lazy val Long_/ : Symbol = LongClass.requiredMethod(nme.DIV, List(LongType))

  @tu lazy val FloatType: TypeRef = valueTypeRef("scala.Float", java.lang.Float.TYPE, FloatEnc, nme.specializedTypeNames.Float)
  def FloatClass(using Context): ClassSymbol = FloatType.symbol.asClass
  @tu lazy val DoubleType: TypeRef = valueTypeRef("scala.Double", java.lang.Double.TYPE, DoubleEnc, nme.specializedTypeNames.Double)
  def DoubleClass(using Context): ClassSymbol = DoubleType.symbol.asClass

  @tu lazy val BoxedUnitClass: ClassSymbol = requiredClass("scala.runtime.BoxedUnit")
    def BoxedUnit_UNIT(using Context): TermSymbol = BoxedUnitClass.linkedClass.requiredValue("UNIT")
    def BoxedUnit_TYPE(using Context): TermSymbol = BoxedUnitClass.linkedClass.requiredValue("TYPE")

  @tu lazy val BoxedBooleanClass: ClassSymbol = requiredClass("java.lang.Boolean")
  @tu lazy val BoxedByteClass   : ClassSymbol = requiredClass("java.lang.Byte")
  @tu lazy val BoxedShortClass  : ClassSymbol = requiredClass("java.lang.Short")
  @tu lazy val BoxedCharClass   : ClassSymbol = requiredClass("java.lang.Character")
  @tu lazy val BoxedIntClass    : ClassSymbol = requiredClass("java.lang.Integer")
  @tu lazy val BoxedLongClass   : ClassSymbol = requiredClass("java.lang.Long")
  @tu lazy val BoxedFloatClass  : ClassSymbol = requiredClass("java.lang.Float")
  @tu lazy val BoxedDoubleClass : ClassSymbol = requiredClass("java.lang.Double")

  @tu lazy val BoxedBooleanModule: TermSymbol = requiredModule("java.lang.Boolean")
  @tu lazy val BoxedByteModule   : TermSymbol = requiredModule("java.lang.Byte")
  @tu lazy val BoxedShortModule  : TermSymbol = requiredModule("java.lang.Short")
  @tu lazy val BoxedCharModule   : TermSymbol = requiredModule("java.lang.Character")
  @tu lazy val BoxedIntModule    : TermSymbol = requiredModule("java.lang.Integer")
  @tu lazy val BoxedLongModule   : TermSymbol = requiredModule("java.lang.Long")
  @tu lazy val BoxedFloatModule  : TermSymbol = requiredModule("java.lang.Float")
  @tu lazy val BoxedDoubleModule : TermSymbol = requiredModule("java.lang.Double")
  @tu lazy val BoxedUnitModule   : TermSymbol = requiredModule("java.lang.Void")

  @tu lazy val ByNameParamClass2x: ClassSymbol = enterSpecialPolyClass(tpnme.BYNAME_PARAM_CLASS, Covariant, Seq(AnyType))

  @tu lazy val RepeatedParamClass: ClassSymbol = enterSpecialPolyClass(tpnme.REPEATED_PARAM_CLASS, Covariant, Seq(ObjectType, SeqType))

  @tu lazy val IntoType: TypeSymbol = enterAliasType(tpnme.INTO, HKTypeLambda(TypeBounds.empty :: Nil)(_.paramRefs(0)))

  // fundamental classes
  @tu lazy val StringClass: ClassSymbol = requiredClass("java.lang.String")
  def StringType: Type = StringClass.typeRef
  @tu lazy val StringModule: Symbol = StringClass.linkedClass
    @tu lazy val String_+ : TermSymbol = enterMethod(StringClass, nme.raw.PLUS, methOfAny(StringType), Final)
    @tu lazy val String_valueOf_Object: Symbol = StringModule.info.member(nme.valueOf).suchThat(_.info.firstParamTypes match {
      case List(pt) => pt.isAny || pt.stripNull.isAnyRef
      case _ => false
    }).symbol

  @tu lazy val JavaCloneableClass: ClassSymbol        = requiredClass("java.lang.Cloneable")
  @tu lazy val NullPointerExceptionClass: ClassSymbol = requiredClass("java.lang.NullPointerException")
  @tu lazy val IndexOutOfBoundsException: ClassSymbol = requiredClass("java.lang.IndexOutOfBoundsException")
  @tu lazy val ClassClass: ClassSymbol                = requiredClass("java.lang.Class")
  @tu lazy val BoxedNumberClass: ClassSymbol          = requiredClass("java.lang.Number")
  @tu lazy val ClassCastExceptionClass: ClassSymbol   = requiredClass("java.lang.ClassCastException")
    @tu lazy val ClassCastExceptionClass_stringConstructor: TermSymbol  = ClassCastExceptionClass.info.member(nme.CONSTRUCTOR).suchThat(_.info.firstParamTypes match {
      case List(pt) =>
        pt.stripNull.isRef(StringClass)
      case _ => false
    }).symbol.asTerm
  @tu lazy val ArithmeticExceptionClass: ClassSymbol  = requiredClass("java.lang.ArithmeticException")
    @tu lazy val ArithmeticExceptionClass_stringConstructor: TermSymbol  = ArithmeticExceptionClass.info.member(nme.CONSTRUCTOR).suchThat(_.info.firstParamTypes match {
      case List(pt) =>
        pt.stripNull.isRef(StringClass)
      case _ => false
    }).symbol.asTerm

  @tu lazy val JavaSerializableClass: ClassSymbol     = requiredClass("java.io.Serializable")

  @tu lazy val ComparableClass: ClassSymbol           = requiredClass("java.lang.Comparable")

  @tu lazy val SystemClass: ClassSymbol               = requiredClass("java.lang.System")
  @tu lazy val SystemModule: Symbol              = SystemClass.linkedClass

  @tu lazy val NoSuchElementExceptionClass = requiredClass("java.util.NoSuchElementException")
  def NoSuchElementExceptionType = NoSuchElementExceptionClass.typeRef
  @tu lazy val IllegalArgumentExceptionClass = requiredClass("java.lang.IllegalArgumentException")
  def IllegalArgumentExceptionType = IllegalArgumentExceptionClass.typeRef

  // in scalac modified to have Any as parent

  @tu lazy val ThrowableType: TypeRef             = requiredClassRef("java.lang.Throwable")
  def ThrowableClass(using Context): ClassSymbol  = ThrowableType.symbol.asClass
  @tu lazy val ExceptionClass: ClassSymbol        = requiredClass("java.lang.Exception")
  @tu lazy val RuntimeExceptionClass: ClassSymbol = requiredClass("java.lang.RuntimeException")

  @tu lazy val SerializableType: TypeRef       = JavaSerializableClass.typeRef
  def SerializableClass(using Context): ClassSymbol = SerializableType.symbol.asClass

  @tu lazy val JavaBigIntegerClass: ClassSymbol = requiredClass("java.math.BigInteger")
  @tu lazy val JavaBigDecimalClass: ClassSymbol = requiredClass("java.math.BigDecimal")
  @tu lazy val JavaCalendarClass: ClassSymbol = requiredClass("java.util.Calendar")
  @tu lazy val JavaDateClass: ClassSymbol = requiredClass("java.util.Date")
  @tu lazy val JavaFormattableClass: ClassSymbol = requiredClass("java.util.Formattable")
  @tu lazy val JavaRecordClass: Symbol = getClassIfDefined("java.lang.Record")

  @tu lazy val JavaEnumClass: ClassSymbol = {
    val cls = requiredClass("java.lang.Enum")
    // jl.Enum has a single constructor protected(name: String, ordinal: Int).
    // We remove the arguments from the primary constructor, and enter
    // a new constructor symbol with 2 arguments, so that both
    // `X extends jl.Enum[X]` and `X extends jl.Enum[X](name, ordinal)`
    // pass typer and go through jl.Enum-specific checks in RefChecks.
    cls.infoOrCompleter match {
      case completer: ClassfileLoader =>
        cls.info = new ClassfileLoader(completer.classfile) {
          override def complete(root: SymDenotation)(using Context): Unit = {
            super.complete(root)
            val constr = cls.primaryConstructor
            val noArgInfo = constr.info match {
              case info: PolyType =>
                info.resType match {
                  case meth: MethodType =>
                    info.derivedLambdaType(
                      resType = meth.derivedLambdaType(
                      paramNames = Nil, paramInfos = Nil))
                }
            }
            val argConstr = constr.copy().entered
            constr.info = noArgInfo
            constr.termRef.recomputeDenot()
          }
        }
        cls
    }
  }
  def JavaEnumType = JavaEnumClass.typeRef

  @tu lazy val MethodHandleClass: ClassSymbol        = requiredClass("java.lang.invoke.MethodHandle")
  @tu lazy val MethodHandlesLookupClass: ClassSymbol = requiredClass("java.lang.invoke.MethodHandles.Lookup")
  @tu lazy val VarHandleClass: ClassSymbol           = requiredClass("java.lang.invoke.VarHandle")

  @tu lazy val StringBuilderClass: ClassSymbol = requiredClass("scala.collection.mutable.StringBuilder")
  @tu lazy val MatchErrorClass   : ClassSymbol = requiredClass("scala.MatchError")
  @tu lazy val ConversionClass   : ClassSymbol = requiredClass("scala.Conversion").typeRef.symbol.asClass

  @tu lazy val StringAddClass    : ClassSymbol = requiredClass("scala.runtime.StringAdd")
    @tu lazy val StringAdd_+ : Symbol = StringAddClass.requiredMethod(nme.raw.PLUS)

  @tu lazy val StringContextClass: ClassSymbol = requiredClass("scala.StringContext")
    @tu lazy val StringContext_s  : Symbol = StringContextClass.requiredMethod(nme.s)
    @tu lazy val StringContext_raw: Symbol = StringContextClass.requiredMethod(nme.raw_)
    @tu lazy val StringContext_f  : Symbol = StringContextClass.requiredMethod(nme.f)
    @tu lazy val StringContext_parts: Symbol = StringContextClass.requiredMethod(nme.parts)
  @tu lazy val StringContextModule: Symbol = StringContextClass.companionModule
    @tu lazy val StringContextModule_apply: Symbol = StringContextModule.requiredMethod(nme.apply)
    @tu lazy val StringContextModule_standardInterpolator: Symbol = StringContextModule.requiredMethod(nme.standardInterpolator)
    @tu lazy val StringContextModule_processEscapes: Symbol = StringContextModule.requiredMethod(nme.processEscapes)

  @tu lazy val PartialFunctionClass: ClassSymbol = requiredClass("scala.PartialFunction")
    @tu lazy val PartialFunction_apply: Symbol = PartialFunctionClass.requiredMethod(nme.apply)
    @tu lazy val PartialFunction_isDefinedAt: Symbol = PartialFunctionClass.requiredMethod(nme.isDefinedAt)
    @tu lazy val PartialFunction_applyOrElse: Symbol = PartialFunctionClass.requiredMethod(nme.applyOrElse)

  @tu lazy val AbstractPartialFunctionClass: ClassSymbol = requiredClass("scala.runtime.AbstractPartialFunction")
  @tu lazy val FunctionXXLClass: ClassSymbol = requiredClass("scala.runtime.FunctionXXL")
  @tu lazy val ScalaSymbolClass: ClassSymbol = requiredClass("scala.Symbol")
  @tu lazy val DynamicClass: ClassSymbol = requiredClass("scala.Dynamic")
  @tu lazy val OptionClass: ClassSymbol = requiredClass("scala.Option")
  @tu lazy val SomeClass: ClassSymbol = requiredClass("scala.Some")
  @tu lazy val NoneModule: Symbol = requiredModule("scala.None")

  @tu lazy val EnumClass: ClassSymbol = requiredClass("scala.reflect.Enum")
    @tu lazy val Enum_ordinal: Symbol = EnumClass.requiredMethod(nme.ordinal)

  @tu lazy val EnumValueSerializationProxyClass: ClassSymbol = requiredClass("scala.runtime.EnumValueSerializationProxy")
    @tu lazy val EnumValueSerializationProxyConstructor: TermSymbol =
      EnumValueSerializationProxyClass.requiredMethod(nme.CONSTRUCTOR, List(ClassType(TypeBounds.empty), IntType))

  @tu lazy val ProductClass: ClassSymbol = requiredClass("scala.Product")
    @tu lazy val Product_canEqual          : Symbol = ProductClass.requiredMethod(nme.canEqual_)
    @tu lazy val Product_productArity      : Symbol = ProductClass.requiredMethod(nme.productArity)
    @tu lazy val Product_productElement    : Symbol = ProductClass.requiredMethod(nme.productElement)
    @tu lazy val Product_productElementName: Symbol = ProductClass.requiredMethod(nme.productElementName)
    @tu lazy val Product_productPrefix     : Symbol = ProductClass.requiredMethod(nme.productPrefix)

  @tu lazy val IteratorClass: ClassSymbol = requiredClass("scala.collection.Iterator")
  def IteratorModule(using Context): Symbol = IteratorClass.companionModule

  @tu lazy val ModuleSerializationProxyClass: ClassSymbol = requiredClass("scala.runtime.ModuleSerializationProxy")
    @tu lazy val ModuleSerializationProxyConstructor: TermSymbol =
      ModuleSerializationProxyClass.requiredMethod(nme.CONSTRUCTOR, List(ClassType(TypeBounds.empty)))

  @tu lazy val MirrorClass: ClassSymbol = requiredClass("scala.deriving.Mirror")
  @tu lazy val Mirror_ProductClass: ClassSymbol = requiredClass("scala.deriving.Mirror.Product")
    @tu lazy val Mirror_Product_fromProduct: Symbol = Mirror_ProductClass.requiredMethod(nme.fromProduct)
  @tu lazy val Mirror_SumClass: ClassSymbol = requiredClass("scala.deriving.Mirror.Sum")
  @tu lazy val Mirror_SingletonClass: ClassSymbol = requiredClass("scala.deriving.Mirror.Singleton")
  @tu lazy val Mirror_SingletonProxyClass: ClassSymbol = requiredClass("scala.deriving.Mirror.SingletonProxy")

  @tu lazy val LanguageModule: Symbol = requiredModule("scala.language")
  @tu lazy val LanguageModuleClass: Symbol = LanguageModule.moduleClass.asClass
  @tu lazy val LanguageExperimentalModule: Symbol = requiredModule("scala.language.experimental")
  @tu lazy val LanguageDeprecatedModule: Symbol = requiredModule("scala.language.deprecated")
  @tu lazy val NonLocalReturnControlClass: ClassSymbol = requiredClass("scala.runtime.NonLocalReturnControl")
  @tu lazy val SelectableClass: ClassSymbol = requiredClass("scala.Selectable")
  @tu lazy val WithoutPreciseParameterTypesClass: Symbol = requiredClass("scala.Selectable.WithoutPreciseParameterTypes")

  @tu lazy val ManifestClass: ClassSymbol = requiredClass("scala.reflect.Manifest")
  @tu lazy val ManifestFactoryModule: Symbol = requiredModule("scala.reflect.ManifestFactory")
  @tu lazy val ClassManifestFactoryModule: Symbol = requiredModule("scala.reflect.ClassManifestFactory")
  @tu lazy val OptManifestClass: ClassSymbol = requiredClass("scala.reflect.OptManifest")
  @tu lazy val NoManifestModule: Symbol = requiredModule("scala.reflect.NoManifest")

  @tu lazy val ReflectPackageClass: Symbol = requiredPackage("scala.reflect.package").moduleClass
  @tu lazy val ClassTagClass: ClassSymbol = requiredClass("scala.reflect.ClassTag")
    @tu lazy val ClassTagClass_unapply: Symbol = ClassTagClass.requiredMethod("unapply")
  @tu lazy val ClassTagModule: Symbol = ClassTagClass.companionModule
    @tu lazy val ClassTagModule_apply: Symbol = ClassTagModule.requiredMethod(nme.apply)

  @tu lazy val ReflectSelectableTypeRef: TypeRef = requiredClassRef("scala.reflect.Selectable")

  @tu lazy val TypeTestClass: ClassSymbol = requiredClass("scala.reflect.TypeTest")
    @tu lazy val TypeTest_unapply: Symbol = TypeTestClass.requiredMethod(nme.unapply)
  @tu lazy val TypeTestModule_identity: Symbol = TypeTestClass.companionModule.requiredMethod(nme.identity)

  @tu lazy val QuotedExprClass: ClassSymbol = requiredClass("scala.quoted.Expr")

  @tu lazy val QuotesClass: ClassSymbol = requiredClass("scala.quoted.Quotes")
    @tu lazy val Quotes_reflect: Symbol = QuotesClass.requiredValue("reflect")
      @tu lazy val Quotes_reflect_asTerm: Symbol = Quotes_reflect.requiredMethod("asTerm")
      @tu lazy val Quotes_reflect_Apply: Symbol = Quotes_reflect.requiredValue("Apply")
        @tu lazy val Quotes_reflect_Apply_apply: Symbol = Quotes_reflect_Apply.requiredMethod(nme.apply)
      @tu lazy val Quotes_reflect_TypeApply: Symbol = Quotes_reflect.requiredValue("TypeApply")
        @tu lazy val Quotes_reflect_TypeApply_apply: Symbol = Quotes_reflect_TypeApply.requiredMethod(nme.apply)
      @tu lazy val Quotes_reflect_Assign: Symbol = Quotes_reflect.requiredValue("Assign")
        @tu lazy val Quotes_reflect_Assign_apply: Symbol = Quotes_reflect_Assign.requiredMethod(nme.apply)
      @tu lazy val Quotes_reflect_Inferred: Symbol = Quotes_reflect.requiredValue("Inferred")
        @tu lazy val Quotes_reflect_Inferred_apply: Symbol = Quotes_reflect_Inferred.requiredMethod(nme.apply)
      @tu lazy val Quotes_reflect_Literal: Symbol = Quotes_reflect.requiredValue("Literal")
      @tu lazy val Quotes_reflect_Literal_apply: Symbol = Quotes_reflect_Literal.requiredMethod(nme.apply)
      @tu lazy val Quotes_reflect_TreeMethods: Symbol = Quotes_reflect.requiredMethod("TreeMethods")
        @tu lazy val Quotes_reflect_TreeMethods_asExpr: Symbol = Quotes_reflect_TreeMethods.requiredMethod("asExpr")
      @tu lazy val Quotes_reflect_TypeRepr: Symbol = Quotes_reflect.requiredValue("TypeRepr")
        @tu lazy val Quotes_reflect_TypeRepr_of: Symbol = Quotes_reflect_TypeRepr.requiredMethod("of")
        @tu lazy val Quotes_reflect_TypeRepr_typeConstructorOf: Symbol = Quotes_reflect_TypeRepr.requiredMethod("typeConstructorOf")
      @tu lazy val Quotes_reflect_TypeReprMethods: Symbol = Quotes_reflect.requiredValue("TypeReprMethods")
        @tu lazy val Quotes_reflect_TypeReprMethods_asType: Symbol = Quotes_reflect_TypeReprMethods.requiredMethod("asType")
      @tu lazy val Quotes_reflect_TypeTreeType: Symbol = Quotes_reflect.requiredType("TypeTree")
      @tu lazy val Quotes_reflect_TermType: Symbol = Quotes_reflect.requiredType("Term")
      @tu lazy val Quotes_reflect_BooleanConstant: Symbol = Quotes_reflect.requiredValue("BooleanConstant")
      @tu lazy val Quotes_reflect_ByteConstant: Symbol = Quotes_reflect.requiredValue("ByteConstant")
      @tu lazy val Quotes_reflect_ShortConstant: Symbol = Quotes_reflect.requiredValue("ShortConstant")
      @tu lazy val Quotes_reflect_IntConstant: Symbol = Quotes_reflect.requiredValue("IntConstant")
      @tu lazy val Quotes_reflect_LongConstant: Symbol = Quotes_reflect.requiredValue("LongConstant")
      @tu lazy val Quotes_reflect_FloatConstant: Symbol = Quotes_reflect.requiredValue("FloatConstant")
      @tu lazy val Quotes_reflect_DoubleConstant: Symbol = Quotes_reflect.requiredValue("DoubleConstant")
      @tu lazy val Quotes_reflect_CharConstant: Symbol = Quotes_reflect.requiredValue("CharConstant")
      @tu lazy val Quotes_reflect_StringConstant: Symbol = Quotes_reflect.requiredValue("StringConstant")
      @tu lazy val Quotes_reflect_UnitConstant: Symbol = Quotes_reflect.requiredValue("UnitConstant")
      @tu lazy val Quotes_reflect_NullConstant: Symbol = Quotes_reflect.requiredValue("NullConstant")
      @tu lazy val Quotes_reflect_ClassOfConstant: Symbol = Quotes_reflect.requiredValue("ClassOfConstant")


  @tu lazy val QuoteUnpicklerClass: ClassSymbol = requiredClass("scala.quoted.runtime.QuoteUnpickler")
    @tu lazy val QuoteUnpickler_unpickleExprV2: Symbol = QuoteUnpicklerClass.requiredMethod("unpickleExprV2")
    @tu lazy val QuoteUnpickler_unpickleTypeV2: Symbol = QuoteUnpicklerClass.requiredMethod("unpickleTypeV2")

  @tu lazy val QuoteMatchingClass: ClassSymbol = requiredClass("scala.quoted.runtime.QuoteMatching")
    @tu lazy val QuoteMatching_ExprMatch: Symbol = QuoteMatchingClass.requiredMethod("ExprMatch")
<<<<<<< HEAD
    @tu lazy val QuoteMatching_ExprMatchModule: Symbol = QuoteMatchingClass.requiredClass("ExprMatchModule")
    @tu lazy val QuoteMatching_TypeMatch: Symbol = QuoteMatchingClass.requiredMethod("TypeMatch")
    @tu lazy val QuoteMatching_TypeMatchModule: Symbol = QuoteMatchingClass.requiredClass("TypeMatchModule")
=======
    @tu lazy val QuoteMatching_ExprMatch_unapply: Symbol = QuoteMatchingClass.requiredClass("ExprMatchModule").requiredMethod(nme.unapply)
    @tu lazy val QuoteMatching_TypeMatch: Symbol = QuoteMatchingClass.requiredMethod("TypeMatch")
    @tu lazy val QuoteMatching_TypeMatch_unapply: Symbol = QuoteMatchingClass.requiredClass("TypeMatchModule").requiredMethod(nme.unapply)
>>>>>>> a92a4639
  @tu lazy val QuoteMatchingModule: Symbol = requiredModule("scala.quoted.runtime.QuoteMatching")
    @tu lazy val QuoteMatching_KNil: Symbol = QuoteMatchingModule.requiredType("KNil")
    @tu lazy val QuoteMatching_KCons: Symbol = QuoteMatchingModule.requiredType("KCons")

  @tu lazy val ToExprModule: Symbol = requiredModule("scala.quoted.ToExpr")
    @tu lazy val ToExprModule_BooleanToExpr: Symbol = ToExprModule.requiredMethod("BooleanToExpr")
    @tu lazy val ToExprModule_ByteToExpr: Symbol = ToExprModule.requiredMethod("ByteToExpr")
    @tu lazy val ToExprModule_ShortToExpr: Symbol = ToExprModule.requiredMethod("ShortToExpr")
    @tu lazy val ToExprModule_IntToExpr: Symbol = ToExprModule.requiredMethod("IntToExpr")
    @tu lazy val ToExprModule_LongToExpr: Symbol = ToExprModule.requiredMethod("LongToExpr")
    @tu lazy val ToExprModule_FloatToExpr: Symbol = ToExprModule.requiredMethod("FloatToExpr")
    @tu lazy val ToExprModule_DoubleToExpr: Symbol = ToExprModule.requiredMethod("DoubleToExpr")
    @tu lazy val ToExprModule_CharToExpr: Symbol = ToExprModule.requiredMethod("CharToExpr")
    @tu lazy val ToExprModule_StringToExpr: Symbol = ToExprModule.requiredMethod("StringToExpr")

  @tu lazy val QuotedRuntimeModule: Symbol = requiredModule("scala.quoted.runtime.Expr")
    @tu lazy val QuotedRuntime_exprQuote  : Symbol = QuotedRuntimeModule.requiredMethod("quote")
    @tu lazy val QuotedRuntime_exprSplice : Symbol = QuotedRuntimeModule.requiredMethod("splice")
    @tu lazy val QuotedRuntime_exprNestedSplice : Symbol = QuotedRuntimeModule.requiredMethod("nestedSplice")

  @tu lazy val QuotedRuntime_SplicedTypeAnnot: ClassSymbol = requiredClass("scala.quoted.runtime.SplicedType")

  @tu lazy val QuotedRuntimePatterns: Symbol = requiredModule("scala.quoted.runtime.Patterns")
    @tu lazy val QuotedRuntimePatterns_patternHole: Symbol = QuotedRuntimePatterns.requiredMethod("patternHole")
    @tu lazy val QuotedRuntimePatterns_higherOrderHole: Symbol = QuotedRuntimePatterns.requiredMethod("higherOrderHole")
    @tu lazy val QuotedRuntimePatterns_patternTypeAnnot: ClassSymbol = QuotedRuntimePatterns.requiredClass("patternType")
    @tu lazy val QuotedRuntimePatterns_fromAboveAnnot: ClassSymbol = QuotedRuntimePatterns.requiredClass("fromAbove")

  @tu lazy val QuotedTypeClass: ClassSymbol = requiredClass("scala.quoted.Type")
    @tu lazy val QuotedType_splice: Symbol = QuotedTypeClass.requiredType(tpnme.Underlying)

  @tu lazy val QuotedTypeModule: Symbol = QuotedTypeClass.companionModule
    @tu lazy val QuotedTypeModule_of: Symbol = QuotedTypeModule.requiredMethod("of")

  @tu lazy val MacroAnnotationClass: ClassSymbol = requiredClass("scala.annotation.MacroAnnotation")

  @tu lazy val CanEqualClass: ClassSymbol = getClassIfDefined("scala.Eql").orElse(requiredClass("scala.CanEqual")).asClass
    def CanEqual_canEqualAny(using Context): TermSymbol =
      val methodName = if CanEqualClass.name == tpnme.Eql then nme.eqlAny else nme.canEqualAny
      CanEqualClass.companionModule.requiredMethod(methodName)

  @tu lazy val CanThrowClass: ClassSymbol = requiredClass("scala.CanThrow")
  @tu lazy val throwsAlias: Symbol = ScalaRuntimePackageVal.requiredType(tpnme.THROWS)

  @tu lazy val TypeBoxClass: ClassSymbol = requiredClass("scala.runtime.TypeBox")
    @tu lazy val TypeBox_CAP: TypeSymbol = TypeBoxClass.requiredType(tpnme.CAP)

  @tu lazy val MatchCaseClass: ClassSymbol = requiredClass("scala.runtime.MatchCase")
  @tu lazy val NotGivenClass: ClassSymbol = requiredClass("scala.util.NotGiven")
    @tu lazy val NotGiven_value: Symbol = NotGivenClass.companionModule.requiredMethod(nme.value)

  @tu lazy val ValueOfClass: ClassSymbol = requiredClass("scala.ValueOf")

  @tu lazy val FromDigitsClass: ClassSymbol           = requiredClass("scala.util.FromDigits")
  @tu lazy val FromDigits_WithRadixClass: ClassSymbol = requiredClass("scala.util.FromDigits.WithRadix")
  @tu lazy val FromDigits_DecimalClass: ClassSymbol   = requiredClass("scala.util.FromDigits.Decimal")
  @tu lazy val FromDigits_FloatingClass: ClassSymbol  = requiredClass("scala.util.FromDigits.Floating")

  @tu lazy val XMLTopScopeModule: Symbol = requiredModule("scala.xml.TopScope")

  @tu lazy val MainAnnotationClass: ClassSymbol = requiredClass("scala.annotation.MainAnnotation")
  @tu lazy val MainAnnotationInfo: ClassSymbol = requiredClass("scala.annotation.MainAnnotation.Info")
  @tu lazy val MainAnnotationParameter: ClassSymbol = requiredClass("scala.annotation.MainAnnotation.Parameter")
  @tu lazy val MainAnnotationParameterAnnotation: ClassSymbol = requiredClass("scala.annotation.MainAnnotation.ParameterAnnotation")
  @tu lazy val MainAnnotationCommand: ClassSymbol = requiredClass("scala.annotation.MainAnnotation.Command")

  @tu lazy val CommandLineParserModule: Symbol = requiredModule("scala.util.CommandLineParser")
    @tu lazy val CLP_ParseError: ClassSymbol = CommandLineParserModule.requiredClass("ParseError").typeRef.symbol.asClass
    @tu lazy val CLP_parseArgument: Symbol = CommandLineParserModule.requiredMethod("parseArgument")
    @tu lazy val CLP_parseRemainingArguments: Symbol = CommandLineParserModule.requiredMethod("parseRemainingArguments")
    @tu lazy val CLP_showError: Symbol = CommandLineParserModule.requiredMethod("showError")

  @tu lazy val TupleTypeRef: TypeRef = requiredClassRef("scala.Tuple")
  def TupleClass(using Context): ClassSymbol = TupleTypeRef.symbol.asClass
    @tu lazy val Tuple_cons: Symbol = TupleClass.requiredMethod("*:")
  @tu lazy val TupleModule: Symbol = requiredModule("scala.Tuple")
  @tu lazy val EmptyTupleClass: Symbol = requiredClass("scala.EmptyTuple")
  @tu lazy val EmptyTupleModule: Symbol = requiredModule("scala.EmptyTuple")
  @tu lazy val NonEmptyTupleTypeRef: TypeRef = requiredClassRef("scala.NonEmptyTuple")
  def NonEmptyTupleClass(using Context): ClassSymbol = NonEmptyTupleTypeRef.symbol.asClass
    lazy val NonEmptyTuple_tail: Symbol = NonEmptyTupleClass.requiredMethod("tail")
  @tu lazy val PairClass: ClassSymbol = requiredClass("scala.*:")

  @tu lazy val TupleXXLClass: ClassSymbol = requiredClass("scala.runtime.TupleXXL")
  def TupleXXLModule(using Context): Symbol = TupleXXLClass.companionModule

    def TupleXXL_fromIterator(using Context): Symbol = TupleXXLModule.requiredMethod("fromIterator")
    def TupleXXL_unapplySeq(using Context): Symbol = TupleXXLModule.requiredMethod(nme.unapplySeq)

  @tu lazy val RuntimeTupleMirrorTypeRef: TypeRef = requiredClassRef("scala.runtime.TupleMirror")

  @tu lazy val RuntimeTuplesModule: Symbol = requiredModule("scala.runtime.Tuples")
  @tu lazy val RuntimeTuplesModuleClass: Symbol = RuntimeTuplesModule.moduleClass
    @tu lazy val RuntimeTuples_consIterator: Symbol = RuntimeTuplesModule.requiredMethod("consIterator")
    @tu lazy val RuntimeTuples_concatIterator: Symbol = RuntimeTuplesModule.requiredMethod("concatIterator")
    @tu lazy val RuntimeTuples_apply: Symbol = RuntimeTuplesModule.requiredMethod("apply")
    @tu lazy val RuntimeTuples_cons: Symbol = RuntimeTuplesModule.requiredMethod("cons")
    @tu lazy val RuntimeTuples_size: Symbol = RuntimeTuplesModule.requiredMethod("size")
    @tu lazy val RuntimeTuples_tail: Symbol = RuntimeTuplesModule.requiredMethod("tail")
    @tu lazy val RuntimeTuples_concat: Symbol = RuntimeTuplesModule.requiredMethod("concat")
    @tu lazy val RuntimeTuples_toArray: Symbol = RuntimeTuplesModule.requiredMethod("toArray")
    @tu lazy val RuntimeTuples_productToArray: Symbol = RuntimeTuplesModule.requiredMethod("productToArray")
    @tu lazy val RuntimeTuples_isInstanceOfTuple: Symbol = RuntimeTuplesModule.requiredMethod("isInstanceOfTuple")
    @tu lazy val RuntimeTuples_isInstanceOfEmptyTuple: Symbol = RuntimeTuplesModule.requiredMethod("isInstanceOfEmptyTuple")
    @tu lazy val RuntimeTuples_isInstanceOfNonEmptyTuple: Symbol = RuntimeTuplesModule.requiredMethod("isInstanceOfNonEmptyTuple")

  @tu lazy val TupledFunctionTypeRef: TypeRef = requiredClassRef("scala.util.TupledFunction")
  def TupledFunctionClass(using Context): ClassSymbol = TupledFunctionTypeRef.symbol.asClass
  def RuntimeTupleFunctionsModule(using Context): Symbol = requiredModule("scala.runtime.TupledFunctions")

  @tu lazy val boundaryModule: Symbol = requiredModule("scala.util.boundary")
  @tu lazy val LabelClass: Symbol = requiredClass("scala.util.boundary.Label")
  @tu lazy val BreakClass: Symbol = requiredClass("scala.util.boundary.Break")

  @tu lazy val CapsModule: Symbol = requiredModule("scala.caps")
    @tu lazy val captureRoot: TermSymbol = CapsModule.requiredValue("cap")
<<<<<<< HEAD
    @tu lazy val CapsUnsafeModule: Symbol = requiredModule("scala.caps.unsafe")
    @tu lazy val Caps_unsafeBox: Symbol = CapsUnsafeModule.requiredMethod("unsafeBox")
    @tu lazy val Caps_unsafeUnbox: Symbol = CapsUnsafeModule.requiredMethod("unsafeUnbox")
    @tu lazy val Caps_unsafeBoxFunArg: Symbol = CapsUnsafeModule.requiredMethod("unsafeBoxFunArg")
    @tu lazy val Caps_SealedAnnot: ClassSymbol = requiredClass("scala.caps.Sealed")
=======
    @tu lazy val Caps_Cap: TypeSymbol = CapsModule.requiredType("Cap")
    @tu lazy val Caps_reachCapability: TermSymbol = CapsModule.requiredMethod("reachCapability")
    @tu lazy val CapsUnsafeModule: Symbol = requiredModule("scala.caps.unsafe")
    @tu lazy val Caps_unsafeAssumePure: Symbol = CapsUnsafeModule.requiredMethod("unsafeAssumePure")
    @tu lazy val Caps_unsafeBox: Symbol = CapsUnsafeModule.requiredMethod("unsafeBox")
    @tu lazy val Caps_unsafeUnbox: Symbol = CapsUnsafeModule.requiredMethod("unsafeUnbox")
    @tu lazy val Caps_unsafeBoxFunArg: Symbol = CapsUnsafeModule.requiredMethod("unsafeBoxFunArg")
    @tu lazy val expandedUniversalSet: CaptureSet = CaptureSet(captureRoot.termRef)

  @tu lazy val PureClass: Symbol = requiredClass("scala.Pure")
>>>>>>> a92a4639

  // Annotation base classes
  @tu lazy val AnnotationClass: ClassSymbol = requiredClass("scala.annotation.Annotation")
  @tu lazy val StaticAnnotationClass: ClassSymbol = requiredClass("scala.annotation.StaticAnnotation")
  @tu lazy val RefiningAnnotationClass: ClassSymbol = requiredClass("scala.annotation.RefiningAnnotation")
  @tu lazy val JavaAnnotationClass: ClassSymbol = requiredClass("java.lang.annotation.Annotation")

  // Annotation classes
  @tu lazy val AllowConversionsAnnot: ClassSymbol = requiredClass("scala.annotation.allowConversions")
  @tu lazy val AnnotationDefaultAnnot: ClassSymbol = requiredClass("scala.annotation.internal.AnnotationDefault")
  @tu lazy val AssignedNonLocallyAnnot: ClassSymbol = requiredClass("scala.annotation.internal.AssignedNonLocally")
  @tu lazy val BeanPropertyAnnot: ClassSymbol = requiredClass("scala.beans.BeanProperty")
  @tu lazy val BooleanBeanPropertyAnnot: ClassSymbol = requiredClass("scala.beans.BooleanBeanProperty")
  @tu lazy val BodyAnnot: ClassSymbol = requiredClass("scala.annotation.internal.Body")
  @tu lazy val CapabilityAnnot: ClassSymbol = requiredClass("scala.annotation.capability")
  @tu lazy val ChildAnnot: ClassSymbol = requiredClass("scala.annotation.internal.Child")
  @tu lazy val ContextResultCountAnnot: ClassSymbol = requiredClass("scala.annotation.internal.ContextResultCount")
  @tu lazy val ProvisionalSuperClassAnnot: ClassSymbol = requiredClass("scala.annotation.internal.ProvisionalSuperClass")
  @tu lazy val DeprecatedAnnot: ClassSymbol = requiredClass("scala.deprecated")
  @tu lazy val DeprecatedOverridingAnnot: ClassSymbol = requiredClass("scala.deprecatedOverriding")
  @tu lazy val ImplicitAmbiguousAnnot: ClassSymbol = requiredClass("scala.annotation.implicitAmbiguous")
  @tu lazy val ImplicitNotFoundAnnot: ClassSymbol = requiredClass("scala.annotation.implicitNotFound")
  @tu lazy val InlineParamAnnot: ClassSymbol = requiredClass("scala.annotation.internal.InlineParam")
  @tu lazy val ErasedParamAnnot: ClassSymbol = requiredClass("scala.annotation.internal.ErasedParam")
  @tu lazy val InvariantBetweenAnnot: ClassSymbol = requiredClass("scala.annotation.internal.InvariantBetween")
  @tu lazy val MainAnnot: ClassSymbol = requiredClass("scala.main")
  @tu lazy val MappedAlternativeAnnot: ClassSymbol = requiredClass("scala.annotation.internal.MappedAlternative")
  @tu lazy val MigrationAnnot: ClassSymbol = requiredClass("scala.annotation.migration")
  @tu lazy val NowarnAnnot: ClassSymbol = requiredClass("scala.annotation.nowarn")
  @tu lazy val UnusedAnnot: ClassSymbol = requiredClass("scala.annotation.unused")
  @tu lazy val TransparentTraitAnnot: ClassSymbol = requiredClass("scala.annotation.transparentTrait")
  @tu lazy val NativeAnnot: ClassSymbol = requiredClass("scala.native")
  @tu lazy val RepeatedAnnot: ClassSymbol = requiredClass("scala.annotation.internal.Repeated")
  @tu lazy val SourceFileAnnot: ClassSymbol = requiredClass("scala.annotation.internal.SourceFile")
  @tu lazy val ScalaSignatureAnnot: ClassSymbol = requiredClass("scala.reflect.ScalaSignature")
  @tu lazy val ScalaLongSignatureAnnot: ClassSymbol = requiredClass("scala.reflect.ScalaLongSignature")
  @tu lazy val ScalaStrictFPAnnot: ClassSymbol = requiredClass("scala.annotation.strictfp")
  @tu lazy val ScalaStaticAnnot: ClassSymbol = requiredClass("scala.annotation.static")
  @tu lazy val SerialVersionUIDAnnot: ClassSymbol = requiredClass("scala.SerialVersionUID")
  @tu lazy val TailrecAnnot: ClassSymbol = requiredClass("scala.annotation.tailrec")
  @tu lazy val ThreadUnsafeAnnot: ClassSymbol = requiredClass("scala.annotation.threadUnsafe")
  @tu lazy val ConstructorOnlyAnnot: ClassSymbol = requiredClass("scala.annotation.constructorOnly")
  @tu lazy val CompileTimeOnlyAnnot: ClassSymbol = requiredClass("scala.annotation.compileTimeOnly")
  @tu lazy val SwitchAnnot: ClassSymbol = requiredClass("scala.annotation.switch")
  @tu lazy val ExperimentalAnnot: ClassSymbol = requiredClass("scala.annotation.experimental")
  @tu lazy val ThrowsAnnot: ClassSymbol = requiredClass("scala.throws")
  @tu lazy val TransientAnnot: ClassSymbol = requiredClass("scala.transient")
  @tu lazy val UncheckedAnnot: ClassSymbol = requiredClass("scala.unchecked")
  @tu lazy val UncheckedStableAnnot: ClassSymbol = requiredClass("scala.annotation.unchecked.uncheckedStable")
  @tu lazy val UncheckedVarianceAnnot: ClassSymbol = requiredClass("scala.annotation.unchecked.uncheckedVariance")
  @tu lazy val UncheckedCapturesAnnot: ClassSymbol = requiredClass("scala.annotation.unchecked.uncheckedCaptures")
  @tu lazy val VolatileAnnot: ClassSymbol = requiredClass("scala.volatile")
<<<<<<< HEAD
  @tu lazy val WithPureFunsAnnot: ClassSymbol = requiredClass("scala.annotation.internal.WithPureFuns")
=======
>>>>>>> a92a4639
  @tu lazy val BeanGetterMetaAnnot: ClassSymbol = requiredClass("scala.annotation.meta.beanGetter")
  @tu lazy val BeanSetterMetaAnnot: ClassSymbol = requiredClass("scala.annotation.meta.beanSetter")
  @tu lazy val FieldMetaAnnot: ClassSymbol = requiredClass("scala.annotation.meta.field")
  @tu lazy val GetterMetaAnnot: ClassSymbol = requiredClass("scala.annotation.meta.getter")
  @tu lazy val ParamMetaAnnot: ClassSymbol = requiredClass("scala.annotation.meta.param")
  @tu lazy val SetterMetaAnnot: ClassSymbol = requiredClass("scala.annotation.meta.setter")
  @tu lazy val CompanionClassMetaAnnot: ClassSymbol = requiredClass("scala.annotation.meta.companionClass")
  @tu lazy val CompanionMethodMetaAnnot: ClassSymbol = requiredClass("scala.annotation.meta.companionMethod")
  @tu lazy val ShowAsInfixAnnot: ClassSymbol = requiredClass("scala.annotation.showAsInfix")
  @tu lazy val FunctionalInterfaceAnnot: ClassSymbol = requiredClass("java.lang.FunctionalInterface")
  @tu lazy val TargetNameAnnot: ClassSymbol = requiredClass("scala.annotation.targetName")
  @tu lazy val VarargsAnnot: ClassSymbol = requiredClass("scala.annotation.varargs")
  @tu lazy val SinceAnnot: ClassSymbol = requiredClass("scala.annotation.since")
  @tu lazy val ReachCapabilityAnnot = requiredClass("scala.annotation.internal.reachCapability")
  @tu lazy val RequiresCapabilityAnnot: ClassSymbol = requiredClass("scala.annotation.internal.requiresCapability")
  @tu lazy val RetainsAnnot: ClassSymbol = requiredClass("scala.annotation.retains")
  @tu lazy val RetainsByNameAnnot: ClassSymbol = requiredClass("scala.annotation.retainsByName")
  @tu lazy val PublicInBinaryAnnot: ClassSymbol = requiredClass("scala.annotation.publicInBinary")

  @tu lazy val JavaRepeatableAnnot: ClassSymbol = requiredClass("java.lang.annotation.Repeatable")

  // Initialization annotations
  @tu lazy val InitModule: Symbol = requiredModule("scala.annotation.init")
    @tu lazy val InitWidenAnnot: ClassSymbol = InitModule.requiredClass("widen")
    @tu lazy val InitRegionMethod: Symbol = InitModule.requiredMethod("region")

  // A list of meta-annotations that are relevant for fields and accessors
  @tu lazy val NonBeanMetaAnnots: Set[Symbol] =
    Set(FieldMetaAnnot, GetterMetaAnnot, ParamMetaAnnot, SetterMetaAnnot, CompanionClassMetaAnnot, CompanionMethodMetaAnnot)
<<<<<<< HEAD
=======
  @tu lazy val NonBeanParamAccessorAnnots: Set[Symbol] =
    Set(PublicInBinaryAnnot)
>>>>>>> a92a4639
  @tu lazy val MetaAnnots: Set[Symbol] =
    NonBeanMetaAnnots + BeanGetterMetaAnnot + BeanSetterMetaAnnot

  // A list of annotations that are commonly used to indicate that a field/method argument or return
  // type is not null. These annotations are used by the nullification logic in JavaNullInterop to
  // improve the precision of type nullification.
  // We don't require that any of these annotations be present in the class path, but we want to
  // create Symbols for the ones that are present, so they can be checked during nullification.
  @tu lazy val NotNullAnnots: List[ClassSymbol] = getClassesIfDefined(
    "javax.annotation.Nonnull" ::
    "javax.validation.constraints.NotNull" ::
    "androidx.annotation.NonNull" ::
    "android.support.annotation.NonNull" ::
    "android.annotation.NonNull" ::
    "com.android.annotations.NonNull" ::
    "org.eclipse.jdt.annotation.NonNull" ::
    "edu.umd.cs.findbugs.annotations.NonNull" ::
    "org.checkerframework.checker.nullness.qual.NonNull" ::
    "org.checkerframework.checker.nullness.compatqual.NonNullDecl" ::
    "org.jetbrains.annotations.NotNull" ::
    "org.springframework.lang.NonNull" ::
    "org.springframework.lang.NonNullApi" ::
    "org.springframework.lang.NonNullFields" ::
    "lombok.NonNull" ::
    "reactor.util.annotation.NonNull" ::
    "reactor.util.annotation.NonNullApi" ::
    "io.reactivex.annotations.NonNull" :: Nil)

  // convenient one-parameter method types
  def methOfAny(tp: Type): MethodType = MethodType(List(AnyType), tp)
  def methOfAnyVal(tp: Type): MethodType = MethodType(List(AnyValType), tp)
  def methOfAnyRef(tp: Type): MethodType = MethodType(List(ObjectType), tp)

  // Derived types

  def RepeatedParamType: TypeRef = RepeatedParamClass.typeRef

  def ClassType(arg: Type)(using Context): Type = {
    val ctype = ClassClass.typeRef
    if (ctx.phase.erasedTypes) ctype else ctype.appliedTo(arg)
  }

  /** The enumeration type, goven a value of the enumeration */
  def EnumType(sym: Symbol)(using Context): TypeRef =
    // given (in java): "class A { enum E { VAL1 } }"
    //  - sym: the symbol of the actual enumeration value (VAL1)
    //  - .owner: the ModuleClassSymbol of the enumeration (object E)
    //  - .linkedClass: the ClassSymbol of the enumeration (class E)
    sym.owner.linkedClass.typeRef

  object FunctionTypeOfMethod {
    /** Matches a `FunctionN[...]`/`ContextFunctionN[...]` or refined `PolyFunction`/`FunctionN[...]`/`ContextFunctionN[...]`.
     *  Extracts the method type type and apply info.
     */
    def unapply(ft: Type)(using Context): Option[MethodOrPoly] = {
      ft match
        case RefinedType(parent, nme.apply, mt: MethodOrPoly)
        if parent.derivesFrom(defn.PolyFunctionClass) || (mt.isInstanceOf[MethodType] && isFunctionNType(parent)) =>
          Some(mt)
        case AppliedType(parent, targs) if isFunctionNType(ft) =>
          val isContextual = ft.typeSymbol.name.isContextFunction
          val methodType = if isContextual then ContextualMethodType else MethodType
          Some(methodType(targs.init, targs.last))
        case _ =>
          None
    }
  }

  object FunctionOf {
    def apply(args: List[Type], resultType: Type, isContextual: Boolean = false)(using Context): Type =
      val mt = MethodType.companion(isContextual, false)(args, resultType)
<<<<<<< HEAD
      if mt.hasErasedParams then
        RefinedType(ErasedFunctionClass.typeRef, nme.apply, mt)
      else
        FunctionType(args.length, isContextual).appliedTo(args ::: resultType :: Nil)
    def unapply(ft: Type)(using Context): Option[(List[Type], Type, Boolean)] = {
      ft.dealias match
        case RefinedType(parent, nme.apply, mt: MethodType) if isErasedFunctionType(parent) =>
          Some(mt.paramInfos, mt.resType, mt.isContextualMethod)
        case _ =>
          val tsym = ft.dealias.typeSymbol
          if isFunctionSymbol(tsym) && ft.isRef(tsym) then
            val targs = ft.dealias.argInfos
            if (targs.isEmpty) None
            else Some(targs.init, targs.last, tsym.name.isContextFunction)
          else None
=======
      if mt.hasErasedParams then RefinedType(PolyFunctionClass.typeRef, nme.apply, mt)
      else FunctionNOf(args, resultType, isContextual)

    def unapply(ft: Type)(using Context): Option[(List[Type], Type, Boolean)] = {
      ft match
        case PolyFunctionOf(mt: MethodType) =>
          Some(mt.paramInfos, mt.resType, mt.isContextualMethod)
        case AppliedType(parent, targs) if isFunctionNType(ft) =>
          Some(targs.init, targs.last, ft.typeSymbol.name.isContextFunction)
        case _ =>
          None
    }
  }

  object FunctionNOf {
    /** Create a `FunctionN` or `ContextFunctionN` type applied to the arguments and result type */
    def apply(args: List[Type], resultType: Type, isContextual: Boolean = false)(using Context): Type =
      FunctionType(args.length, isContextual).appliedTo(args ::: resultType :: Nil)

    /** Matches a (possibly aliased) `FunctionN[...]` or `ContextFunctionN[...]`.
     *  Extracts the list of function argument types, the result type and whether function is contextual.
     */
    def unapply(tpe: AppliedType)(using Context): Option[(List[Type], Type, Boolean)] = {
      if !isFunctionNType(tpe) then None
      else Some(tpe.args.init, tpe.args.last, tpe.typeSymbol.name.isContextFunction)
    }
  }

  object RefinedFunctionOf {
    /** Matches a refined `PolyFunction`/`FunctionN[...]`/`ContextFunctionN[...]`.
     *  Extracts the method type type and apply info.
     */
    def unapply(tpe: RefinedType)(using Context): Option[MethodOrPoly] = {
      tpe.refinedInfo match
        case mt: MethodOrPoly
        if tpe.refinedName == nme.apply
        && (tpe.parent.derivesFrom(defn.PolyFunctionClass) || isFunctionNType(tpe.parent)) =>
          Some(mt)
        case _ => None
>>>>>>> a92a4639
    }
  }

  object PolyFunctionOf {

    /** Creates a refined `PolyFunction` with an `apply` method with the given info. */
    def apply(mt: MethodOrPoly)(using Context): Type =
      assert(isValidPolyFunctionInfo(mt), s"Not a valid PolyFunction refinement: $mt")
      RefinedType(PolyFunctionClass.typeRef, nme.apply, mt)

    /** Matches a refined `PolyFunction` type and extracts the apply info.
     *
     *  Pattern: `PolyFunction { def apply: $mt }`
     */
    def unapply(tpe: RefinedType)(using Context): Option[MethodOrPoly] =
      tpe.refinedInfo match
        case mt: MethodOrPoly
        if tpe.refinedName == nme.apply && tpe.parent.derivesFrom(defn.PolyFunctionClass) =>
          Some(mt)
        case _ => None

    def isValidPolyFunctionInfo(info: Type)(using Context): Boolean =
      def isValidMethodType(info: Type) = info match
        case info: MethodType =>
          !info.resType.isInstanceOf[MethodOrPoly] && // Has only one parameter list
          !info.isVarArgsMethod &&
          !info.isMethodWithByNameArgs // No by-name parameters
        case _ => false
      info match
        case info: PolyType => isValidMethodType(info.resType)
        case _ => isValidMethodType(info)
  }

  object PartialFunctionOf {
    def apply(arg: Type, result: Type)(using Context): Type =
      PartialFunctionClass.typeRef.appliedTo(arg :: result :: Nil)
    def unapply(pft: Type)(using Context): Option[(Type, List[Type])] =
      if (pft.isRef(PartialFunctionClass)) {
        val targs = pft.dealias.argInfos
        if (targs.length == 2) Some((targs.head, targs.tail)) else None
      }
      else None
  }

  object ArrayOf {
    def apply(elem: Type)(using Context): Type =
      if (ctx.erasedTypes) JavaArrayType(elem)
      else ArrayType.appliedTo(elem :: Nil)
    def unapply(tp: Type)(using Context): Option[Type] = tp.dealias match {
      case AppliedType(at, arg :: Nil) if at.isRef(ArrayType.symbol) => Some(arg)
      case JavaArrayType(tp) if ctx.erasedTypes => Some(tp)
      case _ => None
    }
  }

  object MatchCase {
    def apply(pat: Type, body: Type)(using Context): Type =
      MatchCaseClass.typeRef.appliedTo(pat, body)
    def unapply(tp: Type)(using Context): Option[(Type, Type)] = tp match {
      case AppliedType(tycon, pat :: body :: Nil) if tycon.isRef(MatchCaseClass) =>
        Some((pat, body))
      case _ =>
        None
    }
    def isInstance(tp: Type)(using Context): Boolean = tp match {
      case AppliedType(tycon: TypeRef, _) =>
        tycon.name == tpnme.MatchCase && // necessary pre-filter to avoid forcing symbols
        tycon.isRef(MatchCaseClass)
      case _ => false
    }
  }

  /** An extractor for multi-dimensional arrays.
   *  Note that this will also extract the high bound if an
   *  element type is a wildcard upper-bounded by an array. E.g.
   *
   *     Array[? <: Array[? <: Number]]
   *
   *  would match
   *
   *     MultiArrayOf(<? <: Number>, 2)
   */
  object MultiArrayOf {
    def apply(elem: Type, ndims: Int)(using Context): Type =
      if (ndims == 0) elem else ArrayOf(apply(elem, ndims - 1))
    def unapply(tp: Type)(using Context): Option[(Type, Int)] = tp match {
      case ArrayOf(elemtp) =>
        def recur(elemtp: Type): Option[(Type, Int)] = elemtp.dealias match {
          case tp @ TypeBounds(lo, hi @ MultiArrayOf(finalElemTp, n)) =>
            Some(finalElemTp, n)
          case MultiArrayOf(finalElemTp, n) => Some(finalElemTp, n + 1)
          case _ => Some(elemtp, 1)
        }
        recur(elemtp)
      case _ =>
        None
    }
  }

  /** Extractor for context function types representing by-name parameters, of the form
   *  `() ?=> T`.
   *  Under purefunctions, this becomes `() ?-> T` or `{r1, ..., rN} () ?-> T`.
   */
  object ByNameFunction:
    def apply(tp: Type)(using Context): Type = tp match
      case tp @ RetainingType(tp1, refs) if tp.annot.symbol == RetainsByNameAnnot =>
        RetainingType(apply(tp1), refs)
      case _ =>
        defn.ContextFunction0.typeRef.appliedTo(tp :: Nil)
    def unapply(tp: Type)(using Context): Option[Type] = tp match
      case tp @ AppliedType(tycon, arg :: Nil) if defn.isByNameFunctionClass(tycon.typeSymbol) =>
        Some(arg)
      case tp @ AnnotatedType(parent, _) =>
        unapply(parent)
      case _ =>
        None

  final def isByNameFunctionClass(sym: Symbol): Boolean =
    sym eq ContextFunction0

  def isByNameFunction(tp: Type)(using Context): Boolean = tp match
    case ByNameFunction(_) => true
    case _ => false

  final def isCompiletime_S(sym: Symbol)(using Context): Boolean =
    sym.name == tpnme.S && sym.owner == CompiletimeOpsIntModuleClass

  private val compiletimePackageAnyTypes: Set[Name] = Set(
    tpnme.Equals, tpnme.NotEquals, tpnme.IsConst, tpnme.ToString
  )
  private val compiletimePackageNumericTypes: Set[Name] = Set(
    tpnme.Plus, tpnme.Minus, tpnme.Times, tpnme.Div, tpnme.Mod,
    tpnme.Lt, tpnme.Gt, tpnme.Ge, tpnme.Le,
    tpnme.Abs, tpnme.Negate, tpnme.Min, tpnme.Max
  )
  private val compiletimePackageIntTypes: Set[Name] = compiletimePackageNumericTypes ++ Set[Name](
    tpnme.ToString, // ToString is moved to ops.any and deprecated for ops.int
    tpnme.NumberOfLeadingZeros, tpnme.ToLong, tpnme.ToFloat, tpnme.ToDouble,
    tpnme.Xor, tpnme.BitwiseAnd, tpnme.BitwiseOr, tpnme.ASR, tpnme.LSL, tpnme.LSR
  )
  private val compiletimePackageLongTypes: Set[Name] = compiletimePackageNumericTypes ++ Set[Name](
    tpnme.NumberOfLeadingZeros, tpnme.ToInt, tpnme.ToFloat, tpnme.ToDouble,
    tpnme.Xor, tpnme.BitwiseAnd, tpnme.BitwiseOr, tpnme.ASR, tpnme.LSL, tpnme.LSR
  )
  private val compiletimePackageFloatTypes: Set[Name] = compiletimePackageNumericTypes ++ Set[Name](
    tpnme.ToInt, tpnme.ToLong, tpnme.ToDouble
  )
  private val compiletimePackageDoubleTypes: Set[Name] = compiletimePackageNumericTypes ++ Set[Name](
    tpnme.ToInt, tpnme.ToLong, tpnme.ToFloat
  )
  private val compiletimePackageBooleanTypes: Set[Name] = Set(tpnme.Not, tpnme.Xor, tpnme.And, tpnme.Or)
  private val compiletimePackageStringTypes: Set[Name] = Set(
    tpnme.Plus, tpnme.Length, tpnme.Substring, tpnme.Matches, tpnme.CharAt
  )
  private val compiletimePackageOpTypes: Set[Name] =
    Set(tpnme.S)
    ++ compiletimePackageAnyTypes
    ++ compiletimePackageIntTypes
    ++ compiletimePackageLongTypes
    ++ compiletimePackageFloatTypes
    ++ compiletimePackageDoubleTypes
    ++ compiletimePackageBooleanTypes
    ++ compiletimePackageStringTypes

  final def isCompiletimeAppliedType(sym: Symbol)(using Context): Boolean =
    compiletimePackageOpTypes.contains(sym.name)
    && (
         isCompiletime_S(sym)
      || sym.owner == CompiletimeOpsAnyModuleClass && compiletimePackageAnyTypes.contains(sym.name)
      || sym.owner == CompiletimeOpsIntModuleClass && compiletimePackageIntTypes.contains(sym.name)
      || sym.owner == CompiletimeOpsLongModuleClass && compiletimePackageLongTypes.contains(sym.name)
      || sym.owner == CompiletimeOpsFloatModuleClass && compiletimePackageFloatTypes.contains(sym.name)
      || sym.owner == CompiletimeOpsDoubleModuleClass && compiletimePackageDoubleTypes.contains(sym.name)
      || sym.owner == CompiletimeOpsBooleanModuleClass && compiletimePackageBooleanTypes.contains(sym.name)
      || sym.owner == CompiletimeOpsStringModuleClass && compiletimePackageStringTypes.contains(sym.name)
    )

  // ----- Scala-2 library patches --------------------------------------

  /** The `scala.runtime.stdLibPacthes` package contains objects
   *  that contain defnitions that get added as members to standard library
   *  objects with the same name.
   */
  @tu lazy val StdLibPatchesPackage: TermSymbol = requiredPackage("scala.runtime.stdLibPatches")
  @tu private lazy val ScalaPredefModuleClassPatch: Symbol = getModuleIfDefined("scala.runtime.stdLibPatches.Predef").moduleClass
  @tu private lazy val LanguageModuleClassPatch: Symbol = getModuleIfDefined("scala.runtime.stdLibPatches.language").moduleClass

  /** If `sym` is a patched library class, the source file of its patch class,
   *  otherwise `NoSource`
   */
  def patchSource(sym: Symbol)(using Context): SourceFile =
    if sym == ScalaPredefModuleClass then ScalaPredefModuleClassPatch.source
    else if sym == LanguageModuleClass then LanguageModuleClassPatch.source
    else NoSource

  /** A finalizer that patches standard library classes.
   *  It copies all non-private, non-synthetic definitions from `patchCls`
   *  to `denot` while changing their owners to `denot`. Before that it deletes
   *  any definitions of `denot` that have the same name as one of the copied
   *  definitions.
   *
   *  If an object is present in both the original class and the patch class,
   *  it is not overwritten. Instead its members are copied recursively.
   *
   *  To avpid running into cycles on bootstrap, patching happens only if `patchCls`
   *  is read from a classfile.
   */
  def patchStdLibClass(denot: ClassDenotation)(using Context): Unit =
    def patch2(denot: ClassDenotation, patchCls: Symbol): Unit =
      val scope = denot.info.decls.openForMutations

      def recurse(patch: Symbol) = patch.is(Module) && scope.lookup(patch.name).exists

      def makeClassSymbol(patch: Symbol, parents: List[Type], selfInfo: TypeOrSymbol) =
        newClassSymbol(
          owner = denot.symbol,
          name = patch.name.asTypeName,
          flags = patch.flags,
          // need to rebuild a fresh ClassInfo
          infoFn = cls => ClassInfo(
            prefix = denot.symbol.thisType,
            cls = cls,
            declaredParents = parents, // assume parents in patch don't refer to symbols in the patch
            decls = newScope,
            selfInfo =
              if patch.is(Module)
              then TermRef(denot.symbol.thisType, patch.name.sourceModuleName)
              else selfInfo // assume patch self type annotation does not refer to symbols in the patch
          ),
          privateWithin = patch.privateWithin,
          coord = denot.symbol.coord,
          compUnitInfo = denot.symbol.compilationUnitInfo
        )

      def makeNonClassSymbol(patch: Symbol) =
        if patch.is(Inline) then
          // Inline symbols contain trees in annotations, which is coupled
          // with the underlying symbol.
          // Changing owner for inline symbols is a simple workaround.
          patch.denot = patch.denot.copySymDenotation(owner = denot.symbol)
          patch
        else
          // change `info` which might contain reference to the patch
          patch.copy(
            owner = denot.symbol,
            info =
              if patch.is(Module)
              then TypeRef(denot.symbol.thisType, patch.name.moduleClassName)
              else patch.info // assume non-object info does not refer to symbols in the patch
          )

      if patchCls.exists then
        val patches = patchCls.info.decls.filter(patch =>
          !patch.isConstructor && !patch.isOneOf(PrivateOrSynthetic))
        for patch <- patches if !recurse(patch) do
          val e = scope.lookupEntry(patch.name)
          if e != null then scope.unlink(e)
        for patch <- patches do
          patch.ensureCompleted()
          if !recurse(patch) then
            val sym =
              patch.info match
              case ClassInfo(_, _, parents, _, selfInfo) =>
                makeClassSymbol(patch, parents, selfInfo)
              case _ =>
                makeNonClassSymbol(patch)
              end match
            sym.annotations = patch.annotations
            scope.enter(sym)
          if patch.isClass then
            patch2(scope.lookup(patch.name).asClass, patch)

    def patchWith(patchCls: Symbol) =
      denot.sourceModule.info = denot.typeRef // we run into a cyclic reference when patching if this line is omitted
      patch2(denot, patchCls)

    if ctx.settings.YcompileScala2Library.value then
      ()
    else if denot.name == tpnme.Predef.moduleClassName && denot.symbol == ScalaPredefModuleClass then
      patchWith(ScalaPredefModuleClassPatch)
    else if denot.name == tpnme.language.moduleClassName && denot.symbol == LanguageModuleClass then
      patchWith(LanguageModuleClassPatch)
  end patchStdLibClass

  // ----- Symbol sets ---------------------------------------------------

  @tu lazy val topClasses: Set[Symbol] = Set(AnyClass, MatchableClass, ObjectClass, AnyValClass)

  @tu lazy val untestableClasses: Set[Symbol] = Set(NothingClass, NullClass, SingletonClass)

  /** Base classes that are assumed to be pure for the purposes of capture checking.
   *  Every class inheriting from a pure baseclass is pure.
   */
<<<<<<< HEAD
  @tu lazy val pureBaseClasses = Set(defn.AnyValClass, defn.ThrowableClass)

  /** Non-inheritable lasses that are assumed to be pure for the purposes of capture checking,
   */
  @tu lazy val pureSimpleClasses = Set(StringClass, NothingClass, NullClass)
=======
  @tu lazy val pureBaseClasses = Set(ThrowableClass, PureClass)

  /** Non-inheritable lasses that are assumed to be pure for the purposes of capture checking,
   */
  @tu lazy val pureSimpleClasses =
    Set(StringClass, NothingClass, NullClass) ++ ScalaValueClasses()
>>>>>>> a92a4639

  @tu lazy val AbstractFunctionType: Array[TypeRef] = mkArityArray("scala.runtime.AbstractFunction", MaxImplementedFunctionArity, 0).asInstanceOf[Array[TypeRef]]
  val AbstractFunctionClassPerRun: PerRun[Array[Symbol]] = new PerRun(AbstractFunctionType.map(_.symbol.asClass))
  def AbstractFunctionClass(n: Int)(using Context): Symbol = AbstractFunctionClassPerRun()(using ctx)(n)

  @tu lazy val caseClassSynthesized: List[Symbol] = List(
    Any_hashCode, Any_equals, Any_toString, Product_canEqual, Product_productArity,
    Product_productPrefix, Product_productElement, Product_productElementName)

  val LazyHolder: PerRun[Map[Symbol, Symbol]] = new PerRun({
    def holderImpl(holderType: String) = requiredClass("scala.runtime." + holderType)
    Map[Symbol, Symbol](
      IntClass     -> holderImpl("LazyInt"),
      LongClass    -> holderImpl("LazyLong"),
      BooleanClass -> holderImpl("LazyBoolean"),
      FloatClass   -> holderImpl("LazyFloat"),
      DoubleClass  -> holderImpl("LazyDouble"),
      ByteClass    -> holderImpl("LazyByte"),
      CharClass    -> holderImpl("LazyChar"),
      ShortClass   -> holderImpl("LazyShort")
    )
    .withDefaultValue(holderImpl("LazyRef"))
  })

  @tu lazy val TupleType: Array[TypeRef | Null] = mkArityArray("scala.Tuple", MaxTupleArity, 1)

  def isSpecializedTuple(cls: Symbol)(using Context): Boolean =
    cls.isClass && TupleSpecializedClasses.exists(tupleCls => cls.name.isSpecializedNameOf(tupleCls.name))

  def SpecializedTuple(base: Symbol, args: List[Type])(using Context): Symbol =
    base.owner.requiredClass(base.name.specializedName(args))

  /** Cached function types of arbitary arities.
   *  Function types are created on demand with newFunctionNTrait, which is
   *  called from a synthesizer installed in ScalaPackageClass.
   */
  private class FunType(prefix: String):
    private var classRefs: Array[TypeRef | Null] = new Array(22)
    def apply(n: Int): TypeRef =
      while n >= classRefs.length do
        val classRefs1 = new Array[TypeRef | Null](classRefs.length * 2)
        Array.copy(classRefs, 0, classRefs1, 0, classRefs.length)
        classRefs = classRefs1
      if classRefs(n) == null then
        val funName = s"scala.$prefix$n"
        classRefs(n) =
          if prefix.startsWith("Impure")
          then staticRef(funName.toTypeName).symbol.typeRef
          else requiredClassRef(funName)
      classRefs(n).nn
  end FunType

  private def funTypeIdx(isContextual: Boolean, isImpure: Boolean): Int =
      (if isContextual then 1 else 0)
    + (if isImpure     then 2 else 0)

  private val funTypeArray: IArray[FunType] =
    val arr = Array.ofDim[FunType](8)
    val choices = List(false, true)
    for contxt <- choices; impure <- choices do
      var str = "Function"
      if contxt then str = "Context" + str
      if impure then str = "Impure" + str
      arr(funTypeIdx(contxt, impure)) = FunType(str)
    IArray.unsafeFromArray(arr)

  def FunctionSymbol(n: Int, isContextual: Boolean = false, isImpure: Boolean = false)(using Context): Symbol =
    funTypeArray(funTypeIdx(isContextual, isImpure))(n).symbol

  @tu lazy val Function0_apply: Symbol = Function0.requiredMethod(nme.apply)
  @tu lazy val ContextFunction0_apply: Symbol = ContextFunction0.requiredMethod(nme.apply)

  @tu lazy val Function0: Symbol = FunctionSymbol(0)
  @tu lazy val Function1: Symbol = FunctionSymbol(1)
  @tu lazy val Function2: Symbol = FunctionSymbol(2)
  @tu lazy val ContextFunction0: Symbol = FunctionSymbol(0, isContextual = true)

  def FunctionType(n: Int, isContextual: Boolean = false, isImpure: Boolean = false)(using Context): TypeRef =
    FunctionSymbol(n, isContextual && !ctx.erasedTypes, isImpure).typeRef

  lazy val PolyFunctionClass = requiredClass("scala.PolyFunction")
  def PolyFunctionType = PolyFunctionClass.typeRef

  lazy val ErasedFunctionClass = requiredClass("scala.runtime.ErasedFunction")

  /** If `cls` is a class in the scala package, its name, otherwise EmptyTypeName */
  def scalaClassName(cls: Symbol)(using Context): TypeName = cls.denot match
    case clsd: ClassDenotation if clsd.owner eq ScalaPackageClass =>
      clsd.name.asInstanceOf[TypeName]
    case _ =>
      EmptyTypeName

  /** If type `ref` refers to a class in the scala package, its name, otherwise EmptyTypeName */
  def scalaClassName(ref: Type)(using Context): TypeName = scalaClassName(ref.classSymbol)

  private def isVarArityClass(cls: Symbol, prefix: String) =
    cls.isClass
    && cls.owner.eq(ScalaPackageClass)
    && cls.name.testSimple(name =>
      name.startsWith(prefix)
      && name.length > prefix.length
      && digitsOnlyAfter(name, prefix.length))

  private def digitsOnlyAfter(name: SimpleName, idx: Int): Boolean =
    idx == name.length || name(idx).isDigit && digitsOnlyAfter(name, idx + 1)

  def isBottomClass(cls: Symbol): Boolean =
    if ctx.mode.is(Mode.SafeNulls) && !ctx.phase.erasedTypes
    then cls == NothingClass
    else isBottomClassAfterErasure(cls)

  def isBottomClassAfterErasure(cls: Symbol): Boolean = cls == NothingClass || cls == NullClass

  /** Is any function class where
   *   - FunctionXXL
   *   - FunctionN for N >= 0
   *   - ContextFunctionN for N >= 0
   */
  def isFunctionClass(cls: Symbol): Boolean = scalaClassName(cls).isFunction

  /** Is a function class, or an impure function type alias */
  def isFunctionSymbol(sym: Symbol): Boolean =
    sym.isType && (sym.owner eq ScalaPackageClass) && sym.name.isFunction

  /** Is a function class where
   *    - FunctionN for N >= 0 and N != XXL
   */
  def isPlainFunctionClass(cls: Symbol) = isVarArityClass(cls, str.Function)

  /** Is an context function class.
   *   - ContextFunctionN for N >= 0
   */
  def isContextFunctionClass(cls: Symbol): Boolean = scalaClassName(cls).isContextFunction

  /** Is either FunctionXXL or  a class that will be erased to FunctionXXL
   *   - FunctionXXL
   *   - FunctionN for N >= 22
   *   - ContextFunctionN for N >= 22
   */
  def isXXLFunctionClass(cls: Symbol): Boolean = {
    val name = scalaClassName(cls)
    (name eq tpnme.FunctionXXL) || name.functionArity > MaxImplementedFunctionArity
  }

  /** Is a synthetic function class
   *    - FunctionN for N > 22
   *    - ContextFunctionN for N >= 0
   */
  def isSyntheticFunctionClass(cls: Symbol): Boolean = scalaClassName(cls).isSyntheticFunction

  def isAbstractFunctionClass(cls: Symbol): Boolean = isVarArityClass(cls, str.AbstractFunction)
  def isTupleClass(cls: Symbol): Boolean = isVarArityClass(cls, str.Tuple)
  def isProductClass(cls: Symbol): Boolean = isVarArityClass(cls, str.Product)

  def isBoxedUnitClass(cls: Symbol): Boolean =
    cls.isClass && (cls.owner eq ScalaRuntimePackageClass) && cls.name == tpnme.BoxedUnit

  /** Returns the erased type of the function class `cls`
   *    - FunctionN for N > 22 becomes FunctionXXL
   *    - FunctionN for 22 > N >= 0 remains as FunctionN
   *    - ContextFunctionN for N > 22 becomes FunctionXXL
   *    - ContextFunctionN for N <= 22 becomes FunctionN
   *    - anything else becomes a NoType
   */
  def functionTypeErasure(cls: Symbol): Type =
    val arity = scalaClassName(cls).functionArity
    if arity > 22 then FunctionXXLClass.typeRef
    else if arity >= 0 then FunctionType(arity)
    else NoType

  private val JavaImportFns: List[RootRef] = List(
    RootRef(() => JavaLangPackageVal.termRef)
  )

  private val ScalaImportFns: List[RootRef] =
    JavaImportFns :+
    RootRef(() => ScalaPackageVal.termRef)

  private val PredefImportFns: RootRef =
    RootRef(() => ScalaPredefModule.termRef, isPredef=true)

  @tu private lazy val YimportsImportFns: List[RootRef] = ctx.settings.Yimports.value.map { name =>
    val denot =
      getModuleIfDefined(name).suchThat(_.is(Module)) `orElse`
      getPackageClassIfDefined(name).suchThat(_.is(Package))
    if !denot.exists then
      report.error(s"error: bad preamble import $name")
    val termRef = denot.symbol.termRef
    RootRef(() => termRef)
  }

  @tu private lazy val JavaRootImportFns: List[RootRef] = JavaImportFns

  @tu private lazy val ScalaRootImportFns: List[RootRef] =
    if !ctx.settings.Yimports.isDefault then YimportsImportFns
    else if ctx.settings.YnoImports.value then Nil
    else if ctx.settings.YnoPredef.value then ScalaImportFns
    else ScalaImportFns :+ PredefImportFns

  @tu private lazy val JavaRootImportTypes: List[TermRef] = JavaRootImportFns.map(_.refFn())
  @tu private lazy val ScalaRootImportTypes: List[TermRef] = ScalaRootImportFns.map(_.refFn())
  @tu private lazy val JavaUnqualifiedOwnerTypes: Set[NamedType] = unqualifiedTypes(JavaRootImportTypes)
  @tu private lazy val ScalaUnqualifiedOwnerTypes: Set[NamedType] = unqualifiedTypes(ScalaRootImportTypes)

  /** Are we compiling a java source file? */
  private def isJavaContext(using Context): Boolean =
    ctx.compilationUnit.isJava

  private def unqualifiedTypes(refs: List[TermRef]) =
    val types = refs.toSet[NamedType]
    types ++ types.map(_.symbol.moduleClass.typeRef)

  /** Lazy references to the root imports */
  def rootImportFns(using Context): List[RootRef] =
    if isJavaContext then JavaRootImportFns
    else ScalaRootImportFns

  /** Root types imported by default */
  def rootImportTypes(using Context): List[TermRef] =
    if isJavaContext then JavaRootImportTypes
    else ScalaRootImportTypes

  /** Modules whose members are in the default namespace and their module classes */
  def unqualifiedOwnerTypes(using Context): Set[NamedType] =
    if isJavaContext then JavaUnqualifiedOwnerTypes
    else ScalaUnqualifiedOwnerTypes

  /** Names of the root import symbols that can be hidden by other imports */
  @tu lazy val ShadowableImportNames: Set[TermName] = Set("Predef".toTermName)

  /** Class symbols for which no class exist at runtime */
  @tu lazy val NotRuntimeClasses: Set[Symbol] = Set(AnyClass, MatchableClass, AnyValClass, NullClass, NothingClass)

  @tu lazy val SpecialClassTagClasses: Set[Symbol] = Set(UnitClass, AnyClass, AnyValClass)

  @tu lazy val SpecialManifestClasses: Set[Symbol] = Set(AnyClass, AnyValClass, ObjectClass, NullClass, NothingClass)

  /** Classes that are known not to have an initializer irrespective of
   *  whether NoInits is set. Note: FunctionXXLClass is in this set
   *  because if it is compiled by Scala2, it does not get a NoInit flag.
   *  But since it is introduced only at erasure, there's no chance
   *  for augmentScala2Traits to do anything on a class that inherits it. So
   *  it also misses an implementation class, which means that the usual scheme
   *  of calling a superclass init in the implementation class of a Scala2
   *  trait gets screwed up. Therefore, it is mandatory that FunctionXXL
   *  is treated as a NoInit trait.
   */
  @tu lazy val NoInitClasses: Set[Symbol] = NotRuntimeClasses + FunctionXXLClass

  def isPolymorphicAfterErasure(sym: Symbol): Boolean =
     (sym eq Any_isInstanceOf) || (sym eq Any_asInstanceOf) || (sym eq Object_synchronized)

  /** Is this type a `TupleN` type?
   *
   * @return true if the dealiased type of `tp` is `TupleN[T1, T2, ..., Tn]`
   */
  def isTupleNType(tp: Type)(using Context): Boolean = {
    val tp1 = tp.dealias
    val arity = tp1.argInfos.length
    arity <= MaxTupleArity && {
      val tupletp = TupleType(arity)
      tupletp != null && tp1.isRef(tupletp.symbol)
    }
  }

  def tupleType(elems: List[Type]): Type = {
    val arity = elems.length
    if 0 < arity && arity <= MaxTupleArity then
      val tupletp = TupleType(arity)
      if tupletp != null then tupletp.appliedTo(elems)
      else TypeOps.nestedPairs(elems)
    else TypeOps.nestedPairs(elems)
  }

<<<<<<< HEAD
  def tupleTypes(tp: Type, bound: Int = Int.MaxValue)(using Context): Option[List[Type]] = {
    @tailrec def rec(tp: Type, acc: List[Type], bound: Int): Option[List[Type]] = tp.normalized.dealias match {
      case _ if bound < 0 => Some(acc.reverse)
      case tp: AppliedType if PairClass == tp.classSymbol => rec(tp.args(1), tp.args.head :: acc, bound - 1)
      case tp: AppliedType if isTupleNType(tp) => Some(acc.reverse ::: tp.args)
      case tp: TermRef if tp.symbol == defn.EmptyTupleModule => Some(acc.reverse)
      case _ => None
    }
    rec(tp.stripTypeVar, Nil, bound)
  }

  def isSmallGenericTuple(tp: Type)(using Context): Boolean =
    if tp.derivesFrom(defn.PairClass) && !defn.isTupleNType(tp.widenDealias) then
      // If this is a generic tuple we need to cast it to make the TupleN/ members accessible.
      // This works only for generic tuples of known size up to 22.
      defn.tupleTypes(tp.widenTermRefExpr) match
        case Some(elems) if elems.length <= Definitions.MaxTupleArity => true
        case _ => false
    else false

=======
>>>>>>> a92a4639
  def isProductSubType(tp: Type)(using Context): Boolean = tp.derivesFrom(ProductClass)

  /** Is `tp` (an alias) of either a scala.FunctionN or a scala.ContextFunctionN
   *  instance?
   */
  def isNonRefinedFunction(tp: Type)(using Context): Boolean =
    val arity = functionArity(tp)
    val sym = tp.dealias.typeSymbol

    arity >= 0
    && isFunctionClass(sym)
    && tp.isRef(
        FunctionType(arity, sym.name.isContextFunction).typeSymbol,
        skipRefined = false)
  end isNonRefinedFunction

  /** Returns whether `tp` is an instance or a refined instance of:
   *  - scala.FunctionN
   *  - scala.ContextFunctionN
   */
<<<<<<< HEAD
  def isFunctionType(tp: Type)(using Context): Boolean =
    isNonRefinedFunction(tp.dropDependentRefinement)

  /** Is `tp` a specialized, refined function type? Either an `ErasedFunction` or a `PolyFunction`. */
  def isRefinedFunctionType(tp: Type)(using Context): Boolean =
    tp.derivesFrom(defn.PolyFunctionClass) || isErasedFunctionType(tp)

  /** Returns whether `tp` is an instance or a refined instance of:
   *  - scala.FunctionN
   *  - scala.ContextFunctionN
   *  - ErasedFunction
   *  - PolyFunction
   */
  def isFunctionOrPolyType(tp: Type)(using Context): Boolean =
    isFunctionType(tp) || isRefinedFunctionType(tp)
=======
  def isFunctionNType(tp: Type)(using Context): Boolean =
    isNonRefinedFunction(tp.dropDependentRefinement)

  /** Returns whether `tp` is an instance or a refined instance of:
   *  - scala.FunctionN
   *  - scala.ContextFunctionN
   *  - PolyFunction
   */
  def isFunctionType(tp: Type)(using Context): Boolean =
    isFunctionNType(tp)
    || tp.derivesFrom(defn.PolyFunctionClass)   // TODO check for refinement?
>>>>>>> a92a4639

  private def withSpecMethods(cls: ClassSymbol, bases: List[Name], paramTypes: Set[TypeRef]) =
    if !ctx.settings.YcompileScala2Library.value then
      for base <- bases; tp <- paramTypes do
        cls.enter(newSymbol(cls, base.specializedName(List(tp)), Method, ExprType(tp)))
    cls

  @tu lazy val Tuple1: ClassSymbol = withSpecMethods(requiredClass("scala.Tuple1"), List(nme._1), Tuple1SpecializedParamTypes)
  @tu lazy val Tuple2: ClassSymbol = withSpecMethods(requiredClass("scala.Tuple2"), List(nme._1, nme._2), Tuple2SpecializedParamTypes)

  @tu lazy val TupleSpecializedClasses: Set[Symbol]               = Set(Tuple1, Tuple2)
  @tu lazy val Tuple1SpecializedParamTypes: Set[TypeRef]          = Set(IntType, LongType, DoubleType)
  @tu lazy val Tuple2SpecializedParamTypes: Set[TypeRef]          = Set(IntType, LongType, DoubleType, CharType, BooleanType)
  @tu lazy val Tuple1SpecializedParamClasses: PerRun[Set[Symbol]] = new PerRun(Tuple1SpecializedParamTypes.map(_.symbol))
  @tu lazy val Tuple2SpecializedParamClasses: PerRun[Set[Symbol]] = new PerRun(Tuple2SpecializedParamTypes.map(_.symbol))

  // Specialized type parameters defined for scala.Function{0,1,2}.
  @tu lazy val Function1SpecializedParamTypes: List[TypeRef] =
    List(IntType, LongType, FloatType, DoubleType)
  @tu lazy val Function2SpecializedParamTypes: List[TypeRef] =
    List(IntType, LongType, DoubleType)
  @tu lazy val Function0SpecializedReturnTypes: List[TypeRef] =
    ScalaNumericValueTypeList :+ UnitType :+ BooleanType
  @tu lazy val Function1SpecializedReturnTypes: List[TypeRef] =
    List(UnitType, BooleanType, IntType, FloatType, LongType, DoubleType)
  @tu lazy val Function2SpecializedReturnTypes: List[TypeRef] =
    Function1SpecializedReturnTypes

  @tu lazy val Function1SpecializedParamClasses: PerRun[collection.Set[Symbol]] =
    new PerRun(Function1SpecializedParamTypes.toSet.map(_.symbol))
  @tu lazy val Function2SpecializedParamClasses: PerRun[collection.Set[Symbol]] =
    new PerRun(Function2SpecializedParamTypes.toSet.map(_.symbol))
  @tu lazy val Function0SpecializedReturnClasses: PerRun[collection.Set[Symbol]] =
    new PerRun(Function0SpecializedReturnTypes.toSet.map(_.symbol))
  @tu lazy val Function1SpecializedReturnClasses: PerRun[collection.Set[Symbol]] =
    new PerRun(Function1SpecializedReturnTypes.toSet.map(_.symbol))
  @tu lazy val Function2SpecializedReturnClasses: PerRun[collection.Set[Symbol]] =
    new PerRun(Function2SpecializedReturnTypes.toSet.map(_.symbol))

  def isSpecializableTuple(base: Symbol, args: List[Type])(using Context): Boolean =
    args.length <= 2 && base.isClass && TupleSpecializedClasses.exists(base.asClass.derivesFrom) && args.match
      case List(x)    => Tuple1SpecializedParamClasses().contains(x.classSymbol)
      case List(x, y) => Tuple2SpecializedParamClasses().contains(x.classSymbol) && Tuple2SpecializedParamClasses().contains(y.classSymbol)
      case _          => false
    && base.owner.denot.info.member(base.name.specializedName(args)).exists // when dotc compiles the stdlib there are no specialised classes
    && !ctx.settings.YcompileScala2Library.value // We do not add the specilized TupleN methods/classes when compiling the stdlib

  def isSpecializableFunction(cls: ClassSymbol, paramTypes: List[Type], retType: Type)(using Context): Boolean =
    paramTypes.length <= 2
    && (cls.derivesFrom(FunctionSymbol(paramTypes.length)) || isByNameFunctionClass(cls))
    && isSpecializableFunctionSAM(paramTypes, retType)

  /** If the Single Abstract Method of a Function class has this type, is it specializable? */
  def isSpecializableFunctionSAM(paramTypes: List[Type], retType: Type)(using Context): Boolean =
    paramTypes.length <= 2 && (paramTypes match {
      case Nil =>
        Function0SpecializedReturnClasses().contains(retType.typeSymbol)
      case List(paramType0) =>
        Function1SpecializedParamClasses().contains(paramType0.typeSymbol) &&
        Function1SpecializedReturnClasses().contains(retType.typeSymbol)
      case List(paramType0, paramType1) =>
        Function2SpecializedParamClasses().contains(paramType0.typeSymbol) &&
        Function2SpecializedParamClasses().contains(paramType1.typeSymbol) &&
        Function2SpecializedReturnClasses().contains(retType.typeSymbol)
      case _ =>
        false
    })
    && !ctx.settings.YcompileScala2Library.value // We do not add the specilized FunctionN methods/classes when compiling the stdlib

  @tu lazy val Function0SpecializedApplyNames: List[TermName] =
    for r <- Function0SpecializedReturnTypes
    yield nme.apply.specializedFunction(r, Nil).asTermName

  @tu lazy val Function1SpecializedApplyNames: List[TermName] =
    for
      r  <- Function1SpecializedReturnTypes
      t1 <- Function1SpecializedParamTypes
    yield
      nme.apply.specializedFunction(r, List(t1)).asTermName

  @tu lazy val Function2SpecializedApplyNames: List[TermName] =
    for
      r  <- Function2SpecializedReturnTypes
      t1 <- Function2SpecializedParamTypes
      t2 <- Function2SpecializedParamTypes
    yield
      nme.apply.specializedFunction(r, List(t1, t2)).asTermName

  @tu lazy val FunctionSpecializedApplyNames: collection.Set[Name] =
    Set.concat(Function0SpecializedApplyNames, Function1SpecializedApplyNames, Function2SpecializedApplyNames)

  def functionArity(tp: Type)(using Context): Int = tp.functionArgInfos.length - 1

  /** Return underlying context function type (i.e. instance of an ContextFunctionN class)
   *  or NoType if none exists. The following types are considered as underlying types:
   *   - the alias of an alias type
   *   - the instance or origin of a TypeVar (i.e. the result of a stripTypeVar)
   *   - the upper bound of a TypeParamRef in the current constraint
   */
  def asContextFunctionType(tp: Type)(using Context): Type =
    tp.stripTypeVar.dealias match
      case tp1: TypeParamRef if ctx.typerState.constraint.contains(tp1) =>
        asContextFunctionType(TypeComparer.bounds(tp1).hiBound)
<<<<<<< HEAD
      case tp1 @ RefinedType(parent, nme.apply, mt: MethodType) if isErasedFunctionType(parent) && mt.isContextualMethod =>
=======
      case tp1 @ PolyFunctionOf(mt: MethodType) if mt.isContextualMethod =>
>>>>>>> a92a4639
        tp1
      case tp1 =>
        if tp1.typeSymbol.name.isContextFunction && isFunctionNType(tp1) then tp1
        else NoType

  /** Is `tp` an context function type? */
  def isContextFunctionType(tp: Type)(using Context): Boolean =
    asContextFunctionType(tp).exists

  /** An extractor for context function types `As ?=> B`, possibly with
   *  dependent refinements. Optionally returns a triple consisting of the argument
   *  types `As`, the result type `B` and a whether the type is an erased context function.
   */
  object ContextFunctionType:
<<<<<<< HEAD
    def unapply(tp: Type)(using Context): Option[(List[Type], Type, List[Boolean])] =
      if ctx.erasedTypes then
        atPhase(erasurePhase)(unapply(tp))
      else
        asContextFunctionType(tp) match
          case RefinedType(parent, nme.apply, mt: MethodType) if isErasedFunctionType(parent) =>
            Some((mt.paramInfos, mt.resType, mt.erasedParams))
          case tp1 if tp1.exists =>
            val args = tp1.functionArgInfos
            val erasedParams = erasedFunctionParameters(tp1)
            Some((args.init, args.last, erasedParams))
          case _ => None

  /* Returns a list of erased booleans marking whether parameters are erased, for a function type. */
  def erasedFunctionParameters(tp: Type)(using Context): List[Boolean] = tp.dealias match {
    case RefinedType(parent, nme.apply, mt: MethodType) => mt.erasedParams
    case tp if isFunctionType(tp) => List.fill(functionArity(tp)) { false }
    case _ => Nil
  }

  def isErasedFunctionType(tp: Type)(using Context): Boolean =
    tp.derivesFrom(defn.ErasedFunctionClass)
=======
    def unapply(tp: Type)(using Context): Option[(List[Type], Type)] =
      asContextFunctionType(tp) match
        case PolyFunctionOf(mt: MethodType) =>
          Some((mt.paramInfos, mt.resType))
        case tp1 if tp1.exists =>
          val args = tp1.functionArgInfos
          Some((args.init, args.last))
        case _ => None
>>>>>>> a92a4639

  /** A whitelist of Scala-2 classes that are known to be pure */
  def isAssuredNoInits(sym: Symbol): Boolean =
    (sym `eq` SomeClass) || isTupleClass(sym)

  /** If `cls` is Tuple1..Tuple22, add the corresponding *: type as last parent to `parents` */
  def adjustForTuple(cls: ClassSymbol, tparams: List[TypeSymbol], parents: List[Type]): List[Type] = {
    if !isTupleClass(cls) then parents
    else if tparams.isEmpty then parents :+ TupleTypeRef
    else
      assert(parents.head.typeSymbol == ObjectClass)
      TypeOps.nestedPairs(tparams.map(_.typeRef)) :: parents.tail
  }

  /** If it is BoxedUnit, remove `java.io.Serializable` from `parents`. */
  def adjustForBoxedUnit(cls: ClassSymbol, parents: List[Type]): List[Type] =
    if (isBoxedUnitClass(cls)) parents.filter(_.typeSymbol != JavaSerializableClass)
    else parents

  private val HasProblematicGetClass: Set[Name] = Set(
    tpnme.AnyVal, tpnme.Byte, tpnme.Short, tpnme.Char, tpnme.Int, tpnme.Long, tpnme.Float, tpnme.Double,
    tpnme.Unit, tpnme.Boolean)

  /** When typing a primitive value class or AnyVal, we ignore the `getClass`
   *  member: it's supposed to be an override of the `getClass` defined on `Any`,
   *  but in dotty `Any#getClass` is polymorphic so it ends up being an overload.
   *  This is especially problematic because it means that when writing:
   *
   *    1.asInstanceOf[Int & AnyRef].getClass
   *
   *  the `getClass` that returns `Class[Int]` defined in Int can be selected,
   *  but this call is specified to return `classOf[Integer]`, see
   *  tests/run/t5568.scala.
   *
   *  FIXME: remove all the `getClass` methods defined in the standard library
   *  so we don't have to hot-patch it like this.
   */
  def hasProblematicGetClass(className: Name): Boolean =
    HasProblematicGetClass.contains(className)

  /** Is synthesized symbol with alphanumeric name allowed to be used as an infix operator? */
  def isInfix(sym: Symbol)(using Context): Boolean =
    (sym eq Object_eq) || (sym eq Object_ne)

  @tu lazy val assumedTransparentNames: Map[Name, Set[Symbol]] =
    // add these for now, until we had a chance to retrofit 2.13 stdlib
    // we should do a more through sweep through it then.
    val strs = Map(
      "Any" -> Set("scala"),
      "AnyVal" -> Set("scala"),
      "Matchable" -> Set("scala"),
      "Product" -> Set("scala"),
      "Object" -> Set("java.lang"),
      "Comparable" -> Set("java.lang"),
      "Serializable" -> Set("java.io"),
      "BitSetOps" -> Set("scala.collection"),
      "IndexedSeqOps" -> Set("scala.collection", "scala.collection.mutable", "scala.collection.immutable"),
      "IterableOnceOps" -> Set("scala.collection"),
      "IterableOps" -> Set("scala.collection"),
      "LinearSeqOps" -> Set("scala.collection", "scala.collection.immutable"),
      "MapOps" -> Set("scala.collection", "scala.collection.mutable", "scala.collection.immutable"),
      "SeqOps" -> Set("scala.collection", "scala.collection.mutable", "scala.collection.immutable"),
      "SetOps" -> Set("scala.collection", "scala.collection.mutable", "scala.collection.immutable"),
      "SortedMapOps" -> Set("scala.collection", "scala.collection.mutable", "scala.collection.immutable"),
      "SortedOps" -> Set("scala.collection"),
      "SortedSetOps" -> Set("scala.collection", "scala.collection.mutable", "scala.collection.immutable"),
      "StrictOptimizedIterableOps" -> Set("scala.collection"),
      "StrictOptimizedLinearSeqOps" -> Set("scala.collection"),
      "StrictOptimizedMapOps" -> Set("scala.collection", "scala.collection.immutable"),
      "StrictOptimizedSeqOps" -> Set("scala.collection", "scala.collection.immutable"),
      "StrictOptimizedSetOps" -> Set("scala.collection", "scala.collection.immutable"),
      "StrictOptimizedSortedMapOps" -> Set("scala.collection", "scala.collection.immutable"),
      "StrictOptimizedSortedSetOps" -> Set("scala.collection", "scala.collection.immutable"),
      "ArrayDequeOps" -> Set("scala.collection.mutable"),
      "DefaultSerializable" -> Set("scala.collection.generic"),
      "IsIterable" -> Set("scala.collection.generic"),
      "IsIterableLowPriority" -> Set("scala.collection.generic"),
      "IsIterableOnce" -> Set("scala.collection.generic"),
      "IsIterableOnceLowPriority" -> Set("scala.collection.generic"),
      "IsMap" -> Set("scala.collection.generic"),
      "IsSeq" -> Set("scala.collection.generic"))
    strs.map { case (simple, pkgs) => (
        simple.toTypeName,
        pkgs.map(pkg => staticRef(pkg.toTermName, isPackage = true).symbol.moduleClass)
      )
    }

  def isAssumedTransparent(sym: Symbol): Boolean =
    assumedTransparentNames.get(sym.name) match
      case Some(pkgs) => pkgs.contains(sym.owner)
      case none => false
<<<<<<< HEAD
=======

  /** Experimental definitions that can nevertheless be accessed from a stable
   *  compiler if capture checking is enabled.
   */
  @tu lazy val ccExperimental: Set[Symbol] = Set(
    CapsModule, CapsModule.moduleClass, PureClass,
    CapabilityAnnot, RequiresCapabilityAnnot,
    RetainsAnnot, RetainsByNameAnnot)
>>>>>>> a92a4639

  // ----- primitive value class machinery ------------------------------------------

  class PerRun[T](generate: Context ?=> T) {
    private var current: RunId = NoRunId
    private var cached: T = uninitialized
    def apply()(using Context): T = {
      if (current != ctx.runId) {
        cached = generate
        current = ctx.runId
      }
      cached
    }
  }

  @tu lazy val ScalaNumericValueTypeList: List[TypeRef] = List(
    ByteType, ShortType, CharType, IntType, LongType, FloatType, DoubleType)

  @tu private lazy val ScalaNumericValueTypes: collection.Set[TypeRef] = ScalaNumericValueTypeList.toSet
  @tu private lazy val ScalaValueTypes: collection.Set[TypeRef] = ScalaNumericValueTypes `union` Set(UnitType, BooleanType)

  val ScalaNumericValueClasses: PerRun[collection.Set[Symbol]] = new PerRun(ScalaNumericValueTypes.map(_.symbol))
  val ScalaValueClasses: PerRun[collection.Set[Symbol]]        = new PerRun(ScalaValueTypes.map(_.symbol))

  val ScalaBoxedClasses: PerRun[collection.Set[Symbol]] = new PerRun(
    Set(BoxedByteClass, BoxedShortClass, BoxedCharClass, BoxedIntClass, BoxedLongClass, BoxedFloatClass, BoxedDoubleClass, BoxedUnitClass, BoxedBooleanClass)
  )

  private val valueTypeEnc = mutable.Map[TypeName, PrimitiveClassEnc]()
  private val typeTags = mutable.Map[TypeName, Name]().withDefaultValue(nme.specializedTypeNames.Object)

//  private val unboxedTypeRef = mutable.Map[TypeName, TypeRef]()
//  private val javaTypeToValueTypeRef = mutable.Map[Class[?], TypeRef]()
//  private val valueTypeNamesToJavaType = mutable.Map[TypeName, Class[?]]()

  private def valueTypeRef(name: String, jtype: Class[?], enc: Int, tag: Name): TypeRef = {
    val vcls = requiredClassRef(name)
    valueTypeEnc(vcls.name) = enc
    typeTags(vcls.name) = tag
//    unboxedTypeRef(boxed.name) = vcls
//    javaTypeToValueTypeRef(jtype) = vcls
//    valueTypeNamesToJavaType(vcls.name) = jtype
    vcls
  }

  def boxedClass(cls: Symbol): ClassSymbol =
    if cls eq ByteClass then         BoxedByteClass
    else if cls eq ShortClass then   BoxedShortClass
    else if cls eq CharClass then    BoxedCharClass
    else if cls eq IntClass then     BoxedIntClass
    else if cls eq LongClass then    BoxedLongClass
    else if cls eq FloatClass then   BoxedFloatClass
    else if cls eq DoubleClass then  BoxedDoubleClass
    else if cls eq UnitClass then    BoxedUnitClass
    else if cls eq BooleanClass then BoxedBooleanClass
    else sys.error(s"Not a primitive value type: $cls")

  /** The type of the boxed class corresponding to primitive value type `tp`. */
  def boxedType(tp: Type)(using Context): TypeRef =
    boxedClass(tp.classSymbol).typeRef

  def unboxedType(tp: Type)(using Context): TypeRef = {
    val cls = tp.classSymbol
    if (cls eq BoxedByteClass)         ByteType
    else if (cls eq BoxedShortClass)   ShortType
    else if (cls eq BoxedCharClass)    CharType
    else if (cls eq BoxedIntClass)     IntType
    else if (cls eq BoxedLongClass)    LongType
    else if (cls eq BoxedFloatClass)   FloatType
    else if (cls eq BoxedDoubleClass)  DoubleType
    else if (cls eq BoxedUnitClass)    UnitType
    else if (cls eq BoxedBooleanClass) BooleanType
    else sys.error(s"Not a boxed primitive value type: $tp")
  }

  /** The JVM tag for `tp` if it's a primitive, `java.lang.Object` otherwise. */
  def typeTag(tp: Type)(using Context): Name = typeTags(scalaClassName(tp))

//  /** The `Class[?]` of a primitive value type name */
//  def valueTypeNameToJavaType(name: TypeName)(using Context): Option[Class[?]] =
//    valueTypeNamesToJavaType.get(if (name.firstPart eq nme.scala) name.lastPart.toTypeName else name)

  type PrimitiveClassEnc = Int

  val ByteEnc: Int = 2
  val ShortEnc: Int = ByteEnc * 3
  val CharEnc: Int = 5
  val IntEnc: Int = ShortEnc * CharEnc
  val LongEnc: Int = IntEnc * 7
  val FloatEnc: Int = LongEnc * 11
  val DoubleEnc: Int = FloatEnc * 13
  val BooleanEnc: Int = 17
  val UnitEnc: Int = 19

  def isValueSubType(tref1: TypeRef, tref2: TypeRef)(using Context): Boolean =
    valueTypeEnc(tref2.name) % valueTypeEnc(tref1.name) == 0
  def isValueSubClass(sym1: Symbol, sym2: Symbol): Boolean =
    valueTypeEnc(sym2.asClass.name) % valueTypeEnc(sym1.asClass.name) == 0

  @tu lazy val specialErasure: collection.Map[Symbol, ClassSymbol] =
    val m = mutable.Map[Symbol, ClassSymbol]()
    m(AnyClass) = ObjectClass
    m(MatchableClass) = ObjectClass
    m(PureClass) = ObjectClass
    m(AnyValClass) = ObjectClass
    m(SingletonClass) = ObjectClass
    m(TupleClass) = ProductClass
    m(NonEmptyTupleClass) = ProductClass
    m(PairClass) = ObjectClass
    m

  // ----- Initialization ---------------------------------------------------

  /** Lists core classes that don't have underlying bytecode, but are synthesized on-the-fly in every reflection universe */
  @tu lazy val syntheticScalaClasses: List[TypeSymbol] =
    List(
      AnyClass,
      MatchableClass,
      AnyRefAlias,
      AnyKindClass,
      andType,
      orType,
      RepeatedParamClass,
      ByNameParamClass2x,
      IntoType,
      AnyValClass,
      NullClass,
      NothingClass,
      SingletonClass)

  @tu lazy val syntheticCoreClasses: List[Symbol] = syntheticScalaClasses ++ List(
    EmptyPackageVal,
    OpsPackageClass)

  /** Lists core methods that don't have underlying bytecode, but are synthesized on-the-fly in every reflection universe */
  @tu lazy val syntheticCoreMethods: List[TermSymbol] =
    AnyMethods ++ ObjectMethods ++ List(String_+, throwMethod)

  @tu lazy val reservedScalaClassNames: Set[Name] = syntheticScalaClasses.map(_.name).toSet

  private var isInitialized = false

  def init()(using Context): Unit = {
    this.initCtx = ctx
    if (!isInitialized) {
      // force initialization of every symbol that is synthesized or hijacked by the compiler
      syntheticCoreClasses
      syntheticCoreMethods
      ScalaValueClasses()
      JavaEnumClass
      // end force initialization
      isInitialized = true
    }
    addSyntheticSymbolsComments
  }

  /** Definitions used in Lazy Vals implementation */
  val LazyValsModuleName = "scala.runtime.LazyVals"
  @tu lazy val LazyValsModule = requiredModule(LazyValsModuleName)
  @tu lazy val LazyValsWaitingState = requiredClass(s"$LazyValsModuleName.Waiting")
  @tu lazy val LazyValsControlState = requiredClass(s"$LazyValsModuleName.LazyValControlState")

  def addSyntheticSymbolsComments(using Context): Unit =
    def add(sym: Symbol, doc: String) = ctx.docCtx.foreach(_.addDocstring(sym, Some(Comment(NoSpan, doc))))

    add(AnyClass,
    """/** Class `Any` is the root of the Scala class hierarchy.  Every class in a Scala
      | *  execution environment inherits directly or indirectly from this class.
      | *
      | * Starting with Scala 2.10 it is possible to directly extend `Any` using ''universal traits''.
      | * A ''universal trait'' is a trait that extends `Any`, only has `def`s as members, and does no initialization.
      | *
      | * The main use case for universal traits is to allow basic inheritance of methods for [[scala.AnyVal value classes]].
      | * For example,
      | *
      | * {{{
      | *     trait Printable extends Any {
      | *       def print(): Unit = println(this)
      | *     }
      | *     class Wrapper(val underlying: Int) extends AnyVal with Printable
      | *
      | *     val w = new Wrapper(3)
      | *     w.print()
      | * }}}
      | *
      | * See the [[https://docs.scala-lang.org/overviews/core/value-classes.html Value Classes and Universal Traits]] for more
      | * details on the interplay of universal traits and value classes.
      | */
    """.stripMargin)

    add(Any_==,
    """/** Test two objects for equality.
      | *  The expression `x == that` is equivalent to `if (x eq null) that eq null else x.equals(that)`.
      | *
      | *  @param  that  the object to compare against this object for equality.
      | *  @return       `true` if the receiver object is equivalent to the argument; `false` otherwise.
      | */
    """.stripMargin)

    add(Any_!=,
    """/** Test two objects for inequality.
      | *
      | *  @param  that  the object to compare against this object for equality.
      | *  @return       `true` if !(this == that), `false` otherwise.
      | */
    """.stripMargin)

    add(Any_equals,
    """/** Compares the receiver object (`this`) with the argument object (`that`) for equivalence.
      | *
      | *  Any implementation of this method should be an [[https://en.wikipedia.org/wiki/Equivalence_relation equivalence relation]]:
      | *
      | *  - It is reflexive: for any instance `x` of type `Any`, `x.equals(x)` should return `true`.
      | *  - It is symmetric: for any instances `x` and `y` of type `Any`, `x.equals(y)` should return `true` if and
      | *    only if `y.equals(x)` returns `true`.
      | *  - It is transitive: for any instances `x`, `y`, and `z` of type `Any` if `x.equals(y)` returns `true` and
      | *    `y.equals(z)` returns `true`, then `x.equals(z)` should return `true`.
      | *
      | *  If you override this method, you should verify that your implementation remains an equivalence relation.
      | *  Additionally, when overriding this method it is usually necessary to override `hashCode` to ensure that
      | *  objects which are "equal" (`o1.equals(o2)` returns `true`) hash to the same [[scala.Int]].
      | *  (`o1.hashCode.equals(o2.hashCode)`).
      | *
      | *  @param  that    the object to compare against this object for equality.
      | *  @return         `true` if the receiver object is equivalent to the argument; `false` otherwise.
      | */
    """.stripMargin)

    add(Any_hashCode,
    """/** Calculates a hash code value for the object.
      | *
      | *  The default hashing algorithm is platform dependent.
      | *
      | *  Note that it is allowed for two objects to have identical hash codes (`o1.hashCode.equals(o2.hashCode)`) yet
      | *  not be equal (`o1.equals(o2)` returns `false`).  A degenerate implementation could always return `0`.
      | *  However, it is required that if two objects are equal (`o1.equals(o2)` returns `true`) that they have
      | *  identical hash codes (`o1.hashCode.equals(o2.hashCode)`).  Therefore, when overriding this method, be sure
      | *  to verify that the behavior is consistent with the `equals` method.
      | *
      | *  @return   the hash code value for this object.
      | */
    """.stripMargin)

    add(Any_toString,
    """/** Returns a string representation of the object.
      | *
      | *  The default representation is platform dependent.
      | *
      | *  @return a string representation of the object.
      | */
    """.stripMargin)

    add(Any_##,
    """/** Equivalent to `x.hashCode` except for boxed numeric types and `null`.
      | *  For numerics, it returns a hash value which is consistent
      | *  with value equality: if two value type instances compare
      | *  as true, then ## will produce the same hash value for each
      | *  of them.
      | *  For `null` returns a hashcode where `null.hashCode` throws a
      | *  `NullPointerException`.
      | *
      | *  @return   a hash value consistent with ==
      | */
    """.stripMargin)

    add(Any_isInstanceOf,
    """/** Test whether the dynamic type of the receiver object is `T0`.
      | *
      | *  Note that the result of the test is modulo Scala's erasure semantics.
      | *  Therefore the expression `1.isInstanceOf[String]` will return `false`, while the
      | *  expression `List(1).isInstanceOf[List[String]]` will return `true`.
      | *  In the latter example, because the type argument is erased as part of compilation it is
      | *  not possible to check whether the contents of the list are of the specified type.
      | *
      | *  @return `true` if the receiver object is an instance of erasure of type `T0`; `false` otherwise.
      | */
    """.stripMargin)

    add(Any_asInstanceOf,
    """/** Cast the receiver object to be of type `T0`.
      | *
      | *  Note that the success of a cast at runtime is modulo Scala's erasure semantics.
      | *  Therefore the expression `1.asInstanceOf[String]` will throw a `ClassCastException` at
      | *  runtime, while the expression `List(1).asInstanceOf[List[String]]` will not.
      | *  In the latter example, because the type argument is erased as part of compilation it is
      | *  not possible to check whether the contents of the list are of the requested type.
      | *
      | *  @throws ClassCastException if the receiver object is not an instance of the erasure of type `T0`.
      | *  @return the receiver object.
      | */
    """.stripMargin)

    add(Any_getClass,
    """/** Returns the runtime class representation of the object.
      | *
      | *  @return a class object corresponding to the runtime type of the receiver.
      | */
    """.stripMargin)

    add(MatchableClass,
    """/** The base trait of types that can be safely pattern matched against.
      | *
      | *   See [[https://docs.scala-lang.org/scala3/reference/other-new-features/matchable.html]].
      | */
    """.stripMargin)

    add(AnyRefAlias,
    """/** Class `AnyRef` is the root class of all ''reference types''.
      | *  All types except the value types descend from this class.
      | */
    """.stripMargin)

    add(Object_eq,
    """/** Tests whether the argument (`that`) is a reference to the receiver object (`this`).
      | *
      | *  The `eq` method implements an [[https://en.wikipedia.org/wiki/Equivalence_relation equivalence relation]] on
      | *  non-null instances of `AnyRef`, and has three additional properties:
      | *
      | *   - It is consistent: for any non-null instances `x` and `y` of type `AnyRef`, multiple invocations of
      | *     `x.eq(y)` consistently returns `true` or consistently returns `false`.
      | *   - For any non-null instance `x` of type `AnyRef`, `x.eq(null)` and `null.eq(x)` returns `false`.
      | *   - `null.eq(null)` returns `true`.
      | *
      | *  When overriding the `equals` or `hashCode` methods, it is important to ensure that their behavior is
      | *  consistent with reference equality.  Therefore, if two objects are references to each other (`o1 eq o2`), they
      | *  should be equal to each other (`o1 == o2`) and they should hash to the same value (`o1.hashCode == o2.hashCode`).
      | *
      | *  @param  that    the object to compare against this object for reference equality.
      | *  @return         `true` if the argument is a reference to the receiver object; `false` otherwise.
      | */
    """.stripMargin)

    add(Object_ne,
    """/** Equivalent to `!(this eq that)`.
      | *
      | *  @param  that    the object to compare against this object for reference equality.
      | *  @return         `true` if the argument is not a reference to the receiver object; `false` otherwise.
      | */
    """.stripMargin)

    add(Object_synchronized,
    """/** Executes the code in `body` with an exclusive lock on `this`.
      | *
      | *  @param    body    the code to execute
      | *  @return           the result of `body`
      | */
    """.stripMargin)

    add(Object_clone,
    """/** Create a copy of the receiver object.
      | *
      | *  The default implementation of the `clone` method is platform dependent.
      | *
      | *  @note   not specified by SLS as a member of AnyRef
      | *  @return a copy of the receiver object.
      | */
    """.stripMargin)

    add(Object_finalize,
    """/** Called by the garbage collector on the receiver object when there
      | *  are no more references to the object.
      | *
      | *  The details of when and if the `finalize` method is invoked, as
      | *  well as the interaction between `finalize` and non-local returns
      | *  and exceptions, are all platform dependent.
      | *
      | *  @note   not specified by SLS as a member of AnyRef
      | */
    """.stripMargin)

    add(Object_notify,
    """/** Wakes up a single thread that is waiting on the receiver object's monitor.
      | *
      | *  @note   not specified by SLS as a member of AnyRef
      | */
    """.stripMargin)

    add(Object_notifyAll,
    """/** Wakes up all threads that are waiting on the receiver object's monitor.
      | *
      | *  @note   not specified by SLS as a member of AnyRef
      | */
    """.stripMargin)

    add(Object_wait,
    """/** See [[https://docs.oracle.com/javase/8/docs/api/java/lang/Object.html#wait--]].
      | *
      | *  @note   not specified by SLS as a member of AnyRef
      | */
    """.stripMargin)

    add(Object_waitL,
    """/** See [[https://docs.oracle.com/javase/8/docs/api/java/lang/Object.html#wait-long-]].
      | *
      | * @param timeout the maximum time to wait in milliseconds.
      | * @note not specified by SLS as a member of AnyRef
      | */
    """.stripMargin)

    add(Object_waitLI,
    """/** See [[https://docs.oracle.com/javase/8/docs/api/java/lang/Object.html#wait-long-int-]]
      | *
      | * @param timeout the maximum time to wait in milliseconds.
      | * @param nanos   additional time, in nanoseconds range 0-999999.
      | * @note not specified by SLS as a member of AnyRef
      | */
    """.stripMargin)

    add(AnyKindClass,
    """/** The super-type of all types.
      | *
      | *   See [[https://docs.scala-lang.org/scala3/reference/other-new-features/kind-polymorphism.html]].
      | */
    """.stripMargin)

    add(andType,
    """/** The intersection of two types.
      | *
      | *   See [[https://docs.scala-lang.org/scala3/reference/new-types/intersection-types.html]].
      | */
    """.stripMargin)

    add(orType,
    """/** The union of two types.
      | *
      | *   See [[https://docs.scala-lang.org/scala3/reference/new-types/union-types.html]].
      | */
    """.stripMargin)

    add(AnyValClass,
    """/** `AnyVal` is the root class of all ''value types'', which describe values
      | *  not implemented as objects in the underlying host system. Value classes
      | *  are specified in Scala Language Specification, section 12.2.
      | *
      | *  The standard implementation includes nine `AnyVal` subtypes:
      | *
      | *  [[scala.Double]], [[scala.Float]], [[scala.Long]], [[scala.Int]], [[scala.Char]],
      | *  [[scala.Short]], and [[scala.Byte]] are the ''numeric value types''.
      | *
      | *  [[scala.Unit]] and [[scala.Boolean]] are the ''non-numeric value types''.
      | *
      | *  Other groupings:
      | *
      | *   - The ''subrange types'' are [[scala.Byte]], [[scala.Short]], and [[scala.Char]].
      | *   - The ''integer types'' include the subrange types as well as [[scala.Int]] and [[scala.Long]].
      | *   - The ''floating point types'' are [[scala.Float]] and [[scala.Double]].
      | *
      | * Prior to Scala 2.10, `AnyVal` was a sealed trait. Beginning with Scala 2.10,
      | * however, it is possible to define a subclass of `AnyVal` called a ''user-defined value class''
      | * which is treated specially by the compiler. Properly-defined user value classes provide a way
      | * to improve performance on user-defined types by avoiding object allocation at runtime, and by
      | * replacing virtual method invocations with static method invocations.
      | *
      | * User-defined value classes which avoid object allocation...
      | *
      | *   - must have a single `val` parameter that is the underlying runtime representation.
      | *   - can define `def`s, but no `val`s, `var`s, or nested `traits`s, `class`es or `object`s.
      | *   - typically extend no other trait apart from `AnyVal`.
      | *   - cannot be used in type tests or pattern matching.
      | *   - may not override `equals` or `hashCode` methods.
      | *
      | * A minimal example:
      | * {{{
      | *     class Wrapper(val underlying: Int) extends AnyVal {
      | *       def foo: Wrapper = new Wrapper(underlying * 19)
      | *     }
      | * }}}
      | *
      | * It's important to note that user-defined value classes are limited, and in some circumstances,
      | * still must allocate a value class instance at runtime. These limitations and circumstances are
      | * explained in greater detail in the [[https://docs.scala-lang.org/overviews/core/value-classes.html Value Classes and Universal Traits]].
      | */
    """.stripMargin)

    add(NullClass,
    """/** `Null` is - together with [[scala.Nothing]] - at the bottom of the Scala type hierarchy.
      | *
      | * `Null` is the type of the `null` literal. It is a subtype of every type
      | * except those of value classes. Value classes are subclasses of [[AnyVal]], which includes
      | * primitive types such as [[Int]], [[Boolean]], and user-defined value classes.
      | *
      | * Since `Null` is not a subtype of value types, `null` is not a member of any such type.
      | * For instance, it is not possible to assign `null` to a variable of type [[scala.Int]].
      | */
    """.stripMargin)

    add(NothingClass,
    """/** `Nothing` is - together with [[scala.Null]] - at the bottom of Scala's type hierarchy.
      | *
      | *  `Nothing` is a subtype of every other type (including [[scala.Null]]); there exist
      | *  ''no instances'' of this type.  Although type `Nothing` is uninhabited, it is
      | *  nevertheless useful in several ways.  For instance, the Scala library defines a value
      | *  [[scala.collection.immutable.Nil]] of type `List[Nothing]`. Because lists are covariant in Scala,
      | *  this makes [[scala.collection.immutable.Nil]] an instance of `List[T]`, for any element of type `T`.
      | *
      | *  Another usage for Nothing is the return type for methods which never return normally.
      | *  One example is method error in [[scala.sys]], which always throws an exception.
      | */
    """.stripMargin)

    add(SingletonClass,
    """/** `Singleton` is used by the compiler as a supertype for singleton types. This includes literal types,
      | * as they are also singleton types.
      | *
      | * {{{
      | * scala> object A { val x = 42 }
      | * defined object A
      | *
      | * scala> implicitly[A.type <:< Singleton]
      | * res12: A.type <:< Singleton = generalized constraint
      | *
      | * scala> implicitly[A.x.type <:< Singleton]
      | * res13: A.x.type <:< Singleton = generalized constraint
      | *
      | * scala> implicitly[42 <:< Singleton]
      | * res14: 42 <:< Singleton = generalized constraint
      | *
      | * scala> implicitly[Int <:< Singleton]
      | * ^
      | * error: Cannot prove that Int <:< Singleton.
      | * }}}
      | *
      | * `Singleton` has a special meaning when it appears as an upper bound on a formal type
      | * parameter. Normally, type inference in Scala widens singleton types to the underlying
      | * non-singleton type. When a type parameter has an explicit upper bound of `Singleton`,
      | * the compiler infers a singleton type.
      | *
      | * {{{
      | * scala> def check42[T](x: T)(implicit ev: T =:= 42): T = x
      | * check42: [T](x: T)(implicit ev: T =:= 42)T
      | *
      | * scala> val x1 = check42(42)
      | * ^
      | * error: Cannot prove that Int =:= 42.
      | *
      | * scala> def singleCheck42[T <: Singleton](x: T)(implicit ev: T =:= 42): T = x
      | * singleCheck42: [T <: Singleton](x: T)(implicit ev: T =:= 42)T
      | *
      | * scala> val x2 = singleCheck42(42)
      | * x2: Int = 42
      | * }}}
      | *
      | * See also [[https://docs.scala-lang.org/sips/42.type.html SIP-23 about Literal-based Singleton Types]].
      | */
    """.stripMargin)
}<|MERGE_RESOLUTION|>--- conflicted
+++ resolved
@@ -516,16 +516,6 @@
     methodNames.map(getWrapVarargsArrayModule.requiredMethod(_))
   })
 
-<<<<<<< HEAD
-  @tu lazy val ListClass: Symbol       = requiredClass("scala.collection.immutable.List")
-  def ListType: TypeRef                = ListClass.typeRef
-  @tu lazy val ListModule: Symbol      = requiredModule("scala.collection.immutable.List")
-  @tu lazy val NilModule: Symbol       = requiredModule("scala.collection.immutable.Nil")
-  def NilType: TermRef                 = NilModule.termRef
-  @tu lazy val ConsClass: Symbol       = requiredClass("scala.collection.immutable.::")
-  def ConsType: TypeRef                = ConsClass.typeRef
-  @tu lazy val SeqFactoryClass: Symbol = requiredClass("scala.collection.SeqFactory")
-=======
   @tu lazy val ListClass: Symbol        = requiredClass("scala.collection.immutable.List")
   def ListType: TypeRef                 = ListClass.typeRef
   @tu lazy val ListModule: Symbol       = requiredModule("scala.collection.immutable.List")
@@ -536,7 +526,6 @@
   @tu lazy val ConsClass: Symbol        = requiredClass("scala.collection.immutable.::")
   def ConsType: TypeRef                 = ConsClass.typeRef
   @tu lazy val SeqFactoryClass: Symbol  = requiredClass("scala.collection.SeqFactory")
->>>>>>> a92a4639
 
   @tu lazy val SingletonClass: ClassSymbol =
     // needed as a synthetic class because Scala 2.x refers to it in classfiles
@@ -872,15 +861,9 @@
 
   @tu lazy val QuoteMatchingClass: ClassSymbol = requiredClass("scala.quoted.runtime.QuoteMatching")
     @tu lazy val QuoteMatching_ExprMatch: Symbol = QuoteMatchingClass.requiredMethod("ExprMatch")
-<<<<<<< HEAD
-    @tu lazy val QuoteMatching_ExprMatchModule: Symbol = QuoteMatchingClass.requiredClass("ExprMatchModule")
-    @tu lazy val QuoteMatching_TypeMatch: Symbol = QuoteMatchingClass.requiredMethod("TypeMatch")
-    @tu lazy val QuoteMatching_TypeMatchModule: Symbol = QuoteMatchingClass.requiredClass("TypeMatchModule")
-=======
     @tu lazy val QuoteMatching_ExprMatch_unapply: Symbol = QuoteMatchingClass.requiredClass("ExprMatchModule").requiredMethod(nme.unapply)
     @tu lazy val QuoteMatching_TypeMatch: Symbol = QuoteMatchingClass.requiredMethod("TypeMatch")
     @tu lazy val QuoteMatching_TypeMatch_unapply: Symbol = QuoteMatchingClass.requiredClass("TypeMatchModule").requiredMethod(nme.unapply)
->>>>>>> a92a4639
   @tu lazy val QuoteMatchingModule: Symbol = requiredModule("scala.quoted.runtime.QuoteMatching")
     @tu lazy val QuoteMatching_KNil: Symbol = QuoteMatchingModule.requiredType("KNil")
     @tu lazy val QuoteMatching_KCons: Symbol = QuoteMatchingModule.requiredType("KCons")
@@ -997,13 +980,6 @@
 
   @tu lazy val CapsModule: Symbol = requiredModule("scala.caps")
     @tu lazy val captureRoot: TermSymbol = CapsModule.requiredValue("cap")
-<<<<<<< HEAD
-    @tu lazy val CapsUnsafeModule: Symbol = requiredModule("scala.caps.unsafe")
-    @tu lazy val Caps_unsafeBox: Symbol = CapsUnsafeModule.requiredMethod("unsafeBox")
-    @tu lazy val Caps_unsafeUnbox: Symbol = CapsUnsafeModule.requiredMethod("unsafeUnbox")
-    @tu lazy val Caps_unsafeBoxFunArg: Symbol = CapsUnsafeModule.requiredMethod("unsafeBoxFunArg")
-    @tu lazy val Caps_SealedAnnot: ClassSymbol = requiredClass("scala.caps.Sealed")
-=======
     @tu lazy val Caps_Cap: TypeSymbol = CapsModule.requiredType("Cap")
     @tu lazy val Caps_reachCapability: TermSymbol = CapsModule.requiredMethod("reachCapability")
     @tu lazy val CapsUnsafeModule: Symbol = requiredModule("scala.caps.unsafe")
@@ -1014,7 +990,6 @@
     @tu lazy val expandedUniversalSet: CaptureSet = CaptureSet(captureRoot.termRef)
 
   @tu lazy val PureClass: Symbol = requiredClass("scala.Pure")
->>>>>>> a92a4639
 
   // Annotation base classes
   @tu lazy val AnnotationClass: ClassSymbol = requiredClass("scala.annotation.Annotation")
@@ -1067,10 +1042,6 @@
   @tu lazy val UncheckedVarianceAnnot: ClassSymbol = requiredClass("scala.annotation.unchecked.uncheckedVariance")
   @tu lazy val UncheckedCapturesAnnot: ClassSymbol = requiredClass("scala.annotation.unchecked.uncheckedCaptures")
   @tu lazy val VolatileAnnot: ClassSymbol = requiredClass("scala.volatile")
-<<<<<<< HEAD
-  @tu lazy val WithPureFunsAnnot: ClassSymbol = requiredClass("scala.annotation.internal.WithPureFuns")
-=======
->>>>>>> a92a4639
   @tu lazy val BeanGetterMetaAnnot: ClassSymbol = requiredClass("scala.annotation.meta.beanGetter")
   @tu lazy val BeanSetterMetaAnnot: ClassSymbol = requiredClass("scala.annotation.meta.beanSetter")
   @tu lazy val FieldMetaAnnot: ClassSymbol = requiredClass("scala.annotation.meta.field")
@@ -1100,11 +1071,8 @@
   // A list of meta-annotations that are relevant for fields and accessors
   @tu lazy val NonBeanMetaAnnots: Set[Symbol] =
     Set(FieldMetaAnnot, GetterMetaAnnot, ParamMetaAnnot, SetterMetaAnnot, CompanionClassMetaAnnot, CompanionMethodMetaAnnot)
-<<<<<<< HEAD
-=======
   @tu lazy val NonBeanParamAccessorAnnots: Set[Symbol] =
     Set(PublicInBinaryAnnot)
->>>>>>> a92a4639
   @tu lazy val MetaAnnots: Set[Symbol] =
     NonBeanMetaAnnots + BeanGetterMetaAnnot + BeanSetterMetaAnnot
 
@@ -1176,23 +1144,6 @@
   object FunctionOf {
     def apply(args: List[Type], resultType: Type, isContextual: Boolean = false)(using Context): Type =
       val mt = MethodType.companion(isContextual, false)(args, resultType)
-<<<<<<< HEAD
-      if mt.hasErasedParams then
-        RefinedType(ErasedFunctionClass.typeRef, nme.apply, mt)
-      else
-        FunctionType(args.length, isContextual).appliedTo(args ::: resultType :: Nil)
-    def unapply(ft: Type)(using Context): Option[(List[Type], Type, Boolean)] = {
-      ft.dealias match
-        case RefinedType(parent, nme.apply, mt: MethodType) if isErasedFunctionType(parent) =>
-          Some(mt.paramInfos, mt.resType, mt.isContextualMethod)
-        case _ =>
-          val tsym = ft.dealias.typeSymbol
-          if isFunctionSymbol(tsym) && ft.isRef(tsym) then
-            val targs = ft.dealias.argInfos
-            if (targs.isEmpty) None
-            else Some(targs.init, targs.last, tsym.name.isContextFunction)
-          else None
-=======
       if mt.hasErasedParams then RefinedType(PolyFunctionClass.typeRef, nme.apply, mt)
       else FunctionNOf(args, resultType, isContextual)
 
@@ -1232,7 +1183,6 @@
         && (tpe.parent.derivesFrom(defn.PolyFunctionClass) || isFunctionNType(tpe.parent)) =>
           Some(mt)
         case _ => None
->>>>>>> a92a4639
     }
   }
 
@@ -1526,20 +1476,12 @@
   /** Base classes that are assumed to be pure for the purposes of capture checking.
    *  Every class inheriting from a pure baseclass is pure.
    */
-<<<<<<< HEAD
-  @tu lazy val pureBaseClasses = Set(defn.AnyValClass, defn.ThrowableClass)
-
-  /** Non-inheritable lasses that are assumed to be pure for the purposes of capture checking,
-   */
-  @tu lazy val pureSimpleClasses = Set(StringClass, NothingClass, NullClass)
-=======
   @tu lazy val pureBaseClasses = Set(ThrowableClass, PureClass)
 
   /** Non-inheritable lasses that are assumed to be pure for the purposes of capture checking,
    */
   @tu lazy val pureSimpleClasses =
     Set(StringClass, NothingClass, NullClass) ++ ScalaValueClasses()
->>>>>>> a92a4639
 
   @tu lazy val AbstractFunctionType: Array[TypeRef] = mkArityArray("scala.runtime.AbstractFunction", MaxImplementedFunctionArity, 0).asInstanceOf[Array[TypeRef]]
   val AbstractFunctionClassPerRun: PerRun[Array[Symbol]] = new PerRun(AbstractFunctionType.map(_.symbol.asClass))
@@ -1623,8 +1565,6 @@
   lazy val PolyFunctionClass = requiredClass("scala.PolyFunction")
   def PolyFunctionType = PolyFunctionClass.typeRef
 
-  lazy val ErasedFunctionClass = requiredClass("scala.runtime.ErasedFunction")
-
   /** If `cls` is a class in the scala package, its name, otherwise EmptyTypeName */
   def scalaClassName(cls: Symbol)(using Context): TypeName = cls.denot match
     case clsd: ClassDenotation if clsd.owner eq ScalaPackageClass =>
@@ -1814,29 +1754,6 @@
     else TypeOps.nestedPairs(elems)
   }
 
-<<<<<<< HEAD
-  def tupleTypes(tp: Type, bound: Int = Int.MaxValue)(using Context): Option[List[Type]] = {
-    @tailrec def rec(tp: Type, acc: List[Type], bound: Int): Option[List[Type]] = tp.normalized.dealias match {
-      case _ if bound < 0 => Some(acc.reverse)
-      case tp: AppliedType if PairClass == tp.classSymbol => rec(tp.args(1), tp.args.head :: acc, bound - 1)
-      case tp: AppliedType if isTupleNType(tp) => Some(acc.reverse ::: tp.args)
-      case tp: TermRef if tp.symbol == defn.EmptyTupleModule => Some(acc.reverse)
-      case _ => None
-    }
-    rec(tp.stripTypeVar, Nil, bound)
-  }
-
-  def isSmallGenericTuple(tp: Type)(using Context): Boolean =
-    if tp.derivesFrom(defn.PairClass) && !defn.isTupleNType(tp.widenDealias) then
-      // If this is a generic tuple we need to cast it to make the TupleN/ members accessible.
-      // This works only for generic tuples of known size up to 22.
-      defn.tupleTypes(tp.widenTermRefExpr) match
-        case Some(elems) if elems.length <= Definitions.MaxTupleArity => true
-        case _ => false
-    else false
-
-=======
->>>>>>> a92a4639
   def isProductSubType(tp: Type)(using Context): Boolean = tp.derivesFrom(ProductClass)
 
   /** Is `tp` (an alias) of either a scala.FunctionN or a scala.ContextFunctionN
@@ -1857,23 +1774,6 @@
    *  - scala.FunctionN
    *  - scala.ContextFunctionN
    */
-<<<<<<< HEAD
-  def isFunctionType(tp: Type)(using Context): Boolean =
-    isNonRefinedFunction(tp.dropDependentRefinement)
-
-  /** Is `tp` a specialized, refined function type? Either an `ErasedFunction` or a `PolyFunction`. */
-  def isRefinedFunctionType(tp: Type)(using Context): Boolean =
-    tp.derivesFrom(defn.PolyFunctionClass) || isErasedFunctionType(tp)
-
-  /** Returns whether `tp` is an instance or a refined instance of:
-   *  - scala.FunctionN
-   *  - scala.ContextFunctionN
-   *  - ErasedFunction
-   *  - PolyFunction
-   */
-  def isFunctionOrPolyType(tp: Type)(using Context): Boolean =
-    isFunctionType(tp) || isRefinedFunctionType(tp)
-=======
   def isFunctionNType(tp: Type)(using Context): Boolean =
     isNonRefinedFunction(tp.dropDependentRefinement)
 
@@ -1885,7 +1785,6 @@
   def isFunctionType(tp: Type)(using Context): Boolean =
     isFunctionNType(tp)
     || tp.derivesFrom(defn.PolyFunctionClass)   // TODO check for refinement?
->>>>>>> a92a4639
 
   private def withSpecMethods(cls: ClassSymbol, bases: List[Name], paramTypes: Set[TypeRef]) =
     if !ctx.settings.YcompileScala2Library.value then
@@ -1989,11 +1888,7 @@
     tp.stripTypeVar.dealias match
       case tp1: TypeParamRef if ctx.typerState.constraint.contains(tp1) =>
         asContextFunctionType(TypeComparer.bounds(tp1).hiBound)
-<<<<<<< HEAD
-      case tp1 @ RefinedType(parent, nme.apply, mt: MethodType) if isErasedFunctionType(parent) && mt.isContextualMethod =>
-=======
       case tp1 @ PolyFunctionOf(mt: MethodType) if mt.isContextualMethod =>
->>>>>>> a92a4639
         tp1
       case tp1 =>
         if tp1.typeSymbol.name.isContextFunction && isFunctionNType(tp1) then tp1
@@ -2008,30 +1903,6 @@
    *  types `As`, the result type `B` and a whether the type is an erased context function.
    */
   object ContextFunctionType:
-<<<<<<< HEAD
-    def unapply(tp: Type)(using Context): Option[(List[Type], Type, List[Boolean])] =
-      if ctx.erasedTypes then
-        atPhase(erasurePhase)(unapply(tp))
-      else
-        asContextFunctionType(tp) match
-          case RefinedType(parent, nme.apply, mt: MethodType) if isErasedFunctionType(parent) =>
-            Some((mt.paramInfos, mt.resType, mt.erasedParams))
-          case tp1 if tp1.exists =>
-            val args = tp1.functionArgInfos
-            val erasedParams = erasedFunctionParameters(tp1)
-            Some((args.init, args.last, erasedParams))
-          case _ => None
-
-  /* Returns a list of erased booleans marking whether parameters are erased, for a function type. */
-  def erasedFunctionParameters(tp: Type)(using Context): List[Boolean] = tp.dealias match {
-    case RefinedType(parent, nme.apply, mt: MethodType) => mt.erasedParams
-    case tp if isFunctionType(tp) => List.fill(functionArity(tp)) { false }
-    case _ => Nil
-  }
-
-  def isErasedFunctionType(tp: Type)(using Context): Boolean =
-    tp.derivesFrom(defn.ErasedFunctionClass)
-=======
     def unapply(tp: Type)(using Context): Option[(List[Type], Type)] =
       asContextFunctionType(tp) match
         case PolyFunctionOf(mt: MethodType) =>
@@ -2040,7 +1911,6 @@
           val args = tp1.functionArgInfos
           Some((args.init, args.last))
         case _ => None
->>>>>>> a92a4639
 
   /** A whitelist of Scala-2 classes that are known to be pure */
   def isAssuredNoInits(sym: Symbol): Boolean =
@@ -2132,8 +2002,6 @@
     assumedTransparentNames.get(sym.name) match
       case Some(pkgs) => pkgs.contains(sym.owner)
       case none => false
-<<<<<<< HEAD
-=======
 
   /** Experimental definitions that can nevertheless be accessed from a stable
    *  compiler if capture checking is enabled.
@@ -2142,7 +2010,6 @@
     CapsModule, CapsModule.moduleClass, PureClass,
     CapabilityAnnot, RequiresCapabilityAnnot,
     RetainsAnnot, RetainsByNameAnnot)
->>>>>>> a92a4639
 
   // ----- primitive value class machinery ------------------------------------------
 
