--- conflicted
+++ resolved
@@ -992,12 +992,8 @@
 
   @tu lazy val CapsModule: Symbol = requiredModule("scala.caps")
     @tu lazy val captureRoot: TermSymbol = CapsModule.requiredValue("cap")
-<<<<<<< HEAD
-    @tu lazy val Caps_Cap: TypeSymbol = requiredClass("scala.caps.Cap")
-=======
     @tu lazy val Caps_Capability: TypeSymbol = CapsModule.requiredType("Capability")
     @tu lazy val Caps_CapSet: ClassSymbol = requiredClass("scala.caps.CapSet")
->>>>>>> c33db50d
     @tu lazy val Caps_reachCapability: TermSymbol = CapsModule.requiredMethod("reachCapability")
     @tu lazy val Caps_capsOf: TermSymbol = CapsModule.requiredMethod("capsOf")
     @tu lazy val Caps_Exists: ClassSymbol = requiredClass("scala.caps.Exists")
