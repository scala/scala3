package dotty.tools
package dotc
package core

import scala.annotation.{threadUnsafe => tu}
import Types._, Contexts._, Symbols._, SymDenotations._, StdNames._, Names._
import Flags._, Scopes._, Decorators._, NameOps._, Periods._, NullOpsDecorator._
import unpickleScala2.Scala2Unpickler.ensureConstructor
import scala.collection.mutable
import collection.mutable
import Denotations.SingleDenotation
import util.SimpleIdentityMap
import typer.ImportInfo.RootRef

import scala.annotation.tailrec

object Definitions {

  /** The maximum number of elements in a tuple or product.
   *  This should be removed once we go to hlists.
   */
  val MaxTupleArity: Int = 22

  /** The maximum arity N of a function type that's implemented
   *  as a trait `scala.FunctionN`. Functions of higher arity are possible,
   *  but are mapped in erasure to functions taking a single parameter of type
   *  Object[].
   *  The limit 22 is chosen for Scala2x interop. It could be something
   *  else without affecting the set of programs that can be compiled.
   */
  val MaxImplementedFunctionArity: Int = MaxTupleArity
}

/** A class defining symbols and types of standard definitions
 *
 */
class Definitions {
  import Definitions._

  private implicit var ctx: Context = _

  private def newSymbol[N <: Name](owner: Symbol, name: N, flags: FlagSet, info: Type) =
    ctx.newSymbol(owner, name, flags | Permanent, info)

  private def newClassSymbol(owner: Symbol, name: TypeName, flags: FlagSet, infoFn: ClassSymbol => Type) =
    ctx.newClassSymbol(owner, name, flags | Permanent | NoInits | Open, infoFn)

  private def enterCompleteClassSymbol(owner: Symbol, name: TypeName, flags: FlagSet, parents: List[TypeRef], decls: Scope = newScope) =
    ctx.newCompleteClassSymbol(owner, name, flags | Permanent | NoInits | Open, parents, decls).entered

  private def enterTypeField(cls: ClassSymbol, name: TypeName, flags: FlagSet, scope: MutableScope) =
    scope.enter(newSymbol(cls, name, flags, TypeBounds.empty))

  private def enterTypeParam(cls: ClassSymbol, name: TypeName, flags: FlagSet, scope: MutableScope) =
    enterTypeField(cls, name, flags | ClassTypeParamCreationFlags, scope)

  private def enterSyntheticTypeParam(cls: ClassSymbol, paramFlags: FlagSet, scope: MutableScope, suffix: String = "T0") =
    enterTypeParam(cls, suffix.toTypeName, paramFlags, scope)

  // NOTE: Ideally we would write `parentConstrs: => Type*` but SIP-24 is only
  // implemented in Dotty and not in Scala 2.
  // See <http://docs.scala-lang.org/sips/pending/repeated-byname.html>.
  private def enterSpecialPolyClass(name: TypeName, paramFlags: FlagSet, parentConstrs: => Seq[Type]): ClassSymbol = {
    val completer = new LazyType {
      def complete(denot: SymDenotation)(implicit ctx: Context): Unit = {
        val cls = denot.asClass.classSymbol
        val paramDecls = newScope
        val typeParam = enterSyntheticTypeParam(cls, paramFlags, paramDecls)
        def instantiate(tpe: Type) =
          if (tpe.typeParams.nonEmpty) tpe.appliedTo(typeParam.typeRef)
          else tpe
        val parents = parentConstrs.toList map instantiate
        denot.info = ClassInfo(ScalaPackageClass.thisType, cls, parents, paramDecls)
      }
    }
    newClassSymbol(ScalaPackageClass, name, Artifact, completer).entered
  }

  /** The trait FunctionN, ImplicitFunctionN, ErasedFunctionN or ErasedImplicitFunction, for some N
   *  @param  name   The name of the trait to be created
   *
   *  FunctionN traits follow this template:
   *
   *      trait FunctionN[T0,...T{N-1}, R] extends Object {
   *        def apply($x0: T0, ..., $x{N_1}: T{N-1}): R
   *      }
   *
   *  That is, they follow the template given for Function2..Function22 in the
   *  standard library, but without `tupled` and `curried` methods and without
   *  a `toString`.
   *
   *  ImplicitFunctionN traits follow this template:
   *
   *      trait ImplicitFunctionN[T0,...,T{N-1}, R] extends Object {
   *        def apply given ($x0: T0, ..., $x{N_1}: T{N-1}): R
   *      }
   *
   *  ErasedFunctionN traits follow this template:
   *
   *      trait ErasedFunctionN[T0,...,T{N-1}, R] extends Object {
   *        def apply(erased $x0: T0, ..., $x{N_1}: T{N-1}): R
   *      }
   *
   *  ErasedImplicitFunctionN traits follow this template:
   *
   *      trait ErasedImplicitFunctionN[T0,...,T{N-1}, R] extends Object {
   *        def apply (given erased $x0: T0, ..., $x{N_1}: T{N-1}): R
   *      }
   *
   *  ErasedFunctionN and ErasedImplicitFunctionN erase to Function0.
   */
  def newFunctionNTrait(name: TypeName): ClassSymbol = {
    val completer = new LazyType {
      def complete(denot: SymDenotation)(implicit ctx: Context): Unit = {
        val cls = denot.asClass.classSymbol
        val decls = newScope
        val arity = name.functionArity
        val paramNamePrefix = tpnme.scala_ ++ str.NAME_JOIN ++ name ++ str.EXPAND_SEPARATOR
        val argParamRefs = List.tabulate(arity) { i =>
          enterTypeParam(cls, paramNamePrefix ++ "T" ++ (i + 1).toString, Contravariant, decls).typeRef
        }
        val resParamRef = enterTypeParam(cls, paramNamePrefix ++ "R", Covariant, decls).typeRef
        val methodType = MethodType.companion(
          isJava = false,
          isContextual = name.isImplicitFunction,
          isImplicit = false,
          isErased = name.isErasedFunction)
        decls.enter(newMethod(cls, nme.apply, methodType(argParamRefs, resParamRef), Deferred))
        denot.info =
          ClassInfo(ScalaPackageClass.thisType, cls, ObjectType :: Nil, decls)
      }
    }
    val flags0 = Trait | NoInits
    val flags = if (name.isImplicitFunction) flags0 | Final else flags0
    newClassSymbol(ScalaPackageClass, name, flags, completer)
  }

  private def newMethod(cls: ClassSymbol, name: TermName, info: Type, flags: FlagSet = EmptyFlags): TermSymbol =
    newSymbol(cls, name, flags | Method, info).asTerm

  private def enterMethod(cls: ClassSymbol, name: TermName, info: Type, flags: FlagSet = EmptyFlags): TermSymbol =
    newMethod(cls, name, info, flags).entered

  private def enterAliasType(name: TypeName, tpe: Type, flags: FlagSet = EmptyFlags): TypeSymbol = {
    val sym = newSymbol(ScalaPackageClass, name, flags, TypeAlias(tpe))
    ScalaPackageClass.currentPackageDecls.enter(sym)
    sym
  }

  private def enterBinaryAlias(name: TypeName, op: (Type, Type) => Type): TypeSymbol =
    enterAliasType(name,
      HKTypeLambda(TypeBounds.empty :: TypeBounds.empty :: Nil)(
      tl => op(tl.paramRefs(0), tl.paramRefs(1))))

  private def enterPolyMethod(cls: ClassSymbol, name: TermName, typeParamCount: Int,
                    resultTypeFn: PolyType => Type,
                    flags: FlagSet = EmptyFlags,
                    bounds: TypeBounds = TypeBounds.empty,
                    useCompleter: Boolean = false) = {
    val tparamNames = PolyType.syntheticParamNames(typeParamCount)
    val tparamInfos = tparamNames map (_ => bounds)
    def ptype = PolyType(tparamNames)(_ => tparamInfos, resultTypeFn)
    val info =
      if (useCompleter)
        new LazyType {
          def complete(denot: SymDenotation)(implicit ctx: Context): Unit =
            denot.info = ptype
        }
      else ptype
    enterMethod(cls, name, info, flags)
  }

  private def enterT1ParameterlessMethod(cls: ClassSymbol, name: TermName, resultTypeFn: PolyType => Type, flags: FlagSet) =
    enterPolyMethod(cls, name, 1, resultTypeFn, flags)

  private def mkArityArray(name: String, arity: Int, countFrom: Int): Array[TypeRef] = {
    val arr = new Array[TypeRef](arity + 1)
    for (i <- countFrom to arity) arr(i) = ctx.requiredClassRef(name + i)
    arr
  }

  private def completeClass(cls: ClassSymbol, ensureCtor: Boolean = true): ClassSymbol = {
    if (ensureCtor) ensureConstructor(cls, EmptyScope)
    if (cls.linkedClass.exists) cls.linkedClass.markAbsent()
    cls
  }

  @tu lazy val RootClass: ClassSymbol = ctx.newPackageSymbol(
    NoSymbol, nme.ROOT, (root, rootcls) => ctx.base.rootLoader(root)).moduleClass.asClass
  @tu lazy val RootPackage: TermSymbol = ctx.newSymbol(
    NoSymbol, nme.ROOTPKG, PackageCreationFlags, TypeRef(NoPrefix, RootClass))

  @tu lazy val EmptyPackageVal: TermSymbol = ctx.newPackageSymbol(
    RootClass, nme.EMPTY_PACKAGE, (emptypkg, emptycls) => ctx.base.rootLoader(emptypkg)).entered
  @tu lazy val EmptyPackageClass: ClassSymbol = EmptyPackageVal.moduleClass.asClass

  /** A package in which we can place all methods that are interpreted specially by the compiler */
  @tu lazy val OpsPackageVal: TermSymbol = ctx.newCompletePackageSymbol(RootClass, nme.OPS_PACKAGE).entered
  @tu lazy val OpsPackageClass: ClassSymbol = OpsPackageVal.moduleClass.asClass

  @tu lazy val ScalaPackageVal: TermSymbol = ctx.requiredPackage(nme.scala_)
  @tu lazy val ScalaMathPackageVal: TermSymbol = ctx.requiredPackage("scala.math")
  @tu lazy val ScalaPackageClass: ClassSymbol = {
    val cls = ScalaPackageVal.moduleClass.asClass
    cls.info.decls.openForMutations.useSynthesizer(
      name => ctx =>
        if (name.isTypeName && name.isSyntheticFunction) newFunctionNTrait(name.asTypeName)
        else NoSymbol)
    cls
  }
  @tu lazy val ScalaPackageObject: Symbol = ctx.requiredModule("scala.package")
  @tu lazy val JavaPackageVal: TermSymbol = ctx.requiredPackage(nme.java)
  @tu lazy val JavaLangPackageVal: TermSymbol = ctx.requiredPackage(jnme.JavaLang)

  // fundamental modules
  @tu lazy val SysPackage : Symbol = ctx.requiredModule("scala.sys.package")
    @tu lazy val Sys_error: Symbol = SysPackage.moduleClass.requiredMethod(nme.error)

  @tu lazy val ScalaXmlPackageClass: Symbol = ctx.getPackageClassIfDefined("scala.xml")

  @tu lazy val CompiletimePackageObject: Symbol = ctx.requiredModule("scala.compiletime.package")
    @tu lazy val Compiletime_error        : Symbol = CompiletimePackageObject.requiredMethod(nme.error)
    @tu lazy val Compiletime_constValue   : Symbol = CompiletimePackageObject.requiredMethod("constValue")
    @tu lazy val Compiletime_constValueOpt: Symbol = CompiletimePackageObject.requiredMethod("constValueOpt")
    @tu lazy val Compiletime_code         : Symbol = CompiletimePackageObject.requiredMethod("code")
    @tu lazy val Compiletime_summonFrom   : Symbol = CompiletimePackageObject.requiredMethod("summonFrom")
  @tu lazy val CompiletimeTestingPackageObject: Symbol = ctx.requiredModule("scala.compiletime.testing.package")
    @tu lazy val CompiletimeTesting_typeChecks   : Symbol = CompiletimeTestingPackageObject.requiredMethod("typeChecks")

  /** The `scalaShadowing` package is used to safely modify classes and
   *  objects in scala so that they can be used from dotty. They will
   *  be visible as members of the `scala` package, replacing any objects
   *  or classes with the same name. But their binary artifacts are
   *  in `scalaShadowing` so they don't clash with the same-named `scala`
   *  members at runtime.
   */
  @tu lazy val ScalaShadowingPackage: TermSymbol = ctx.requiredPackage(nme.scalaShadowing)

  /** Note: We cannot have same named methods defined in Object and Any (and AnyVal, for that matter)
   *  because after erasure the Any and AnyVal references get remapped to the Object methods
   *  which would result in a double binding assertion failure.
   * Instead we do the following:
   *
   *  - Have some methods exist only in Any, and remap them with the Erasure denotation
   *    transformer to be owned by Object.
   *  - Have other methods exist only in Object.
   * To achieve this, we synthesize all Any and Object methods; Object methods no longer get
   * loaded from a classfile.
   */
  @tu lazy val AnyClass: ClassSymbol = completeClass(enterCompleteClassSymbol(ScalaPackageClass, tpnme.Any, Abstract, Nil), ensureCtor = false)
  def AnyType: TypeRef = AnyClass.typeRef
  @tu lazy val AnyValClass: ClassSymbol = completeClass(enterCompleteClassSymbol(ScalaPackageClass, tpnme.AnyVal, Abstract, List(AnyClass.typeRef)))
  def AnyValType: TypeRef = AnyValClass.typeRef

    @tu lazy val Any_== : TermSymbol           = enterMethod(AnyClass, nme.EQ, methOfAny(BooleanType), Final)
    @tu lazy val Any_!= : TermSymbol          = enterMethod(AnyClass, nme.NE, methOfAny(BooleanType), Final)
    @tu lazy val Any_equals: TermSymbol       = enterMethod(AnyClass, nme.equals_, methOfAny(BooleanType))
    @tu lazy val Any_hashCode: TermSymbol     = enterMethod(AnyClass, nme.hashCode_, MethodType(Nil, IntType))
    @tu lazy val Any_toString: TermSymbol     = enterMethod(AnyClass, nme.toString_, MethodType(Nil, StringType))
    @tu lazy val Any_## : TermSymbol          = enterMethod(AnyClass, nme.HASHHASH, ExprType(IntType), Final)
    @tu lazy val Any_isInstanceOf: TermSymbol = enterT1ParameterlessMethod(AnyClass, nme.isInstanceOf_, _ => BooleanType, Final)
    @tu lazy val Any_asInstanceOf: TermSymbol = enterT1ParameterlessMethod(AnyClass, nme.asInstanceOf_, _.paramRefs(0), Final)
    @tu lazy val Any_typeTest: TermSymbol     = enterT1ParameterlessMethod(AnyClass, nme.isInstanceOfPM, _ => BooleanType, Final | Synthetic | Artifact)
    @tu lazy val Any_typeCast: TermSymbol     = enterT1ParameterlessMethod(AnyClass, nme.asInstanceOfPM, _.paramRefs(0), Final | Synthetic | Artifact | StableRealizable)
      // generated by pattern matcher, eliminated by erasure

    /** def getClass[A >: this.type](): Class[? <: A] */
    @tu lazy val Any_getClass: TermSymbol =
        enterPolyMethod(
          AnyClass, nme.getClass_, 1,
          pt => MethodType(Nil, ClassClass.typeRef.appliedTo(TypeBounds.upper(pt.paramRefs(0)))),
          Final,
          bounds = TypeBounds.lower(AnyClass.thisType))

    def AnyMethods: List[TermSymbol] = List(Any_==, Any_!=, Any_equals, Any_hashCode,
      Any_toString, Any_##, Any_getClass, Any_isInstanceOf, Any_asInstanceOf, Any_typeTest, Any_typeCast)

  @tu lazy val ObjectClass: ClassSymbol = {
    val cls = ctx.requiredClass("java.lang.Object")
    assert(!cls.isCompleted, "race for completing java.lang.Object")
<<<<<<< HEAD
    cls.info = ClassInfo(cls.owner.thisType, cls, AnyType :: Nil, newScope)
    cls.setFlag(NoInits)
=======
    cls.info = ClassInfo(cls.owner.thisType, cls, AnyClass.typeRef :: Nil, newScope)
    cls.setFlag(NoInits | JavaDefined)
>>>>>>> 0e880778

    // The companion object doesn't really exist, so it needs to be marked as
    // absent. Here we need to set it before completing attempt to load Object's
    // classfile, which causes issue #1648.
    val companion = JavaLangPackageVal.info.decl(nme.Object).symbol
    companion.moduleClass.markAbsent()
    companion.markAbsent()

    completeClass(cls)
  }
  def ObjectType: TypeRef = ObjectClass.typeRef

  @tu lazy val AnyRefAlias: TypeSymbol = enterAliasType(tpnme.AnyRef, ObjectType)
  def AnyRefType: TypeRef = AnyRefAlias.typeRef

    @tu lazy val Object_eq: TermSymbol = {
      // If explicit nulls is enabled, then we want to allow `(x: String).eq(null)`, so we need
      // to adjust the signature of `eq` accordingly.
      enterMethod(ObjectClass, nme.eq, methOfAnyRefOrNull(BooleanType), Final)
    }
    @tu lazy val Object_ne: TermSymbol = {
      // If explicit nulls is enabled, then we want to allow `(x: String).ne(null)`, so we need
      // to adjust the signature of `ne` accordingly.
      enterMethod(ObjectClass, nme.ne, methOfAnyRefOrNull(BooleanType), Final)
    }
    @tu lazy val Object_synchronized: TermSymbol = enterPolyMethod(ObjectClass, nme.synchronized_, 1,
        pt => MethodType(List(pt.paramRefs(0)), pt.paramRefs(0)), Final)
    @tu lazy val Object_clone: TermSymbol = enterMethod(ObjectClass, nme.clone_, MethodType(Nil, ObjectType), Protected)
    @tu lazy val Object_finalize: TermSymbol = enterMethod(ObjectClass, nme.finalize_, MethodType(Nil, UnitType), Protected)
    @tu lazy val Object_notify: TermSymbol = enterMethod(ObjectClass, nme.notify_, MethodType(Nil, UnitType), Final)
    @tu lazy val Object_notifyAll: TermSymbol = enterMethod(ObjectClass, nme.notifyAll_, MethodType(Nil, UnitType), Final)
    @tu lazy val Object_wait: TermSymbol = enterMethod(ObjectClass, nme.wait_, MethodType(Nil, UnitType), Final)
    @tu lazy val Object_waitL: TermSymbol = enterMethod(ObjectClass, nme.wait_, MethodType(LongType :: Nil, UnitType), Final)
    @tu lazy val Object_waitLI: TermSymbol = enterMethod(ObjectClass, nme.wait_, MethodType(LongType :: IntType :: Nil, UnitType), Final)

    def ObjectMethods: List[TermSymbol] = List(Object_eq, Object_ne, Object_synchronized, Object_clone,
        Object_finalize, Object_notify, Object_notifyAll, Object_wait, Object_waitL, Object_waitLI)

  @tu lazy val AnyKindClass: ClassSymbol = {
    val cls = ctx.newCompleteClassSymbol(ScalaPackageClass, tpnme.AnyKind, AbstractFinal | Permanent, Nil)
    if (!ctx.settings.YnoKindPolymorphism.value)
      // Enable kind-polymorphism by exposing scala.AnyKind
      cls.entered
    cls
  }
  def AnyKindType: TypeRef = AnyKindClass.typeRef

  @tu lazy val andType: TypeSymbol = enterBinaryAlias(tpnme.AND, AndType(_, _))
  @tu lazy val orType: TypeSymbol = enterBinaryAlias(tpnme.OR, OrType(_, _))

  /** Marker method to indicate an argument to a call-by-name parameter.
   *  Created by byNameClosures and elimByName, eliminated by Erasure,
   */
  @tu lazy val cbnArg: TermSymbol = enterPolyMethod(OpsPackageClass, nme.cbnArg, 1,
      pt => MethodType(List(FunctionOf(Nil, pt.paramRefs(0))), pt.paramRefs(0)))

  /** Method representing a throw */
  @tu lazy val throwMethod: TermSymbol = enterMethod(OpsPackageClass, nme.THROWkw,
      MethodType(List(ThrowableType), NothingType))

  @tu lazy val NothingClass: ClassSymbol = enterCompleteClassSymbol(
    ScalaPackageClass, tpnme.Nothing, AbstractFinal, List(AnyClass.typeRef))
  def NothingType: TypeRef = NothingClass.typeRef
  @tu lazy val RuntimeNothingModuleRef: TermRef = ctx.requiredModuleRef("scala.runtime.Nothing")
  @tu lazy val NullClass: ClassSymbol = {
    val parent = if (ctx.explicitNulls) AnyType else ObjectType
    enterCompleteClassSymbol(ScalaPackageClass, tpnme.Null, AbstractFinal, parent :: Nil)
  }
  def NullType: TypeRef = NullClass.typeRef
  @tu lazy val RuntimeNullModuleRef: TermRef = ctx.requiredModuleRef("scala.runtime.Null")

  /** An alias for null values that originate in Java code.
   *  This type gets special treatment in the Typer. Specifically, `JavaNull` can be selected through:
   *  e.g.
   *  ```
   *  // x: String|Null
   *  x.length // error: `Null` has no `length` field
   *  // x2: String|JavaNull
   *  x2.length // allowed by the Typer, but unsound (might throw NPE)
   *  ```
   */
  lazy val JavaNullAlias: TypeSymbol = {
    assert(ctx.explicitNulls)
    enterAliasType(tpnme.JavaNull, NullType)
  }
  def JavaNullAliasType: TypeRef = JavaNullAlias.typeRef

  @tu lazy val ImplicitScrutineeTypeSym =
    newSymbol(ScalaPackageClass, tpnme.IMPLICITkw, EmptyFlags, TypeBounds.empty).entered
  def ImplicitScrutineeTypeRef: TypeRef = ImplicitScrutineeTypeSym.typeRef


  @tu lazy val ScalaPredefModule: Symbol = ctx.requiredModule("scala.Predef")
    @tu lazy val Predef_conforms : Symbol = ScalaPredefModule.requiredMethod(nme.conforms_)
    @tu lazy val Predef_classOf  : Symbol = ScalaPredefModule.requiredMethod(nme.classOf)
    @tu lazy val Predef_identity : Symbol = ScalaPredefModule.requiredMethod(nme.identity)
    @tu lazy val Predef_undefined: Symbol = ScalaPredefModule.requiredMethod(nme.???)

  def SubTypeClass(implicit ctx: Context): ClassSymbol = ctx.requiredClass("scala.<:<")

  def DummyImplicitClass(implicit ctx: Context): ClassSymbol = ctx.requiredClass("scala.DummyImplicit")

  @tu lazy val ScalaRuntimeModule: Symbol = ctx.requiredModule("scala.runtime.ScalaRunTime")
    def runtimeMethodRef(name: PreName): TermRef = ScalaRuntimeModule.requiredMethodRef(name)
    def ScalaRuntime_drop: Symbol = runtimeMethodRef(nme.drop).symbol
    @tu lazy val ScalaRuntime__hashCode: Symbol = ScalaRuntimeModule.requiredMethod(nme._hashCode_)

  @tu lazy val BoxesRunTimeModule: Symbol = ctx.requiredModule("scala.runtime.BoxesRunTime")
  @tu lazy val ScalaStaticsModule: Symbol = ctx.requiredModule("scala.runtime.Statics")
    def staticsMethodRef(name: PreName): TermRef = ScalaStaticsModule.requiredMethodRef(name)
    def staticsMethod(name: PreName): TermSymbol = ScalaStaticsModule.requiredMethod(name)

  // Dotty deviation: we cannot use a @tu lazy val here because @tu lazy vals in dotty
  // will return "null" when called recursively, see #1856.
  def DottyPredefModule: Symbol = {
    if (myDottyPredefModule == null) {
      myDottyPredefModule = ctx.requiredModule("dotty.DottyPredef")
      assert(myDottyPredefModule != null)
    }
    myDottyPredefModule
  }
  private var myDottyPredefModule: Symbol = _

  @tu lazy val DottyArraysModule: Symbol = ctx.requiredModule("dotty.runtime.Arrays")
    def newGenericArrayMethod(implicit ctx: Context): TermSymbol = DottyArraysModule.requiredMethod("newGenericArray")
    def newArrayMethod(implicit ctx: Context): TermSymbol = DottyArraysModule.requiredMethod("newArray")

  def getWrapVarargsArrayModule: Symbol = ScalaRuntimeModule

  // The set of all wrap{X, Ref}Array methods, where X is a value type
  val WrapArrayMethods: PerRun[collection.Set[Symbol]] = new PerRun({ implicit ctx =>
    val methodNames = ScalaValueTypes.map(ast.tpd.wrapArrayMethodName) `union` Set(nme.wrapRefArray)
    methodNames.map(getWrapVarargsArrayModule.requiredMethod(_))
  })

  @tu lazy val NilModule: Symbol = ctx.requiredModule("scala.collection.immutable.Nil")

  @tu lazy val SingletonClass: ClassSymbol =
    // needed as a synthetic class because Scala 2.x refers to it in classfiles
    // but does not define it as an explicit class.
    enterCompleteClassSymbol(
      ScalaPackageClass, tpnme.Singleton, PureInterfaceCreationFlags | Final,
      List(AnyClass.typeRef), EmptyScope)
  @tu lazy val SingletonType: TypeRef = SingletonClass.typeRef

  @tu lazy val CollectionSeqType: TypeRef = ctx.requiredClassRef("scala.collection.Seq")
  @tu lazy val SeqType: TypeRef = ctx.requiredClassRef("scala.collection.immutable.Seq")
  def SeqClass(given Context): ClassSymbol = SeqType.symbol.asClass
    @tu lazy val Seq_apply        : Symbol = SeqClass.requiredMethod(nme.apply)
    @tu lazy val Seq_head         : Symbol = SeqClass.requiredMethod(nme.head)
    @tu lazy val Seq_drop         : Symbol = SeqClass.requiredMethod(nme.drop)
    @tu lazy val Seq_lengthCompare: Symbol = SeqClass.requiredMethod(nme.lengthCompare, List(IntType))
    @tu lazy val Seq_length       : Symbol = SeqClass.requiredMethod(nme.length)
    @tu lazy val Seq_toSeq        : Symbol = SeqClass.requiredMethod(nme.toSeq)

  @tu lazy val ArrayType: TypeRef = ctx.requiredClassRef("scala.Array")
  def ArrayClass(given Context): ClassSymbol = ArrayType.symbol.asClass
    @tu lazy val Array_apply     : Symbol = ArrayClass.requiredMethod(nme.apply)
    @tu lazy val Array_update    : Symbol = ArrayClass.requiredMethod(nme.update)
    @tu lazy val Array_length    : Symbol = ArrayClass.requiredMethod(nme.length)
    @tu lazy val Array_clone     : Symbol = ArrayClass.requiredMethod(nme.clone_)
    @tu lazy val ArrayConstructor: Symbol = ArrayClass.requiredMethod(nme.CONSTRUCTOR)

  @tu lazy val ArrayModule: Symbol = ctx.requiredModule("scala.Array")

  @tu lazy val UnitType: TypeRef = valueTypeRef("scala.Unit", java.lang.Void.TYPE, UnitEnc, nme.specializedTypeNames.Void)
  def UnitClass(given Context): ClassSymbol = UnitType.symbol.asClass
  def UnitModuleClass(given Context): Symbol = UnitType.symbol.asClass.linkedClass
  @tu lazy val BooleanType: TypeRef = valueTypeRef("scala.Boolean", java.lang.Boolean.TYPE, BooleanEnc, nme.specializedTypeNames.Boolean)
  def BooleanClass(given Context): ClassSymbol = BooleanType.symbol.asClass
    @tu lazy val Boolean_!  : Symbol = BooleanClass.requiredMethod(nme.UNARY_!)
    @tu lazy val Boolean_&& : Symbol = BooleanClass.requiredMethod(nme.ZAND) // ### harmonize required... calls
    @tu lazy val Boolean_|| : Symbol = BooleanClass.requiredMethod(nme.ZOR)
    @tu lazy val Boolean_== : Symbol =
      BooleanClass.info.member(nme.EQ).suchThat(_.info.firstParamTypes match {
        case List(pt) => (pt isRef BooleanClass)
        case _ => false
      }).symbol
    @tu lazy val Boolean_!= : Symbol =
      BooleanClass.info.member(nme.NE).suchThat(_.info.firstParamTypes match {
        case List(pt) => (pt isRef BooleanClass)
        case _ => false
      }).symbol

  @tu lazy val ByteType: TypeRef = valueTypeRef("scala.Byte", java.lang.Byte.TYPE, ByteEnc, nme.specializedTypeNames.Byte)
  def ByteClass(given Context): ClassSymbol = ByteType.symbol.asClass
  @tu lazy val ShortType: TypeRef = valueTypeRef("scala.Short", java.lang.Short.TYPE, ShortEnc, nme.specializedTypeNames.Short)
  def ShortClass(given Context): ClassSymbol = ShortType.symbol.asClass
  @tu lazy val CharType: TypeRef = valueTypeRef("scala.Char", java.lang.Character.TYPE, CharEnc, nme.specializedTypeNames.Char)
  def CharClass(given Context): ClassSymbol = CharType.symbol.asClass
  @tu lazy val IntType: TypeRef = valueTypeRef("scala.Int", java.lang.Integer.TYPE, IntEnc, nme.specializedTypeNames.Int)
  def IntClass(given Context): ClassSymbol = IntType.symbol.asClass
    @tu lazy val Int_-  : Symbol = IntClass.requiredMethod(nme.MINUS, List(IntType))
    @tu lazy val Int_+  : Symbol = IntClass.requiredMethod(nme.PLUS, List(IntType))
    @tu lazy val Int_/  : Symbol = IntClass.requiredMethod(nme.DIV, List(IntType))
    @tu lazy val Int_*  : Symbol = IntClass.requiredMethod(nme.MUL, List(IntType))
    @tu lazy val Int_== : Symbol = IntClass.requiredMethod(nme.EQ, List(IntType))
    @tu lazy val Int_>= : Symbol = IntClass.requiredMethod(nme.GE, List(IntType))
    @tu lazy val Int_<= : Symbol = IntClass.requiredMethod(nme.LE, List(IntType))
  @tu lazy val LongType: TypeRef = valueTypeRef("scala.Long", java.lang.Long.TYPE, LongEnc, nme.specializedTypeNames.Long)
  def LongClass(given Context): ClassSymbol = LongType.symbol.asClass
    @tu lazy val Long_+ : Symbol = LongClass.requiredMethod(nme.PLUS, List(LongType))
    @tu lazy val Long_* : Symbol = LongClass.requiredMethod(nme.MUL, List(LongType))
    @tu lazy val Long_/ : Symbol = LongClass.requiredMethod(nme.DIV, List(LongType))

  @tu lazy val FloatType: TypeRef = valueTypeRef("scala.Float", java.lang.Float.TYPE, FloatEnc, nme.specializedTypeNames.Float)
  def FloatClass(given Context): ClassSymbol = FloatType.symbol.asClass
  @tu lazy val DoubleType: TypeRef = valueTypeRef("scala.Double", java.lang.Double.TYPE, DoubleEnc, nme.specializedTypeNames.Double)
  def DoubleClass(given Context): ClassSymbol = DoubleType.symbol.asClass

  @tu lazy val BoxedUnitClass: ClassSymbol = ctx.requiredClass("scala.runtime.BoxedUnit")
    def BoxedUnit_UNIT(given Context): TermSymbol = BoxedUnitClass.linkedClass.requiredValue("UNIT")
    def BoxedUnit_TYPE(given Context): TermSymbol = BoxedUnitClass.linkedClass.requiredValue("TYPE")

  @tu lazy val BoxedBooleanClass: ClassSymbol = ctx.requiredClass("java.lang.Boolean")
  @tu lazy val BoxedByteClass   : ClassSymbol = ctx.requiredClass("java.lang.Byte")
  @tu lazy val BoxedShortClass  : ClassSymbol = ctx.requiredClass("java.lang.Short")
  @tu lazy val BoxedCharClass   : ClassSymbol = ctx.requiredClass("java.lang.Character")
  @tu lazy val BoxedIntClass    : ClassSymbol = ctx.requiredClass("java.lang.Integer")
  @tu lazy val BoxedLongClass   : ClassSymbol = ctx.requiredClass("java.lang.Long")
  @tu lazy val BoxedFloatClass  : ClassSymbol = ctx.requiredClass("java.lang.Float")
  @tu lazy val BoxedDoubleClass : ClassSymbol = ctx.requiredClass("java.lang.Double")

  @tu lazy val BoxedBooleanModule: TermSymbol = ctx.requiredModule("java.lang.Boolean")
  @tu lazy val BoxedByteModule   : TermSymbol = ctx.requiredModule("java.lang.Byte")
  @tu lazy val BoxedShortModule  : TermSymbol = ctx.requiredModule("java.lang.Short")
  @tu lazy val BoxedCharModule   : TermSymbol = ctx.requiredModule("java.lang.Character")
  @tu lazy val BoxedIntModule    : TermSymbol = ctx.requiredModule("java.lang.Integer")
  @tu lazy val BoxedLongModule   : TermSymbol = ctx.requiredModule("java.lang.Long")
  @tu lazy val BoxedFloatModule  : TermSymbol = ctx.requiredModule("java.lang.Float")
  @tu lazy val BoxedDoubleModule : TermSymbol = ctx.requiredModule("java.lang.Double")
  @tu lazy val BoxedUnitModule   : TermSymbol = ctx.requiredModule("java.lang.Void")

  @tu lazy val ByNameParamClass2x: ClassSymbol = enterSpecialPolyClass(tpnme.BYNAME_PARAM_CLASS, Covariant, Seq(AnyType))

  @tu lazy val RepeatedParamClass: ClassSymbol = enterSpecialPolyClass(tpnme.REPEATED_PARAM_CLASS, Covariant, Seq(ObjectType, SeqType))

  // fundamental classes
  @tu lazy val StringClass: ClassSymbol = ctx.requiredClass("java.lang.String")
  def StringType: Type = StringClass.typeRef
  @tu lazy val StringModule: Symbol = StringClass.linkedClass
    @tu lazy val String_+ : TermSymbol = enterMethod(StringClass, nme.raw.PLUS, methOfAny(StringType), Final)
    @tu lazy val String_valueOf_Object: Symbol = StringModule.info.member(nme.valueOf).suchThat(_.info.firstParamTypes match {
      case List(pt) => (pt isRef AnyClass) || (pt isRef ObjectClass)
      case _ => false
    }).symbol

  @tu lazy val JavaCloneableClass: ClassSymbol        = ctx.requiredClass("java.lang.Cloneable")
  @tu lazy val NullPointerExceptionClass: ClassSymbol = ctx.requiredClass("java.lang.NullPointerException")
  @tu lazy val IndexOutOfBoundsException: ClassSymbol = ctx.requiredClass("java.lang.IndexOutOfBoundsException")
  @tu lazy val ClassClass: ClassSymbol                = ctx.requiredClass("java.lang.Class")
  @tu lazy val BoxedNumberClass: ClassSymbol          = ctx.requiredClass("java.lang.Number")
  @tu lazy val ClassCastExceptionClass: ClassSymbol   = ctx.requiredClass("java.lang.ClassCastException")
    @tu lazy val ClassCastExceptionClass_stringConstructor: TermSymbol  = ClassCastExceptionClass.info.member(nme.CONSTRUCTOR).suchThat(_.info.firstParamTypes match {
      case List(pt) =>
        val pt1 = if (ctx.explicitNulls) pt.stripNull else pt
        pt1 isRef StringClass
      case _ => false
    }).symbol.asTerm
  @tu lazy val ArithmeticExceptionClass: ClassSymbol  = ctx.requiredClass("java.lang.ArithmeticException")
    @tu lazy val ArithmeticExceptionClass_stringConstructor: TermSymbol  = ArithmeticExceptionClass.info.member(nme.CONSTRUCTOR).suchThat(_.info.firstParamTypes match {
      case List(pt) =>
        val pt1 = if (ctx.explicitNulls) pt.stripNull else pt
        pt1 isRef StringClass
      case _ => false
    }).symbol.asTerm

  @tu lazy val JavaSerializableClass: ClassSymbol     = ctx.requiredClass("java.io.Serializable")

  @tu lazy val ComparableClass: ClassSymbol           = ctx.requiredClass("java.lang.Comparable")

  @tu lazy val SystemClass: ClassSymbol               = ctx.requiredClass("java.lang.System")
  @tu lazy val SystemModule: Symbol              = SystemClass.linkedClass

  @tu lazy val NoSuchElementExceptionClass = ctx.requiredClass("java.util.NoSuchElementException")
  def NoSuchElementExceptionType = NoSuchElementExceptionClass.typeRef
  @tu lazy val IllegalArgumentExceptionClass = ctx.requiredClass("java.lang.IllegalArgumentException")
  def IllegalArgumentExceptionType = IllegalArgumentExceptionClass.typeRef

  // in scalac modified to have Any as parent

  @tu lazy val ThrowableType: TypeRef          = ctx.requiredClassRef("java.lang.Throwable")
  def ThrowableClass(given Context): ClassSymbol = ThrowableType.symbol.asClass
  @tu lazy val SerializableType: TypeRef       = JavaSerializableClass.typeRef
  def SerializableClass(given Context): ClassSymbol = SerializableType.symbol.asClass

   @tu lazy val JavaEnumClass: ClassSymbol = {
    val cls = ctx.requiredClass("java.lang.Enum")
    cls.infoOrCompleter match {
      case completer: ClassfileLoader =>
        cls.info = new ClassfileLoader(completer.classfile) {
          override def complete(root: SymDenotation)(implicit ctx: Context): Unit = {
            super.complete(root)
            val constr = cls.primaryConstructor
            val newInfo = constr.info match {
              case info: PolyType =>
                info.resType match {
                  case meth: MethodType =>
                    info.derivedLambdaType(
                      resType = meth.derivedLambdaType(
                      paramNames = Nil, paramInfos = Nil))
                }
            }
            constr.info = newInfo
            constr.termRef.recomputeDenot()
          }
        }
        cls
    }
  }
  def JavaEnumType = JavaEnumClass.typeRef

  @tu lazy val StringBuilderClass: ClassSymbol = ctx.requiredClass("scala.collection.mutable.StringBuilder")
  @tu lazy val MatchErrorClass   : ClassSymbol = ctx.requiredClass("scala.MatchError")
  @tu lazy val ConversionClass   : ClassSymbol = ctx.requiredClass("scala.Conversion").typeRef.symbol.asClass

  @tu lazy val StringAddClass    : ClassSymbol = ctx.requiredClass("scala.runtime.StringAdd")
    @tu lazy val StringAdd_+ : Symbol = StringAddClass.requiredMethod(nme.raw.PLUS)

  @tu lazy val StringContextClass: ClassSymbol = ctx.requiredClass("scala.StringContext")
    @tu lazy val StringContext_s  : Symbol = StringContextClass.requiredMethod(nme.s)
    @tu lazy val StringContext_raw: Symbol = StringContextClass.requiredMethod(nme.raw_)
    @tu lazy val StringContext_f  : Symbol = StringContextClass.requiredMethod(nme.f)
    @tu lazy val StringContext_parts: Symbol = StringContextClass.requiredMethod(nme.parts)
  @tu lazy val StringContextModule: Symbol = StringContextClass.companionModule
    @tu lazy val StringContextModule_apply: Symbol = StringContextModule.requiredMethod(nme.apply)
    @tu lazy val StringContextModule_standardInterpolator: Symbol = StringContextModule.requiredMethod(nme.standardInterpolator)
    @tu lazy val StringContextModule_processEscapes: Symbol = StringContextModule.requiredMethod(nme.processEscapes)

  @tu lazy val InternalStringContextMacroModule: Symbol = ctx.requiredModule("dotty.internal.StringContextMacro")
    @tu lazy val InternalStringContextMacroModule_f: Symbol = InternalStringContextMacroModule.requiredMethod(nme.f)

  @tu lazy val PartialFunctionClass: ClassSymbol = ctx.requiredClass("scala.PartialFunction")
    @tu lazy val PartialFunction_isDefinedAt: Symbol = PartialFunctionClass.requiredMethod(nme.isDefinedAt)
    @tu lazy val PartialFunction_applyOrElse: Symbol = PartialFunctionClass.requiredMethod(nme.applyOrElse)

  @tu lazy val AbstractPartialFunctionClass: ClassSymbol = ctx.requiredClass("scala.runtime.AbstractPartialFunction")
  @tu lazy val FunctionXXLClass: ClassSymbol = ctx.requiredClass("scala.FunctionXXL")
  @tu lazy val ScalaSymbolClass: ClassSymbol = ctx.requiredClass("scala.Symbol")
  @tu lazy val DynamicClass: ClassSymbol = ctx.requiredClass("scala.Dynamic")
  @tu lazy val OptionClass: ClassSymbol = ctx.requiredClass("scala.Option")
  @tu lazy val SomeClass: ClassSymbol = ctx.requiredClass("scala.Some")
  @tu lazy val NoneModule: Symbol = ctx.requiredModule("scala.None")

  @tu lazy val EnumClass: ClassSymbol = ctx.requiredClass("scala.Enum")
    @tu lazy val Enum_ordinal: Symbol = EnumClass.requiredMethod(nme.ordinal)

  @tu lazy val EnumValuesClass: ClassSymbol = ctx.requiredClass("scala.runtime.EnumValues")
  @tu lazy val ProductClass: ClassSymbol = ctx.requiredClass("scala.Product")
    @tu lazy val Product_canEqual          : Symbol = ProductClass.requiredMethod(nme.canEqual_)
    @tu lazy val Product_productArity      : Symbol = ProductClass.requiredMethod(nme.productArity)
    @tu lazy val Product_productElement    : Symbol = ProductClass.requiredMethod(nme.productElement)
    @tu lazy val Product_productElementName: Symbol = ProductClass.requiredMethod(nme.productElementName)
    @tu lazy val Product_productPrefix     : Symbol = ProductClass.requiredMethod(nme.productPrefix)

  @tu lazy val IteratorClass: ClassSymbol = ctx.requiredClass("scala.collection.Iterator")
  def IteratorModule(implicit ctx: Context): Symbol = IteratorClass.companionModule

  @tu lazy val ModuleSerializationProxyClass: ClassSymbol = ctx.requiredClass("scala.runtime.ModuleSerializationProxy")
    @tu lazy val ModuleSerializationProxyConstructor: TermSymbol =
      ModuleSerializationProxyClass.requiredMethod(nme.CONSTRUCTOR, List(ClassType(TypeBounds.empty)))

  @tu lazy val MirrorClass: ClassSymbol = ctx.requiredClass("scala.deriving.Mirror")
  @tu lazy val Mirror_ProductClass: ClassSymbol = ctx.requiredClass("scala.deriving.Mirror.Product")
    @tu lazy val Mirror_Product_fromProduct: Symbol = Mirror_ProductClass.requiredMethod(nme.fromProduct)
  @tu lazy val Mirror_SumClass: ClassSymbol = ctx.requiredClass("scala.deriving.Mirror.Sum")
  @tu lazy val Mirror_SingletonClass: ClassSymbol = ctx.requiredClass("scala.deriving.Mirror.Singleton")
  @tu lazy val Mirror_SingletonProxyClass: ClassSymbol = ctx.requiredClass("scala.deriving.Mirror.SingletonProxy")

  @tu lazy val LanguageModule: Symbol = ctx.requiredModule("scala.language")
  @tu lazy val NonLocalReturnControlClass: ClassSymbol = ctx.requiredClass("scala.runtime.NonLocalReturnControl")
  @tu lazy val SelectableClass: ClassSymbol = ctx.requiredClass("scala.Selectable")

  @tu lazy val ClassTagClass: ClassSymbol = ctx.requiredClass("scala.reflect.ClassTag")
  @tu lazy val ClassTagModule: Symbol = ClassTagClass.companionModule
    @tu lazy val ClassTagModule_apply: Symbol = ClassTagModule.requiredMethod(nme.apply)

  @tu lazy val QuotedExprClass: ClassSymbol = ctx.requiredClass("scala.quoted.Expr")
  @tu lazy val QuotedExprModule: Symbol = QuotedExprClass.companionModule
    @tu lazy val QuotedExprModule_nullExpr: Symbol = QuotedExprModule.requiredMethod(nme.nullExpr)
    @tu lazy val QuotedExprModule_unitExpr: Symbol = QuotedExprModule.requiredMethod(nme.unitExpr)

  @tu lazy val QuoteContextClass: ClassSymbol = ctx.requiredClass("scala.quoted.QuoteContext")
  @tu lazy val QuoteContextModule: Symbol = QuoteContextClass.companionModule
    @tu lazy val QuoteContext_macroContext: Symbol = QuoteContextModule.requiredMethod("macroContext")

  @tu lazy val LiftableModule: Symbol = ctx.requiredModule("scala.quoted.Liftable")
    @tu lazy val LiftableModule_BooleanIsLiftable: Symbol = LiftableModule.requiredMethod("BooleanIsLiftable")
    @tu lazy val LiftableModule_ByteIsLiftable: Symbol = LiftableModule.requiredMethod("ByteIsLiftable")
    @tu lazy val LiftableModule_ShortIsLiftable: Symbol = LiftableModule.requiredMethod("ShortIsLiftable")
    @tu lazy val LiftableModule_IntIsLiftable: Symbol = LiftableModule.requiredMethod("IntIsLiftable")
    @tu lazy val LiftableModule_LongIsLiftable: Symbol = LiftableModule.requiredMethod("LongIsLiftable")
    @tu lazy val LiftableModule_FloatIsLiftable: Symbol = LiftableModule.requiredMethod("FloatIsLiftable")
    @tu lazy val LiftableModule_DoubleIsLiftable: Symbol = LiftableModule.requiredMethod("DoubleIsLiftable")
    @tu lazy val LiftableModule_CharIsLiftable: Symbol = LiftableModule.requiredMethod("CharIsLiftable")
    @tu lazy val LiftableModule_StringIsLiftable: Symbol = LiftableModule.requiredMethod("StringIsLiftable")

  @tu lazy val InternalQuotedModule: Symbol = ctx.requiredModule("scala.internal.Quoted")
    @tu lazy val InternalQuoted_exprQuote  : Symbol = InternalQuotedModule.requiredMethod("exprQuote")
    @tu lazy val InternalQuoted_exprSplice : Symbol = InternalQuotedModule.requiredMethod("exprSplice")
    @tu lazy val InternalQuoted_typeQuote  : Symbol = InternalQuotedModule.requiredMethod("typeQuote")
    @tu lazy val InternalQuoted_patternHole: Symbol = InternalQuotedModule.requiredMethod("patternHole")
    @tu lazy val InternalQuoted_patternBindHoleAnnot: ClassSymbol = InternalQuotedModule.requiredClass("patternBindHole")
    @tu lazy val InternalQuoted_QuoteTypeTagAnnot: ClassSymbol = InternalQuotedModule.requiredClass("quoteTypeTag")
    @tu lazy val InternalQuoted_fromAboveAnnot: ClassSymbol = InternalQuotedModule.requiredClass("fromAbove")


  @tu lazy val InternalQuotedExprModule: Symbol = ctx.requiredModule("scala.internal.quoted.Expr")
    @tu lazy val InternalQuotedExpr_unapply: Symbol = InternalQuotedExprModule.requiredMethod(nme.unapply)

  @tu lazy val InternalQuotedTypeModule: Symbol = ctx.requiredModule("scala.internal.quoted.Type")
    @tu lazy val InternalQuotedType_unapply: Symbol = InternalQuotedTypeModule.requiredMethod(nme.unapply)

  @tu lazy val QuotedTypeClass: ClassSymbol = ctx.requiredClass("scala.quoted.Type")
    @tu lazy val QuotedType_splice: Symbol = QuotedTypeClass.requiredType(tpnme.splice)

  @tu lazy val QuotedTypeModule: Symbol = QuotedTypeClass.companionModule

  @tu lazy val QuotedMatchingSymClass: ClassSymbol = ctx.requiredClass("scala.quoted.matching.Sym")
  @tu lazy val TastyReflectionClass: ClassSymbol = ctx.requiredClass("scala.tasty.Reflection")

  @tu lazy val Unpickler_unpickleExpr: Symbol = ctx.requiredMethod("scala.runtime.quoted.Unpickler.unpickleExpr")
  @tu lazy val Unpickler_unpickleType: Symbol = ctx.requiredMethod("scala.runtime.quoted.Unpickler.unpickleType")

  @tu lazy val EqlClass: ClassSymbol = ctx.requiredClass("scala.Eql")
    def Eql_eqlAny(implicit ctx: Context): TermSymbol = EqlClass.companionModule.requiredMethod(nme.eqlAny)

  @tu lazy val TypeBoxClass: ClassSymbol = ctx.requiredClass("scala.internal.TypeBox")
    @tu lazy val TypeBox_CAP: TypeSymbol = TypeBoxClass.requiredType(tpnme.CAP)

  @tu lazy val MatchCaseClass: ClassSymbol = ctx.requiredClass("scala.internal.MatchCase")
  @tu lazy val NotClass: ClassSymbol = ctx.requiredClass("scala.implicits.Not")
    @tu lazy val Not_value: Symbol = NotClass.companionModule.requiredMethod(nme.value)

  @tu lazy val ValueOfClass: ClassSymbol = ctx.requiredClass("scala.ValueOf")
  @tu lazy val StatsModule: Symbol = ctx.requiredModule("dotty.tools.dotc.util.Stats")
    @tu lazy val Stats_doRecord: Symbol = StatsModule.requiredMethod("doRecord")

  @tu lazy val FromDigitsClass: ClassSymbol           = ctx.requiredClass("scala.util.FromDigits")
  @tu lazy val FromDigits_WithRadixClass: ClassSymbol = ctx.requiredClass("scala.util.FromDigits.WithRadix")
  @tu lazy val FromDigits_DecimalClass: ClassSymbol   = ctx.requiredClass("scala.util.FromDigits.Decimal")
  @tu lazy val FromDigits_FloatingClass: ClassSymbol  = ctx.requiredClass("scala.util.FromDigits.Floating")

  @tu lazy val XMLTopScopeModule: Symbol = ctx.requiredModule("scala.xml.TopScope")

  @tu lazy val CommandLineParserModule: Symbol = ctx.requiredModule("scala.util.CommandLineParser")
    @tu lazy val CLP_ParseError: ClassSymbol = CommandLineParserModule.requiredClass("ParseError").typeRef.symbol.asClass
    @tu lazy val CLP_parseArgument: Symbol = CommandLineParserModule.requiredMethod("parseArgument")
    @tu lazy val CLP_parseRemainingArguments: Symbol = CommandLineParserModule.requiredMethod("parseRemainingArguments")
    @tu lazy val CLP_showError: Symbol = CommandLineParserModule.requiredMethod("showError")

  @tu lazy val TupleTypeRef: TypeRef = ctx.requiredClassRef("scala.Tuple")
  def TupleClass(implicit ctx: Context): ClassSymbol = TupleTypeRef.symbol.asClass
    @tu lazy val Tuple_cons: Symbol = TupleClass.requiredMethod("*:")
  @tu lazy val NonEmptyTupleTypeRef: TypeRef = ctx.requiredClassRef("scala.NonEmptyTuple")
  def NonEmptyTupleClass(implicit ctx: Context): ClassSymbol = NonEmptyTupleTypeRef.symbol.asClass
    lazy val NonEmptyTuple_tail: Symbol = NonEmptyTupleClass.requiredMethod("tail")

  @tu lazy val PairClass: ClassSymbol = ctx.requiredClass("scala.*:")
  @tu lazy val TupleXXLClass: ClassSymbol = ctx.requiredClass("scala.TupleXXL")
  def TupleXXLModule(implicit ctx: Context): Symbol = TupleXXLClass.companionModule

    def TupleXXL_fromIterator(implicit ctx: Context): Symbol = TupleXXLModule.requiredMethod("fromIterator")

  @tu lazy val DynamicTupleModule: Symbol = ctx.requiredModule("scala.runtime.DynamicTuple")
  @tu lazy val DynamicTupleModuleClass: Symbol = DynamicTupleModule.moduleClass
    lazy val DynamicTuple_consIterator: Symbol = DynamicTupleModule.requiredMethod("consIterator")
    lazy val DynamicTuple_concatIterator: Symbol = DynamicTupleModule.requiredMethod("concatIterator")
    lazy val DynamicTuple_dynamicApply: Symbol = DynamicTupleModule.requiredMethod("dynamicApply")
    lazy val DynamicTuple_dynamicCons: Symbol = DynamicTupleModule.requiredMethod("dynamicCons")
    lazy val DynamicTuple_dynamicSize: Symbol = DynamicTupleModule.requiredMethod("dynamicSize")
    lazy val DynamicTuple_dynamicTail: Symbol = DynamicTupleModule.requiredMethod("dynamicTail")
    lazy val DynamicTuple_dynamicConcat: Symbol = DynamicTupleModule.requiredMethod("dynamicConcat")
    lazy val DynamicTuple_dynamicToArray: Symbol = DynamicTupleModule.requiredMethod("dynamicToArray")
    lazy val DynamicTuple_productToArray: Symbol = DynamicTupleModule.requiredMethod("productToArray")

  @tu lazy val TupledFunctionTypeRef: TypeRef = ctx.requiredClassRef("scala.TupledFunction")
  def TupledFunctionClass(implicit ctx: Context): ClassSymbol = TupledFunctionTypeRef.symbol.asClass

  @tu lazy val InternalTupledFunctionTypeRef: TypeRef = ctx.requiredClassRef("scala.internal.TupledFunction")
  def InternalTupleFunctionClass(implicit ctx: Context): ClassSymbol = InternalTupledFunctionTypeRef.symbol.asClass
  def InternalTupleFunctionModule(implicit ctx: Context): Symbol = ctx.requiredModule("scala.internal.TupledFunction")

  // Annotation base classes
  @tu lazy val AnnotationClass: ClassSymbol = ctx.requiredClass("scala.annotation.Annotation")
  @tu lazy val ClassfileAnnotationClass: ClassSymbol = ctx.requiredClass("scala.annotation.ClassfileAnnotation")
  @tu lazy val StaticAnnotationClass: ClassSymbol = ctx.requiredClass("scala.annotation.StaticAnnotation")
  @tu lazy val RefiningAnnotationClass: ClassSymbol = ctx.requiredClass("scala.annotation.RefiningAnnotation")

  // Annotation classes
  @tu lazy val AliasAnnot: ClassSymbol = ctx.requiredClass("scala.annotation.internal.Alias")
  @tu lazy val AnnotationDefaultAnnot: ClassSymbol = ctx.requiredClass("scala.annotation.internal.AnnotationDefault")
  @tu lazy val BodyAnnot: ClassSymbol = ctx.requiredClass("scala.annotation.internal.Body")
  @tu lazy val ChildAnnot: ClassSymbol = ctx.requiredClass("scala.annotation.internal.Child")
  @tu lazy val WithBoundsAnnot: ClassSymbol = ctx.requiredClass("scala.annotation.internal.WithBounds")
  @tu lazy val CovariantBetweenAnnot: ClassSymbol = ctx.requiredClass("scala.annotation.internal.CovariantBetween")
  @tu lazy val ContravariantBetweenAnnot: ClassSymbol = ctx.requiredClass("scala.annotation.internal.ContravariantBetween")
  @tu lazy val DeprecatedAnnot: ClassSymbol = ctx.requiredClass("scala.deprecated")
  @tu lazy val ImplicitAmbiguousAnnot: ClassSymbol = ctx.requiredClass("scala.annotation.implicitAmbiguous")
  @tu lazy val ImplicitNotFoundAnnot: ClassSymbol = ctx.requiredClass("scala.annotation.implicitNotFound")
  @tu lazy val InlineParamAnnot: ClassSymbol = ctx.requiredClass("scala.annotation.internal.InlineParam")
  @tu lazy val InvariantBetweenAnnot: ClassSymbol = ctx.requiredClass("scala.annotation.internal.InvariantBetween")
  @tu lazy val MainAnnot: ClassSymbol = ctx.requiredClass("scala.main")
  @tu lazy val MigrationAnnot: ClassSymbol = ctx.requiredClass("scala.annotation.migration")
  @tu lazy val NativeAnnot: ClassSymbol = ctx.requiredClass("scala.native")
  @tu lazy val RepeatedAnnot: ClassSymbol = ctx.requiredClass("scala.annotation.internal.Repeated")
  @tu lazy val SourceFileAnnot: ClassSymbol = ctx.requiredClass("scala.annotation.internal.SourceFile")
  @tu lazy val ScalaSignatureAnnot: ClassSymbol = ctx.requiredClass("scala.reflect.ScalaSignature")
  @tu lazy val ScalaLongSignatureAnnot: ClassSymbol = ctx.requiredClass("scala.reflect.ScalaLongSignature")
  @tu lazy val ScalaStrictFPAnnot: ClassSymbol = ctx.requiredClass("scala.annotation.strictfp")
  @tu lazy val ScalaStaticAnnot: ClassSymbol = ctx.requiredClass("scala.annotation.static")
  @tu lazy val SerialVersionUIDAnnot: ClassSymbol = ctx.requiredClass("scala.SerialVersionUID")
  @tu lazy val TASTYSignatureAnnot: ClassSymbol = ctx.requiredClass("scala.annotation.internal.TASTYSignature")
  @tu lazy val TASTYLongSignatureAnnot: ClassSymbol = ctx.requiredClass("scala.annotation.internal.TASTYLongSignature")
  @tu lazy val TailrecAnnot: ClassSymbol = ctx.requiredClass("scala.annotation.tailrec")
  @tu lazy val ThreadUnsafeAnnot: ClassSymbol = ctx.requiredClass("scala.annotation.threadUnsafe")
  @tu lazy val TransientParamAnnot: ClassSymbol = ctx.requiredClass("scala.annotation.constructorOnly")
  @tu lazy val CompileTimeOnlyAnnot: ClassSymbol = ctx.requiredClass("scala.annotation.compileTimeOnly")
  @tu lazy val SwitchAnnot: ClassSymbol = ctx.requiredClass("scala.annotation.switch")
  @tu lazy val ThrowsAnnot: ClassSymbol = ctx.requiredClass("scala.throws")
  @tu lazy val TransientAnnot: ClassSymbol = ctx.requiredClass("scala.transient")
  @tu lazy val UncheckedAnnot: ClassSymbol = ctx.requiredClass("scala.unchecked")
  @tu lazy val UncheckedStableAnnot: ClassSymbol = ctx.requiredClass("scala.annotation.unchecked.uncheckedStable")
  @tu lazy val UncheckedVarianceAnnot: ClassSymbol = ctx.requiredClass("scala.annotation.unchecked.uncheckedVariance")
  @tu lazy val VolatileAnnot: ClassSymbol = ctx.requiredClass("scala.volatile")
  @tu lazy val FieldMetaAnnot: ClassSymbol = ctx.requiredClass("scala.annotation.meta.field")
  @tu lazy val GetterMetaAnnot: ClassSymbol = ctx.requiredClass("scala.annotation.meta.getter")
  @tu lazy val SetterMetaAnnot: ClassSymbol = ctx.requiredClass("scala.annotation.meta.setter")
  @tu lazy val ShowAsInfixAnnot: ClassSymbol = ctx.requiredClass("scala.annotation.showAsInfix")
  @tu lazy val FunctionalInterfaceAnnot: ClassSymbol = ctx.requiredClass("java.lang.FunctionalInterface")
  @tu lazy val InfixAnnot: ClassSymbol = ctx.requiredClass("scala.annotation.infix")
  @tu lazy val AlphaAnnot: ClassSymbol = ctx.requiredClass("scala.annotation.alpha")

  // A list of annotations that are commonly used to indicate that a field/method argument or return
  // type is not null. These annotations are used by the nullification logic in JavaNullInterop to
  // improve the precision of type nullification.
  @tu lazy val NotNullAnnots: List[ClassSymbol] =
    ("javax.annotation.Nonnull" ::
      "edu.umd.cs.findbugs.annotations.NonNull" ::
      "androidx.annotation.NonNull" ::
      "android.support.annotation.NonNull" ::
      "android.annotation.NonNull" ::
      "com.android.annotations.NonNull" ::
      "org.eclipse.jdt.annotation.NonNull" ::
      "org.checkerframework.checker.nullness.qual.NonNull" ::
      "org.checkerframework.checker.nullness.compatqual.NonNullDecl" ::
      "org.jetbrains.annotations.NotNull" ::
      "lombok.NonNull" ::
      "io.reactivex.annotations.NonNull" :: Nil).map(ctx.requiredClass(_))

  // convenient one-parameter method types
  def methOfAny(tp: Type): MethodType = MethodType(List(AnyType), tp)
  def methOfAnyVal(tp: Type): MethodType = MethodType(List(AnyValType), tp)
  def methOfAnyRefOrNull(tp: Type): MethodType = MethodType(List(ObjectType.maybeNullable), tp)

  // Derived types

  def RepeatedParamType: TypeRef = RepeatedParamClass.typeRef

  def ClassType(arg: Type)(implicit ctx: Context): Type = {
    val ctype = ClassClass.typeRef
    if (ctx.phase.erasedTypes) ctype else ctype.appliedTo(arg)
  }

  /** The enumeration type, goven a value of the enumeration */
  def EnumType(sym: Symbol)(implicit ctx: Context): TypeRef =
    // given (in java): "class A { enum E { VAL1 } }"
    //  - sym: the symbol of the actual enumeration value (VAL1)
    //  - .owner: the ModuleClassSymbol of the enumeration (object E)
    //  - .linkedClass: the ClassSymbol of the enumeration (class E)
    sym.owner.linkedClass.typeRef

  object FunctionOf {
    def apply(args: List[Type], resultType: Type, isContextual: Boolean = false, isErased: Boolean = false)(implicit ctx: Context): Type =
      FunctionType(args.length, isContextual, isErased).appliedTo(args ::: resultType :: Nil)
    def unapply(ft: Type)(implicit ctx: Context): Option[(List[Type], Type, Boolean, Boolean)] = {
      val tsym = ft.typeSymbol
      if (isFunctionClass(tsym)) {
        val targs = ft.dealias.argInfos
        if (targs.isEmpty) None
        else Some(targs.init, targs.last, tsym.name.isImplicitFunction, tsym.name.isErasedFunction)
      }
      else None
    }
  }

  object PartialFunctionOf {
    def apply(arg: Type, result: Type)(implicit ctx: Context): Type =
      PartialFunctionClass.typeRef.appliedTo(arg :: result :: Nil)
    def unapply(pft: Type)(implicit ctx: Context): Option[(Type, List[Type])] =
      if (pft.isRef(PartialFunctionClass)) {
        val targs = pft.dealias.argInfos
        if (targs.length == 2) Some((targs.head, targs.tail)) else None
      }
      else None
  }

  object ArrayOf {
    def apply(elem: Type)(implicit ctx: Context): Type =
      if (ctx.erasedTypes) JavaArrayType(elem)
      else ArrayType.appliedTo(elem :: Nil)
    def unapply(tp: Type)(implicit ctx: Context): Option[Type] = tp.dealias match {
      case AppliedType(at, arg :: Nil) if at isRef ArrayType.symbol => Some(arg)
      case _ => None
    }
  }

  object MatchCase {
    def apply(pat: Type, body: Type)(implicit ctx: Context): Type =
      MatchCaseClass.typeRef.appliedTo(pat, body)
    def unapply(tp: Type)(implicit ctx: Context): Option[(Type, Type)] = tp match {
      case AppliedType(tycon, pat :: body :: Nil) if tycon.isRef(MatchCaseClass) =>
        Some((pat, body))
      case _ =>
        None
    }
    def isInstance(tp: Type)(implicit ctx: Context): Boolean = tp match {
      case AppliedType(tycon: TypeRef, _) =>
        tycon.name == tpnme.MatchCase && // necessary pre-filter to avoid forcing symbols
        tycon.isRef(MatchCaseClass)
      case _ => false
    }
  }

  /** An extractor for multi-dimensional arrays.
   *  Note that this will also extract the high bound if an
   *  element type is a wildcard. E.g.
   *
   *     Array[? <: Array[? <: Number]]
   *
   *  would match
   *
   *     MultiArrayOf(<Number>, 2)
   */
  object MultiArrayOf {
    def apply(elem: Type, ndims: Int)(implicit ctx: Context): Type =
      if (ndims == 0) elem else ArrayOf(apply(elem, ndims - 1))
    def unapply(tp: Type)(implicit ctx: Context): Option[(Type, Int)] = tp match {
      case ArrayOf(elemtp) =>
        def recur(elemtp: Type): Option[(Type, Int)] = elemtp.dealias match {
          case TypeBounds(lo, hi) => recur(hi)
          case MultiArrayOf(finalElemTp, n) => Some(finalElemTp, n + 1)
          case _ => Some(elemtp, 1)
        }
        recur(elemtp)
      case _ =>
        None
    }
  }

  final def isCompiletime_S(sym: Symbol)(implicit ctx: Context): Boolean =
    sym.name == tpnme.S && sym.owner == CompiletimePackageObject.moduleClass

  // ----- Symbol sets ---------------------------------------------------

  @tu lazy val AbstractFunctionType: Array[TypeRef] = mkArityArray("scala.runtime.AbstractFunction", MaxImplementedFunctionArity, 0)
  val AbstractFunctionClassPerRun: PerRun[Array[Symbol]] = new PerRun(implicit ctx => AbstractFunctionType.map(_.symbol.asClass))
  def AbstractFunctionClass(n: Int)(implicit ctx: Context): Symbol = AbstractFunctionClassPerRun()(ctx)(n)
  @tu private lazy val ImplementedFunctionType = mkArityArray("scala.Function", MaxImplementedFunctionArity, 0)
  def FunctionClassPerRun: PerRun[Array[Symbol]] = new PerRun(implicit ctx => ImplementedFunctionType.map(_.symbol.asClass))

  val LazyHolder: PerRun[Map[Symbol, Symbol]] = new PerRun({ implicit ctx =>
    def holderImpl(holderType: String) = ctx.requiredClass("scala.runtime." + holderType)
    Map[Symbol, Symbol](
      IntClass     -> holderImpl("LazyInt"),
      LongClass    -> holderImpl("LazyLong"),
      BooleanClass -> holderImpl("LazyBoolean"),
      FloatClass   -> holderImpl("LazyFloat"),
      DoubleClass  -> holderImpl("LazyDouble"),
      ByteClass    -> holderImpl("LazyByte"),
      CharClass    -> holderImpl("LazyChar"),
      ShortClass   -> holderImpl("LazyShort")
    )
    .withDefaultValue(holderImpl("LazyRef"))
  })

  @tu lazy val TupleType: Array[TypeRef] = mkArityArray("scala.Tuple", MaxTupleArity, 1)

  def FunctionClass(n: Int, isContextual: Boolean = false, isErased: Boolean = false)(implicit ctx: Context): Symbol =
    if (isContextual && isErased)
      ctx.requiredClass("scala.ErasedImplicitFunction" + n.toString)
    else if (isContextual)
      ctx.requiredClass("scala.ImplicitFunction" + n.toString)
    else if (isErased)
      ctx.requiredClass("scala.ErasedFunction" + n.toString)
    else if (n <= MaxImplementedFunctionArity)
      FunctionClassPerRun()(ctx)(n)
    else
      ctx.requiredClass("scala.Function" + n.toString)

  @tu lazy val Function0_apply: Symbol = ImplementedFunctionType(0).symbol.requiredMethod(nme.apply)

  def FunctionType(n: Int, isContextual: Boolean = false, isErased: Boolean = false)(implicit ctx: Context): TypeRef =
    if (n <= MaxImplementedFunctionArity && (!isContextual || ctx.erasedTypes) && !isErased) ImplementedFunctionType(n)
    else FunctionClass(n, isContextual, isErased).typeRef

  lazy val PolyFunctionClass = ctx.requiredClass("scala.PolyFunction")
  def PolyFunctionType = PolyFunctionClass.typeRef

  /** If `cls` is a class in the scala package, its name, otherwise EmptyTypeName */
  def scalaClassName(cls: Symbol)(implicit ctx: Context): TypeName =
    if (cls.isClass && cls.owner == ScalaPackageClass) cls.asClass.name else EmptyTypeName

  /** If type `ref` refers to a class in the scala package, its name, otherwise EmptyTypeName */
  def scalaClassName(ref: Type)(implicit ctx: Context): TypeName = scalaClassName(ref.classSymbol)

  private def isVarArityClass(cls: Symbol, prefix: String) =
    cls.isClass && cls.owner.eq(ScalaPackageClass) &&
    cls.name.testSimple(name =>
      name.startsWith(prefix) &&
      name.length > prefix.length &&
      name.drop(prefix.length).forall(_.isDigit))

  def isBottomClass(cls: Symbol): Boolean =
    if (ctx.explicitNulls && !ctx.phase.erasedTypes) cls == NothingClass
    else isBottomClassAfterErasure(cls)

  def isBottomClassAfterErasure(cls: Symbol): Boolean = cls == NothingClass || cls == NullClass

  def isBottomType(tp: Type): Boolean =
    if (ctx.explicitNulls && !ctx.phase.erasedTypes) tp.derivesFrom(NothingClass)
    else isBottomTypeAfterErasure(tp)

  def isBottomTypeAfterErasure(tp: Type): Boolean =
    tp.derivesFrom(NothingClass) || tp.derivesFrom(NullClass)

  /** Is a function class.
   *   - FunctionXXL
   *   - FunctionN for N >= 0
   *   - ImplicitFunctionN for N >= 0
   *   - ErasedFunctionN for N > 0
   *   - ErasedImplicitFunctionN for N > 0
   */
  def isFunctionClass(cls: Symbol): Boolean = scalaClassName(cls).isFunction

  /** Is an implicit function class.
   *   - ImplicitFunctionN for N >= 0
   *   - ErasedImplicitFunctionN for N > 0
   */
  def isImplicitFunctionClass(cls: Symbol): Boolean = scalaClassName(cls).isImplicitFunction

  /** Is an erased function class.
   *   - ErasedFunctionN for N > 0
   *   - ErasedImplicitFunctionN for N > 0
   */
  def isErasedFunctionClass(cls: Symbol): Boolean = scalaClassName(cls).isErasedFunction

  /** Is either FunctionXXL or  a class that will be erased to FunctionXXL
   *   - FunctionXXL
   *   - FunctionN for N >= 22
   *   - ImplicitFunctionN for N >= 22
   */
  def isXXLFunctionClass(cls: Symbol): Boolean = {
    val name = scalaClassName(cls)
    (name eq tpnme.FunctionXXL) || name.functionArity > MaxImplementedFunctionArity
  }

  /** Is a synthetic function class
   *    - FunctionN for N > 22
   *    - ImplicitFunctionN for N >= 0
   *    - ErasedFunctionN for N > 0
   *    - ErasedImplicitFunctionN for N > 0
   */
  def isSyntheticFunctionClass(cls: Symbol): Boolean = scalaClassName(cls).isSyntheticFunction

  def isAbstractFunctionClass(cls: Symbol): Boolean = isVarArityClass(cls, str.AbstractFunction)
  def isTupleClass(cls: Symbol): Boolean = isVarArityClass(cls, str.Tuple)
  def isProductClass(cls: Symbol): Boolean = isVarArityClass(cls, str.Product)

  def isScalaShadowingPackageClass(cls: Symbol): Boolean =
    cls.name == tpnme.scalaShadowing && cls.owner == RootClass

  /** Returns the erased class of the function class `cls`
   *    - FunctionN for N > 22 becomes FunctionXXL
   *    - FunctionN for 22 > N >= 0 remains as FunctionN
   *    - ImplicitFunctionN for N > 22 becomes FunctionXXL
   *    - ImplicitFunctionN for N <= 22 becomes FunctionN
   *    - ErasedFunctionN becomes Function0
   *    - ImplicitErasedFunctionN becomes Function0
   *    - anything else becomes a NoSymbol
   */
  def erasedFunctionClass(cls: Symbol): Symbol = {
    val arity = scalaClassName(cls).functionArity
    if (cls.name.isErasedFunction) FunctionClass(0)
    else if (arity > 22) FunctionXXLClass
    else if (arity >= 0) FunctionClass(arity)
    else NoSymbol
  }

  /** Returns the erased type of the function class `cls`
   *    - FunctionN for N > 22 becomes FunctionXXL
   *    - FunctionN for 22 > N >= 0 remains as FunctionN
   *    - ImplicitFunctionN for N > 22 becomes FunctionXXL
   *    - ImplicitFunctionN for N <= 22 becomes FunctionN
   *    - ErasedFunctionN becomes Function0
   *    - ImplicitErasedFunctionN becomes Function0
   *    - anything else becomes a NoType
   */
  def erasedFunctionType(cls: Symbol): Type = {
    val arity = scalaClassName(cls).functionArity
    if (cls.name.isErasedFunction) FunctionType(0)
    else if (arity > 22) FunctionXXLClass.typeRef
    else if (arity >= 0) FunctionType(arity)
    else NoType
  }

  val predefClassNames: Set[Name] =
    Set("Predef$", "DeprecatedPredef", "LowPriorityImplicits").map(_.toTypeName.unmangleClassName)

  /** Is `cls` the predef module class, or a class inherited by Predef? */
  def isPredefClass(cls: Symbol): Boolean =
    (cls.owner eq ScalaPackageClass) && predefClassNames.contains(cls.name)

  val StaticRootImportFns: List[RootRef] = List[RootRef](
    (() => JavaLangPackageVal.termRef, false),
    (() => ScalaPackageVal.termRef, false)
  )

  val PredefImportFns: List[RootRef] = List[RootRef](
    (() => ScalaPredefModule.termRef, true),
    (() => DottyPredefModule.termRef, false)
  )

  @tu lazy val RootImportFns: List[RootRef] =
    if (ctx.settings.YnoImports.value) Nil
    else if (ctx.settings.YnoPredef.value) StaticRootImportFns
    else StaticRootImportFns ++ PredefImportFns

  @tu lazy val ShadowableImportNames: Set[TermName] = Set("Predef", "DottyPredef").map(_.toTermName)
  @tu lazy val RootImportTypes: List[TermRef] = RootImportFns.map(_._1())

  /** Modules whose members are in the default namespace and their module classes */
  @tu lazy val UnqualifiedOwnerTypes: Set[NamedType] =
    RootImportTypes.toSet[NamedType] ++ RootImportTypes.map(_.symbol.moduleClass.typeRef)

  @tu lazy val NotRuntimeClasses: Set[Symbol] = Set(AnyClass, AnyValClass, NullClass, NothingClass)

  /** Classes that are known not to have an initializer irrespective of
   *  whether NoInits is set. Note: FunctionXXLClass is in this set
   *  because if it is compiled by Scala2, it does not get a NoInit flag.
   *  But since it is introduced only at erasure, there's no chance
   *  for augmentScala2Traits to do anything on a class that inherits it. So
   *  it also misses an implementation class, which means that the usual scheme
   *  of calling a superclass init in the implementation class of a Scala2
   *  trait gets screwed up. Therefore, it is mandatory that FunctionXXL
   *  is treated as a NoInit trait.
   */
  @tu lazy val NoInitClasses: Set[Symbol] = NotRuntimeClasses + FunctionXXLClass

  def isPolymorphicAfterErasure(sym: Symbol): Boolean =
     (sym eq Any_isInstanceOf) || (sym eq Any_asInstanceOf) || (sym eq Object_synchronized)

  def isTupleType(tp: Type)(implicit ctx: Context): Boolean = {
    val arity = tp.dealias.argInfos.length
    arity <= MaxTupleArity && TupleType(arity) != null && (tp isRef TupleType(arity).symbol)
  }

  def tupleType(elems: List[Type]): Type = {
    val arity = elems.length
    if (0 < arity && arity <= MaxTupleArity && TupleType(arity) != null) TupleType(arity).appliedTo(elems)
    else TypeOps.nestedPairs(elems)
  }

  def tupleTypes(tp: Type, bound: Int = Int.MaxValue)(implicit ctx: Context): Option[List[Type]] = {
    @tailrec def rec(tp: Type, acc: List[Type], bound: Int): Option[List[Type]] = tp.normalized match {
      case _ if bound < 0 => Some(acc.reverse)
      case tp: AppliedType if defn.PairClass == tp.classSymbol => rec(tp.args(1), tp.args.head :: acc, bound - 1)
      case tp: AppliedType if defn.isTupleClass(tp.tycon.classSymbol) => Some(acc.reverse ::: tp.args)
      case tp if tp.classSymbol == defn.UnitClass => Some(acc.reverse)
      case _ => None
    }
    rec(tp.stripTypeVar, Nil, bound)
  }

  def isProductSubType(tp: Type)(implicit ctx: Context): Boolean = tp.derivesFrom(ProductClass)

  /** Is `tp` (an alias) of either a scala.FunctionN or a scala.ImplicitFunctionN
   *  instance?
   */
  def isNonRefinedFunction(tp: Type)(implicit ctx: Context): Boolean = {
    val arity = functionArity(tp)
    val sym = tp.dealias.typeSymbol

    arity >= 0 &&
      isFunctionClass(sym) &&
      tp.isRef(FunctionType(arity, sym.name.isImplicitFunction, sym.name.isErasedFunction).typeSymbol) &&
      !tp.isInstanceOf[RefinedType]
  }

  /** Is `tp` a representation of a (possibly depenent) function type or an alias of such? */
  def isFunctionType(tp: Type)(implicit ctx: Context): Boolean =
    isNonRefinedFunction(tp.dropDependentRefinement)

  // Specialized type parameters defined for scala.Function{0,1,2}.
  @tu lazy val Function1SpecializedParamTypes: collection.Set[TypeRef] =
    Set(IntType, LongType, FloatType, DoubleType)
  @tu lazy val Function2SpecializedParamTypes: collection.Set[TypeRef] =
    Set(IntType, LongType, DoubleType)
  @tu lazy val Function0SpecializedReturnTypes: collection.Set[TypeRef] =
    ScalaNumericValueTypeList.toSet + UnitType + BooleanType
  @tu lazy val Function1SpecializedReturnTypes: collection.Set[TypeRef] =
    Set(UnitType, BooleanType, IntType, FloatType, LongType, DoubleType)
  @tu lazy val Function2SpecializedReturnTypes: collection.Set[TypeRef] =
    Function1SpecializedReturnTypes

  @tu lazy val Function1SpecializedParamClasses: PerRun[collection.Set[Symbol]] =
    new PerRun(implicit ctx => Function1SpecializedParamTypes.map(_.symbol))
  @tu lazy val Function2SpecializedParamClasses: PerRun[collection.Set[Symbol]] =
    new PerRun(implicit ctx => Function2SpecializedParamTypes.map(_.symbol))
  @tu lazy val Function0SpecializedReturnClasses: PerRun[collection.Set[Symbol]] =
    new PerRun(implicit ctx => Function0SpecializedReturnTypes.map(_.symbol))
  @tu lazy val Function1SpecializedReturnClasses: PerRun[collection.Set[Symbol]] =
    new PerRun(implicit ctx => Function1SpecializedReturnTypes.map(_.symbol))
  @tu lazy val Function2SpecializedReturnClasses: PerRun[collection.Set[Symbol]] =
    new PerRun(implicit ctx => Function2SpecializedReturnTypes.map(_.symbol))

  def isSpecializableFunction(cls: ClassSymbol, paramTypes: List[Type], retType: Type)(implicit ctx: Context): Boolean =
    paramTypes.length <= 2 && cls.derivesFrom(FunctionClass(paramTypes.length)) && (paramTypes match {
      case Nil =>
        Function0SpecializedReturnClasses().contains(retType.typeSymbol)
      case List(paramType0) =>
        Function1SpecializedParamClasses().contains(paramType0.typeSymbol) &&
        Function1SpecializedReturnClasses().contains(retType.typeSymbol)
      case List(paramType0, paramType1) =>
        Function2SpecializedParamClasses().contains(paramType0.typeSymbol) &&
        Function2SpecializedParamClasses().contains(paramType1.typeSymbol) &&
        Function2SpecializedReturnClasses().contains(retType.typeSymbol)
      case _ =>
        false
    })

  def functionArity(tp: Type)(implicit ctx: Context): Int = tp.dropDependentRefinement.dealias.argInfos.length - 1

  /** Return underlying immplicit function type (i.e. instance of an ImplicitFunctionN class)
   *  or NoType if none exists. The following types are considered as underlying types:
   *   - the alias of an alias type
   *   - the instance or origin of a TypeVar (i.e. the result of a stripTypeVar)
   *   - the upper bound of a TypeParamRef in the current constraint
   */
  def asImplicitFunctionType(tp: Type)(implicit ctx: Context): Type =
    tp.stripTypeVar.dealias match {
      case tp1: TypeParamRef if ctx.typerState.constraint.contains(tp1) =>
        asImplicitFunctionType(ctx.typeComparer.bounds(tp1).hiBound)
      case tp1 =>
        if (isFunctionType(tp1) && tp1.typeSymbol.name.isImplicitFunction) tp1
        else NoType
    }

  /** Is `tp` an implicit function type? */
  def isImplicitFunctionType(tp: Type)(implicit ctx: Context): Boolean =
    asImplicitFunctionType(tp).exists

  def isErasedFunctionType(tp: Type)(implicit ctx: Context): Boolean =
    isFunctionType(tp) && tp.dealias.typeSymbol.name.isErasedFunction

  /** A whitelist of Scala-2 classes that are known to be pure */
  def isAssuredNoInits(sym: Symbol): Boolean =
    (sym `eq` SomeClass) || isTupleClass(sym)

  /** If `cls` is Tuple1..Tuple22, add the corresponding *: type as last parent to `parents` */
  def adjustForTuple(cls: ClassSymbol, tparams: List[TypeSymbol], parents: List[Type]): List[Type] = {
    def syntheticParent(tparams: List[TypeSymbol]): Type =
      if (tparams.isEmpty) TupleTypeRef
      else TypeOps.nestedPairs(tparams.map(_.typeRef))
    if (isTupleClass(cls) || cls == UnitClass) parents :+ syntheticParent(tparams)
    else parents
  }

  /** Is synthesized symbol with alphanumeric name allowed to be used as an infix operator? */
  def isInfix(sym: Symbol)(implicit ctx: Context): Boolean =
    (sym eq Object_eq) || (sym eq Object_ne)

  // ----- primitive value class machinery ------------------------------------------

  /** This class would also be obviated by the implicit function type design */
  class PerRun[T](generate: Context => T) {
    private var current: RunId = NoRunId
    private var cached: T = _
    def apply()(implicit ctx: Context): T = {
      if (current != ctx.runId) {
        cached = generate(ctx)
        current = ctx.runId
      }
      cached
    }
  }

  @tu lazy val ScalaNumericValueTypeList: List[TypeRef] = List(
    ByteType, ShortType, CharType, IntType, LongType, FloatType, DoubleType)

  @tu private lazy val ScalaNumericValueTypes: collection.Set[TypeRef] = ScalaNumericValueTypeList.toSet
  @tu private lazy val ScalaValueTypes: collection.Set[TypeRef] = ScalaNumericValueTypes `union` Set(UnitType, BooleanType)

  val ScalaNumericValueClasses: PerRun[collection.Set[Symbol]] = new PerRun(implicit ctx => ScalaNumericValueTypes.map(_.symbol))
  val ScalaValueClasses: PerRun[collection.Set[Symbol]]        = new PerRun(implicit ctx => ScalaValueTypes.map(_.symbol))

  val ScalaBoxedClasses: PerRun[collection.Set[Symbol]] = new PerRun(implicit ctx =>
    Set(BoxedByteClass, BoxedShortClass, BoxedCharClass, BoxedIntClass, BoxedLongClass, BoxedFloatClass, BoxedDoubleClass, BoxedUnitClass, BoxedBooleanClass)
  )

  private val valueTypeEnc = mutable.Map[TypeName, PrimitiveClassEnc]()
  private val typeTags = mutable.Map[TypeName, Name]().withDefaultValue(nme.specializedTypeNames.Object)

//  private val unboxedTypeRef = mutable.Map[TypeName, TypeRef]()
//  private val javaTypeToValueTypeRef = mutable.Map[Class[?], TypeRef]()
//  private val valueTypeNamesToJavaType = mutable.Map[TypeName, Class[?]]()

  private def valueTypeRef(name: String, jtype: Class[?], enc: Int, tag: Name): TypeRef = {
    val vcls = ctx.requiredClassRef(name)
    valueTypeEnc(vcls.name) = enc
    typeTags(vcls.name) = tag
//    unboxedTypeRef(boxed.name) = vcls
//    javaTypeToValueTypeRef(jtype) = vcls
//    valueTypeNamesToJavaType(vcls.name) = jtype
    vcls
  }

  /** The type of the boxed class corresponding to primitive value type `tp`. */
  def boxedType(tp: Type)(implicit ctx: Context): TypeRef = {
    val cls = tp.classSymbol
    if (cls eq ByteClass)         BoxedByteClass
    else if (cls eq ShortClass)   BoxedShortClass
    else if (cls eq CharClass)    BoxedCharClass
    else if (cls eq IntClass)     BoxedIntClass
    else if (cls eq LongClass)    BoxedLongClass
    else if (cls eq FloatClass)   BoxedFloatClass
    else if (cls eq DoubleClass)  BoxedDoubleClass
    else if (cls eq UnitClass)    BoxedUnitClass
    else if (cls eq BooleanClass) BoxedBooleanClass
    else sys.error(s"Not a primitive value type: $tp")
  }.typeRef

  /** The JVM tag for `tp` if it's a primitive, `java.lang.Object` otherwise. */
  def typeTag(tp: Type)(implicit ctx: Context): Name = typeTags(scalaClassName(tp))

//  /** The `Class[?]` of a primitive value type name */
//  def valueTypeNameToJavaType(name: TypeName)(implicit ctx: Context): Option[Class[?]] =
//    valueTypeNamesToJavaType.get(if (name.firstPart eq nme.scala_) name.lastPart.toTypeName else name)

  type PrimitiveClassEnc = Int

  val ByteEnc: Int = 2
  val ShortEnc: Int = ByteEnc * 3
  val CharEnc: Int = 5
  val IntEnc: Int = ShortEnc * CharEnc
  val LongEnc: Int = IntEnc * 7
  val FloatEnc: Int = LongEnc * 11
  val DoubleEnc: Int = FloatEnc * 13
  val BooleanEnc: Int = 17
  val UnitEnc: Int = 19

  def isValueSubType(tref1: TypeRef, tref2: TypeRef)(implicit ctx: Context): Boolean =
    valueTypeEnc(tref2.name) % valueTypeEnc(tref1.name) == 0
  def isValueSubClass(sym1: Symbol, sym2: Symbol): Boolean =
    valueTypeEnc(sym2.asClass.name) % valueTypeEnc(sym1.asClass.name) == 0

  @tu lazy val specialErasure: SimpleIdentityMap[Symbol, ClassSymbol] =
    SimpleIdentityMap.Empty[Symbol]
      .updated(AnyClass, ObjectClass)
      .updated(AnyValClass, ObjectClass)
      .updated(SingletonClass, ObjectClass)
      .updated(TupleClass, ObjectClass)
      .updated(NonEmptyTupleClass, ProductClass)

  // ----- Initialization ---------------------------------------------------

  /** Lists core classes that don't have underlying bytecode, but are synthesized on-the-fly in every reflection universe */
  @tu lazy val syntheticScalaClasses: List[TypeSymbol] = {
    val synth = List(
      AnyClass,
      AnyRefAlias,
      AnyKindClass,
      andType,
      orType,
      RepeatedParamClass,
      ByNameParamClass2x,
      AnyValClass,
      NullClass,
      NothingClass,
      SingletonClass)

    if (ctx.explicitNulls) synth :+ JavaNullAlias else synth
  }

  @tu lazy val syntheticCoreClasses: List[Symbol] = syntheticScalaClasses ++ List(
    EmptyPackageVal,
    OpsPackageClass)

  /** Lists core methods that don't have underlying bytecode, but are synthesized on-the-fly in every reflection universe */
  @tu lazy val syntheticCoreMethods: List[TermSymbol] =
    AnyMethods ++ ObjectMethods ++ List(String_+, throwMethod)

  @tu lazy val reservedScalaClassNames: Set[Name] = syntheticScalaClasses.map(_.name).toSet

  private var isInitialized = false

  def init()(implicit ctx: Context): Unit = {
    this.ctx = ctx
    if (!isInitialized) {
      // Enter all symbols from the scalaShadowing package in the scala package
      for (m <- ScalaShadowingPackage.info.decls)
        ScalaPackageClass.enter(m)

      // force initialization of every symbol that is synthesized or hijacked by the compiler
      val forced = syntheticCoreClasses ++ syntheticCoreMethods ++ ScalaValueClasses() :+ JavaEnumClass

      isInitialized = true
    }
  }
}<|MERGE_RESOLUTION|>--- conflicted
+++ resolved
@@ -278,13 +278,8 @@
   @tu lazy val ObjectClass: ClassSymbol = {
     val cls = ctx.requiredClass("java.lang.Object")
     assert(!cls.isCompleted, "race for completing java.lang.Object")
-<<<<<<< HEAD
     cls.info = ClassInfo(cls.owner.thisType, cls, AnyType :: Nil, newScope)
-    cls.setFlag(NoInits)
-=======
-    cls.info = ClassInfo(cls.owner.thisType, cls, AnyClass.typeRef :: Nil, newScope)
     cls.setFlag(NoInits | JavaDefined)
->>>>>>> 0e880778
 
     // The companion object doesn't really exist, so it needs to be marked as
     // absent. Here we need to set it before completing attempt to load Object's
