--- conflicted
+++ resolved
@@ -969,19 +969,12 @@
   @tu lazy val BreakClass: Symbol = requiredClass("scala.util.boundary.Break")
 
   @tu lazy val CapsModule: Symbol = requiredModule("scala.caps")
-<<<<<<< HEAD
-    @tu lazy val captureRoot: TermSymbol = CapsModule.requiredValue("*")
-=======
     @tu lazy val captureRoot: TermSymbol = CapsModule.requiredValue("cap")
->>>>>>> 721e7c87
     @tu lazy val CapsUnsafeModule: Symbol = requiredModule("scala.caps.unsafe")
     @tu lazy val Caps_unsafeBox: Symbol = CapsUnsafeModule.requiredMethod("unsafeBox")
     @tu lazy val Caps_unsafeUnbox: Symbol = CapsUnsafeModule.requiredMethod("unsafeUnbox")
     @tu lazy val Caps_unsafeBoxFunArg: Symbol = CapsUnsafeModule.requiredMethod("unsafeBoxFunArg")
-<<<<<<< HEAD
-=======
     @tu lazy val Caps_SealedAnnot: ClassSymbol = requiredClass("scala.caps.Sealed")
->>>>>>> 721e7c87
 
   // Annotation base classes
   @tu lazy val AnnotationClass: ClassSymbol = requiredClass("scala.annotation.Annotation")
@@ -1054,11 +1047,7 @@
 
   // A list of meta-annotations that are relevant for fields and accessors
   @tu lazy val NonBeanMetaAnnots: Set[Symbol] =
-<<<<<<< HEAD
-    Set(FieldMetaAnnot, GetterMetaAnnot, ParamMetaAnnot, SetterMetaAnnot)
-=======
     Set(FieldMetaAnnot, GetterMetaAnnot, ParamMetaAnnot, SetterMetaAnnot, CompanionClassMetaAnnot, CompanionMethodMetaAnnot)
->>>>>>> 721e7c87
   @tu lazy val MetaAnnots: Set[Symbol] =
     NonBeanMetaAnnots + BeanGetterMetaAnnot + BeanSetterMetaAnnot
 
