--- conflicted
+++ resolved
@@ -10,13 +10,8 @@
 import collection.mutable
 import util.{Stats, NoSourcePosition, EqHashMap}
 import config.Config
-<<<<<<< HEAD
-import config.Feature.{betterMatchTypeExtractorsEnabled, migrateTo3, sourceVersion}
-import config.Printers.{subtyping, gadts, matchTypes, noPrinter}
-=======
 import config.Feature.{migrateTo3, sourceVersion}
 import config.Printers.{subtyping, gadts, matchTypes, capt, noPrinter}
->>>>>>> c33db50d
 import config.SourceVersion
 import TypeErasure.{erasedLub, erasedGlb}
 import TypeApplications.*
@@ -3049,6 +3044,13 @@
         tp.tryCompiletimeConstantFold
       case tp: HKTypeLambda =>
         tp
+      case tp: ParamRef =>
+        val st = tp.superTypeNormalized
+        if st.exists then
+          disjointnessBoundary(st)
+        else
+          // workaround for when ParamRef#underlying returns NoType
+          defn.AnyType
       case tp: TypeProxy =>
         disjointnessBoundary(tp.superTypeNormalized)
       case tp: WildcardType =>
@@ -3641,15 +3643,8 @@
           case MatchTypeCasePattern.TypeMemberExtractor(typeMemberName, capture) =>
             /** Try to remove references to `skolem` from a type in accordance with the spec.
              *
-<<<<<<< HEAD
-             *  If `betterMatchTypeExtractorsEnabled` is enabled then references
-             *  to `skolem` occuring are avoided by following aliases and
-             *  singletons, otherwise no attempt made to avoid references to
-             *  `skolem`.
-=======
              *  References to `skolem` occuring are avoided by following aliases and
              *  singletons.
->>>>>>> c33db50d
              *
              *  If any reference to `skolem` remains in the result type,
              *  `refersToSkolem` is set to true.
@@ -3663,11 +3658,7 @@
                   case `skolem` =>
                     refersToSkolem = true
                     tp
-<<<<<<< HEAD
-                  case tp: NamedType if betterMatchTypeExtractorsEnabled =>
-=======
                   case tp: NamedType =>
->>>>>>> c33db50d
                     val pre1 = apply(tp.prefix)
                     if refersToSkolem then
                       tp match
@@ -3685,11 +3676,7 @@
                             tp.derivedSelect(pre1)
                     else
                       tp.derivedSelect(pre1)
-<<<<<<< HEAD
-                  case tp: LazyRef if betterMatchTypeExtractorsEnabled =>
-=======
                   case tp: LazyRef =>
->>>>>>> c33db50d
                     // By default, TypeMap maps LazyRefs lazily. We need to
                     // force it for `refersToSkolem` to be correctly set.
                     apply(tp.ref)
@@ -3712,20 +3699,6 @@
 
             stableScrut.member(typeMemberName) match
               case denot: SingleDenotation if denot.exists =>
-<<<<<<< HEAD
-                val info = denot.info match
-                  case alias: AliasingBounds           => alias.alias        // Extract the alias
-                  case ClassInfo(prefix, cls, _, _, _) => prefix.select(cls) // Re-select the class from the prefix
-                  case info => info // Notably, RealTypeBounds, which will eventually give a MatchResult.NoInstances
-                val info1 = stableScrut match
-                  case skolem: SkolemType =>
-                    dropSkolem(info, skolem).orElse:
-                      info match
-                        case info: TypeBounds  => info                       // Will already trigger a MatchResult.NoInstances
-                        case _                 => RealTypeBounds(info, info) // Explicitly trigger a MatchResult.NoInstances
-                  case _ => info
-                rec(capture, info1, variance = 0, scrutIsWidenedAbstract)
-=======
                 val info = stableScrut match
                   case skolem: SkolemType =>
                     /* If it is a skolem type, we cannot have class selections nor
@@ -3755,7 +3728,6 @@
 
                 rec(capture, info, variance = 0, scrutIsWidenedAbstract)
 
->>>>>>> c33db50d
               case _ =>
                 // The type member was not found; no match
                 false
