package dotty.tools
package dotc
package core

import TypeErasure.ErasedValueType
import Types.*, Contexts.*, Symbols.*, Flags.*, Decorators.*, SymDenotations.*
import Names.{Name, TermName}
import Constants.Constant

import Names.Name
<<<<<<< HEAD
=======
import StdNames.nme
>>>>>>> c33db50d
import config.Feature

class TypeUtils:
  /** A decorator that provides methods on types
   *  that are needed in the transformer pipeline.
   */
  extension (self: Type)

    def isErasedValueType(using Context): Boolean =
      self.isInstanceOf[ErasedValueType]

    def isPrimitiveValueType(using Context): Boolean =
      self.classSymbol.isPrimitiveValueClass

    def isErasedClass(using Context): Boolean =
      val cls = self.underlyingClassRef(refinementOK = true).typeSymbol
      cls.is(Flags.Erased)
       && (cls != defn.SingletonClass || Feature.enabled(Feature.modularity))
         // Singleton counts as an erased class only under x.modularity


    /** Is this type a checked exception? This is the case if the type
     *  derives from Exception but not from RuntimeException. According to
     *  that definition Throwable is unchecked. That makes sense since you should
     *  neither throw nor catch `Throwable` anyway, so we should not define
     *  a capability to do so.
     */
    def isCheckedException(using Context): Boolean =
      self.derivesFrom(defn.ExceptionClass)
      && !self.derivesFrom(defn.RuntimeExceptionClass)

    def isByName: Boolean =
      self.isInstanceOf[ExprType]

    def ensureMethodic(using Context): Type = self match {
      case self: MethodicType => self
      case _ => if (ctx.erasedTypes) MethodType(Nil, self) else ExprType(self)
    }

    def widenToParents(using Context): Type = self.parents match {
      case Nil => self
      case ps => ps.reduceLeft(AndType(_, _))
    }

    /** The element types of this tuple type, which can be made up of EmptyTuple, TupleX and `*:` pairs
     */
    def tupleElementTypes(using Context): Option[List[Type]] =
      tupleElementTypesUpTo(Int.MaxValue)

    /** The element types of this tuple type, which can be made up of EmptyTuple, TupleX and `*:` pairs
     *  @param bound     The maximum number of elements that needs generating minus 1
     *                   The generation will stop once more than bound elems have been generated
     *  @param normalize If true, normalize and dealias at each step.
     *                   If false, never normalize and dealias only to find *:
     *                   and EmptyTuple types. This is useful for printing.
     */
    def tupleElementTypesUpTo(bound: Int, normalize: Boolean = true)(using Context): Option[List[Type]] =
      def recur(tp: Type, bound: Int): Option[List[Type]] =
        if bound < 0 then Some(Nil)
        else (if normalize then tp.normalized else tp).dealias match
          case AppliedType(tycon, hd :: tl :: Nil) if tycon.isRef(defn.PairClass) =>
            recur(tl, bound - 1).map(hd :: _)
          case tp: AppliedType if defn.isTupleNType(tp) && normalize =>
            Some(tp.args)  // if normalize is set, use the dealiased tuple
                           // otherwise rely on the default case below to print unaliased tuples.
          case tp: SkolemType =>
            recur(tp.underlying, bound)
          case tp: SingletonType =>
            if tp.termSymbol == defn.EmptyTupleModule then Some(Nil)
            else if normalize then recur(tp.widen, bound)
            else None
          case _ =>
            if defn.isTupleClass(tp.typeSymbol) && !normalize then Some(tp.dealias.argInfos)
            else None
      recur(self.stripTypeVar, bound)

    /** Is this a generic tuple but not already an instance of one of Tuple1..22? */
    def isGenericTuple(using Context): Boolean =
      self.derivesFrom(defn.PairClass)
      && !defn.isTupleNType(self.widenDealias)

    /** Is this a generic tuple that would fit into the range 1..22?
     *  In this case we need to cast it to make the TupleN members accessible.
     *  This works only for generic tuples of known size up to 22.
     */
    def isSmallGenericTuple(using Context): Boolean = genericTupleArityCompare < 0

    /** Is this a generic tuple with an arity above 22? */
    def isLargeGenericTuple(using Context): Boolean = genericTupleArityCompare > 0

    /** If this is a generic tuple with element types, compare the arity and return:
     *    * -1, if the generic tuple is small (<= MaxTupleArity)
     *    * 1, if the generic tuple is large (> MaxTupleArity)
     *    * 0 if this isn't a generic tuple with element types
     */
    def genericTupleArityCompare(using Context): Int =
      if self.isGenericTuple then
        self.widenTermRefExpr.tupleElementTypesUpTo(Definitions.MaxTupleArity).match
          case Some(elems) => if elems.length <= Definitions.MaxTupleArity then -1 else 1
          case _ => 0
      else 0

    /** Is this a large generic tuple and is `pat` TupleXXL?
     *  TupleXXL.unapplySeq extracts values of type TupleXXL
     *  but large scrutinee terms are typed as large generic tuples.
     *  This allows them to hold on to their precise element types,
     *  but it means type-wise, the terms don't conform to the
     *  extractor's parameter type, so this method identifies case.
     */
    def isTupleXXLExtract(pat: Type)(using Context): Boolean =
      pat.typeSymbol == defn.TupleXXLClass && self.isLargeGenericTuple

    /** The `*:` equivalent of an instance of a Tuple class */
    def toNestedPairs(using Context): Type =
      tupleElementTypes match
        case Some(types) => TypeOps.nestedPairs(types)
        case None => throw new AssertionError("not a tuple")

    def namedTupleElementTypesUpTo(bound: Int, normalize: Boolean = true)(using Context): List[(TermName, Type)] =
      (if normalize then self.normalized else self).dealias match
        case defn.NamedTuple(nmes, vals) =>
          val names = nmes.tupleElementTypesUpTo(bound, normalize).getOrElse(Nil).map(_.dealias).map:
            case ConstantType(Constant(str: String)) => str.toTermName
            case t => throw TypeError(em"Malformed NamedTuple: names must be string types, but $t was found.")
          val values = vals.tupleElementTypesUpTo(bound, normalize).getOrElse(Nil)
          names.zip(values)
        case t =>
          Nil

    def namedTupleElementTypes(using Context): List[(TermName, Type)] =
      namedTupleElementTypesUpTo(Int.MaxValue)

    def isNamedTupleType(using Context): Boolean = self match
      case defn.NamedTuple(_, _) => true
      case _ => false

    /** Drop all named elements in tuple type */
    def stripNamedTuple(using Context): Type = self.normalized.dealias match
      case defn.NamedTuple(_, vals) =>
        vals
      case self @ AnnotatedType(tp, annot) =>
        val tp1 = tp.stripNamedTuple
        if tp1 ne tp then AnnotatedType(tp1, annot) else self
      case _ =>
        self

    def refinedWith(name: Name, info: Type)(using Context) = RefinedType(self, name, info)

    /** Is this type a methodic type that takes at least one parameter? */
    def takesParams(using Context): Boolean = self.stripPoly match
      case mt: MethodType => mt.paramNames.nonEmpty || mt.resType.takesParams
      case _ => false

    /** Is this type a methodic type that takes implicit parameters (both old and new) at some point? */
    def takesImplicitParams(using Context): Boolean = self.stripPoly match
      case mt: MethodType => mt.isImplicitMethod || mt.resType.takesImplicitParams
      case _ => false

    /** Is this a type deriving only from transparent classes?
     *  @param traitOnly  if true, all class symbols must be transparent traits
     */
    def isTransparent(traitOnly: Boolean = false)(using Context): Boolean = self match
      case AndType(tp1, tp2) =>
        tp1.isTransparent(traitOnly) && tp2.isTransparent(traitOnly)
      case _ =>
        val cls = self.underlyingClassRef(refinementOK = false).typeSymbol
        cls.isTransparentClass && (!traitOnly || cls.is(Trait))

    /** Is this type the ThisType of class `cls?`. Note we can't use `self eq cls.thisType` for this,
     *  since ThisTypes take TermRef parameters and semantically equal TermRefs could have different
     *  forms (for instance one could use as a prefix the ThisType of an enclosing static module or package,
     *  and the other could select it from something further out)
     */
    def isThisTypeOf(cls: Symbol)(using Context) = self match
      case self: Types.ThisType => self.cls == cls
      case _ => false

<<<<<<< HEAD
=======
    /** If `self` is of the form `p.x` where `p` refers to a package
     *  but `x` is not owned by a package, expand it to
     *
     *      p.package.x
     */
    def makePackageObjPrefixExplicit(using Context): Type =
      def tryInsert(tpe: NamedType, pkgClass: SymDenotation): Type = pkgClass match
        case pkg: PackageClassDenotation =>
          var sym = tpe.symbol
          if !sym.exists && tpe.denot.isOverloaded then
            // we know that all alternatives must come from the same package object, since
            // otherwise we would get "is already defined" errors. So we can take the first
            // symbol we see.
            sym = tpe.denot.alternatives.head.symbol
          val pobj = pkg.packageObjFor(sym)
          if pobj.exists then tpe.derivedSelect(pobj.termRef)
          else tpe
        case _ =>
          tpe
      self match
      case tpe: NamedType =>
        if tpe.symbol.isRoot then
          tpe
        else
          tpe.prefix match
            case pre: ThisType if pre.cls.is(Package) => tryInsert(tpe, pre.cls)
            case pre: TermRef if pre.symbol.is(Package) => tryInsert(tpe, pre.symbol.moduleClass)
            case _ => tpe
      case tpe => tpe

>>>>>>> c33db50d
    /** Strip all outer refinements off this type */
    def stripRefinement: Type = self match
      case self: RefinedOrRecType => self.parent.stripRefinement
      case seld => self

<<<<<<< HEAD
=======
    /** The constructors of this type that are applicable to `argTypes`, without needing
     *  an implicit conversion. Curried constructors are always excluded.
     *  @param adaptVarargs   if true, allow a constructor with just a varargs argument to
     *                        match an empty argument list.
     */
    def applicableConstructors(argTypes: List[Type], adaptVarargs: Boolean)(using Context): List[Symbol] =
      def isApplicable(constr: Symbol): Boolean =
        def recur(ctpe: Type): Boolean = ctpe match
          case ctpe: PolyType =>
            if argTypes.isEmpty then recur(ctpe.resultType) // no need to know instances
            else recur(ctpe.instantiate(self.argTypes))
          case ctpe: MethodType =>
            var paramInfos = ctpe.paramInfos
            if adaptVarargs && paramInfos.length == argTypes.length + 1
              && atPhaseNoLater(Phases.elimRepeatedPhase)(constr.info.isVarArgsMethod)
            then // accept missing argument for varargs parameter
              paramInfos = paramInfos.init
            argTypes.corresponds(paramInfos)(_ <:< _) && !ctpe.resultType.isInstanceOf[MethodType]
          case _ =>
            false
        recur(constr.info)

      self.decl(nme.CONSTRUCTOR).altsWith(isApplicable).map(_.symbol)

>>>>>>> c33db50d
end TypeUtils
<|MERGE_RESOLUTION|>--- conflicted
+++ resolved
@@ -8,10 +8,7 @@
 import Constants.Constant
 
 import Names.Name
-<<<<<<< HEAD
-=======
 import StdNames.nme
->>>>>>> c33db50d
 import config.Feature
 
 class TypeUtils:
@@ -189,8 +186,6 @@
       case self: Types.ThisType => self.cls == cls
       case _ => false
 
-<<<<<<< HEAD
-=======
     /** If `self` is of the form `p.x` where `p` refers to a package
      *  but `x` is not owned by a package, expand it to
      *
@@ -221,14 +216,11 @@
             case _ => tpe
       case tpe => tpe
 
->>>>>>> c33db50d
     /** Strip all outer refinements off this type */
     def stripRefinement: Type = self match
       case self: RefinedOrRecType => self.parent.stripRefinement
       case seld => self
 
-<<<<<<< HEAD
-=======
     /** The constructors of this type that are applicable to `argTypes`, without needing
      *  an implicit conversion. Curried constructors are always excluded.
      *  @param adaptVarargs   if true, allow a constructor with just a varargs argument to
@@ -253,5 +245,4 @@
 
       self.decl(nme.CONSTRUCTOR).altsWith(isApplicable).map(_.symbol)
 
->>>>>>> c33db50d
 end TypeUtils
