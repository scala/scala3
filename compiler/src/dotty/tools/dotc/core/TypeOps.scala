--- conflicted
+++ resolved
@@ -2,15 +2,9 @@
 package dotc
 package core
 
-<<<<<<< HEAD
-import Contexts._, Types._, Symbols._, Names._, NameKinds.*, Flags._
-import SymDenotations._
-import util.Spans._
-=======
 import Contexts.*, Types.*, Symbols.*, Names.*, NameKinds.*, Flags.*
 import SymDenotations.*
 import util.Spans.*
->>>>>>> a92a4639
 import util.Stats
 import Decorators.*
 import StdNames.*
@@ -19,12 +13,7 @@
 import reporting.trace
 import config.Printers.typr
 import config.Feature
-<<<<<<< HEAD
-import transform.SymUtils.*
-import typer.ProtoTypes._
-=======
 import typer.ProtoTypes.*
->>>>>>> a92a4639
 import typer.ForceDegree
 import typer.Inferencing.*
 import typer.IfBottom
@@ -850,35 +839,6 @@
       }
     }
 
-<<<<<<< HEAD
-    /** Gather GADT symbols and `ThisType`s found in `tp2`, ie. the scrutinee. */
-    object TraverseTp2 extends TypeTraverser:
-      val thisTypes = util.HashSet[ThisType]()
-      val gadtSyms  = new mutable.ListBuffer[Symbol]
-
-      def traverse(tp: Type) = {
-        val tpd = tp.dealias
-        if tpd ne tp then traverse(tpd)
-        else tp match
-          case tp: ThisType if !tp.tref.symbol.isStaticOwner && !thisTypes.contains(tp) =>
-            thisTypes += tp
-            traverseChildren(tp.tref)
-          case tp: TypeRef if tp.symbol.isAbstractOrParamType =>
-            gadtSyms += tp.symbol
-            traverseChildren(tp)
-            val owners = Iterator.iterate(tp.symbol)(_.maybeOwner).takeWhile(_.exists)
-            for sym <- owners do
-              // add ThisType's for the classes symbols in the ownership of `tp`
-              // for example, i16451.CanForward.scala, add `Namer.this`, as one of the owners of the type parameter `A1`
-              if sym.isClass && !sym.isAnonymousClass && !sym.isStaticOwner then
-                traverse(sym.thisType)
-          case _ =>
-            traverseChildren(tp)
-      }
-    TraverseTp2.traverse(tp2)
-    val thisTypes = TraverseTp2.thisTypes
-    val gadtSyms  = TraverseTp2.gadtSyms.toList
-=======
     /** Gather GADT symbols and singletons found in `tp2`, ie. the scrutinee. */
     object TraverseTp2 extends TypeTraverser:
       val singletons = util.HashMap[Symbol, SingletonType]()
@@ -907,7 +867,6 @@
     TraverseTp2.traverse(tp2)
     val singletons = TraverseTp2.singletons
     val gadtSyms   = TraverseTp2.gadtSyms.toList
->>>>>>> a92a4639
 
     // Prefix inference, given `p.C.this.Child`:
     //   1. return it as is, if `C.this` is found in `tp`, i.e. the scrutinee; or
@@ -917,12 +876,6 @@
     class InferPrefixMap extends TypeMap {
       var prefixTVar: Type | Null = null
       def apply(tp: Type): Type = tp match {
-<<<<<<< HEAD
-        case tp @ ThisType(tref) if !tref.symbol.isStaticOwner =>
-          val symbol = tref.symbol
-          if thisTypes.contains(tp) then
-            prefixTVar = tp // e.g. tests/pos/i16785.scala, keep Outer.this
-=======
         case tp: TermRef if singletons.contains(tp.symbol) =>
           prefixTVar = singletons(tp.symbol) // e.g. tests/pos/i19031.ci-reg2.scala, keep out
           prefixTVar.uncheckedNN
@@ -930,7 +883,6 @@
           val symbol = tref.symbol
           if singletons.contains(symbol) then
             prefixTVar = singletons(symbol) // e.g. tests/pos/i16785.scala, keep Outer.this
->>>>>>> a92a4639
             prefixTVar.uncheckedNN
           else if symbol.is(Module) then
             TermRef(this(tref.prefix), symbol.sourceModule)
@@ -965,12 +917,8 @@
     }
 
     def instantiate(): Type = {
-<<<<<<< HEAD
-      for tp <- mixins.reverseIterator do protoTp1 <:< tp
-=======
       for tp <- mixins.reverseIterator do
         protoTp1 <:< tp
->>>>>>> a92a4639
       maximizeType(protoTp1, NoSpan)
       wildApprox(protoTp1)
     }
