--- conflicted
+++ resolved
@@ -86,12 +86,8 @@
       }
       myBody
     }
-<<<<<<< HEAD
-    override def isEvaluated = evaluated
-    override def isEvaluating = evaluated && myBody == null
-=======
     override def isEvaluated: Boolean = evaluated
->>>>>>> 7463afe4
+    override def isEvaluating: Boolean = evaluated && myBody == null
   }
 
   object Annotation {
