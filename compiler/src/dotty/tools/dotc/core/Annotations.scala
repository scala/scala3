package dotty.tools
package dotc
package core

import Symbols._, Types._, Contexts._, Constants._, Phases.*
import ast.tpd, tpd.*
import util.Spans.Span
import printing.{Showable, Printer}
import printing.Texts.Text

import scala.annotation.internal.sharable

object Annotations {

  def annotClass(tree: Tree)(using Context) =
    if (tree.symbol.isConstructor) tree.symbol.owner
    else tree.tpe.typeSymbol

  abstract class Annotation extends Showable {
    def tree(using Context): Tree

    def symbol(using Context): Symbol = annotClass(tree)

    def hasSymbol(sym: Symbol)(using Context) = symbol == sym

    def matches(cls: Symbol)(using Context): Boolean = symbol.derivesFrom(cls)

    def appliesToModule: Boolean = true // for now; see remark in SymDenotations

    def derivedAnnotation(tree: Tree)(using Context): Annotation =
      if (tree eq this.tree) this else Annotation(tree)

    /** All arguments to this annotation in a single flat list */
    def arguments(using Context): List[Tree] = tpd.allArguments(tree)

    def argument(i: Int)(using Context): Option[Tree] = {
      val args = arguments
      if (i < args.length) Some(args(i)) else None
    }
    def argumentConstant(i: Int)(using Context): Option[Constant] =
      for (case ConstantType(c) <- argument(i) map (_.tpe.widenTermRefExpr.normalized)) yield c

    def argumentConstantString(i: Int)(using Context): Option[String] =
      for (case Constant(s: String) <- argumentConstant(i)) yield s

    /** The tree evaluaton is in progress. */
    def isEvaluating: Boolean = false

    /** The tree evaluation has finished. */
    def isEvaluated: Boolean = true

    /** Normally, applies a type map to all tree nodes of this annotation, but can
     *  be overridden. Returns EmptyAnnotation if type type map produces a range
     *  type, since ranges cannot be types of trees.
     */
    def mapWith(tm: TypeMap)(using Context) =
      val args = arguments
      if args.isEmpty then this
      else
        val findDiff = new TreeAccumulator[Type]:
          def apply(x: Type, tree: Tree)(using Context): Type =
            if tm.isRange(x) then x
            else
              val tp1 = tm(tree.tpe)
              foldOver(if tp1 frozen_=:= tree.tpe then x else tp1, tree)
        val diff = findDiff(NoType, args)
        if tm.isRange(diff) then EmptyAnnotation
        else if diff.exists then derivedAnnotation(tm.mapOver(tree))
        else this

    /** Does this annotation refer to a parameter of `tl`? */
    def refersToParamOf(tl: TermLambda)(using Context): Boolean =
      val args = arguments
      if args.isEmpty then false
      else tree.existsSubTree {
        case id: Ident => id.tpe.stripped match
          case TermParamRef(tl1, _) => tl eq tl1
          case _ => false
        case _ => false
      }

    /** A string representation of the annotation. Overridden in BodyAnnotation.
     */
    def toText(printer: Printer): Text = printer.annotText(this)

    def ensureCompleted(using Context): Unit = tree

    def sameAnnotation(that: Annotation)(using Context): Boolean =
      symbol == that.symbol && tree.sameTree(that.tree)

    def hasOneOfMetaAnnotation(metaSyms: Set[Symbol], orNoneOf: Set[Symbol] = Set.empty)(using Context): Boolean = atPhaseNoLater(erasurePhase) {
      def go(metaSyms: Set[Symbol]) =
        def recTp(tp: Type): Boolean = tp.dealiasKeepAnnots match
          case AnnotatedType(parent, metaAnnot) => metaSyms.exists(metaAnnot.matches) || recTp(parent)
          case _ => false
        def rec(tree: Tree): Boolean = methPart(tree) match
          case New(tpt) => rec(tpt)
          case Select(qual, _) => rec(qual)
          case Annotated(arg, metaAnnot) => metaSyms.exists(metaAnnot.tpe.classSymbol.derivesFrom) || rec(arg)
          case t @ Ident(_) => recTp(t.tpe)
          case Typed(expr, _) => rec(expr)
          case _ => false
        metaSyms.exists(symbol.hasAnnotation) || rec(tree)
      go(metaSyms) || orNoneOf.nonEmpty && !go(orNoneOf)
    }

    /** Operations for hash-consing, can be overridden */
    def hash: Int = System.identityHashCode(this)
    def eql(that: Annotation) = this eq that
  }

  case class ConcreteAnnotation(t: Tree) extends Annotation:
    def tree(using Context): Tree = t

  abstract class LazyAnnotation extends Annotation {
    protected var mySym: Symbol | (Context ?=> Symbol) | Null
    override def symbol(using parentCtx: Context): Symbol =
      assert(mySym != null)
      mySym match {
        case symFn: (Context ?=> Symbol) @unchecked =>
          mySym = null
          mySym = atPhaseBeforeTransforms(symFn)
            // We should always produce the same annotation tree, no matter when the
            // annotation is evaluated. Setting the phase to a pre-transformation phase
            // seems to be enough to ensure this (note that after erasure, `ctx.typer`
            // will be the Erasure typer, but that doesn't seem to affect the annotation
            // trees we create, so we leave it as is)
        case sym: Symbol if sym.defRunId != parentCtx.runId =>
          mySym = sym.denot.current.symbol
        case _ =>
      }
      mySym.asInstanceOf[Symbol]

    protected var myTree: Tree | (Context ?=> Tree) | Null
    def tree(using Context): Tree =
      assert(myTree != null)
      myTree match {
        case treeFn: (Context ?=> Tree) @unchecked =>
          myTree = null
          myTree = atPhaseBeforeTransforms(treeFn)
        case _ =>
      }
      myTree.asInstanceOf[Tree]

    override def isEvaluating: Boolean = myTree == null
    override def isEvaluated: Boolean = myTree.isInstanceOf[Tree @unchecked]
  }

  class DeferredSymAndTree(symFn: Context ?=> Symbol, treeFn: Context ?=> Tree)
  extends LazyAnnotation:
    protected var mySym: Symbol | (Context ?=> Symbol) | Null = ctx ?=> symFn(using ctx)
    protected var myTree: Tree | (Context ?=> Tree) | Null = ctx ?=> treeFn(using ctx)

  /** An annotation indicating the body of a right-hand side,
   *  typically of an inline method. Treated specially in
   *  pickling/unpickling and TypeTreeMaps
   */
  abstract class BodyAnnotation extends Annotation {
    override def symbol(using Context): ClassSymbol = defn.BodyAnnot
    override def derivedAnnotation(tree: Tree)(using Context): Annotation =
      if (tree eq this.tree) this else ConcreteBodyAnnotation(tree)
    override def arguments(using Context): List[Tree] = Nil
    override def ensureCompleted(using Context): Unit = ()
    override def toText(printer: Printer): Text = "@Body"
  }

  class ConcreteBodyAnnotation(body: Tree) extends BodyAnnotation {
    def tree(using Context): Tree = body
  }

  abstract class LazyBodyAnnotation extends BodyAnnotation {
    // Copy-pasted from LazyAnnotation to avoid having to turn it into a trait
    protected var myTree: Tree | (Context ?=> Tree) | Null
    def tree(using Context): Tree =
      assert(myTree != null)
      myTree match {
        case treeFn: (Context ?=> Tree) @unchecked =>
          myTree = null
          myTree = atPhaseBeforeTransforms(treeFn)
        case _ =>
      }
      myTree.asInstanceOf[Tree]

    override def isEvaluating: Boolean = myTree == null
    override def isEvaluated: Boolean = myTree.isInstanceOf[Tree @unchecked]
  }

  object LazyBodyAnnotation {
    def apply(bodyFn: Context ?=> Tree): LazyBodyAnnotation =
      new LazyBodyAnnotation:
        protected var myTree: Tree | (Context ?=> Tree) | Null = ctx ?=> bodyFn(using ctx)
  }

  object Annotation {

    def apply(tree: Tree): ConcreteAnnotation = ConcreteAnnotation(tree)
    
    def apply(cls: ClassSymbol, span: Span)(using Context): Annotation =
      apply(cls, Nil, span)

<<<<<<< HEAD
    def apply(cls: ClassSymbol, arg: Tree, span: Span)(using Context): Annotation =
      apply(cls, arg :: Nil, span)

    def apply(cls: ClassSymbol, args: List[Tree], span: Span)(using Context): Annotation =
      apply(cls.typeRef, args, span)

    def apply(atp: Type, arg: Tree, span: Span)(using Context): Annotation =
      apply(atp, arg :: Nil, span)
    
=======
    def apply(cls: ClassSymbol, span: Span)(using Context): Annotation =
      apply(cls, Nil, span)

    def apply(cls: ClassSymbol, arg: Tree, span: Span)(using Context): Annotation =
      apply(cls, arg :: Nil, span)

    def apply(cls: ClassSymbol, args: List[Tree], span: Span)(using Context): Annotation =
      apply(cls.typeRef, args, span)

    def apply(atp: Type, arg: Tree, span: Span)(using Context): Annotation =
      apply(atp, arg :: Nil, span)

>>>>>>> 721e7c87
    def apply(atp: Type, args: List[Tree], span: Span)(using Context): Annotation =
      apply(New(atp, args).withSpan(span))

    /** Create an annotation where the tree is computed lazily. */
    def deferred(sym: Symbol)(treeFn: Context ?=> Tree): Annotation =
      new LazyAnnotation {
        protected var myTree: Tree | (Context ?=> Tree) | Null = ctx ?=> treeFn(using ctx)
        protected var mySym: Symbol | (Context ?=> Symbol) | Null = sym
      }

    /** Create an annotation where the symbol and the tree are computed lazily. */
    def deferredSymAndTree(symFn: Context ?=> Symbol)(treeFn: Context ?=> Tree): Annotation =
      DeferredSymAndTree(symFn, treeFn)

    /** Extractor for child annotations */
    object Child {

      /** A deferred annotation to the result of a given child computation */
      def later(delayedSym: Context ?=> Symbol, span: Span)(using Context): Annotation = {
        def makeChildLater(using Context) = {
          val sym = delayedSym
          New(defn.ChildAnnot.typeRef.appliedTo(sym.owner.thisType.select(sym.name, sym)), Nil)
            .withSpan(span)
        }
        deferred(defn.ChildAnnot)(makeChildLater)
      }

      /** A regular, non-deferred Child annotation */
      def apply(sym: Symbol, span: Span)(using Context): Annotation = later(sym, span)

      def unapply(ann: Annotation)(using Context): Option[Symbol] =
        if (ann.symbol == defn.ChildAnnot) {
          val AppliedType(_, (arg: NamedType) :: Nil) = ann.tree.tpe: @unchecked
          Some(arg.symbol)
        }
        else None
    }

    def makeSourceFile(path: String, span: Span)(using Context): Annotation =
      apply(defn.SourceFileAnnot, Literal(Constant(path)), span)
  }

  @sharable val EmptyAnnotation = Annotation(EmptyTree)

  def ThrowsAnnotation(cls: ClassSymbol)(using Context): Annotation = {
    val tref = cls.typeRef
    Annotation(defn.ThrowsAnnot.typeRef.appliedTo(tref), Ident(tref), cls.span)
  }

  /** Extracts the type of the thrown exception from an annotation.
   *
   *  Supports both "old-style" `@throws(classOf[Exception])`
   *  as well as "new-style" `@throws[Exception]("cause")` annotations.
   */
  object ThrownException {
    def unapply(a: Annotation)(using Context): Option[Type] =
      if (a.symbol ne defn.ThrowsAnnot)
        None
      else a.argumentConstant(0) match {
        // old-style: @throws(classOf[Exception]) (which is throws[T](classOf[Exception]))
        case Some(Constant(tpe: Type)) =>
          Some(tpe)
        // new-style: @throws[Exception], @throws[Exception]("cause")
        case _ =>
          stripApply(a.tree) match {
            case TypeApply(_, List(tpt)) =>
              Some(tpt.tpe)
            case _ =>
              None
          }
      }
  }
}<|MERGE_RESOLUTION|>--- conflicted
+++ resolved
@@ -194,11 +194,10 @@
   object Annotation {
 
     def apply(tree: Tree): ConcreteAnnotation = ConcreteAnnotation(tree)
-    
+
     def apply(cls: ClassSymbol, span: Span)(using Context): Annotation =
       apply(cls, Nil, span)
 
-<<<<<<< HEAD
     def apply(cls: ClassSymbol, arg: Tree, span: Span)(using Context): Annotation =
       apply(cls, arg :: Nil, span)
 
@@ -207,21 +206,7 @@
 
     def apply(atp: Type, arg: Tree, span: Span)(using Context): Annotation =
       apply(atp, arg :: Nil, span)
-    
-=======
-    def apply(cls: ClassSymbol, span: Span)(using Context): Annotation =
-      apply(cls, Nil, span)
-
-    def apply(cls: ClassSymbol, arg: Tree, span: Span)(using Context): Annotation =
-      apply(cls, arg :: Nil, span)
-
-    def apply(cls: ClassSymbol, args: List[Tree], span: Span)(using Context): Annotation =
-      apply(cls.typeRef, args, span)
-
-    def apply(atp: Type, arg: Tree, span: Span)(using Context): Annotation =
-      apply(atp, arg :: Nil, span)
-
->>>>>>> 721e7c87
+
     def apply(atp: Type, args: List[Tree], span: Span)(using Context): Annotation =
       apply(New(atp, args).withSpan(span))
 
