--- conflicted
+++ resolved
@@ -744,27 +744,12 @@
           //println(s"find member $pre . $name in $tp")
 
           // We have to be careful because we might open the same (wrt eq) recursive type
-<<<<<<< HEAD
-          // twice during findMember which risks picking the wrong prefix in the `substRecThis(rt, pre)`
-          // call below. To avoid this problem we do a defensive copy of the recursive
-          // type first. But if we do this always we risk being inefficient and we ran into
-          // stackoverflows when compiling pos/hk.scala under the refinement encoding
-          // of hk-types. So we only do a copy if the type
-          // is visited again in a recursive call to `findMember`, as tracked by `tp.opened`.
-          // Furthermore, if this happens we mark the original recursive type with `openedTwice`
-          // which means that we always defensively copy the type in the future. This second
-          // measure is necessary because findMember calls might be cached, so do not
-          // necessarily appear in nested order.
-          // Without the `openedTwice` trick, Typer.scala fails to Ycheck
-          // at phase resolveSuper.
-=======
           // twice during findMember with two different prefixes, which risks picking the wrong prefix
           // in the `substRecThis(rt, pre)` call below. To avoid this problem we do a defensive copy
           // of the recursive type if the new prefix `pre` is neq the prefix with which the
           // type was previously opened.
 
           val openedPre = tp.openedWithPrefix
->>>>>>> 721e7c87
           val rt =
             if openedPre.exists && (openedPre ne pre) then // defensive copy
               RecType(rt => tp.parent.substRecThis(tp, rt.recThis))
@@ -2948,10 +2933,7 @@
     def apply(prefix: Type, designator: Name, denot: Denotation)(using Context): NamedType =
       if (designator.isTermName) TermRef.apply(prefix, designator.asTermName, denot)
       else TypeRef.apply(prefix, designator.asTypeName, denot)
-<<<<<<< HEAD
-=======
     def unapply(tp: NamedType): NamedType = tp
->>>>>>> 721e7c87
 
     def validPrefix(prefix: Type): Boolean = prefix.isValueType || (prefix eq NoPrefix)
   }
