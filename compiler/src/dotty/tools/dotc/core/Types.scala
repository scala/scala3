package dotty.tools
package dotc
package core

import Symbols.*
import Flags.*
import Names.*
import StdNames.*, NameOps.*
import NullOpsDecorator.*
import NameKinds.{SkolemName, WildcardParamName}
import Scopes.*
import Constants.*
import Contexts.*
import Phases.*
import Annotations.*
import SymDenotations.*
import Decorators.*
import Denotations.*
import Periods.*
import CheckRealizable.*
import Variances.{Variance, setStructuralVariances, Invariant}
import typer.Nullables
import util.Stats.*
import util.{SimpleIdentityMap, SimpleIdentitySet}
import ast.tpd.*
import ast.TreeTypeMap
import printing.Texts.*
import printing.Printer
import Hashable.*
import Uniques.*
import collection.mutable
import config.Config
import config.Feature.sourceVersion
import config.SourceVersion
import annotation.{tailrec, constructorOnly}
import scala.util.hashing.{ MurmurHash3 => hashing }
import config.Printers.{core, typr, matchTypes}
import reporting.{trace, Message}
import java.lang.ref.WeakReference
import compiletime.uninitialized
import cc.{CapturingType, CaptureSet, derivedCapturingType, isBoxedCapturing, RetainingType, isCaptureChecking}
import CaptureSet.{CompareResult, IdempotentCaptRefMap, IdentityCaptRefMap}

import scala.annotation.internal.sharable
import scala.annotation.threadUnsafe

<<<<<<< HEAD
import dotty.tools.dotc.transform.SymUtils._
import dotty.tools.dotc.transform.TypeUtils.isErasedClass
=======
>>>>>>> a92a4639


object Types extends TypeUtils {

  @sharable private var nextId = 0

  implicit def eqType: CanEqual[Type, Type] = CanEqual.derived

  /** Main class representing types.
   *
   *  The principal subclasses and sub-objects are as follows:
   *
   *  ```none
   *  Type -+- ProxyType --+- NamedType ----+--- TypeRef
   *        |              |                 \
   *        |              +- SingletonType-+-+- TermRef
   *        |              |                |
   *        |              |                +--- ThisType
   *        |              |                +--- SuperType
   *        |              |                +--- ConstantType
   *        |              |                +--- TermParamRef
   *        |              |                +----RecThis
   *        |              |                +--- SkolemType
   *        |              +- TypeParamRef
   *        |              +- RefinedOrRecType -+-- RefinedType
   *        |              |                    +-- RecType
   *        |              +- AppliedType
   *        |              +- TypeBounds
   *        |              +- ExprType
   *        |              +- AnnotatedType
   *        |              +- TypeVar
   *        |              +- HKTypeLambda
   *        |              +- MatchType
   *        |
   *        +- GroundType -+- AndType
   *                       +- OrType
   *                       +- MethodOrPoly ---+-- PolyType
   *                       |                  +-- MethodType
   *                       +- ClassInfo
   *                       |
   *                       +- NoType
   *                       +- NoPrefix
   *                       +- ErrorType
   *                       +- WildcardType
   *  ```
   *
   *  Note: please keep in sync with copy in `docs/docs/internals/type-system.md`.
   */
  abstract class Type extends Hashable with printing.Showable {

// ----- Tests -----------------------------------------------------

//    // debug only: a unique identifier for a type
//    val uniqId = {
//      nextId = nextId + 1
//      if (nextId == 19555)
//        println("foo")
//      nextId
//    }

    /** A cache indicating whether the type was still provisional, last time we checked */
    @sharable private var mightBeProvisional = true

    /** Is this type still provisional? This is the case if the type contains, or depends on,
     *  uninstantiated type variables or type symbols that have the Provisional flag set.
     *  This is an antimonotonic property - once a type is not provisional, it stays so forever.
     *
     *  FIXME: The semantics of this flag are broken by the existence of `TypeVar#resetInst`,
     *         a non-provisional type could go back to being provisional after
     *         a call to `resetInst`. This means all caches that rely on `isProvisional`
     *         can likely end up returning stale results.
     */
    def isProvisional(using Context): Boolean = mightBeProvisional && testProvisional

    private def testProvisional(using Context): Boolean =
      class ProAcc extends TypeAccumulator[Boolean]:
        override def apply(x: Boolean, t: Type) = x || test(t, this)
      def test(t: Type, theAcc: TypeAccumulator[Boolean] | Null): Boolean =
        if t.mightBeProvisional then
          t.mightBeProvisional = t match
            case t: TypeRef =>
              t.currentSymbol.isProvisional || !t.currentSymbol.isStatic && {
                (t: Type).mightBeProvisional = false // break cycles
                test(t.prefix, theAcc)
                || t.denot.infoOrCompleter.match
                    case info: LazyType => true
                    case info: AliasingBounds => test(info.alias, theAcc)
                    case TypeBounds(lo, hi) => test(lo, theAcc) || test(hi, theAcc)
                    case _ => false
              }
            case t: TermRef =>
              !t.currentSymbol.isStatic && test(t.prefix, theAcc)
            case t: AppliedType =>
              t.fold(false, (x, tp) => x || test(tp, theAcc))
            case t: TypeVar =>
              !t.inst.exists || test(t.inst, theAcc)
            case t: LazyRef =>
              !t.completed || test(t.ref, theAcc)
            case _ =>
              (if theAcc != null then theAcc else ProAcc()).foldOver(false, t)
        end if
        t.mightBeProvisional
      end test
      test(this, null)
    end testProvisional

    /** Is this type different from NoType? */
    final def exists: Boolean = this.ne(NoType)

    /** This type, if it exists, otherwise `that` type */
    inline def orElse(inline that: Type): Type = if (exists) this else that

    /** Is this type a value type? */
    final def isValueType: Boolean = this.isInstanceOf[ValueType]

    /** Is this a value type or a type lambda? */
    final def isValueTypeOrLambda: Boolean = isValueType || this.isInstanceOf[TypeLambda]

    /** Is this a value type or a wildcard? */
    final def isValueTypeOrWildcard: Boolean = isValueType || this.isInstanceOf[WildcardType]

    /** Does this type denote a stable reference (i.e. singleton type)?
      *
      * Like in isStableMember, "stability" means idempotence.
      * Rationale: If an expression has a stable type, the expression must be idempotent, so stable types
      * must be singleton types of stable expressions. */
    final def isStable(using Context): Boolean = stripTypeVar match {
      case tp: TermRef => tp.symbol.isStableMember && tp.prefix.isStable || tp.info.isStable
      case _: SingletonType | NoPrefix => true
      case tp: RefinedOrRecType => tp.parent.isStable
      case tp: ExprType => tp.resultType.isStable
      case tp: AnnotatedType =>
        // NOTE UncheckedStableAnnot was originally meant to be put on fields,
        // not on types. Allowing it on types is a Scala 3 extension. See:
        // https://www.scala-lang.org/files/archive/spec/2.11/11-annotations.html#scala-compiler-annotations
        tp.annot.symbol == defn.UncheckedStableAnnot || tp.parent.isStable
      case tp: AndType =>
        // TODO: fix And type check when tp contains type parames for explicit-nulls flow-typing
        // see: tests/explicit-nulls/pos/flow-stable.scala.disabled
        tp.tp1.isStable && (realizability(tp.tp2) eq Realizable) ||
        tp.tp2.isStable && (realizability(tp.tp1) eq Realizable)
      case tp: AppliedType => tp.cachedIsStable
      case _ => false
    }

    /** Is this type a (possibly refined, applied, aliased or annotated) type reference
     *  to the given type symbol?
     *  @sym  The symbol to compare to. It must be a class symbol or abstract type.
     *        It makes no sense for it to be an alias type because isRef would always
     *        return false in that case.
     */
    def isRef(sym: Symbol, skipRefined: Boolean = true)(using Context): Boolean = this match {
      case this1: TypeRef =>
        this1.info match { // see comment in Namer#typeDefSig
          case TypeAlias(tp) => tp.isRef(sym, skipRefined)
          case _ => this1.symbol eq sym
        }
      case this1: RefinedOrRecType if skipRefined =>
        this1.parent.isRef(sym, skipRefined)
      case this1: AppliedType =>
        val this2 = this1.dealias
        if (this2 ne this1) this2.isRef(sym, skipRefined)
        else this1.underlying.isRef(sym, skipRefined)
      case this1: TypeVar =>
        this1.instanceOpt.isRef(sym, skipRefined)
      case this1: AnnotatedType =>
        this1.parent.isRef(sym, skipRefined)
      case _ => false
    }

    /** Is this type a (neither aliased nor applied nor annotated) reference to class `sym`? */
    def isDirectRef(sym: Symbol)(using Context): Boolean = stripTypeVar match {
      case this1: TypeRef =>
        this1.name == sym.name && // avoid forcing info if names differ
        (this1.symbol eq sym)
      case _ =>
        false
    }

    def isAny(using Context): Boolean     = isRef(defn.AnyClass, skipRefined = false)
    def isAnyRef(using Context): Boolean  = isRef(defn.ObjectClass, skipRefined = false)
    def isAnyKind(using Context): Boolean = isRef(defn.AnyKindClass, skipRefined = false)

    def isTopType(using Context): Boolean = dealias match
      case tp: TypeRef => defn.topClasses.contains(tp.symbol)
      case _ => false

    /** Is this type exactly Null (no vars, aliases, refinements etc allowed)? */
    def isExactlyNull(using Context): Boolean = this match {
      case tp: TypeRef =>
        tp.name == tpnme.Null && (tp.symbol eq defn.NullClass)
      case _ => false
    }

    /** Is this type exactly Nothing (no vars, aliases, refinements etc allowed)? */
    def isExactlyNothing(using Context): Boolean = this match {
      case tp: TypeRef =>
        tp.name == tpnme.Nothing && (tp.symbol eq defn.NothingClass)
      case _ => false
    }

    /** Is this type exactly Any (no vars, aliases, refinements etc allowed)? */
    def isExactlyAny(using Context): Boolean = this match {
      case tp: TypeRef =>
        tp.name == tpnme.Any && (tp.symbol eq defn.AnyClass)
      case _ => false
    }

    /** Is this type exactly `Any`, or a type lambda ending in `Any`? */
    def isTopOfSomeKind(using Context): Boolean = dealias match
      case tp: TypeLambda => tp.resType.isTopOfSomeKind
      case _ => isExactlyAny

    def isBottomType(using Context): Boolean =
      if ctx.mode.is(Mode.SafeNulls) && !ctx.phase.erasedTypes then hasClassSymbol(defn.NothingClass)
      else isBottomTypeAfterErasure

    def isBottomTypeAfterErasure(using Context): Boolean =
      val d = defn
      hasClassSymbol(d.NothingClass) || hasClassSymbol(d.NullClass)

    /** True if this type is an instance of the given `cls` or an instance of
     *  a non-bottom subclass of `cls`.
     */
    final def derivesFrom(cls: Symbol)(using Context): Boolean = {
      def isLowerBottomType(tp: Type) =
        tp.isBottomType
        && (tp.hasClassSymbol(defn.NothingClass)
            || cls != defn.NothingClass && !cls.isValueClass)
      def loop(tp: Type): Boolean = tp match {
        case tp: TypeRef =>
          val sym = tp.symbol
          if (sym.isClass) sym.derivesFrom(cls) else loop(tp.superType)
        case tp: AppliedType =>
          tp.superType.derivesFrom(cls)
        case tp: MatchType =>
          tp.bound.derivesFrom(cls) || tp.reduced.derivesFrom(cls)
        case tp: TypeProxy =>
          loop(tp.underlying)
        case tp: AndType =>
          loop(tp.tp1) || loop(tp.tp2)
        case tp: OrType =>
          // If the type is `T | Null` or `T | Nothing`, the class is != Nothing,
          // and `T` derivesFrom the class, then the OrType derivesFrom the class.
          // Otherwise, we need to check both sides derivesFrom the class.
          if isLowerBottomType(tp.tp1) then
            loop(tp.tp2)
          else if isLowerBottomType(tp.tp2) then
            loop(tp.tp1)
          else
            loop(tp.tp1) && loop(tp.tp2)
        case tp: JavaArrayType =>
          cls == defn.ObjectClass
        case _ =>
          false
      }
      loop(this)
    }

    def isFromJavaObject(using Context): Boolean =
      isRef(defn.ObjectClass) && (typeSymbol eq defn.FromJavaObjectSymbol)

    def containsFromJavaObject(using Context): Boolean = this match
      case tp: OrType => tp.tp1.containsFromJavaObject || tp.tp2.containsFromJavaObject
      case tp: AndType => tp.tp1.containsFromJavaObject && tp.tp2.containsFromJavaObject
      case _ => isFromJavaObject

    /** True iff `symd` is a denotation of a class type parameter and the reference
     *  `<pre> . <symd>` is an actual argument reference, i.e. `pre` is not the
     *  ThisType of `symd`'s owner, or a reference to `symd`'s owner.'
     */
    def isArgPrefixOf(symd: SymDenotation)(using Context): Boolean =
      symd.exists
      && !symd.owner.is(Package) // Early exit if possible because the next check would force SymbolLoaders
      && symd.isAllOf(ClassTypeParam)
      && { this match
          case tp: ThisType => tp.cls ne symd.owner
          case tp: TypeRef => tp.symbol ne symd.owner
          case _ => true
      }

    /** Is this type a (possibly aliased) singleton type? */
    def isSingleton(using Context): Boolean = dealias.isInstanceOf[SingletonType]

    /** Is this type of kind `AnyKind`? */
    def hasAnyKind(using Context): Boolean = {
      @tailrec def loop(tp: Type): Boolean = tp match {
        case tp: TypeRef =>
          val sym = tp.symbol
          if (sym.isClass) sym == defn.AnyKindClass else loop(tp.translucentSuperType)
        case tp: TypeProxy =>
          loop(tp.underlying) // underlying OK here since an AnyKinded type cannot be a type argument of another type
        case _ =>
          false
      }
      loop(this)
    }

    /** Is this type guaranteed not to have `null` as a value? */
    final def isNotNull(using Context): Boolean = this match {
      case tp: ConstantType => tp.value.value != null
      case tp: ClassInfo => !tp.cls.isNullableClass && tp.cls != defn.NothingClass
      case tp: AppliedType => tp.superType.isNotNull
      case tp: TypeBounds => tp.lo.isNotNull
      case tp: TypeProxy => tp.underlying.isNotNull
      case AndType(tp1, tp2) => tp1.isNotNull || tp2.isNotNull
      case OrType(tp1, tp2) => tp1.isNotNull && tp2.isNotNull
      case _ => false
    }

    /** Is this type produced as a repair for an error? */
    final def isError(using Context): Boolean = stripTypeVar.isInstanceOf[ErrorType]

    /** Is some part of the widened version of this type produced as a repair for an error?
     *
     */
    def isErroneous(using Context): Boolean =
      try widen.existsPart(_.isError, forceLazy = false)
      catch case ex: TypeError => true

    /** Is this type unusable for implicit search or overloading resolution
     *  since it has embedded errors that can match anything? This is weaker and more
     *  ad-hoc than isErroneous. The main differences are that we always consider aliases
     *  (since these are relevant for inference or resolution) but never consider prefixes
     *  (since these often do not constrain the search space anyway).
     */
    def unusableForInference(using Context): Boolean = try widenDealias match
      case AppliedType(tycon, args) => tycon.unusableForInference || args.exists(_.unusableForInference)
      case RefinedType(parent, _, rinfo) => parent.unusableForInference || rinfo.unusableForInference
      case TypeBounds(lo, hi) => lo.unusableForInference || hi.unusableForInference
      case tp: AndOrType => tp.tp1.unusableForInference || tp.tp2.unusableForInference
      case tp: LambdaType => tp.resultType.unusableForInference || tp.paramInfos.exists(_.unusableForInference)
      case WildcardType(optBounds) => optBounds.unusableForInference
      case CapturingType(parent, refs) => parent.unusableForInference || refs.elems.exists(_.unusableForInference)
      case _: ErrorType => true
      case _ => false
    catch case ex: Throwable => handleRecursive("unusableForInference", show, ex)

    /** Does the type carry an annotation that is an instance of `cls`? */
    @tailrec final def hasAnnotation(cls: ClassSymbol)(using Context): Boolean = stripTypeVar match {
      case AnnotatedType(tp, annot) => (annot matches cls) || (tp hasAnnotation cls)
      case _ => false
    }

    /** Returns the annotation that is an instance of `cls` carried by the type. */
    @tailrec final def getAnnotation(cls: ClassSymbol)(using Context): Option[Annotation] = stripTypeVar match {
      case AnnotatedType(tp, annot) =>
        if annot.matches(cls) then Some(annot)
        else tp.getAnnotation(cls)
      case _ =>
        None
    }

    /** Does this type have a supertype with an annotation satisfying given predicate `p`? */
    def derivesAnnotWith(p: Annotation => Boolean)(using Context): Boolean = this match {
      case tp: AnnotatedType => p(tp.annot) || tp.parent.derivesAnnotWith(p)
      case tp: TypeProxy => tp.superType.derivesAnnotWith(p)
      case AndType(l, r) => l.derivesAnnotWith(p) || r.derivesAnnotWith(p)
      case OrType(l, r) => l.derivesAnnotWith(p) && r.derivesAnnotWith(p)
      case _ => false
    }

    /** Does this type occur as a part of type `that`? */
    def occursIn(that: Type)(using Context): Boolean =
      that.existsPart(this == _)

    /** Does this type not refer to TypeParamRefs or uninstantiated TypeVars? */
    final def isGround(using Context): Boolean =
      (new isGroundAccumulator).apply(true, this)

    /** Is this a type of a repeated parameter? */
    def isRepeatedParam(using Context): Boolean =
      typeSymbol eq defn.RepeatedParamClass

    /** Is this a parameter type that allows implicit argument converson? */
    def isConvertibleParam(using Context): Boolean =
      typeSymbol eq defn.IntoType

    /** Is this the type of a method that has a repeated parameter type as
     *  last parameter type?
     */
    def isVarArgsMethod(using Context): Boolean = stripPoly match {
      case mt: MethodType => mt.paramInfos.nonEmpty && mt.paramInfos.last.isRepeatedParam
      case _ => false
    }

    /** Is this the type of a method that has a by-name parameters? */
    def isMethodWithByNameArgs(using Context): Boolean = stripPoly match {
      case mt: MethodType => mt.paramInfos.exists(_.isInstanceOf[ExprType])
      case _ => false
    }

    /** Is this the type of a method with a leading empty parameter list?
     */
    def isNullaryMethod(using Context): Boolean = stripPoly match {
      case MethodType(Nil) => true
      case _ => false
    }

    /** Is this an alias TypeBounds? */
    final def isTypeAlias: Boolean = this.isInstanceOf[TypeAlias]

    /** Is this a Method or PolyType which has implicit or contextual parameters? */
    def isImplicitMethod: Boolean = false

    /** Is this a Method or PolyType which has contextual parameters as first value parameter list? */
    def isContextualMethod: Boolean = false

    /** Is this a MethodType for which the parameters will not be used? */
    def hasErasedParams(using Context): Boolean = false

    /** Is this a match type or a higher-kinded abstraction of one?
     */
    def isMatch(using Context): Boolean = underlyingMatchType.exists

    def underlyingMatchType(using Context): Type = stripped match {
      case tp: MatchType => tp
      case tp: HKTypeLambda => tp.resType.underlyingMatchType
      case tp: AppliedType if tp.isMatchAlias => tp.superType.underlyingMatchType
      case _ => NoType
    }

    /** Is this a higher-kinded type lambda with given parameter variances?
     *  These lambdas are used as the RHS of higher-kinded abstract types or
     *  type aliases. The variance info is strictly needed only for abstract types.
     *  For type aliases we allow the user to write the variance, and we use it
     *  to check that the structural variance of the type lambda is compatible
     *  with the declared variance, and that the declared variance is compatible
     *  with any abstract types that are overridden.
     *
     *  But it's important to note that the variance of a type parameter in
     *  a type lambda is strictly determined by how it occurs in the body of
     *  the lambda. Declared variances have no influence here. For instance
     *  the following two lambdas are variant, even though no parameter variance
     *  is indicated:
     *
     *      [X] =>> List[X]      // covariant
     *      [X] =>> X => Unit    // contravariant
     *
     *  Why store declared variances in lambdas at all? It's because type symbols are just
     *  normal symbols, and there is no field in a Symbol that keeps a list of variances.
     *  Generally we have the design that we store all info that applies to some symbols
     *  but not others in the symbol's types.
     */
    def isDeclaredVarianceLambda: Boolean = false

    /** Is this type a CaptureRef that can be tracked?
     *  This is true for all ThisTypes or ParamRefs but only for some NamedTypes.
     */
    def isTrackableRef(using Context): Boolean = false

    /** Does this type contain wildcard types? */
    final def containsWildcardTypes(using Context) =
      existsPart(_.isInstanceOf[WildcardType], StopAt.Static, forceLazy = false)

// ----- Higher-order combinators -----------------------------------

    /** Returns true if there is a part of this type that satisfies predicate `p`.
     */
    final def existsPart(p: Type => Boolean, stopAt: StopAt = StopAt.None, forceLazy: Boolean = true)(using Context): Boolean =
      new ExistsAccumulator(p, stopAt, forceLazy).apply(false, this)

    /** Returns true if all parts of this type satisfy predicate `p`.
     */
    final def forallParts(p: Type => Boolean)(using Context): Boolean =
      !existsPart(!p(_))

    /** Performs operation on all parts of this type */
    final def foreachPart(p: Type => Unit, stopAt: StopAt = StopAt.None)(using Context): Unit =
      new ForeachAccumulator(p, stopAt).apply((), this)

    /** The parts of this type which are type or term refs and which
     *  satisfy predicate `p`.
     *
     *  @param p                   The predicate to satisfy
     */
    def namedPartsWith(p: NamedType => Boolean)(using Context): List[NamedType] =
      new NamedPartsAccumulator(p).apply(Nil, this)

    /** Map function `f` over elements of an AndType, rebuilding with function `g` */
    def mapReduceAnd[T](f: Type => T)(g: (T, T) => T)(using Context): T = stripTypeVar match {
      case AndType(tp1, tp2) => g(tp1.mapReduceAnd(f)(g), tp2.mapReduceAnd(f)(g))
      case _ => f(this)
    }

    /** Map function `f` over elements of an OrType, rebuilding with function `g` */
    final def mapReduceOr[T](f: Type => T)(g: (T, T) => T)(using Context): T = stripTypeVar match {
      case OrType(tp1, tp2) => g(tp1.mapReduceOr(f)(g), tp2.mapReduceOr(f)(g))
      case _ => f(this)
    }

// ----- Associated symbols ----------------------------------------------

    /** The type symbol associated with the type */
    @tailrec final def typeSymbol(using Context): Symbol = this match {
      case tp: TypeRef => tp.symbol
      case tp: TypeProxy => tp.underlying.typeSymbol
      case tp: ClassInfo => tp.cls
      case  _: JavaArrayType => defn.ArrayClass
      case _ => NoSymbol
    }

    /** The least class or trait of which this type is a subtype or parameterized
     *  instance, or NoSymbol if none exists (either because this type is not a
     *  value type, or because superclasses are ambiguous).
     */
    final def classSymbol(using Context): Symbol = this match
      case tp: TypeRef =>
        val sym = tp.symbol
        if (sym.isClass) sym else tp.superType.classSymbol
      case tp: TypeProxy =>
        tp.superType.classSymbol
      case tp: ClassInfo =>
        tp.cls
      case AndType(l, r) =>
        val lsym = l.classSymbol
        val rsym = r.classSymbol
        if (lsym isSubClass rsym) lsym
        else if (rsym isSubClass lsym) rsym
        else NoSymbol
      case tp: OrType =>
        if tp.tp1.hasClassSymbol(defn.NothingClass) then
          tp.tp2.classSymbol
        else if tp.tp2.hasClassSymbol(defn.NothingClass) then
          tp.tp1.classSymbol
        else
          def tp1Null = tp.tp1.hasClassSymbol(defn.NullClass)
          def tp2Null = tp.tp2.hasClassSymbol(defn.NullClass)
          if ctx.erasedTypes && (tp1Null || tp2Null) then
            val otherSide = if tp1Null then tp.tp2.classSymbol else tp.tp1.classSymbol
            if otherSide.isValueClass then defn.AnyClass else otherSide
          else
            tp.join.classSymbol
      case _: JavaArrayType =>
        defn.ArrayClass
      case _ =>
        NoSymbol

    /** The least (wrt <:<) set of symbols satisfying the `include` predicate of which this type is a subtype
     */
    final def parentSymbols(include: Symbol => Boolean)(using Context): List[Symbol] = this match {
      case tp: TypeRef =>
        val sym = tp.symbol
        if (include(sym)) sym :: Nil else tp.superType.parentSymbols(include)
      case tp: TypeProxy =>
        tp.superType.parentSymbols(include)
      case tp: ClassInfo =>
        tp.cls :: Nil
      case AndType(l, r) =>
        l.parentSymbols(include).setUnion(r.parentSymbols(include))
      case OrType(l, r) =>
        l.parentSymbols(include) intersect r.parentSymbols(include) // TODO does not conform to spec
      case _ =>
        Nil
    }

    /** The least (wrt <:<) set of class symbols of which this type is a subtype
     */
    final def classSymbols(using Context): List[ClassSymbol] =
      parentSymbols(_.isClass).asInstanceOf

    /** Same as `this.classSymbols.contains(cls)` but more efficient */
    final def hasClassSymbol(cls: Symbol)(using Context): Boolean = this match
      case tp: TypeRef   =>
        val sym = tp.symbol
        sym == cls || !sym.isClass && tp.superType.hasClassSymbol(cls)
      case tp: TypeProxy =>
        tp.superType.hasClassSymbol(cls)
      case tp: ClassInfo =>
        tp.cls == cls
      case AndType(l, r) =>
        l.hasClassSymbol(cls) || r.hasClassSymbol(cls)
      case OrType(l, r) =>
        l.hasClassSymbol(cls) && r.hasClassSymbol(cls)
      case _ =>
        false

    /** Same as hasClassSmbol(MatchableClass), except that we also follow the constraint
     *  bounds of type variables in the constraint.
     */
    def isMatchableBound(using Context): Boolean = dealias match
      case tp: TypeRef =>
        val sym = tp.symbol
        sym == defn.MatchableClass || !sym.isClass && tp.superType.isMatchableBound
      case tp: TypeParamRef =>
        ctx.typerState.constraint.entry(tp) match
          case bounds: TypeBounds => bounds.hi.isMatchableBound
          case _ => false
      case tp: TypeProxy => tp.superType.isMatchableBound
      case tp: AndType => tp.tp1.isMatchableBound || tp.tp2.isMatchableBound
      case tp: OrType => tp.tp1.isMatchableBound && tp.tp2.isMatchableBound
      case _ => false

    /** The term symbol associated with the type */
    @tailrec final def termSymbol(using Context): Symbol = this match {
      case tp: TermRef => tp.symbol
      case tp: TypeProxy => tp.underlying.termSymbol
      case _ => NoSymbol
    }

    /** The base classes of this type as determined by ClassDenotation
     *  in linearization order, with the class itself as first element.
     *  Inherited by all type proxies. Overridden for And and Or types.
     *  `Nil` for all other types.
     */
    def baseClasses(using Context): List[ClassSymbol] =
      record("baseClasses")
      try
        this match
          case tp: TypeProxy =>
            tp.superType.baseClasses
          case tp: ClassInfo =>
            tp.cls.classDenot.baseClasses
          case _ => Nil
      catch case ex: Throwable =>
        handleRecursive("base classes of", this.show, ex)

// ----- Member access -------------------------------------------------

    /** The scope of all declarations of this type.
     *  Defined by ClassInfo, inherited by type proxies.
     *  Empty scope for all other types.
     */
    @tailrec final def decls(using Context): Scope = this match {
      case tp: ClassInfo =>
        tp.decls
      case tp: TypeProxy =>
        tp.superType.decls
      case _ =>
        EmptyScope
    }

    /** A denotation containing the declaration(s) in this type with the given name.
     *  The result is either a SymDenotation or a MultiDenotation of SymDenotations.
     *  The info(s) are the original symbol infos, no translation takes place.
     */
    final def decl(name: Name)(using Context): Denotation = {
      record("decl")
      findDecl(name, EmptyFlags)
    }

    /** A denotation containing the non-private declaration(s) in this type with the given name */
    final def nonPrivateDecl(name: Name)(using Context): Denotation =
      findDecl(name, Private)

    /** A denotation containing the declaration(s) in this type with the given
     *  name, as seen from prefix type `pre`. Declarations that have a flag
     *  in `excluded` are omitted.
     */
    @tailrec final def findDecl(name: Name, excluded: FlagSet)(using Context): Denotation = this match {
      case tp: ClassInfo =>
        tp.decls.denotsNamed(name).filterWithFlags(EmptyFlags, excluded).toDenot(NoPrefix)
      case tp: TypeProxy =>
        tp.superType.findDecl(name, excluded)
      case err: ErrorType =>
        newErrorSymbol(classSymbol orElse defn.RootClass, name, err.msg)
      case _ =>
        NoDenotation
    }

    /** The member of this type with the given name  */
    final def member(name: Name)(using Context): Denotation = {
      record("member")
      memberBasedOnFlags(name, required = EmptyFlags, excluded = EmptyFlags)
    }

    /** The non-private member of this type with the given name. */
    final def nonPrivateMember(name: Name)(using Context): Denotation = {
      record("nonPrivateMember")
      memberBasedOnFlags(name, required = EmptyFlags, excluded = Flags.Private)
    }

    /** The member with given `name` and required and/or excluded flags */
    final def memberBasedOnFlags(name: Name, required: FlagSet = EmptyFlags, excluded: FlagSet = EmptyFlags)(using Context): Denotation = {
      // We need a valid prefix for `asSeenFrom`
      val pre = this match {
        case tp: ClassInfo => tp.appliedRef
        case _ => widenIfUnstable
      }
      findMember(name, pre, required, excluded)
    }

    /** The implicit members with given name. If there are none and the denotation
     *  contains private members, also look for shadowed non-private implicits.
     */
    def implicitMembersNamed(name: Name)(using Context): List[SingleDenotation] =
      val d = member(name)
      val alts = d.altsWith(_.isOneOf(GivenOrImplicitVal))
      if alts.isEmpty && d.hasAltWith(_.symbol.is(Private)) then
        nonPrivateMember(name).altsWith(_.isOneOf(GivenOrImplicitVal))
      else alts

    /** Find member of this type with given `name`, all `required`
     *  flags and no `excluded` flag and produce a denotation that contains
     *  the type of the member as seen from given prefix `pre`.
     */
    final def findMember(name: Name, pre: Type, required: FlagSet = EmptyFlags, excluded: FlagSet = EmptyFlags)(using Context): Denotation = {
      @tailrec def go(tp: Type): Denotation = tp match {
        case tp: TermRef =>
          go (tp.underlying match {
            case mt: MethodType
            if mt.paramInfos.isEmpty && tp.symbol.is(StableRealizable) => mt.resultType
            case tp1 => tp1
          })
        case tp: TypeRef =>
          tp.denot match {
            case d: ClassDenotation => d.findMember(name, pre, required, excluded)
            case d => go(d.info)
          }
        case tp: AppliedType =>
          tp.tycon match {
            case tc: TypeRef =>
              if (tc.symbol.isClass) go(tc)
              else {
                val normed = tp.tryNormalize
                go(if (normed.exists) normed else tp.superType)
              }
            case tc: HKTypeLambda =>
              goApplied(tp, tc)
            case _ =>
              go(tp.superType)
          }
        case tp: ThisType => // ??? inline
          goThis(tp)
        case tp: RefinedType =>
          if (name eq tp.refinedName) goRefined(tp) else go(tp.parent)
        case tp: RecType =>
          goRec(tp)
        case tp: TypeParamRef =>
          goParam(tp)
        case tp: SuperType =>
          goSuper(tp)
        case tp: MatchType =>
          val normed = tp.tryNormalize
          go(if (normed.exists) normed else tp.underlying)
        case tp: TypeProxy =>
          go(tp.underlying)
        case tp: ClassInfo =>
          tp.cls.findMember(name, pre, required, excluded)
        case AndType(l, r) =>
          goAnd(l, r)
        case tp: OrType =>
          goOr(tp)
        case tp: JavaArrayType =>
          defn.ObjectType.findMember(name, pre, required, excluded)
        case err: ErrorType =>
          newErrorSymbol(pre.classSymbol orElse defn.RootClass, name, err.msg)
        case _ =>
          NoDenotation
      }
      def goRec(tp: RecType) =
        // TODO: change tp.parent to nullable or other values
        if ((tp.parent: Type | Null) == null) NoDenotation
        else if (tp eq pre) go(tp.parent)
        else
          //println(s"find member $pre . $name in $tp")

          // We have to be careful because we might open the same (wrt eq) recursive type
          // twice during findMember with two different prefixes, which risks picking the wrong prefix
          // in the `substRecThis(rt, pre)` call below. To avoid this problem we do a defensive copy
          // of the recursive type if the new prefix `pre` is neq the prefix with which the
          // type was previously opened.

          val openedPre = tp.openedWithPrefix
          val rt =
            if openedPre.exists && (openedPre ne pre) then // defensive copy
              RecType(rt => tp.parent.substRecThis(tp, rt.recThis))
            else tp
          rt.openedWithPrefix = pre
          try go(rt.parent).mapInfo(_.substRecThis(rt, pre))
          finally rt.openedWithPrefix = NoType
      end goRec

      def goRefined(tp: RefinedType) = {
        val pdenot = go(tp.parent)
        val pinfo = pdenot.info
        val rinfo = tp.refinedInfo
        if (name.isTypeName && !pinfo.isInstanceOf[ClassInfo]) { // simplified case that runs more efficiently
          val jointInfo =
            if rinfo.isInstanceOf[TypeAlias] && !ctx.mode.is(Mode.CheckBoundsOrSelfType) then
              // In normal situations, the only way to "improve" on rinfo is to return an empty type bounds
              // So, we do not lose anything essential in "widening" to rinfo.
              // We need to compute the precise info only when checking for empty bounds
              // which is communicated by the CheckBoundsOrSelfType mode.
              rinfo
            else if ctx.base.pendingMemberSearches.contains(name) then
              pinfo safe_& rinfo
            else
              pinfo recoverable_& rinfo
          pdenot.asSingleDenotation.derivedSingleDenotation(pdenot.symbol, jointInfo)
        }
        else
          val isRefinedMethod = rinfo.isInstanceOf[MethodOrPoly]
          val joint = pdenot.meet(
            new JointRefDenotation(NoSymbol, rinfo, Period.allInRun(ctx.runId), pre, isRefinedMethod),
            pre,
            safeIntersection = ctx.base.pendingMemberSearches.contains(name))
          joint match
            case joint: SingleDenotation
            if isRefinedMethod && rinfo <:< joint.info =>
              // use `rinfo` to keep the right parameter names for named args. See i8516.scala.
              joint.derivedSingleDenotation(joint.symbol, rinfo, pre, isRefinedMethod)
            case _ =>
              joint
      }

      def goApplied(tp: AppliedType, tycon: HKTypeLambda) =
        go(tycon.resType).mapInfo(info =>
          tycon.derivedLambdaAbstraction(tycon.paramNames, tycon.paramInfos, info).appliedTo(tp.args))

      def goThis(tp: ThisType) =
        val underlying = tp.underlying
        val d = go(underlying)
        if d.exists then
          if underlying.isInstanceOf[AndType] then
            // The underlying type of `this` is specified in a self type clause.
            // In this case we need to exclude all private members from `d` which are
            // not defined in the class of the `this` type. We could do this test
            // always, but the restriction to test only if `underlying` is an AndType
            // is made to save execution time in the common case. See i9844.scala for test cases.
            def qualifies(sd: SingleDenotation) =
              !sd.symbol.is(Private) || sd.symbol.owner == tp.cls
            d.match
              case d: SingleDenotation => if qualifies(d) then d else NoDenotation
              case d => d.filterWithPredicate(qualifies)
            .orElse:
              // Only inaccessible private symbols were found. But there could still be
              // shadowed non-private symbols, so as a fallback search for those.
              // Test case is i18361.scala.
              findMember(name, pre, required, excluded | Private)
          else d
        else
          // There is a special case to handle:
          //   trait Super { this: Sub => private class Inner {} println(this.Inner) }
          //   class Sub extends Super
          // When resolving Super.this.Inner, the normal logic goes to the self type and
          // looks for Inner from there. But this fails because Inner is private.
          // We fix the problem by having the following fallback case, which links up the
          // member in Super instead of Sub.
          // As an example of this in the wild, see
          // loadClassWithPrivateInnerAndSubSelf in ShowClassTests
          go(tp.cls.typeRef) orElse d

      def goParam(tp: TypeParamRef) = {
        val next = tp.underlying
        ctx.typerState.constraint.entry(tp) match {
          case bounds: TypeBounds if bounds ne next =>
            go(bounds.hi)
          case _ =>
            go(next)
        }
      }

      def goSuper(tp: SuperType) = go(tp.underlying) match {
        case d: JointRefDenotation =>
          typr.println(i"redirecting super.$name from $tp to ${d.symbol.showLocated}")
          new UniqueRefDenotation(d.symbol, tp.memberInfo(d.symbol), d.validFor, pre)
        case d => d
      }

      def goAnd(l: Type, r: Type) =
        go(l).meet(go(r), pre, safeIntersection = ctx.base.pendingMemberSearches.contains(name))

      def goOr(tp: OrType) =
        inline def searchAfterJoin =
          // we need to keep the invariant that `pre <: tp`. Branch `union-types-narrow-prefix`
          // achieved that by narrowing `pre` to each alternative, but it led to merge errors in
          // lots of places. The present strategy is instead of widen `tp` using `join` to be a
          // supertype of `pre`.
          go(tp.join)

        if Nullables.unsafeNullsEnabled then tp match
          case OrNull(tp1) if tp1 <:< defn.ObjectType  =>
            // Selecting `name` from a type `T | Null` is like selecting `name` from `T`, if
            // unsafeNulls is enabled and T is a subtype of AnyRef.
            // This can throw at runtime, but we trade soundness for usability.
            tp1.findMember(name, pre.stripNull, required, excluded)
          case _ =>
            searchAfterJoin
        else searchAfterJoin

      val recCount = ctx.base.findMemberCount
      if (recCount >= Config.LogPendingFindMemberThreshold)
        ctx.base.pendingMemberSearches = name :: ctx.base.pendingMemberSearches
      ctx.base.findMemberCount = recCount + 1
      try go(this)
      catch {
        case ex: Throwable =>
          core.println(s"findMember exception for $this member $name, pre = $pre, recCount = $recCount")

          def showPrefixSafely(pre: Type)(using Context): String = pre.stripTypeVar match {
            case pre: TermRef => i"${pre.symbol.name}."
            case pre: TypeRef => i"${pre.symbol.name}#"
            case pre: TypeProxy => showPrefixSafely(pre.superType)
            case _ => if (pre.typeSymbol.exists) i"${pre.typeSymbol.name}#" else "."
          }

          handleRecursive("find-member", i"${showPrefixSafely(pre)}$name", ex)
      }
      finally {
        if (recCount >= Config.LogPendingFindMemberThreshold)
          ctx.base.pendingMemberSearches = ctx.base.pendingMemberSearches.tail
        ctx.base.findMemberCount = recCount
      }
    }

    /** The set of names of members of this type that pass the given name filter
     *  when seen as members of `pre`. More precisely, these are all
     *  of members `name` such that `keepOnly(pre, name)` is `true`.
     *  @note: OK to use a Set[Name] here because Name hashcodes are replayable,
     *         hence the Set will always give the same names in the same order.
     */
    final def memberNames(keepOnly: NameFilter, pre: Type = this)(using Context): Set[Name] = this match {
      case tp: ClassInfo =>
        val names = tp.cls.classDenot.memberNames(keepOnly)
        if keepOnly.isStable then names else names.filter(keepOnly(pre, _))
      case tp: RefinedType =>
        val ns = tp.parent.memberNames(keepOnly, pre)
        if (keepOnly(pre, tp.refinedName)) ns + tp.refinedName else ns
      case tp: TypeProxy =>
        tp.superType.memberNames(keepOnly, pre)
      case tp: AndType =>
        tp.tp1.memberNames(keepOnly, pre) | tp.tp2.memberNames(keepOnly, pre)
      case tp: OrType =>
        tp.tp1.memberNames(keepOnly, pre) & tp.tp2.memberNames(keepOnly, pre)
      case _ =>
        Set()
    }

    def memberDenots(keepOnly: NameFilter, f: (Name, mutable.Buffer[SingleDenotation]) => Unit)(using Context): Seq[SingleDenotation] = {
      val buf = mutable.ListBuffer[SingleDenotation]()
      for (name <- memberNames(keepOnly)) f(name, buf)
      buf.toList
    }

    /** The set of abstract term members of this type. */
    final def abstractTermMembers(using Context): Seq[SingleDenotation] = {
      record("abstractTermMembers")
      memberDenots(abstractTermNameFilter,
          (name, buf) => buf ++= nonPrivateMember(name).altsWith(_.is(Deferred)))
    }

    /**
     * Returns the set of methods that are abstract and do not overlap with any of
     * [[java.lang.Object]] methods.
     *
     * Conceptually, a SAM (functional interface) has exactly one abstract method.
     * If an interface declares an abstract method overriding one of the public
     * methods of [[java.lang.Object]], that also does not count toward the interface's
     * abstract method count.
     *
     * @see https://docs.oracle.com/javase/8/docs/api/java/lang/FunctionalInterface.html
     *
     * @return the set of methods that are abstract and do not match any of [[java.lang.Object]]
     *
     */
    final def possibleSamMethods(using Context): Seq[SingleDenotation] = {
      record("possibleSamMethods")
      atPhaseNoLater(erasurePhase) {
        abstractTermMembers.toList.filterConserve { m =>
          !m.symbol.matchingMember(defn.ObjectType).exists
          && !m.symbol.isSuperAccessor
          && !m.symbol.isInlineMethod
        }
      }.map(_.current)
    }

    /** The set of abstract type members of this type. */
    final def abstractTypeMembers(using Context): Seq[SingleDenotation] = {
      record("abstractTypeMembers")
      memberDenots(abstractTypeNameFilter,
          (name, buf) => buf += nonPrivateMember(name).asSingleDenotation)
    }

    /** The set of abstract type members of this type. */
    final def nonClassTypeMembers(using Context): Seq[SingleDenotation] = {
      record("nonClassTypeMembers")
      memberDenots(nonClassTypeNameFilter,
          (name, buf) => buf += member(name).asSingleDenotation)
    }

    /** The set of type alias members of this type */
    final def typeAliasMembers(using Context): Seq[SingleDenotation] = {
      record("typeAliasMembers")
      memberDenots(typeAliasNameFilter,
          (name, buf) => buf += member(name).asSingleDenotation)
    }

    /** The set of type members of this type */
    final def typeMembers(using Context): Seq[SingleDenotation] = {
      record("typeMembers")
      memberDenots(typeNameFilter,
          (name, buf) => buf += member(name).asSingleDenotation)
    }

    /** The set of implicit term members of this type */
    final def implicitMembers(using Context): List[TermRef] = {
      record("implicitMembers")
      memberDenots(implicitFilter,
          (name, buf) => buf ++= implicitMembersNamed(name))
        .toList.map(d => TermRef(this, d.symbol.asTerm))
    }

    /** The set of member classes of this type */
    final def memberClasses(using Context): Seq[SingleDenotation] = {
      record("memberClasses")
      memberDenots(typeNameFilter,
        (name, buf) => buf ++= member(name).altsWith(x => x.isClass))
    }

    final def fields(using Context): Seq[SingleDenotation] = {
      record("fields")
      memberDenots(fieldFilter,
        (name, buf) => buf ++= member(name).altsWith(x => !x.is(Method)))
    }

    /** The set of members of this type that have all of `required` flags but none of `excluded` flags set. */
    final def membersBasedOnFlags(required: FlagSet, excluded: FlagSet)(using Context): Seq[SingleDenotation] = {
      record("membersBasedOnFlags")
      memberDenots(takeAllFilter,
        (name, buf) => buf ++= memberBasedOnFlags(name, required, excluded).alternatives)
    }

    /** All members of this type. Warning: this can be expensive to compute! */
    final def allMembers(using Context): Seq[SingleDenotation] = {
      record("allMembers")
      memberDenots(takeAllFilter, (name, buf) => buf ++= member(name).alternatives)
    }

    /** The info of `sym`, seen as a member of this type. */
    final def memberInfo(sym: Symbol)(using Context): Type =
      sym.info.asSeenFrom(this, sym.owner)

    /** This type seen as if it were the type of a member of prefix type `pre`
     *  declared in class `cls`.
     */
    final def asSeenFrom(pre: Type, cls: Symbol)(using Context): Type = {
      record("asSeenFrom")
      if (!cls.membersNeedAsSeenFrom(pre)) this
      else TypeOps.asSeenFrom(this, pre, cls)
    }

// ----- Subtype-related --------------------------------------------

    /** Is this type a subtype of that type? */
    final def <:<(that: Type)(using Context): Boolean = {
      record("<:<")
      TypeComparer.topLevelSubType(this, that)
    }

    /** Is this type a subtype of that type? */
    final def frozen_<:<(that: Type)(using Context): Boolean = {
      record("frozen_<:<")
      TypeComparer.isSubTypeWhenFrozen(this, that)
    }

    /** Is this type the same as that type?
     *  This is the case iff `this <:< that` and `that <:< this`.
     */
    final def =:=(that: Type)(using Context): Boolean = {
      record("=:=")
      TypeComparer.isSameType(this, that)
    }

    final def frozen_=:=(that: Type)(using Context): Boolean =
      TypeComparer.isSameTypeWhenFrozen(this, that)

    /** Is this type a primitive value type which can be widened to the primitive value type `that`? */
    def isValueSubType(that: Type)(using Context): Boolean = widenDealias match
      case self: TypeRef if self.symbol.isPrimitiveValueClass =>
        that.widenExpr.dealias match
          case that: TypeRef if that.symbol.isPrimitiveValueClass =>
            defn.isValueSubClass(self.symbol, that.symbol)
          case _ =>
            false
      case _ =>
        false

    def relaxed_<:<(that: Type)(using Context): Boolean =
      (this <:< that) || (this isValueSubType that)

    /** Is this type a legal type for member `sym1` that overrides another
     *  member `sym2` of type `that`? This is the same as `<:<`, except that
     *  @param relaxedCheck   if true type `Null` becomes a subtype of non-primitive value types in TypeComparer.
     *  @param matchLoosely   if true the types `=> T` and `()T` are seen as overriding each other.
     *  @param checkClassInfo if true we check that ClassInfos are within bounds of abstract types
     *
     *  @param isSubType      a function used for checking subtype relationships.
     */
    final def overrides(that: Type, relaxedCheck: Boolean, matchLoosely: => Boolean, checkClassInfo: Boolean = true,
                        isSubType: (Type, Type) => Context ?=> Boolean = (tp1, tp2) => tp1 frozen_<:< tp2)(using Context): Boolean = {
      val overrideCtx = if relaxedCheck then ctx.relaxedOverrideContext else ctx
      inContext(overrideCtx) {
        !checkClassInfo && this.isInstanceOf[ClassInfo]
        || isSubType(this.widenExpr, that.widenExpr)
        || matchLoosely && {
            val this1 = this.widenNullaryMethod
            val that1 = that.widenNullaryMethod
            ((this1 `ne` this) || (that1 `ne` that)) && this1.overrides(that1, relaxedCheck, false, checkClassInfo)
          }
      }
    }

    /** Is this type close enough to that type so that members
     *  with the two types would override each other?
     *  This means:
     *    - Either both types are polytypes with the same number of
     *      type parameters and their result types match after renaming
     *      corresponding type parameters
     *    - Or both types are method types with =:=-equivalent(*) parameter types
     *      and matching result types after renaming corresponding parameter types
     *      if the method types are dependent.
     *    - Or both types are =:=-equivalent
     *    - Or phase.erasedTypes is false, and neither type takes
     *      term or type parameters.
     *
     *  (*) when matching with a Java method, we also regard Any and Object as equivalent
     *      parameter types.
     *
     *  Under explicit nulls, this function will always use unsafe-nulls semamtics to
     *  check the types. This is because we are using a relaxed rule (ignoring `Null` types)
     *  to check overriding Java methods.
     */
    def matches(that: Type)(using Context): Boolean = {
      record("matches")
      val overrideCtx = if ctx.explicitNulls then ctx.relaxedOverrideContext else ctx
      TypeComparer.matchesType(this, that, relaxed = !ctx.phase.erasedTypes)(using overrideCtx)
    }

    /** This is the same as `matches` except that it also matches => T with T and
     *  vice versa.
     */
    def matchesLoosely(that: Type)(using Context): Boolean =
      (this matches that) || {
        val thisResult = this.widenExpr
        val thatResult = that.widenExpr
        (this eq thisResult) != (that eq thatResult) && (thisResult matchesLoosely thatResult)
      }

    /** The basetype of this type with given class symbol, NoType if `base` is not a class. */
    final def baseType(base: Symbol)(using Context): Type = {
      record("baseType")
      base.denot match {
        case classd: ClassDenotation => classd.baseTypeOf(this)
        case _ => NoType
      }
    }

    def & (that: Type)(using Context): Type = {
      record("&")
      TypeComparer.glb(this, that)
    }

    /** Safer version of `&`.
     *
     *  This version does not simplify the bounds of the intersection of
     *  two TypeBounds. The simplification done by `&` requires subtyping checks
     *  which may end up calling `&` again, in most cases this should be safe
     *  but because of F-bounded types, this can result in an infinite loop
     *  (which will be masked unless `-Yno-deep-subtypes` is enabled).
     *  pos/i536 demonstrates that the infinite loop can also involve lower bounds.
     */
    def safe_& (that: Type)(using Context): Type = (this, that) match {
      case (TypeBounds(lo1, hi1), TypeBounds(lo2, hi2)) =>
        TypeBounds(
          OrType.makeHk(lo1.stripLazyRef, lo2.stripLazyRef),
          AndType.makeHk(hi1.stripLazyRef, hi2.stripLazyRef))
      case _ =>
        this & that
    }

    /** `this & that`, but handle CyclicReferences by falling back to `safe_&`.
     */
    def recoverable_&(that: Type)(using Context): Type =
      try this & that
      catch {
        case ex: CyclicReference => this safe_& that
          // A test case where this happens is tests/pos/i536.scala.
          // The & causes a subtype check which calls baseTypeRef again with the same
          // superclass.
      }

    def | (that: Type)(using Context): Type = {
      record("|")
      TypeComparer.lub(this, that)
    }

// ----- Unwrapping types -----------------------------------------------

    /** Map a TypeVar to either its instance if it is instantiated, or its origin,
     *  if not, until the result is no longer a TypeVar. Identity on all other types.
     */
    def stripTypeVar(using Context): Type = this

    /** Remove all AnnotatedTypes wrapping this type.
     */
    def stripAnnots(keep: Annotation => Context ?=> Boolean)(using Context): Type = this
    final def stripAnnots(using Context): Type = stripAnnots(_ => false)

    /** Strip TypeVars and Annotation and CapturingType wrappers */
    def stripped(using Context): Type = this

    def strippedDealias(using Context): Type =
      val tp1 = stripped.dealias
      if tp1 ne this then tp1.strippedDealias else this

    def rewrapAnnots(tp: Type)(using Context): Type = tp.stripTypeVar match {
      case AnnotatedType(tp1, annot) => AnnotatedType(rewrapAnnots(tp1), annot)
      case _ => this
    }

    /** Strip PolyType prefixes */
    def stripPoly(using Context): Type = this match {
      case tp: PolyType => tp.resType.stripPoly
      case _ => this
    }

    /** Strip LazyRef wrappers */
    def stripLazyRef(using Context): Type = this match
      case lzy: LazyRef => lzy.ref.stripLazyRef
      case _ => this

    /** Widen from singleton type to its underlying non-singleton
     *  base type by applying one or more `underlying` dereferences,
     *  Also go from => T to T.
     *  Identity for all other types. Example:
     *
     *  class Outer { class C ; val x: C }
     *  def o: Outer
     *  <o.x.type>.widen = o.C
     */
    final def widen(using Context): Type = this match
      case _: TypeRef | _: MethodOrPoly => this // fast path for most frequent cases
      case tp: TermRef => // fast path for next most frequent case
        if tp.isOverloaded then tp else tp.underlying.widen
      case tp: SingletonType => tp.underlying.widen
      case tp: ExprType => tp.resultType.widen
      case tp =>
        val tp1 = tp.stripped
        if tp1 eq tp then tp
        else
          val tp2 = tp1.widen
          if tp2 ne tp1 then tp2 else tp

    /** Widen from singleton type to its underlying non-singleton
     *  base type by applying one or more `underlying` dereferences.
     */
    final def widenSingleton(using Context): Type = stripped match {
      case tp: SingletonType if !tp.isOverloaded => tp.underlying.widenSingleton
      case _ => this
    }

    /** Widen from TermRef to its underlying non-termref
     *  base type, while also skipping Expr types.
     */
    final def widenTermRefExpr(using Context): Type = stripTypeVar match {
      case tp: TermRef if !tp.isOverloaded => tp.underlying.widenExpr.widenTermRefExpr
      case _ => this
    }

    /** Widen from ExprType type to its result type.
     *  (Note: no stripTypeVar needed because TypeVar's can't refer to ExprTypes.)
     */
    final def widenExpr: Type = this match {
      case tp: ExprType => tp.resType
      case _ => this
    }

    /** Widen type if it is unstable (i.e. an ExprType, or TermRef to unstable symbol */
    final def widenIfUnstable(using Context): Type = stripTypeVar match {
      case tp: ExprType => tp.resultType.widenIfUnstable
      case tp: TermRef if tp.symbol.exists && !tp.symbol.isStableMember => tp.underlying.widenIfUnstable
      case _ => this
    }

    /** If this is a skolem, its underlying type, otherwise the type itself */
    final def widenSkolem(using Context): Type = this match {
      case tp: SkolemType => tp.underlying
      case _ => this
    }

    /** Widen this type and if the result contains embedded soft union types, replace
     *  them by their joins.
     *  "Embedded" means: inside type lambdas, intersections or recursive types,
     *  in prefixes of refined types, or in hard union types.
     *  If an embedded soft union is found, we first try to simplify or eliminate it by
     *  re-lubbing it while allowing type parameters to be constrained further.
     *  Any remaining union types are replaced by their joins.
     *
     *  For instance, if `A` is an unconstrained type variable, then
     *
     * 	      ArrayBuffer[Int] | ArrayBuffer[A]
     *
     *  is approximated by constraining `A` to be =:= to `Int` and returning `ArrayBuffer[Int]`
     *  instead of `ArrayBuffer[? >: Int | A <: Int & A]`
     *
     *  Exception (if `-YexplicitNulls` is set): if this type is a nullable union (i.e. of the form `T | Null`),
     *  then the top-level union isn't widened. This is needed so that type inference can infer nullable types.
     */
    def widenUnion(using Context): Type = widen match
      case tp: OrType => tp match
        case OrNull(tp1) =>
          // Don't widen `T|Null`, since otherwise we wouldn't be able to infer nullable unions.
          val tp1Widen = tp1.widenUnionWithoutNull
          if (tp1Widen.isRef(defn.AnyClass)) tp1Widen
          else tp.derivedOrType(tp1Widen, defn.NullType)
        case _ =>
          tp.widenUnionWithoutNull
      case tp =>
        tp.widenUnionWithoutNull

    /** Overridden in OrType */
    def widenUnionWithoutNull(using Context): Type = widen match
      case tp: AndType =>
        tp.derivedAndType(tp.tp1.widenUnionWithoutNull, tp.tp2.widenUnionWithoutNull)
      case tp: RefinedType =>
        tp.derivedRefinedType(parent = tp.parent.widenUnion)
      case tp: RecType =>
        tp.rebind(tp.parent.widenUnion)
      case tp: HKTypeLambda =>
        tp.derivedLambdaType(resType = tp.resType.widenUnion)
      case tp =>
        tp

    /** Widen all top-level singletons reachable by dealiasing
     *  and going to the operands of & and |.
     *  Overridden and cached in OrType.
     */
    def widenSingletons(using Context): Type = dealias match {
      case tp: SingletonType =>
        tp.widen
      case tp: OrType =>
        val tp1w = tp.widenSingletons
        if (tp1w eq tp) this else tp1w
      case tp: AndType =>
        val tp1w = tp.tp1.widenSingletons
        val tp2w = tp.tp2.widenSingletons
        if ((tp.tp1 eq tp1w) && (tp.tp2 eq tp2w)) this else tp1w & tp2w
      case _ =>
        this
    }

    /** If this is a nullary method type, its result type */
    def widenNullaryMethod(using Context): Type = this match
      case tp @ MethodType(Nil) => tp.resType
      case _ => this

    /** The singleton types that must or may be in this type. @see Atoms.
     *  Overridden and cached in OrType.
     */
    def atoms(using Context): Atoms =
      def normalize(tp: Type): Type = tp match
        case tp: SingletonType =>
          tp.underlying.dealias match
            case tp1: SingletonType => normalize(tp1)
            case _ =>
              tp match
                case tp: TermRef => tp.derivedSelect(normalize(tp.prefix))
                case _ => tp
        case _ => tp

      def single(tp: Type): Atoms =
        if tp.isStable then
          val set = Set.empty + normalize(tp)
          Atoms.Range(set, set)
        else Atoms.Unknown

      dealias.normalized match
        case tp: SingletonType =>
          tp.underlying.atoms match
            case as @ Atoms.Range(lo, hi) =>
              if hi.size == 1 then as // if there's just one atom, there's no uncertainty which one it is
              else Atoms.Range(Set.empty, hi)
            case Atoms.Unknown =>
              single(tp)
        case tp: ExprType => tp.resType.atoms
        case tp: OrType => tp.atoms // `atoms` overridden in OrType
        case tp: AndType => tp.tp1.atoms & tp.tp2.atoms
        case tp: TypeRef if tp.symbol.is(ModuleClass) =>
          // The atom of a module class is the module itself,
          // this corresponds to the special case in TypeComparer
          // which ensures that `X$ <:< X.type` returns true.
          single(tp.symbol.companionModule.termRef.asSeenFrom(tp.prefix, tp.symbol.owner))
        case tp: TypeProxy =>
          tp.superType.atoms match
            case Atoms.Range(_, hi) => Atoms.Range(Set.empty, hi)
            case Atoms.Unknown => Atoms.Unknown
        case _ => Atoms.Unknown

    private def dealias1(keep: AnnotatedType => Context ?=> Boolean, keepOpaques: Boolean)(using Context): Type = this match {
      case tp: TypeRef =>
        if (tp.symbol.isClass) tp
        else tp.info match {
          case TypeAlias(alias) if !(keepOpaques && tp.symbol.is(Opaque)) =>
            alias.dealias1(keep, keepOpaques)
          case _ => tp
        }
      case app @ AppliedType(tycon, _) =>
        val tycon1 = tycon.dealias1(keep, keepOpaques)
        if (tycon1 ne tycon) app.superType.dealias1(keep, keepOpaques)
        else this
      case tp: TypeVar =>
        val tp1 = tp.instanceOpt
        if (tp1.exists) tp1.dealias1(keep, keepOpaques) else tp
      case tp: AnnotatedType =>
        val parent1 = tp.parent.dealias1(keep, keepOpaques)
        if keep(tp) then tp.derivedAnnotatedType(parent1, tp.annot)
        else tp match
          case tp @ CapturingType(parent, refs) =>
            tp.derivedCapturingType(parent1, refs)
          case _ =>
            parent1
      case tp: LazyRef =>
        tp.ref.dealias1(keep, keepOpaques)
      case _ => this
    }

    /** Follow aliases and dereference LazyRefs, annotated types and instantiated
     *  TypeVars until type is no longer alias type, annotated type, LazyRef,
     *  or instantiated type variable.
     */
    final def dealias(using Context): Type = dealias1(keepNever, keepOpaques = false)

    /** Follow aliases and dereference LazyRefs and instantiated TypeVars until type
     *  is no longer alias type, LazyRef, or instantiated type variable.
     *  Goes through annotated types and rewraps annotations on the result.
     */
    final def dealiasKeepAnnots(using Context): Type = dealias1(keepAlways, keepOpaques = false)

    /** Like `dealiasKeepAnnots`, but keeps only refining annotations */
    final def dealiasKeepRefiningAnnots(using Context): Type = dealias1(keepIfRefining, keepOpaques = false)

    /** Like dealias, but does not follow aliases if symbol is Opaque. This is
     *  necessary if we want to look at the info of a symbol containing opaque
     *  type aliases but pretend "it's from the outside". For instance, consider:
     *
     *    opaque type IArray[T] = Array[? <: T]
     *    object IArray:
     *      def head[T](xs: IArray[T]): T = ???
     *
     *  If we dealias types in the info of `head`, those types appear with prefix
     *  IArray.this, where IArray's self type is `IArray { type IArray[T] = Array[? <: T] }`.
     *  Hence, if we see IArray it will appear as an alias of [T] =>> Array[? <: T].
     *  But if we want to see the type from the outside of object IArray we need to
     *  suppress this dealiasing. A test case where this matters is i18909.scala.
     *  Here, we dealias symbol infos at the start of capture checking in operation `fluidify`.
     *  We have to be careful not to accidentally reveal opaque aliases when doing so.
     */
    final def dealiasKeepOpaques(using Context): Type = dealias1(keepNever, keepOpaques = true)

    /** Like dealiasKeepAnnots, but does not follow opaque aliases. See `dealiasKeepOpaques`
     *  for why this is sometimes necessary.
     */
    final def dealiasKeepAnnotsAndOpaques(using Context): Type =
      dealias1(keepAlways, keepOpaques = true)

    /** Approximate this type with a type that does not contain skolem types. */
    final def deskolemized(using Context): Type =
      val deskolemizer = new ApproximatingTypeMap {
        def apply(tp: Type) = /*trace(i"deskolemize($tp) at $variance", show = true)*/
          tp match {
            case tp: SkolemType => range(defn.NothingType, atVariance(1)(apply(tp.info)))
            case _ => mapOver(tp)
          }
      }
      deskolemizer(this)

    /** The result of normalization using `tryNormalize`, or the type itself if
     *  tryNormlize yields NoType
     */
    final def normalized(using Context): Type = {
      val normed = tryNormalize
      if (normed.exists) normed else this
    }

    /** If this type can be normalized at the top-level by rewriting match types
     *  of S[n] types, the result after applying all toplevel normalizations,
     *  otherwise NoType
     */
    def tryNormalize(using Context): Type = NoType

    private def widenDealias1(keep: AnnotatedType => Context ?=> Boolean)(using Context): Type = {
      val res = this.widen.dealias1(keep, keepOpaques = false)
      if (res eq this) res else res.widenDealias1(keep)
    }

    /** Perform successive widenings and dealiasings until none can be applied anymore */
    final def widenDealias(using Context): Type = widenDealias1(keepNever)

    /** Perform successive widenings and dealiasings while rewrapping annotations, until none can be applied anymore */
    final def widenDealiasKeepAnnots(using Context): Type = widenDealias1(keepAlways)

    /** Perform successive widenings and dealiasings while rewrapping refining annotations, until none can be applied anymore */
    final def widenDealiasKeepRefiningAnnots(using Context): Type = widenDealias1(keepIfRefining)

    /** Widen from constant type to its underlying non-constant
     *  base type.
     */
    final def deconst(using Context): Type = stripTypeVar match {
      case tp: ConstantType => tp.value.tpe
      case _ => this
    }

    /** Dealias, and if result is a dependent function type, drop the `apply` refinement. */
    final def dropDependentRefinement(using Context): Type = dealias match {
      case RefinedType(parent, nme.apply, mt) if defn.isNonRefinedFunction(parent) => parent
      case tp => tp
    }

    /** The type constructor of an applied type, otherwise the type itself */
    final def typeConstructor(using Context): Type = this match {
      case AppliedType(tycon, _) => tycon
      case _ => this
    }

    /** If this is a (possibly aliased, annotated, and/or parameterized) reference to
     *  a class, the class type ref, otherwise NoType.
     *  @param  refinementOK   If `true` we also skip refinements.
     */
    def underlyingClassRef(refinementOK: Boolean)(using Context): Type = dealias match {
      case tp: TypeRef =>
        if (tp.symbol.isClass) tp
        else if (tp.symbol.isAliasType) tp.underlying.underlyingClassRef(refinementOK)
        else NoType
      case tp: AppliedType =>
        if (tp.tycon.isLambdaSub) NoType
        else tp.superType.underlyingClassRef(refinementOK)
      case tp: AnnotatedType =>
        tp.parent.underlyingClassRef(refinementOK)
      case tp: RefinedType =>
        if (refinementOK) tp.underlying.underlyingClassRef(refinementOK) else NoType
      case tp: RecType =>
        tp.underlying.underlyingClassRef(refinementOK)
      case _ =>
        NoType
    }

    /** The iterator of underlying types as long as type is a TypeProxy.
     *  Useful for diagnostics
     */
    def underlyingIterator(using Context): Iterator[Type] = new Iterator[Type] {
      var current = Type.this
      var hasNext = true
      def next = {
        val res = current
        hasNext = current.isInstanceOf[TypeProxy]
        if (hasNext) current = current.asInstanceOf[TypeProxy].underlying
        res
      }
    }

    /** A prefix-less refined this or a termRef to a new skolem symbol
     *  that has the given type as info.
     */
    def narrow(using Context): TermRef =
      TermRef(NoPrefix, newSkolem(this))

    /** Useful for diagnostics: The underlying type if this type is a type proxy,
     *  otherwise NoType
     */
    def underlyingIfProxy(using Context): Type = this match {
      case this1: TypeProxy => this1.underlying
      case _ => NoType
    }

    /** If this is a repeated type, its element type, otherwise the type itself */
    def repeatedToSingle(using Context): Type = this match {
      case tp @ ExprType(tp1) => tp.derivedExprType(tp1.repeatedToSingle)
      case _                  => if (isRepeatedParam) this.argTypesHi.head else this
    }

    /** The capture set of this type. Overridden and cached in CaptureRef */
    def captureSet(using Context): CaptureSet = CaptureSet.ofType(this, followResult = false)

    // ----- Normalizing typerefs over refined types ----------------------------

    /** If this normalizes* to a refinement type that has a refinement for `name` (which might be followed
     *  by other refinements), and the refined info is a type alias, return the alias,
     *  otherwise return NoType. Used to reduce types of the form
     *
     *    P { ... type T = / += / -= U ... } # T
     *
     *  to just U. Does not perform the reduction if the resulting type would contain
     *  a reference to the "this" of the current refined type, except in the following situation
     *
     *  (1) The "this" reference can be avoided by following an alias. Example:
     *
     *      P { type T = String, type R = P{...}.T } # R  -->  String
     *
     *  (*) normalizes means: follow instantiated typevars and aliases.
     */
    def lookupRefined(name: Name)(using Context): Type = {
      @tailrec def loop(pre: Type): Type = pre.stripTypeVar match {
        case pre: RefinedType =>
          pre.refinedInfo match {
            case tp: AliasingBounds =>
              if (pre.refinedName ne name) loop(pre.parent) else tp.alias
            case _ =>
              loop(pre.parent)
          }
        case pre: RecType =>
          val candidate = pre.parent.lookupRefined(name)
          if (candidate.exists && !pre.isReferredToBy(candidate))
            //println(s"lookupRefined ${this.toString} . $name, pre: $pre ---> $candidate / ${candidate.toString}")
            candidate
          else NoType
        case SkolemType(tp) =>
          loop(tp)
        case pre: TypeRef =>
          pre.info match {
            case TypeAlias(alias) => loop(alias)
            case _ => NoType
          }
        case _ =>
          NoType
      }

      loop(this)
    }

    /** The type <this . name> , reduced if possible */
    def select(name: Name)(using Context): Type =
      NamedType(this, name, member(name)).reduceProjection

    /** The type <this . name> with given denotation, reduced if possible. */
    def select(name: Name, denot: Denotation)(using Context): Type =
      NamedType(this, name, denot).reduceProjection

    /** The type <this . sym>, reduced if possible */
    def select(sym: Symbol)(using Context): Type =
      NamedType(this, sym).reduceProjection

    def select(name: TermName)(using Context): TermRef =
      TermRef(this, name, member(name))

    def select(name: TermName, sig: Signature, target: Name)(using Context): TermRef =
      TermRef(this, name, member(name).atSignature(sig, target, relaxed = !ctx.erasedTypes))

// ----- Access to parts --------------------------------------------

    /** The normalized prefix of this type is:
     *  For an alias type, the normalized prefix of its alias
     *  For all other named type and class infos: the prefix.
     *  Inherited by all other type proxies.
     *  `NoType` for all other types.
     */
    @tailrec final def normalizedPrefix(using Context): Type = this match {
      case tp: NamedType =>
        if (tp.symbol.info.isTypeAlias) tp.info.normalizedPrefix else tp.prefix
      case tp: ClassInfo =>
        tp.prefix
      case tp: TypeProxy =>
        tp.superType.normalizedPrefix
      case _ =>
        NoType
    }

    /** The full parent types, including all type arguments */
    def parents(using Context): List[Type] = this match {
      case tp @ AppliedType(tycon, args) if tycon.typeSymbol.isClass =>
        tycon.parents.map(_.subst(tycon.typeSymbol.typeParams, args))
      case tp: TypeRef =>
        if (tp.info.isInstanceOf[TempClassInfo])
          tp.recomputeDenot()
            // We usually should have `!tp.info.isInstanceOf[TempClassInfo]` here, but
            // this can be falsified for code with illegal cyclic references. See neg/i7107.scala.
        tp.info.parents
      case tp: TypeProxy =>
        tp.superType.parents
      case _ => Nil
    }

    /** The first parent of this type, AnyRef if list of parents is empty */
    def firstParent(using Context): Type = parents match {
      case p :: _ => p
      case _ => defn.AnyType
    }

    /** The parameter types of a PolyType or MethodType, Empty list for others */
    final def paramInfoss(using Context): List[List[Type]] = stripPoly match {
      case mt: MethodType => mt.paramInfos :: mt.resultType.paramInfoss
      case _ => Nil
    }

    /** The parameter names of a PolyType or MethodType, Empty list for others */
    final def paramNamess(using Context): List[List[TermName]] = stripPoly match {
      case mt: MethodType => mt.paramNames :: mt.resultType.paramNamess
      case _ => Nil
    }

    /** The parameter types in the first parameter section of a generic type or MethodType, Empty list for others */
    final def firstParamTypes(using Context): List[Type] = stripPoly match {
      case mt: MethodType => mt.paramInfos
      case _ => Nil
    }

    /** The parameter names in the first parameter section of a generic type or MethodType, Empty list for others */
    final def firstParamNames(using Context): List[TermName] = stripPoly match {
      case mt: MethodType => mt.paramNames
      case _ => Nil
    }

    /** Is this either not a method at all, or a parameterless method? */
    final def isParameterless(using Context): Boolean = stripPoly match {
      case mt: MethodType => false
      case _ => true
    }

    /** Is this (an alias of) the `scala.Null` type? */
    final def isNullType(using Context) = isRef(defn.NullClass)

    /** Is this (an alias of) the `scala.Nothing` type? */
    final def isNothingType(using Context) = isRef(defn.NothingClass)

    /** The resultType of a LambdaType, or ExprType, the type itself for others */
    def resultType(using Context): Type = this

    /** The final result type of a PolyType, MethodType, or ExprType, after skipping
     *  all parameter sections, the type itself for all others.
     */
    def finalResultType(using Context): Type = resultType.stripPoly match {
      case mt: MethodType => mt.resultType.finalResultType
      case _ => resultType
    }

    /** Determine the expected function type from the prototype.
     *  If no function type is found, NoType is returned. If multiple
     *  function types are found in an intersection, their intersection
     *  is returned. This works since `&` invokes `TypeComparer.distributeAnd`, which
     *  ensures that `(A1 => B1) & (A2 => B2)` simplifies to `(A1 | A2) => (B1 & B2)`,
     *  so the result is again a function type. An analogous distribution mechanism
     *  does not exist for `|`. Therefore, a union of function types also yields `NoType`,
     *  since we cannot determine a single expected function type.
     */
    def findFunctionType(using Context): Type = dealias match
      case tp: AndType =>
        tp.tp1.findFunctionType & tp.tp2.findFunctionType
      case tp: OrType =>
        val tf1 = tp.tp1.findFunctionType
        val tf2 = tp.tp2.findFunctionType
        if !tf1.exists then tf2
        else if !tf2.exists then tf1
        else NoType
      case t if defn.isFunctionType(t) =>
        t
<<<<<<< HEAD
      case t if defn.isErasedFunctionType(t) =>
        t
      case t @ SAMType(_) =>
=======
      case t @ SAMType(_, _) =>
>>>>>>> a92a4639
        t
      case _ =>
        NoType

    /** This type seen as a TypeBounds */
    final def bounds(using Context): TypeBounds = this match {
      case tp: TypeBounds => tp
      case ci: ClassInfo => TypeAlias(ci.appliedRef)
      case wc: WildcardType =>
        wc.optBounds match {
          case bounds: TypeBounds => bounds
          case NoType => TypeBounds.empty
        }
      case _ => TypeAlias(this)
    }

    /** The lower bound of a TypeBounds type, the type itself otherwise */
    def loBound: Type = this match {
      case tp: TypeBounds => tp.lo
      case _ => this
    }

    /** The upper bound of a TypeBounds type, the type itself otherwise */
    def hiBound: Type = this match {
      case tp: TypeBounds => tp.hi
      case _ => this
    }

    /** The type parameter with given `name`. This tries first `decls`
     *  in order not to provoke a cycle by forcing the info. If that yields
     *  no symbol it tries `member` as an alternative.
     */
    def typeParamNamed(name: TypeName)(using Context): Symbol =
      classSymbol.unforcedDecls.lookup(name) orElse member(name).symbol

    /** If this is a prototype with some ignored component, reveal one more
     *  layer of it. Otherwise the type itself.
     */
    def deepenProto(using Context): Type = this

    /** If this is a prototype with some ignored component, reveal it, and
     *  deepen the result transitively. Otherwise the type itself.
     */
    def deepenProtoTrans(using Context): Type = this

    /** If this is an ignored proto type, its underlying type, otherwise the type itself */
    def revealIgnored: Type = this

    /** If this is a proto type, WildcardType, otherwise the type itself */
    def dropIfProto: Type = this

    /** If this is an AndType, the number of factors, 1 for all other types */
    def andFactorCount: Int = 1

    /** If this is a OrType, the number of factors if that match `soft`,
     *  1 for all other types.
     */
    def orFactorCount(soft: Boolean): Int = 1

// ----- Substitutions -----------------------------------------------------

    /** Substitute all types that refer in their symbol attribute to
     *  one of the symbols in `from` by the corresponding types in `to`.
     */
    final def subst(from: List[Symbol], to: List[Type])(using Context): Type =
      if (from.isEmpty) this
      else {
        val from1 = from.tail
        if (from1.isEmpty) Substituters.subst1(this, from.head, to.head, null)
        else {
          val from2 = from1.tail
          if (from2.isEmpty) Substituters.subst2(this, from.head, to.head, from1.head, to.tail.head, null)
          else Substituters.subst(this, from, to, null)
        }
      }

    /** Substitute all types of the form `TypeParamRef(from, N)` by
     *  `TypeParamRef(to, N)`.
     */
    final def subst(from: BindingType, to: BindingType)(using Context): Type =
      Substituters.subst(this, from, to, null)

    /** Substitute all occurrences of `This(cls)` by `tp` */
    final def substThis(cls: ClassSymbol, tp: Type)(using Context): Type =
      Substituters.substThis(this, cls, tp, null)

    /** As substThis, but only is class is a static owner (i.e. a globally accessible object) */
    final def substThisUnlessStatic(cls: ClassSymbol, tp: Type)(using Context): Type =
      if (cls.isStaticOwner) this else Substituters.substThis(this, cls, tp, null)

    /** Substitute all occurrences of `RecThis(binder)` by `tp` */
    final def substRecThis(binder: RecType, tp: Type)(using Context): Type =
      Substituters.substRecThis(this, binder, tp, null)

    /** Substitute a bound type by some other type */
    final def substParam(from: ParamRef, to: Type)(using Context): Type =
      Substituters.substParam(this, from, to, null)

    /** Substitute bound types by some other types */
    final def substParams(from: BindingType, to: List[Type])(using Context): Type =
      Substituters.substParams(this, from, to, null)

    /** Substitute all occurrences of symbols in `from` by references to corresponding symbols in `to`
     */
    final def substSym(from: List[Symbol], to: List[Symbol])(using Context): Type =
      Substituters.substSym(this, from, to, null)

    /** Substitute all occurrences of symbols in `from` by corresponding types in `to`.
     *  Unlike for `subst`, the `to` types can be type bounds. A TypeBounds target
     *  will be replaced by range that gets absorbed in an approximating type map.
     */
    final def substApprox(from: List[Symbol], to: List[Type])(using Context): Type =
      new Substituters.SubstApproxMap(from, to).apply(this)

// ----- misc -----------------------------------------------------------

    /** Turn type into a function type.
     *  @pre this is a method type without parameter dependencies.
     *  @param isJava          translate repeated params as as java `Array`s?
     *  @param alwaysDependent if true, always create a dependent function type.
     */
<<<<<<< HEAD
    def toFunctionType(isJava: Boolean, dropLast: Int = 0, alwaysDependent: Boolean = false)(using Context): Type = this match {
      case mt: MethodType if !mt.isParamDependent =>
        val formals1 = if (dropLast == 0) mt.paramInfos else mt.paramInfos dropRight dropLast
        val isContextual = mt.isContextualMethod && !ctx.erasedTypes
        val result1 = mt.nonDependentResultApprox match {
          case res: MethodType => res.toFunctionType(isJava)
          case res => res
        }
        val funType = defn.FunctionOf(
          formals1 mapConserve (_.translateFromRepeated(toArray = isJava)),
          result1, isContextual)
        if alwaysDependent || mt.isResultDependent then
          RefinedType(funType, nme.apply, mt)
        else funType
=======
    def toFunctionType(isJava: Boolean = false, alwaysDependent: Boolean = false)(using Context): Type = this match {
      case mt: MethodType =>
        assert(!mt.isParamDependent)
        def nonDependentFunType =
          val isContextual = mt.isContextualMethod && !ctx.erasedTypes
          val result1 = mt.nonDependentResultApprox match {
            case res: MethodType => res.toFunctionType(isJava)
            case res => res
          }
          defn.FunctionNOf(
            mt.paramInfos.mapConserve(_.translateFromRepeated(toArray = isJava)),
            result1, isContextual)
        if mt.hasErasedParams then
          defn.PolyFunctionOf(mt)
        else if alwaysDependent || mt.isResultDependent then
          RefinedType(nonDependentFunType, nme.apply, mt)
        else nonDependentFunType
      case poly @ PolyType(_, mt: MethodType) =>
        assert(!mt.isParamDependent)
        defn.PolyFunctionOf(poly)
>>>>>>> a92a4639
    }

    /** The signature of this type. This is by default NotAMethod,
     *  but is overridden for PolyTypes, MethodTypes, and TermRef types.
     *  (the reason why we deviate from the "final-method-with-pattern-match-in-base-class"
     *   pattern is that method signatures use caching, so encapsulation
     *   is improved using an OO scheme).
     */
    def signature(using Context): Signature = Signature.NotAMethod

    /** Drop annotation of given `cls` from this type */
    def dropAnnot(cls: Symbol)(using Context): Type = stripTypeVar match {
      case self @ AnnotatedType(pre, annot) =>
        if (annot.symbol eq cls) pre
        else self.derivedAnnotatedType(pre.dropAnnot(cls), annot)
      case _ =>
        this
    }

    def dropRepeatedAnnot(using Context): Type = dropAnnot(defn.RepeatedAnnot)

    /** A translation from types of original parameter ValDefs to the types
     *  of parameters in MethodTypes.
     *  Translates `Seq[T] @repeated` or `Array[T] @repeated` to `<repeated>[T]`.
     *  That way, repeated arguments are made manifest without risk of dropped annotations.
     */
    def annotatedToRepeated(using Context): Type = this match {
      case tp @ ExprType(tp1) =>
        tp.derivedExprType(tp1.annotatedToRepeated)
      case self @ AnnotatedType(tp, annot) if annot matches defn.RetainsByNameAnnot =>
        self.derivedAnnotatedType(tp.annotatedToRepeated, annot)
      case AnnotatedType(tp, annot) if annot matches defn.RepeatedAnnot =>
        val typeSym = tp.typeSymbol.asClass
        assert(typeSym == defn.SeqClass || typeSym == defn.ArrayClass)
        tp.translateParameterized(typeSym, defn.RepeatedParamClass)
      case _ => this
    }

    /** A type capturing `ref` */
    def capturing(ref: CaptureRef)(using Context): Type =
      if captureSet.accountsFor(ref) then this
      else CapturingType(this, ref.singletonCaptureSet)

    /** A type capturing the capture set `cs`. If this type is already a capturing type
     *  the two capture sets are combined.
     */
    def capturing(cs: CaptureSet)(using Context): Type =
      if cs.isAlwaysEmpty || cs.isConst && cs.subCaptures(captureSet, frozen = true).isOK then this
      else this match
        case CapturingType(parent, cs1) => parent.capturing(cs1 ++ cs)
        case _ => CapturingType(this, cs)

    /** The set of distinct symbols referred to by this type, after all aliases are expanded */
    def coveringSet(using Context): Set[Symbol] =
      (new CoveringSetAccumulator).apply(Set.empty[Symbol], this)

    /** The number of applications and refinements in this type, after all aliases are expanded */
    def typeSize(using Context): Int =
      (new TypeSizeAccumulator).apply(0, this)

    /** Convert to text */
    def toText(printer: Printer): Text = printer.toText(this)

    /** Utility method to show the underlying type of a TypeProxy chain together
     *  with the proxy type itself.
     */
    def showWithUnderlying(n: Int = 1)(using Context): String = this match {
      case tp: TypeProxy if n > 0 => s"$show with underlying ${tp.underlying.showWithUnderlying(n - 1)}"
      case _ => show
    }

    /** A simplified version of this type which is equivalent wrt =:= to this type.
     *  This applies a typemap to the type which (as all typemaps) follows type
     *  variable instances and reduces typerefs over refined types. It also
     *
     *   - re-evaluates all occurrences of And/OrType with &/| because
     *     what was a union or intersection of type variables might be a simpler type
     *     after the type variables are instantiated.
     *   - maps poly params in the current constraint set back to their type vars.
     *   - forces match types to be fully defined and tries to normalize them.
     *
     *  NOTE: Simplifying an intersection type might change its erasure (for
     *  example, the Java erasure of `Object & Serializable` is `Object`,
     *  but its simplification is `Serializable`). This means that simplification
     *  should never be used in a `MethodicType`, because that could
     *  lead to a different `signature`. Since this isn't very useful anyway,
     *  this method handles this by never simplifying inside a `MethodicType`,
     *  except for replacing type parameters with associated type variables.
     */
    def simplified(using Context): Type =
      // A recursive match type will have the recursive call
      // wrapped in a LazyRef.  For example in i18175, the recursive calls
      // to IsPiped within the definition of IsPiped are all wrapped in LazyRefs.
      // In addition to that, TypeMaps, such as the one that backs TypeOps.simplify,
      // by default will rewrap a LazyRef when applying its function.
      // The result of those two things means that given a big enough input
      // that recurses enough times through one or multiple match types,
      // reducing and simplifying the result of the case bodies,
      // can end up with a large stack of directly-nested lazy refs.
      // And if that nesting level breaches `Config.LogPendingSubTypesThreshold`,
      // then TypeComparer will eventually start returning `false` for `isSubType`.
      // Or, under -Yno-deep-subtypes, start throwing AssertionErrors.
      // So, we eagerly strip that lazy ref here to avoid the stacking.
      val tp = stripLazyRef
      TypeOps.simplify(tp, null)

    /** Compare `this == that`, assuming corresponding binders in `bs` are equal.
     *  The normal `equals` should be equivalent to `equals(that, null`)`.
     *  We usually override `equals` when we override `iso` except if the
     *  `equals` comes from a case class, so it already has the right definition anyway.
     */
    final def equals(that: Any, bs: BinderPairs): Boolean =
      (this `eq` that.asInstanceOf[AnyRef]) || this.iso(that, bs)

    /** Is `this` isomorphic to `that`, assuming pairs of matching binders `bs`?
     *  It is assumed that `this.ne(that)`.
     */
    protected def iso(that: Any, bs: BinderPairs): Boolean = this.equals(that)

    /** Equality used for hash-consing; uses `eq` on all recursive invocations,
     *  except where a BindingType is involved. The latter demand a deep isomorphism check.
     */
    def eql(that: Type): Boolean = this.equals(that)

    /** customized hash code of this type.
     *  NotCached for uncached types. Cached types
     *  compute hash and use it as the type's hashCode.
     */
    def hash: Int

    /** Compute hashcode relative to enclosing binders `bs` */
    def computeHash(bs: Binders): Int

    /** Is the `hash` of this type the same for all possible sequences of enclosing binders? */
    def hashIsStable: Boolean = true
  }

  // end Type

// ----- Type categories ----------------------------------------------

  /** A marker trait for cached types */
  trait CachedType extends Type

  /** A marker trait for type proxies.
   *  Each implementation is expected to redefine the `underlying` method.
   */
  abstract class TypeProxy extends Type {

    /** The type to which this proxy forwards operations. */
    def underlying(using Context): Type

    /** The closest supertype of this type. This is the same as `underlying`,
     *  except that
     *    - instead of a TyperBounds type it returns its upper bound, and
     *    - for applied types it returns the upper bound of the constructor re-applied to the arguments.
     */
    def superType(using Context): Type = underlying match {
      case TypeBounds(_, hi) => hi
      case st => st
    }

    def superTypeNormalized(using Context): Type = superType.normalized

    /** Same as superType, except for two differences:
     *   - opaque types are treated as transparent aliases
     *   - applied type are matchtype-reduced if possible
     *
     *  Note: the reason to reduce match type aliases here and not in `superType`
     *  is that `superType` is context-independent and cached, whereas matchtype
     *  reduction depends on context and should not be cached (at least not without
     *  the very specific cache invalidation condition for matchtypes).
     */
    def translucentSuperType(using Context): Type = superType
  }

  // Every type has to inherit one of the following four abstract type classes.,
  // which determine whether the type is cached, and whether
  // it is a proxy of some other type. The duplication in their methods
  // is for efficiency.

  /**  Instances of this class are cached and are not proxies. */
  abstract class CachedGroundType extends Type with CachedType {
    private var myHash = HashUnknown
    final def hash: Int = {
      if (myHash == HashUnknown) {
        myHash = computeHash(null)
        assert(myHash != HashUnknown)
      }
      myHash
    }
    override final def hashCode: Int =
      if (hash == NotCached) System.identityHashCode(this) else hash
  }

  /**  Instances of this class are cached and are proxies. */
  abstract class CachedProxyType extends TypeProxy with CachedType {
    protected var myHash: Int = HashUnknown
    final def hash: Int = {
      if (myHash == HashUnknown) {
        myHash = computeHash(null)
        assert(myHash != HashUnknown)
      }
      myHash
    }
    override final def hashCode: Int =
      if (hash == NotCached) System.identityHashCode(this) else hash
  }

  /**  Instances of this class are uncached and are not proxies. */
  abstract class UncachedGroundType extends Type {
    final def hash: Int = NotCached
    final def computeHash(bs: Binders): Int = NotCached
    if (monitored) {
      record(s"uncachable")
      record(s"uncachable: $getClass")
    }
  }

  /**  Instances of this class are uncached and are proxies. */
  abstract class UncachedProxyType extends TypeProxy {
    final def hash: Int = NotCached
    final def computeHash(bs: Binders): Int = NotCached
    if (monitored) {
      record(s"uncachable")
      record(s"uncachable: $getClass")
    }
  }

  /** A marker trait for types that apply only to type symbols */
  trait TypeType extends Type

  /** A marker trait for types that apply only to term symbols or that
   *  represent higher-kinded types.
   */
  trait TermType extends Type

  /** A marker trait for types that can be types of values or prototypes of value types */
  trait ValueTypeOrProto extends TermType

  /** A marker trait for types that can be types of values or that are higher-kinded  */
  trait ValueType extends ValueTypeOrProto

  /** A marker trait for types that are guaranteed to contain only a
   *  single non-null value (they might contain null in addition).
   */
  trait SingletonType extends TypeProxy with ValueType {
    def isOverloaded(using Context): Boolean = false
  }

  /** A trait for references in CaptureSets. These can be NamedTypes, ThisTypes or ParamRefs */
  trait CaptureRef extends TypeProxy, ValueType:
    private var myCaptureSet: CaptureSet | Null = uninitialized
    private var myCaptureSetRunId: Int = NoRunId
    private var mySingletonCaptureSet: CaptureSet.Const | Null = null

    /** Is the reference tracked? This is true if it can be tracked and the capture
     *  set of the underlying type is not always empty.
     */
    final def isTracked(using Context): Boolean =
      isTrackableRef && (isRootCapability || !captureSetOfInfo.isAlwaysEmpty)

    /** Is this a reach reference of the form `x*`? */
    def isReach(using Context): Boolean = false // overridden in AnnotatedType

    def stripReach(using Context): CaptureRef = this // overridden in AnnotatedType

<<<<<<< HEAD
    /** Is this reference the root capability `cap` ? */
=======
    /** Is this reference the generic root capability `cap` ? */
>>>>>>> a92a4639
    def isRootCapability(using Context): Boolean = false

    /** Normalize reference so that it can be compared with `eq` for equality */
    def normalizedRef(using Context): CaptureRef = this

    /** The capture set consisting of exactly this reference */
    def singletonCaptureSet(using Context): CaptureSet.Const =
      if mySingletonCaptureSet == null then
        mySingletonCaptureSet = CaptureSet(this.normalizedRef)
      mySingletonCaptureSet.uncheckedNN

    /** The capture set of the type underlying this reference */
    def captureSetOfInfo(using Context): CaptureSet =
      if ctx.runId == myCaptureSetRunId then myCaptureSet.nn
      else if myCaptureSet.asInstanceOf[AnyRef] eq CaptureSet.Pending then CaptureSet.empty
      else
        myCaptureSet = CaptureSet.Pending
        val computed = CaptureSet.ofInfo(this)
        if !isCaptureChecking || underlying.isProvisional then
          myCaptureSet = null
        else
          myCaptureSet = computed
          myCaptureSetRunId = ctx.runId
        computed

    def invalidateCaches() =
      myCaptureSetRunId = NoRunId

    override def captureSet(using Context): CaptureSet =
      val cs = captureSetOfInfo
      if isTrackableRef && !cs.isAlwaysEmpty then singletonCaptureSet else cs

  end CaptureRef

  trait SingletonCaptureRef extends SingletonType, CaptureRef

  /** A trait for types that bind other types that refer to them.
   *  Instances are: LambdaType, RecType.
   */
  trait BindingType extends Type {

    /** If this type is in `bs`, a hashcode based on its position in `bs`.
     *  Otherise the standard identity hash.
     */
    override def identityHash(bs: Binders): Int = {
      def recur(n: Int, tp: BindingType, rest: Binders): Int =
        if (this `eq` tp) finishHash(hashing.mix(hashSeed, n), 1)
        else if (rest == null) System.identityHashCode(this)
        else recur(n + 1, rest.tp, rest.next)
      avoidSpecialHashes(
        if (bs == null) System.identityHashCode(this)
        else recur(1, bs.tp, bs.next))
    }

    def equalBinder(that: BindingType, bs: BinderPairs): Boolean =
      (this `eq` that) || bs != null && bs.matches(this, that)
  }

  /** A trait for proto-types, used as expected types in typer */
  trait ProtoType extends Type {
    def isMatchedBy(tp: Type, keepConstraint: Boolean = false)(using Context): Boolean
    def fold[T](x: T, ta: TypeAccumulator[T])(using Context): T
    def map(tm: TypeMap)(using Context): ProtoType

    /** If this prototype captures a context, the same prototype except that the result
     *  captures the given context `ctx`.
     */
    def withContext(ctx: Context): ProtoType = this

    override def dropIfProto = WildcardType
  }

  /** Implementations of this trait cache the results of `narrow`. */
  trait NarrowCached extends Type {
    private var myNarrow: TermRef | Null = null
    override def narrow(using Context): TermRef = {
      if (myNarrow == null) myNarrow = super.narrow
      myNarrow.nn
    }
  }

// --- NamedTypes ------------------------------------------------------------------

  abstract class NamedType extends CachedProxyType, ValueType, Product { self =>

    type ThisType >: this.type <: NamedType
    type ThisName <: Name

    val prefix: Type
    def designator: Designator
    protected def designator_=(d: Designator): Unit
    def _1: Type
    def _2: Designator

    assert(NamedType.validPrefix(prefix), s"invalid prefix $prefix")

    private var myName: Name | Null = null
    private var lastDenotation: Denotation | Null = null
    private var lastSymbol: Symbol | Null = null
    private var checkedPeriod: Period = Nowhere
    private var myStableHash: Byte = 0
    private var mySignature: Signature = uninitialized
    private var mySignatureRunId: Int = NoRunId

    // Invariants:
    // (1) checkedPeriod != Nowhere     =>  lastDenotation != null
    // (2) lastDenotation != null       =>  lastSymbol != null
    // (3) mySignatureRunId != NoRunId  =>  mySignature != null

    def isType: Boolean = isInstanceOf[TypeRef]
    def isTerm: Boolean = isInstanceOf[TermRef]

    /** If designator is a name, this name. Otherwise, the original name
     *  of the designator symbol.
     */
    final def name(using Context): ThisName = {
      if (myName == null) myName = computeName
      myName.asInstanceOf[ThisName]
    }

    private def computeName: Name = designator match {
      case name: Name => name
      case sym: Symbol => sym.originDenotation.name
    }

    final override def signature(using Context): Signature =
      /** The signature computed from the last known denotation with `sigFromDenot`,
       *  or if there is none, the signature of the symbol. Signatures are always
       *  computed before erasure, since some symbols change their signature at erasure.
       */
      def computeSignature(using Context): Signature =
        val lastd = lastDenotation
        if lastd != null then sigFromDenot(lastd)
        else if ctx.erasedTypes then atPhase(erasurePhase)(computeSignature)
        else symbol.asSeenFrom(prefix).signature

      if ctx.runId != mySignatureRunId then
        mySignature = computeSignature
        if !mySignature.isUnderDefined && !isProvisional then mySignatureRunId = ctx.runId
      mySignature
    end signature

    /** The signature computed from the current denotation with `sigFromDenot` if it is
     *  known without forcing.
     *  Otherwise the signature of the current symbol if it is known without forcing.
     *  Otherwise NotAMethod. Signatures are always computed before erasure, since
     *  some symbols change their signature at erasure.
     */
    private def currentSignature(using Context): Signature =
      if ctx.runId == mySignatureRunId then mySignature
      else
        val lastd = lastDenotation
        if lastd != null then sigFromDenot(lastd)
        else if ctx.erasedTypes then atPhase(erasurePhase)(currentSignature)
        else
          val sym = currentSymbol
          if sym.exists then sym.asSeenFrom(prefix).signature
          else Signature.NotAMethod

    /** The signature of a pre-erasure version of denotation `lastd`. */
    private def sigFromDenot(lastd: Denotation)(using Context) =
      if lastd.validFor.firstPhaseId <= erasurePhase.id then lastd.signature
      else lastd match
        case lastd: SingleDenotation => lastd.initial.signature
        case _ => Signature.OverloadedSignature

    final def symbol(using Context): Symbol =
      // We can rely on checkedPeriod (unlike in the definition of `denot` below)
      // because SymDenotation#installAfter never changes the symbol
      if (checkedPeriod.code == ctx.period.code) lastSymbol.asInstanceOf[Symbol]
      else computeSymbol

    private def computeSymbol(using Context): Symbol =
      val result = designator match
        case sym: Symbol =>
          if (sym.isValidInCurrentRun) sym else denot.symbol
        case name =>
          (if (denotationIsCurrent) lastDenotation.asInstanceOf[Denotation] else denot).symbol
      if checkedPeriod.code != NowhereCode then checkedPeriod = ctx.period
      result

    /** There is a denotation computed which is valid (somewhere in) the
     *  current run.
     */
    def denotationIsCurrent(using Context): Boolean =
      lastDenotation != null && lastDenotation.uncheckedNN.validFor.runId == ctx.runId

    /** If the reference is symbolic or the denotation is current, its symbol, otherwise NoDenotation.
     *
     *  Note: This operation does not force the denotation, and is therefore
     *  timing dependent. It should only be used if the outcome of the
     *  essential computation does not depend on the symbol being present or not.
     *  It's currently used to take an optimized path in substituters and
     *  type accumulators, as well as to be safe in diagnostic printing.
     *  Normally, it's better to use `symbol`, not `currentSymbol`.
     */
    final def currentSymbol(using Context): Symbol = designator match {
      case sym: Symbol => sym
      case _ => if (denotationIsCurrent) lastDenotation.nn.symbol else NoSymbol
    }

    /** Like `currentSymbol`, but force the denotation if the symbol isn't valid.
     *  Compared to `stableInRunSymbol`, this doesn't force the denotation for non-symbolic named types,
     *  because currentSymbol returns NoSymbol, which is `Permanent`, so always "isValidInCurrentRun".
     *  Forcing the denotation breaks tests/run/enrich-gentraversable.scala. */
    private def currentValidSymbol(using Context): Symbol =
      val sym = currentSymbol
      if sym.isValidInCurrentRun then sym else denot.symbol

    /** Retrieves currently valid symbol without necessarily updating denotation.
     *  Assumes that symbols do not change between periods in the same run.
     *  Used to get the class underlying a ThisType.
     */
    private[Types] def stableInRunSymbol(using Context): Symbol =
      if (checkedPeriod.runId == ctx.runId) lastSymbol.nn
      else symbol

    def info(using Context): Type = denot.info

    /** The denotation currently denoted by this type. Extremely hot. Carefully optimized
     *  to be as small as possible.
     */
    final def denot(using Context): Denotation =
      util.Stats.record("NamedType.denot")
      val lastd = lastDenotation.asInstanceOf[Denotation]
      // Even if checkedPeriod == now we still need to recheck lastDenotation.validFor
      // as it may have been mutated by SymDenotation#installAfter
      if checkedPeriod.code != NowhereCode && lastd.validFor.contains(ctx.period) then lastd
      else computeDenot

    private def computeDenot(using Context): Denotation = {
      util.Stats.record("NamedType.computeDenot")

      def finish(d: Denotation) = {
        if (d.exists)
          // Avoid storing NoDenotations in the cache - we will not be able to recover from
          // them. The situation might arise that a type has NoDenotation in some later
          // phase but a defined denotation earlier (e.g. a TypeRef to an abstract type
          // is undefined after erasure.) We need to be able to do time travel back and
          // forth also in these cases.
          setDenot(d)
        d
      }

      def fromDesignator = designator match {
        case name: Name =>
          val sym = lastSymbol
          val allowPrivate = sym == null || (sym == NoSymbol) || sym.lastKnownDenotation.flagsUNSAFE.is(Private)
          finish(memberDenot(name, allowPrivate))
        case sym: Symbol =>
          val symd = sym.lastKnownDenotation
          if (symd.validFor.runId != ctx.runId && !stillValid(symd))
            finish(memberDenot(symd.initial.name, allowPrivate = false))
          else if (prefix.isArgPrefixOf(symd))
            finish(argDenot(sym.asType))
          else if (infoDependsOnPrefix(symd, prefix))
            finish(memberDenot(symd.initial.name, allowPrivate = symd.is(Private)))
          else
            finish(symd.current)
      }

      lastDenotation match {
        case lastd0: SingleDenotation =>
          val lastd = lastd0.skipRemoved
          if lastd.validFor.runId == ctx.runId && checkedPeriod.code != NowhereCode then
            finish(lastd.current)
          else lastd match {
            case lastd: SymDenotation =>
              if stillValid(lastd) && checkedPeriod.code != NowhereCode then finish(lastd.current)
              else finish(memberDenot(lastd.initial.name, allowPrivate = false))
            case _ =>
              fromDesignator
          }
        case _ => fromDesignator
      }
    }

    private def disambiguate(d: Denotation)(using Context): Denotation =
      disambiguate(d, currentSignature, currentSymbol.targetName)

    private def disambiguate(d: Denotation, sig: Signature | Null, target: Name)(using Context): Denotation =
      if (sig != null)
        d.atSignature(sig, target, relaxed = !ctx.erasedTypes) match {
          case d1: SingleDenotation => d1
          case d1 =>
            d1.atSignature(sig, target, relaxed = false) match {
              case d2: SingleDenotation => d2
              case d2 => d2.suchThat(currentSymbol.eq).orElse(d2)
            }
        }
      else d

    private def memberDenot(name: Name, allowPrivate: Boolean)(using Context): Denotation = {
      var d = memberDenot(prefix, name, allowPrivate)
      if (!d.exists && !allowPrivate && ctx.mode.is(Mode.Interactive))
        // In the IDE we might change a public symbol to private, and would still expect to find it.
        d = memberDenot(prefix, name, true)
      if (!d.exists && ctx.isAfterTyper && lastDenotation.isInstanceOf[SymDenotation])
        // name has changed; try load in earlier phase and make current
        d = atPhase(ctx.phaseId - 1)(memberDenot(name, allowPrivate)).current
      if (d.isOverloaded)
        d = disambiguate(d)
      d
    }

    private def memberDenot(prefix: Type, name: Name, allowPrivate: Boolean)(using Context): Denotation =
      if (allowPrivate) prefix.member(name) else prefix.nonPrivateMember(name)

    private def argDenot(param: TypeSymbol)(using Context): Denotation = {
      val cls = param.owner
      val args = prefix.baseType(cls).argInfos
      val typeParams = cls.typeParams

      def concretize(arg: Type, tparam: TypeSymbol) = arg match {
        case arg: TypeBounds => TypeRef(prefix, tparam)
        case arg => arg
      }
      val concretized = args.zipWithConserve(typeParams)(concretize)

      def rebase(arg: Type) = arg.subst(typeParams, concretized)

      val idx = typeParams.indexOf(param)

      if (0 <= idx && idx < args.length) {
        val argInfo = args(idx) match {
          case arg: TypeBounds =>
            val v = param.paramVarianceSign
            val pbounds = param.paramInfo
            if (v > 0 && pbounds.loBound.dealiasKeepAnnots.isExactlyNothing) TypeAlias(arg.hiBound & rebase(pbounds.hiBound))
            else if (v < 0 && pbounds.hiBound.dealiasKeepAnnots.isExactlyAny) TypeAlias(arg.loBound | rebase(pbounds.loBound))
            else arg recoverable_& rebase(pbounds)
          case arg => TypeAlias(arg)
        }
        param.derivedSingleDenotation(param, argInfo)
      }
      else {
        if (!ctx.reporter.errorsReported)
          throw TypeError(
            em"""bad parameter reference $this at ${ctx.phase}
                |the parameter is ${param.showLocated} but the prefix $prefix
                |does not define any corresponding arguments.
                |idx = $idx, args = $args%, %,
                |constraint = ${ctx.typerState.constraint}""")
        NoDenotation
      }
    }

    /** Reload denotation by computing the member with the reference's name as seen
     *  from the reference's prefix.
     */
    def recomputeDenot()(using Context): Unit =
      setDenot(memberDenot(name, allowPrivate = !symbol.exists || symbol.is(Private)))

    private def setDenot(denot: Denotation)(using Context): Unit = {
      if ctx.base.checkNoDoubleBindings then
        checkSymAssign(denot.symbol)

      lastDenotation = denot
      lastSymbol = denot.symbol
      checkedPeriod = if (prefix.isProvisional) Nowhere else ctx.period
      designator match {
        case sym: Symbol if designator ne lastSymbol.nn =>
          designator = lastSymbol.asInstanceOf[Designator{ type ThisName = self.ThisName }]
        case _ =>
      }
      checkDenot()
    }

    private def checkDenot()(using Context) = {}
      //if name.toString == "getConstructor" then
      //  println(i"set denot of $this to ${denot.info}, ${denot.getClass}, ${Phases.phaseOf(denot.validFor.lastPhaseId)} at ${ctx.phase}")

    private def checkSymAssign(sym: Symbol)(using Context) = {
      def selfTypeOf(sym: Symbol) =
        if (sym.isClass) sym.asClass.givenSelfType else NoType
      val lastSym = lastSymbol
      assert(
        (lastSym == null)
        ||
        (lastSym eq sym)
        ||
        !denotationIsCurrent
        ||
        lastSym.infoOrCompleter.isInstanceOf[ErrorType]
        ||
        !sym.exists
        ||
        !lastSym.exists
        ||
        sym.isPackageObject // package objects can be visited before we get around to index them
        ||
        sym.owner != lastSym.owner &&
          (sym.owner.derivesFrom(lastSym.owner)
           ||
           selfTypeOf(sym).derivesFrom(lastSym.owner)
           ||
           selfTypeOf(lastSym).derivesFrom(sym.owner)
          )
        ||
        sym == defn.AnyClass.primaryConstructor, {
          if lastSym == null then
            s"""data race? overwriting $lastSym with $sym in type $this,
             |period = ${ctx.phase} at run ${ctx.runId}"""
          else
            s"""data race? overwriting $lastSym with $sym in type $this,
             |last sym id = ${lastSym.id}, new sym id = ${sym.id},
             |last owner = ${lastSym.owner}, new owner = ${sym.owner},
             |period = ${ctx.phase} at run ${ctx.runId}""" })
    }

    /** A reference with the initial symbol in `symd` has an info that
     *  might depend on the given prefix.
     *  Note: If M is an abstract type or non-final term member in trait or class C,
     *  its info depends even on C.this if class C has a self type that refines
     *  the info of M.
     */
    private def infoDependsOnPrefix(symd: SymDenotation, prefix: Type)(using Context): Boolean =

      def refines(tp: Type, name: Name): Boolean = tp match
        case tp: TypeRef =>
          tp.symbol match
            case cls: ClassSymbol =>
              val otherd = cls.nonPrivateMembersNamed(name)
              otherd.exists && !otherd.containsSym(symd.symbol)
            case tsym =>
              refines(tsym.info.hiBound, name)
                // avoid going through tp.denot, since that might call infoDependsOnPrefix again
        case RefinedType(parent, rname, _) =>
          rname == name || refines(parent, name)
        case tp: TypeProxy =>
          refines(tp.underlying, name)
        case AndType(tp1, tp2) =>
          refines(tp1, name) || refines(tp2, name)
        case _ =>
          false

      def givenSelfTypeOrCompleter(cls: Symbol) = cls.infoOrCompleter match
        case cinfo: ClassInfo =>
          cinfo.selfInfo match
            case sym: Symbol => sym.infoOrCompleter
            case tpe: Type => tpe
        case _ => NoType

      symd.maybeOwner.membersNeedAsSeenFrom(prefix) && !symd.is(NonMember)
      || prefix.match
        case prefix: Types.ThisType =>
          (symd.isAbstractType
            || symd.isTerm
                && !symd.flagsUNSAFE.isOneOf(Module | Final | Param)
                && !symd.isConstructor
                && !symd.maybeOwner.isEffectivelyFinal)
          && prefix.sameThis(symd.maybeOwner.thisType)
          && refines(givenSelfTypeOrCompleter(prefix.cls), symd.name)
        case _ => false
    end infoDependsOnPrefix

    /** Is this a reference to a class or object member with an info that might depend
     *  on the prefix?
     */
    def isPrefixDependentMemberRef(using Context): Boolean = designator match {
      case sym: Symbol => infoDependsOnPrefix(sym, prefix)
      case _ => true
    }

    /** Reduce a type-ref `T { X = U; ... } # X`  to   `U`
     *  provided `U` does not refer with a RecThis to the
     *  refinement type `T { X = U; ... }`
     */
    def reduceProjection(using Context): Type =
      if (isType) {
        val reduced = prefix.lookupRefined(name)
        if (reduced.exists) reduced else this
      }
      else this

    /** Guard against cycles that can arise if given `op`
     *  follows info. The problematic cases are a type alias to itself or
     *  bounded by itself or a val typed as itself:
     *
     *  type T <: T
     *  val x: x.type
     *
     *  These are errors but we have to make sure that operations do
     *  not loop before the error is detected.
     */
    final def controlled[T](op: => T)(using Context): T = try {
      ctx.base.underlyingRecursions += 1
      if (ctx.base.underlyingRecursions < Config.LogPendingUnderlyingThreshold)
        op
      else if (ctx.pendingUnderlying contains this)
        throw CyclicReference(symbol)
      else
        try {
          ctx.pendingUnderlying += this
          op
        }
        finally
          ctx.pendingUnderlying -= this
    }
    finally
      ctx.base.underlyingRecursions -= 1

    /** The argument corresponding to class type parameter `tparam` as seen from
     *  prefix `pre`. Can produce a TypeBounds type if `widenAbstract` is true,
     *  or prefix is an & or | type and parameter is non-variant.
     *  Otherwise, a typebounds argument is dropped and the original type parameter
     *  reference is returned.
     */
    def argForParam(pre: Type, widenAbstract: Boolean = false)(using Context): Type = {
      val tparam = symbol
      val cls = tparam.owner
      val base = pre.baseType(cls)
      base.stripped match {
        case AppliedType(tycon, allArgs) =>
          var tparams = cls.typeParams
          var args = allArgs
          var idx = 0
          while (tparams.nonEmpty && args.nonEmpty) {
            if (tparams.head.eq(tparam))
              return args.head match {
                case _: TypeBounds if !widenAbstract => TypeRef(pre, tparam)
                case arg => arg
              }
            tparams = tparams.tail
            args = args.tail
            idx += 1
          }
          NoType
        case base: AndOrType =>
          var tp1 = argForParam(base.tp1)
          var tp2 = argForParam(base.tp2)
          val variance = tparam.paramVarianceSign
          if (isBounds(tp1) || isBounds(tp2) || variance == 0) {
            // compute argument as a type bounds instead of a point type
            tp1 = tp1.bounds
            tp2 = tp2.bounds
          }
          if (base.isAnd == variance >= 0) tp1 & tp2 else tp1 | tp2
        case _ =>
          if (pre.termSymbol.is(Package)) argForParam(pre.select(nme.PACKAGE))
          else if (pre.isExactlyNothing) pre
          else NoType
      }
    }

    /** A selection of the same kind, but with potentially a different prefix.
     *  The following normalizations are performed for type selections T#A:
     *
     *     T#A --> B                if A is bound to an alias `= B` in T
     *
     *  If Config.splitProjections is set:
     *
     *     (S & T)#A --> S#A        if T does not have a member named A
     *               --> T#A        if S does not have a member named A
     *               --> S#A & T#A  otherwise
     *     (S | T)#A --> S#A | T#A
     */
    def derivedSelect(prefix: Type)(using Context): Type =
      if (prefix eq this.prefix) this
      else if (prefix.isExactlyNothing) prefix
      else {
        if (isType) {
          val res =
            if (currentValidSymbol.isAllOf(ClassTypeParam)) argForParam(prefix)
            else prefix.lookupRefined(name)
          if (res.exists) return res
          if (Config.splitProjections)
            prefix match {
              case prefix: AndType =>
                def isMissing(tp: Type) = tp match {
                  case tp: TypeRef => !tp.info.exists
                  case _ => false
                }
                val derived1 = derivedSelect(prefix.tp1)
                val derived2 = derivedSelect(prefix.tp2)
                return (
                  if (isMissing(derived1)) derived2
                  else if (isMissing(derived2)) derived1
                  else prefix.derivedAndType(derived1, derived2))
              case prefix: OrType =>
                val derived1 = derivedSelect(prefix.tp1)
                val derived2 = derivedSelect(prefix.tp2)
                return prefix.derivedOrType(derived1, derived2)
              case _ =>
            }
        }
        if (prefix.isInstanceOf[WildcardType]) WildcardType.sameKindAs(this)
        else withPrefix(prefix)
      }

    /** A reference like this one, but with the given symbol, if it exists */
    private def withSym(sym: Symbol)(using Context): ThisType =
      if designator ne sym then NamedType(prefix, sym).asInstanceOf[ThisType]
      else this

    private def withName(name: Name)(using Context): ThisType =
      if designator ne name then NamedType(prefix, name).asInstanceOf[ThisType]
      else this

    /** A reference like this one, but with the given denotation, if it exists.
     *  Returns a new named type with the denotation's symbol as designator
     *  if that symbol exists and it is different from the current designator.
     *  Returns a new named type with the denotations's name as designator
     *  if the denotation is overloaded and its name is different from the
     *  current designator.
     */
    final def withDenot(denot: Denotation)(using Context): ThisType =
      if denot.exists then
        val adapted =
          if denot.symbol.exists then withSym(denot.symbol)
          else if denot.isOverloaded then withName(denot.name)
          else this
        val lastDenot = adapted.lastDenotation
        denot match
          case denot: SymDenotation
          if denot.validFor.firstPhaseId < ctx.phase.id
            && lastDenot != null
            && lastDenot.validFor.lastPhaseId > denot.validFor.firstPhaseId
            && !lastDenot.isInstanceOf[SymDenotation] =>
            // In this case the new SymDenotation might be valid for all phases, which means
            // we would not recompute the denotation when travelling to an earlier phase, maybe
            // in the next run. We fix that problem by creating a UniqueRefDenotation instead.
            core.println(i"overwrite ${adapted.toString} / ${adapted.lastDenotation}, ${adapted.lastDenotation.getClass} with $denot at ${ctx.phaseId}")
            adapted.setDenot(
              UniqueRefDenotation(
                denot.symbol, denot.info,
                Period(ctx.runId, ctx.phaseId, denot.validFor.lastPhaseId),
                this.prefix))
          case _ =>
            adapted.setDenot(denot)
        adapted.asInstanceOf[ThisType]
      else // don't assign NoDenotation, we might need to recover later. Test case is pos/avoid.scala.
        this

    /** A reference like this one, but with the given prefix. */
    final def withPrefix(prefix: Type)(using Context): Type = {
      def reload(): NamedType = {
        val sym = stableInRunSymbol
        val allowPrivate = !sym.exists || sym.is(Private)
        var d = memberDenot(prefix, name, allowPrivate)
        if (d.isOverloaded && sym.exists)
          d = disambiguate(d,
                if (sym.signature == Signature.NotAMethod) Signature.NotAMethod
                else sym.asSeenFrom(prefix).signature,
                sym.targetName)
        NamedType(prefix, name, d)
      }
      if (prefix eq this.prefix) this
<<<<<<< HEAD
      else if !NamedType.validPrefix(prefix) then UnspecifiedErrorType
=======
      else if !NamedType.validPrefix(prefix) then
        throw TypeError(em"invalid new prefix $prefix cannot replace ${this.prefix} in type $this")
>>>>>>> a92a4639
      else if (lastDenotation == null) NamedType(prefix, designator)
      else designator match {
        case sym: Symbol =>
          if (infoDependsOnPrefix(sym, prefix) && !prefix.isArgPrefixOf(sym)) {
            val candidate = reload()
            val falseOverride = sym.isClass && candidate.symbol.exists && candidate.symbol != symbol
              // A false override happens if we rebind an inner class to another type with the same name
              // in an outer subclass. This is wrong, since classes do not override. We need to
              // return a type with the existing class info as seen from the new prefix instead.
            if (falseOverride) NamedType(prefix, sym.name, denot.asSeenFrom(prefix))
            else candidate
          }
          else NamedType(prefix, sym)
        case name: Name => reload()
      }
    }

    override def equals(that: Any): Boolean = equals(that, null)

    override def iso(that: Any, bs: BinderPairs): Boolean = that match {
      case that: NamedType =>
        designator.equals(that.designator) &&
        prefix.equals(that.prefix, bs)
      case _ =>
        false
    }

    override def computeHash(bs: Binders): Int = doHash(bs, designator, prefix)

    override def hashIsStable: Boolean = {
      if (myStableHash == 0) myStableHash = if (prefix.hashIsStable) 1 else -1
      myStableHash > 0
    }

    override def eql(that: Type): Boolean = this eq that // safe because named types are hash-consed separately
  }

  /** A reference to an implicit definition. This can be either a TermRef or a
   *  Implicits.RenamedImplicitRef.
   */
  trait ImplicitRef {
    def implicitName(using Context): TermName
    def underlyingRef: TermRef
  }

  /** The singleton type for path prefix#myDesignator.
   */
  abstract case class TermRef(override val prefix: Type,
                              private var myDesignator: Designator)
    extends NamedType, ImplicitRef, SingletonCaptureRef {

    type ThisType = TermRef
    type ThisName = TermName

    override def designator: Designator = myDesignator
    override protected def designator_=(d: Designator): Unit = myDesignator = d

    //assert(name.toString != "<local Coder>")
    override def underlying(using Context): Type = {
      val d = denot
      if (d.isOverloaded) NoType else d.info
    }

    override def isOverloaded(using Context): Boolean = denot.isOverloaded

    def alternatives(using Context): List[TermRef] =
      denot.alternatives.map(withDenot(_))

    def altsWith(p: Symbol => Boolean)(using Context): List[TermRef] =
      denot.altsWith(p).map(withDenot(_))

    def implicitName(using Context): TermName = name
    def underlyingRef: TermRef = this

    /** A term reference can be tracked if it is a local term ref to a value
     *  or a method term parameter. References to term parameters of classes
     *  cannot be tracked individually.
     *  They are subsumed in the capture sets of the enclosing class.
     *  TODO: ^^^ What about call-by-name?
     */
    override def isTrackableRef(using Context) =
      ((prefix eq NoPrefix)
      || symbol.is(ParamAccessor) && (prefix eq symbol.owner.thisType)
      || isRootCapability
      ) && !symbol.isOneOf(UnstableValueFlags)

    override def isRootCapability(using Context): Boolean =
      name == nme.CAPTURE_ROOT && symbol == defn.captureRoot

    override def normalizedRef(using Context): CaptureRef =
      if isTrackableRef then symbol.termRef else this
  }

  abstract case class TypeRef(override val prefix: Type,
                              private var myDesignator: Designator)
    extends NamedType {

    type ThisType = TypeRef
    type ThisName = TypeName

    private var myCanDropAliasPeriod: Period = Nowhere
    private var myCanDropAlias: Boolean = uninitialized

    /** Given an alias type `type A = B` where a recursive comparison with `B` yields
     *  `false`, can we conclude that the comparison is definitely false?
     *  This could not be the case if `A` overrides some abstract type. Example:
     *
     *    class C { type A }
     *    class D { type A = Int }
     *    val c: C
     *    val d: D & c.type
     *    c.A <:< d.A   ?
     *
     *  The test should return true, by performing the logic in the bottom half of
     *  firstTry (where we check the names of types). But just following the alias
     *  from d.A to Int reduces the problem to `c.A <:< Int`, which returns `false`.
     *  So we can't drop the alias here, we need to do the backtracking to the name-
     *  based tests.
     */
    def canDropAlias(using Context) =
      if myCanDropAliasPeriod != ctx.period then
        myCanDropAlias =
          !symbol.canMatchInheritedSymbols
          || !prefix.baseClasses.exists(_.info.decls.lookup(name).is(Deferred))
        myCanDropAliasPeriod = ctx.period
      myCanDropAlias

    override def designator: Designator = myDesignator
    override protected def designator_=(d: Designator): Unit = myDesignator = d

    override def underlying(using Context): Type = info

    override def translucentSuperType(using Context) = info match {
      case TypeAlias(aliased) => aliased
      case TypeBounds(_, hi) =>
        if (symbol.isOpaqueAlias)
          symbol.opaqueAlias.asSeenFrom(prefix, symbol.owner).orElse(hi) // orElse can happen for malformed input
        else hi
      case _ => underlying
    }

    /** Hook that can be called from creation methods in TermRef and TypeRef */
    def validated(using Context): this.type =
      this
  }

  final class CachedTermRef(prefix: Type, designator: Designator, hc: Int) extends TermRef(prefix, designator) {
    assert((prefix ne NoPrefix) || designator.isInstanceOf[Symbol])
    myHash = hc
  }

  final class CachedTypeRef(prefix: Type, designator: Designator, hc: Int) extends TypeRef(prefix, designator) {
    assert((prefix ne NoPrefix) || designator.isInstanceOf[Symbol])
    myHash = hc
  }

  /** Assert current phase does not have erasure semantics */
  private def assertUnerased()(using Context) =
    if (Config.checkUnerased) assert(!ctx.phase.erasedTypes)

  /** The designator to be used for a named type creation with given prefix, name, and denotation.
   *  This is the denotation's symbol, if it exists and the prefix is not the this type
   *  of the class owning the symbol. The reason for the latter qualification is that
   *  when re-computing the denotation of a `this.<symbol>` reference we read the
   *  type directly off the symbol. But the given denotation might contain a more precise
   *  type than what can be computed from the symbol's info. We have to create in this case
   *  a reference with a name as designator so that the denotation will be correctly updated in
   *  the future. See also NamedType#withDenot. Test case is neg/opaque-self-encoding.scala.
   */
  private def designatorFor(prefix: Type, name: Name, denot: Denotation)(using Context): Designator = {
    def ownerIsPrefix(owner: Symbol) = prefix match
      case prefix: ThisType => prefix.sameThis(owner.thisType)
      case _ => false
    val sym = denot.symbol
    if (sym.exists && (prefix.eq(NoPrefix) || !ownerIsPrefix(sym.owner)))
      sym
    else
      name
  }

  object NamedType {
    def isType(desig: Designator)(using Context): Boolean = desig match {
      case sym: Symbol => sym.isType
      case name: Name => name.isTypeName
    }
    def apply(prefix: Type, designator: Designator)(using Context): NamedType =
      if (isType(designator)) TypeRef.apply(prefix, designator)
      else TermRef.apply(prefix, designator)
    def apply(prefix: Type, designator: Name, denot: Denotation)(using Context): NamedType =
      if (designator.isTermName) TermRef.apply(prefix, designator.asTermName, denot)
      else TypeRef.apply(prefix, designator.asTypeName, denot)
    def unapply(tp: NamedType): NamedType = tp

    def validPrefix(prefix: Type): Boolean = prefix.isValueType || (prefix eq NoPrefix)
  }

  object TermRef {

    /** Create a term ref with given designator */
    def apply(prefix: Type, desig: Designator)(using Context): TermRef =
      ctx.uniqueNamedTypes.enterIfNew(prefix, desig, isTerm = true).asInstanceOf[TermRef]

    /** Create a term ref with given initial denotation. The name of the reference is taken
     *  from the denotation's symbol if the latter exists, or else it is the given name.
     */
    def apply(prefix: Type, name: TermName, denot: Denotation)(using Context): TermRef =
      apply(prefix, designatorFor(prefix, name, denot)).withDenot(denot)
  }

  object TypeRef {

    /** Create a type ref with given prefix and name */
    def apply(prefix: Type, desig: Designator)(using Context): TypeRef =
      ctx.uniqueNamedTypes.enterIfNew(prefix, desig, isTerm = false).asInstanceOf[TypeRef]

    /** Create a type ref with given initial denotation. The name of the reference is taken
     *  from the denotation's symbol if the latter exists, or else it is the given name.
     */
    def apply(prefix: Type, name: TypeName, denot: Denotation)(using Context): TypeRef =
      apply(prefix, designatorFor(prefix, name, denot)).withDenot(denot)
  }

  // --- Other SingletonTypes: ThisType/SuperType/ConstantType ---------------------------

  /** The type cls.this
   *  @param tref    A type ref which indicates the class `cls`.
   *  Note: we do not pass a class symbol directly, because symbols
   *  do not survive runs whereas typerefs do.
   */
  abstract case class ThisType(tref: TypeRef)
  extends CachedProxyType, SingletonCaptureRef {
    def cls(using Context): ClassSymbol = tref.stableInRunSymbol match {
      case cls: ClassSymbol => cls
      case _ if ctx.mode.is(Mode.Interactive) => defn.AnyClass // was observed to happen in IDE mode
    }

    override def underlying(using Context): Type =
      if (ctx.erasedTypes) tref
      else cls.info match {
        case cinfo: ClassInfo => cinfo.selfType
        case _: ErrorType | NoType if ctx.mode.is(Mode.Interactive) => cls.info
          // can happen in IDE if `cls` is stale
      }

    override def isTrackableRef(using Context) = true

    override def computeHash(bs: Binders): Int = doHash(bs, tref)

    override def eql(that: Type): Boolean = that match {
      case that: ThisType => tref.eq(that.tref)
      case _ => false
    }

    /** Check that the rhs is a ThisType that refers to the same class.
     */
    def sameThis(that: Type)(using Context): Boolean = (that eq this) || that.match
      case that: ThisType => this.cls eq that.cls
      case _ => false
  }

  final class CachedThisType(tref: TypeRef) extends ThisType(tref)

  object ThisType {
    /** Normally one should use ClassSymbol#thisType instead */
    def raw(tref: TypeRef)(using Context): CachedThisType =
      unique(new CachedThisType(tref))
  }

  /** The type of a super reference cls.super where
   *  `thistpe` is cls.this and `supertpe` is the type of the value referenced
   *  by `super`.
   */
  abstract case class SuperType(thistpe: Type, supertpe: Type) extends CachedProxyType with SingletonType {
    override def underlying(using Context): Type = supertpe
    override def superType(using Context): Type =
      if supertpe.typeSymbol.exists then thistpe.baseType(supertpe.typeSymbol)
      else super.superType
    def derivedSuperType(thistpe: Type, supertpe: Type)(using Context): Type =
      if ((thistpe eq this.thistpe) && (supertpe eq this.supertpe)) this
      else SuperType(thistpe, supertpe)

    override def computeHash(bs: Binders): Int = doHash(bs, thistpe, supertpe)

    override def eql(that: Type): Boolean = that match {
      case that: SuperType => thistpe.eq(that.thistpe) && supertpe.eq(that.supertpe)
      case _ => false
    }
  }

  final class CachedSuperType(thistpe: Type, supertpe: Type) extends SuperType(thistpe, supertpe)

  object SuperType {
    def apply(thistpe: Type, supertpe: Type)(using Context): SuperType = {
      assert(thistpe != NoPrefix)
      unique(new CachedSuperType(thistpe, supertpe))
    }
  }

  /** A constant type with single `value`. */
  abstract case class ConstantType(value: Constant) extends CachedProxyType with SingletonType {
    override def underlying(using Context): Type = value.tpe

    override def computeHash(bs: Binders): Int = doHash(value)
  }

  final class CachedConstantType(value: Constant) extends ConstantType(value)

  object ConstantType {
    def apply(value: Constant)(using Context): ConstantType = {
      assertUnerased()
      unique(new CachedConstantType(value))
    }
  }

  // `refFn` can be null only if `computed` is true.
  case class LazyRef(private var refFn: (Context => (Type | Null)) | Null) extends UncachedProxyType with ValueType {
    private var myRef: Type | Null = null
    private var computed = false

    override def tryNormalize(using Context): Type = ref.tryNormalize

    def ref(using Context): Type =
      if computed then
        if myRef == null then
          // if errors were reported previously handle this by throwing a CyclicReference
          // instead of crashing immediately. A test case is neg/i6057.scala.
          assert(ctx.mode.is(Mode.CheckCyclic)
              || ctx.mode.is(Mode.Printing)
              || ctx.reporter.errorsReported)
          throw CyclicReference(NoDenotation)
      else
        computed = true
        val result = refFn.nn(ctx)
        refFn = null
        if result != null then myRef = result
        else assert(myRef != null)  // must have been `update`d
      myRef.nn

    /** Update the value of the lazyref, discarding the compute function `refFn`
     *  Can be called only as long as the ref is still undefined.
     */
    def update(tp: Type)(using Context) =
      assert(myRef == null || ctx.reporter.errorsReported)
      myRef = tp
      computed = true
      refFn = null

    def evaluating: Boolean = computed && myRef == null
    def completed: Boolean = myRef != null
    override def underlying(using Context): Type = ref
    override def toString: String = s"LazyRef(${if (computed) myRef else "..."})"
    override def equals(other: Any): Boolean = this.eq(other.asInstanceOf[AnyRef])
    override def hashCode: Int = System.identityHashCode(this)
  }
  object LazyRef:
    def of(refFn: Context ?=> (Type | Null)): LazyRef = LazyRef(refFn(using _))

  // --- Refined Type and RecType ------------------------------------------------

  abstract class RefinedOrRecType extends CachedProxyType with ValueType {
    def parent: Type
  }

  /** A refined type parent { refinement }
   *  @param parent      The type being refined
   *  @param refinedName The name of the refinement declaration
   *  @param refinedInfo The info of the refinement declaration
   */
  abstract case class RefinedType(parent: Type, refinedName: Name, refinedInfo: Type) extends RefinedOrRecType {

    if (refinedName.isTermName) assert(refinedInfo.isInstanceOf[TermType])
    else assert(refinedInfo.isInstanceOf[TypeType], this)
    assert(!refinedName.is(NameKinds.ExpandedName), this)

    override def underlying(using Context): Type = parent

    private def badInst =
      throw new AssertionError(s"bad instantiation: $this")

    def checkInst(using Context): this.type = this // debug hook

    final def derivedRefinedType
        (parent: Type = this.parent, refinedName: Name = this.refinedName, refinedInfo: Type = this.refinedInfo)
        (using Context): Type =
      if ((parent eq this.parent) && (refinedName eq this.refinedName) && (refinedInfo eq this.refinedInfo)) this
      else RefinedType(parent, refinedName, refinedInfo)

    /** Add this refinement to `parent`, provided `refinedName` is a member of `parent`. */
    def wrapIfMember(parent: Type)(using Context): Type =
      if (parent.member(refinedName).exists) derivedRefinedType(parent, refinedName, refinedInfo)
      else parent

    override def computeHash(bs: Binders): Int = doHash(bs, refinedName, refinedInfo, parent)
    override def hashIsStable: Boolean = refinedInfo.hashIsStable && parent.hashIsStable

    override def eql(that: Type): Boolean = that match {
      case that: RefinedType =>
        refinedName.eq(that.refinedName) &&
        refinedInfo.eq(that.refinedInfo) &&
        parent.eq(that.parent)
      case _ => false
    }

    // equals comes from case class; no matching override is needed

    override def iso(that: Any, bs: BinderPairs): Boolean = that match {
      case that: RefinedType =>
        refinedName.eq(that.refinedName) &&
        refinedInfo.equals(that.refinedInfo, bs) &&
        parent.equals(that.parent, bs)
      case _ => false
    }
  }

  class CachedRefinedType(parent: Type, refinedName: Name, refinedInfo: Type)
  extends RefinedType(parent, refinedName, refinedInfo)

  object RefinedType {
    @tailrec def make(parent: Type, names: List[Name], infos: List[Type])(using Context): Type =
      if (names.isEmpty) parent
      else make(RefinedType(parent, names.head, infos.head), names.tail, infos.tail)

    def apply(parent: Type, name: Name, info: Type)(using Context): RefinedType = {
      assert(!ctx.erasedTypes)
      unique(new CachedRefinedType(parent, name, info)).checkInst
    }
  }

  /** A recursive type. Instances should be constructed via the companion object.
   *
   *  @param parentExp A function that, given a recursive type R, produces a type
   *                   that can refer to R via a `RecThis(R)` node. This is used to
   *                   "tie the knot".
   *
   *  For example, in
   *    class C { type T1; type T2 }
   *    type C2 = C { type T1; type T2 = T1  }
   *
   *  The type of `C2` is a recursive type `{(x) => C{T1; T2 = x.T1}}`, written as
   *
   *    RecType(
   *      RefinedType(
   *        RefinedType(
   *         TypeRef(...,class C),
   *         T1,
   *         TypeBounds(...)),
   *        T2,
   *        TypeBounds(
   *          TypeRef(RecThis(...),T1),
   *          TypeRef(RecThis(...),T1))))
   *
   *  Where `RecThis(...)` points back to the enclosing `RecType`.
   */
  class RecType(parentExp: RecType => Type) extends RefinedOrRecType with BindingType {

    // See discussion in findMember#goRec why this field is needed
    private[Types] var openedWithPrefix: Type = NoType

    val parent: Type = parentExp(this: @unchecked)

    private var myRecThis: RecThis | Null = null

    def recThis: RecThis = {
      if (myRecThis == null) myRecThis = new RecThisImpl(this)
      myRecThis.nn
    }

    override def underlying(using Context): Type = parent

    def derivedRecType(parent: Type)(using Context): RecType =
      if (parent eq this.parent) this
      else RecType(rt => parent.substRecThis(this, rt.recThis))

    def rebind(parent: Type)(using Context): Type =
      if (parent eq this.parent) this
      else RecType.closeOver(rt => parent.substRecThis(this, rt.recThis))

    def isReferredToBy(tp: Type)(using Context): Boolean = {
      val refacc = new TypeAccumulator[Boolean] {
        override def apply(x: Boolean, tp: Type) = x || {
          tp match {
            case tp: TypeRef => apply(x, tp.prefix)
            case tp: RecThis => RecType.this eq tp.binder
            case tp: LazyRef => this(x, tp.ref)
            case _ => foldOver(x, tp)
          }
        }
      }
      refacc.apply(false, tp)
    }

    override def computeHash(bs: Binders): Int = doHash(new SomeBinders(this, bs), parent)

    override def hashIsStable: Boolean = false
      // this is a conservative observation. By construction RecTypes contain at least
      // one RecThis occurrence. Since `stableHash` does not keep track of enclosing
      // bound types, it will return "unstable" for this occurrence and this would propagate.

    // No definition of `eql` --> fall back on equals, which calls iso

    override def equals(that: Any): Boolean = equals(that, null)

    override def iso(that: Any, bs: BinderPairs): Boolean = that match {
      case that: RecType =>
        parent.equals(that.parent, new SomeBinderPairs(this, that, bs))
      case _ => false
    }

    override def toString: String = s"RecType($parent | $hashCode)"

    private def checkInst(using Context): this.type = this // debug hook
  }

  object RecType {

    /** Create a RecType, normalizing its contents. This means:
     *
     *   1. Nested Rec types on the type's spine are merged with the outer one.
     *   2. Any refinement of the form `type T = z.T` on the spine of the type
     *      where `z` refers to the created rec-type is replaced by
     *      `type T`. This avoids infinite recursions later when we
     *      try to follow these references.
     *   TODO: Figure out how to guarantee absence of cycles
     *         of length > 1
     */
    def apply(parentExp: RecType => Type)(using Context): RecType = {
      val rt = new RecType(parentExp)
      def normalize(tp: Type): Type = tp.stripTypeVar match {
        case tp: RecType =>
          normalize(tp.parent.substRecThis(tp, rt.recThis))
        case tp @ RefinedType(parent, rname, rinfo) =>
          val rinfo1 = rinfo match {
            case TypeAlias(ref @ TypeRef(RecThis(`rt`), _)) if ref.name == rname => TypeBounds.empty
            case _ => rinfo
          }
          tp.derivedRefinedType(normalize(parent), rname, rinfo1)
        case tp =>
          tp
      }
      unique(rt.derivedRecType(normalize(rt.parent))).checkInst
    }

    /** Create a `RecType`, but only if the type generated by `parentExp` is indeed recursive. */
    def closeOver(parentExp: RecType => Type)(using Context): Type = {
      val rt = this(parentExp)
      if (rt.isReferredToBy(rt.parent)) rt else rt.parent
    }
  }

  // --- AndType/OrType ---------------------------------------------------------------

  abstract class AndOrType extends CachedGroundType with ValueType {
    def isAnd: Boolean
    def tp1: Type
    def tp2: Type

    def derivedAndOrType(tp1: Type, tp2: Type)(using Context) =
      if ((tp1 eq this.tp1) && (tp2 eq this.tp2)) this
      else this match
        case tp: OrType => OrType.make(tp1, tp2, tp.isSoft)
        case tp: AndType => AndType.make(tp1, tp2, checkValid = true)
  }

  abstract case class AndType(tp1: Type, tp2: Type) extends AndOrType {
    def isAnd: Boolean = true
    private var myBaseClassesPeriod: Period = Nowhere
    private var myBaseClasses: List[ClassSymbol] = uninitialized
    /** Base classes are the merge of the operand base classes. */
    override final def baseClasses(using Context): List[ClassSymbol] = {
      if (myBaseClassesPeriod != ctx.period) {
        val bcs1 = tp1.baseClasses
        val bcs1set = BaseClassSet(bcs1)
        def recur(bcs2: List[ClassSymbol]): List[ClassSymbol] = bcs2 match {
          case bc2 :: bcs2rest =>
            if (bcs1set contains bc2)
              if (bc2.is(Trait)) recur(bcs2rest)
              else bcs1 // common class, therefore rest is the same in both sequences
            else bc2 :: recur(bcs2rest)
          case nil => bcs1
        }
        myBaseClasses = recur(tp2.baseClasses)
        myBaseClassesPeriod = ctx.period
      }
      myBaseClasses
    }

    private var myFactorCount = 0
    override def andFactorCount =
      if myFactorCount == 0 then
      	myFactorCount = tp1.andFactorCount + tp2.andFactorCount
      myFactorCount

    def derivedAndType(tp1: Type, tp2: Type)(using Context): Type =
      if ((tp1 eq this.tp1) && (tp2 eq this.tp2)) this
      else AndType.make(tp1, tp2, checkValid = true)

    def derived_& (tp1: Type, tp2: Type)(using Context): Type =
      if ((tp1 eq this.tp1) && (tp2 eq this.tp2)) this
      else tp1 & tp2

    override def computeHash(bs: Binders): Int = doHash(bs, tp1, tp2)

    override def eql(that: Type): Boolean = that match {
      case that: AndType => tp1.eq(that.tp1) && tp2.eq(that.tp2)
      case _ => false
    }
  }

  final class CachedAndType(tp1: Type, tp2: Type) extends AndType(tp1, tp2)

  object AndType {
    def apply(tp1: Type, tp2: Type)(using Context): AndType =
      def where = i"in intersection $tp1 & $tp2"
      expectValueTypeOrWildcard(tp1, where)
      expectValueTypeOrWildcard(tp2, where)
      unchecked(tp1, tp2)

    def balanced(tp1: Type, tp2: Type)(using Context): AndType =
      tp1 match
        case AndType(tp11, tp12) if tp1.andFactorCount > tp2.andFactorCount * 2 =>
          if tp11.andFactorCount < tp12.andFactorCount then
            return apply(tp12, balanced(tp11, tp2))
          else
            return apply(tp11, balanced(tp12, tp2))
        case _ =>
      tp2 match
        case AndType(tp21, tp22) if tp2.andFactorCount > tp1.andFactorCount * 2 =>
          if tp22.andFactorCount < tp21.andFactorCount then
            return apply(balanced(tp1, tp22), tp21)
          else
            return apply(balanced(tp1, tp21), tp22)
        case _ =>
      apply(tp1, tp2)

    def unchecked(tp1: Type, tp2: Type)(using Context): AndType = {
      assertUnerased()
      unique(new CachedAndType(tp1, tp2))
    }

    /** Make an AndType using `op` unless clearly unnecessary (i.e. without
     *  going through `&`).
     */
    def make(tp1: Type, tp2: Type, checkValid: Boolean = false)(using Context): Type =
      if ((tp1 eq tp2) || (tp2 eq defn.AnyType))
        tp1
      else if (tp1 eq defn.AnyType)
        tp2
      else
        if (checkValid) apply(tp1, tp2) else unchecked(tp1, tp2)

    /** Like `make`, but also supports higher-kinded types as argument */
    def makeHk(tp1: Type, tp2: Type)(using Context): Type =
      TypeComparer.liftIfHK(tp1, tp2, AndType.make(_, _, checkValid = false), makeHk, _ | _)
  }

  abstract case class OrType protected(tp1: Type, tp2: Type) extends AndOrType {
    def isAnd: Boolean = false
    def isSoft: Boolean
    private var myBaseClassesPeriod: Period = Nowhere
    private var myBaseClasses: List[ClassSymbol] = uninitialized
    /** Base classes are the intersection of the operand base classes. */
    override final def baseClasses(using Context): List[ClassSymbol] = {
      if (myBaseClassesPeriod != ctx.period) {
        val bcs1 = tp1.baseClasses
        val bcs1set = BaseClassSet(bcs1)
        def recur(bcs2: List[ClassSymbol]): List[ClassSymbol] = bcs2 match {
          case bc2 :: bcs2rest =>
            if (bcs1set contains bc2)
              if (bc2.is(Trait)) bc2 :: recur(bcs2rest)
              else bcs2
            else recur(bcs2rest)
          case nil =>
            bcs2
        }
        myBaseClasses = recur(tp2.baseClasses)
        myBaseClassesPeriod = ctx.period
      }
      myBaseClasses
    }

    private var myFactorCount = 0
    override def orFactorCount(soft: Boolean) =
      if this.isSoft == soft then
        if myFactorCount == 0 then
          myFactorCount = tp1.orFactorCount(soft) + tp2.orFactorCount(soft)
        myFactorCount
      else 1

<<<<<<< HEAD
    private var myJoin: Type = _
=======
    private var myJoin: Type = uninitialized
>>>>>>> a92a4639
    private var myJoinPeriod: Period = Nowhere

    /** Replace or type by the closest non-or type above it */
    def join(using Context): Type = {
      if (myJoinPeriod != ctx.period) {
        myJoin = TypeOps.orDominator(this)
        core.println(i"join of $this == $myJoin")
        assert(myJoin != this)
        myJoinPeriod = ctx.period
      }
      myJoin
    }

    private var myUnion: Type = uninitialized
    private var myUnionPeriod: Period = Nowhere

    override def widenUnionWithoutNull(using Context): Type =
      if myUnionPeriod != ctx.period then
        myUnion =
          if isSoft then
            TypeComparer.lub(tp1.widenUnionWithoutNull, tp2.widenUnionWithoutNull, canConstrain = true, isSoft = isSoft) match
              case union: OrType => union.join
              case res => res
          else derivedOrType(tp1.widenUnionWithoutNull, tp2.widenUnionWithoutNull, soft = isSoft)
        if !isProvisional then myUnionPeriod = ctx.period
      myUnion

    private var atomsRunId: RunId = NoRunId
    private var myAtoms: Atoms = uninitialized
    private var myWidened: Type = uninitialized

    private def computeAtoms()(using Context): Atoms =
      val tp1n = tp1.normalized
      val tp2n = tp2.normalized
      if tp1n.hasClassSymbol(defn.NothingClass) then tp2.atoms
      else if tp2n.hasClassSymbol(defn.NothingClass) then tp1.atoms
      else tp1n.atoms | tp2n.atoms

    private def computeWidenSingletons()(using Context): Type =
      val tp1w = tp1.widenSingletons
      val tp2w = tp2.widenSingletons
      if ((tp1 eq tp1w) && (tp2 eq tp2w)) this else TypeComparer.lub(tp1w, tp2w, isSoft = isSoft)

    private def computeAtoms()(using Context): Atoms =
      if tp1.hasClassSymbol(defn.NothingClass) then tp2.atoms
      else if tp2.hasClassSymbol(defn.NothingClass) then tp1.atoms
      else tp1.atoms | tp2.atoms

    private def computeWidenSingletons()(using Context): Type =
      val tp1w = tp1.widenSingletons
      val tp2w = tp2.widenSingletons
      if ((tp1 eq tp1w) && (tp2 eq tp2w)) this else TypeComparer.lub(tp1w, tp2w, isSoft = isSoft)

    private def ensureAtomsComputed()(using Context): Unit =
      if atomsRunId != ctx.runId then
        myAtoms = computeAtoms()
        myWidened = computeWidenSingletons()
        if !isProvisional then atomsRunId = ctx.runId

    override def atoms(using Context): Atoms =
      ensureAtomsComputed()
      myAtoms

    override def widenSingletons(using Context): Type =
      ensureAtomsComputed()
      myWidened

    def derivedOrType(tp1: Type, tp2: Type, soft: Boolean = isSoft)(using Context): Type =
      if ((tp1 eq this.tp1) && (tp2 eq this.tp2) && soft == isSoft) this
      else OrType.make(tp1, tp2, soft)

    override def computeHash(bs: Binders): Int =
      doHash(bs, if isSoft then 0 else 1, tp1, tp2)

    override def eql(that: Type): Boolean = that match {
      case that: OrType => tp1.eq(that.tp1) && tp2.eq(that.tp2) && isSoft == that.isSoft
      case _ => false
    }
  }

  final class CachedOrType(tp1: Type, tp2: Type, override val isSoft: Boolean) extends OrType(tp1, tp2)

  object OrType {

    def apply(tp1: Type, tp2: Type, soft: Boolean)(using Context): OrType = {
      def where = i"in union $tp1 | $tp2"
      expectValueTypeOrWildcard(tp1, where)
      expectValueTypeOrWildcard(tp2, where)
      assertUnerased()
      unique(new CachedOrType(tp1, tp2, soft))
    }

    def balanced(tp1: Type, tp2: Type, soft: Boolean)(using Context): OrType =
      tp1 match
        case OrType(tp11, tp12) if tp1.orFactorCount(soft) > tp2.orFactorCount(soft) * 2 =>
          if tp11.orFactorCount(soft) < tp12.orFactorCount(soft) then
            return apply(tp12, balanced(tp11, tp2, soft), soft)
          else
            return apply(tp11, balanced(tp12, tp2, soft), soft)
        case _ =>
      tp2 match
        case OrType(tp21, tp22) if tp2.orFactorCount(soft) > tp1.orFactorCount(soft) * 2 =>
          if tp22.orFactorCount(soft) < tp21.orFactorCount(soft) then
            return apply(balanced(tp1, tp22, soft), tp21, soft)
          else
            return apply(balanced(tp1, tp21, soft), tp22, soft)
        case _ =>
      apply(tp1, tp2, soft)

    def make(tp1: Type, tp2: Type, soft: Boolean)(using Context): Type =
      if (tp1 eq tp2) tp1
      else apply(tp1, tp2, soft)

    /** Like `make`, but also supports higher-kinded types as argument */
    def makeHk(tp1: Type, tp2: Type)(using Context): Type =
      TypeComparer.liftIfHK(tp1, tp2, OrType(_, _, soft = true), makeHk, _ & _)
  }

  def expectValueTypeOrWildcard(tp: Type, where: => String)(using Context): Unit =
    if !tp.isValueTypeOrWildcard then
<<<<<<< HEAD
      assert(!ctx.isAfterTyper, where) // we check correct kinds at PostTyper
=======
      assert(!ctx.isAfterTyper, s"$tp in $where") // we check correct kinds at PostTyper
>>>>>>> a92a4639
      throw TypeError(em"$tp is not a value type, cannot be used $where")

  /** An extractor object to pattern match against a nullable union.
   *  e.g.
   *
   *  (tp: Type) match
   *    case OrNull(tp1) => // tp had the form `tp1 | Null`
   *    case _ => // tp was not a nullable union
   */
  object OrNull {
    def apply(tp: Type)(using Context) =
      if tp.isNullType then tp else OrType(tp, defn.NullType, soft = false)
    def unapply(tp: Type)(using Context): Option[Type] =
      val tp1 = tp.stripNull
      if tp1 ne tp then Some(tp1) else None
  }

  // ----- ExprType and LambdaTypes -----------------------------------

  // Note: method types are cached whereas poly types are not. The reason
  // is that most poly types are cyclic via poly params,
  // and therefore two different poly types would never be equal.

  trait MethodicType extends TermType

  /** A by-name parameter type of the form `=> T`, or the type of a method with no parameter list. */
  abstract case class ExprType(resType: Type)
  extends CachedProxyType with MethodicType {
    override def resultType(using Context): Type = resType
    override def underlying(using Context): Type = resType

    override def signature(using Context): Signature = Signature.NotAMethod

    def derivedExprType(resType: Type)(using Context): ExprType =
      if (resType eq this.resType) this else ExprType(resType)

    override def computeHash(bs: Binders): Int = doHash(bs, resType)
    override def hashIsStable: Boolean = resType.hashIsStable

    override def eql(that: Type): Boolean = that match {
      case that: ExprType => resType.eq(that.resType)
      case _ => false
    }

    // equals comes from case class; no matching override is needed

    override def iso(that: Any, bs: BinderPairs): Boolean = that match {
      case that: ExprType => resType.equals(that.resType, bs)
      case _ => false
    }
  }

  final class CachedExprType(resultType: Type) extends ExprType(resultType)

  object ExprType {
    def apply(resultType: Type)(using Context): ExprType = {
      assertUnerased()
      unique(new CachedExprType(resultType))
    }
  }

  /** The lambda type square:
   *
   *    LambdaType   |   TermLambda      |   TypeLambda
   *    -------------+-------------------+------------------
   *    HKLambda     |   HKTermLambda    |   HKTypeLambda
   *    MethodOrPoly |   MethodType	     |   PolyType
   */
  trait LambdaType extends BindingType with TermType { self =>
    type ThisName <: Name
    type PInfo <: Type
    type This >: this.type <: LambdaType{type PInfo = self.PInfo}
    type ParamRefType <: ParamRef

    def paramNames: List[ThisName]
    def paramInfos: List[PInfo]
    def resType: Type
    protected def newParamRef(n: Int): ParamRefType

    override def resultType(using Context): Type = resType

    def isResultDependent(using Context): Boolean
    def isParamDependent(using Context): Boolean

    final def isTermLambda: Boolean = isInstanceOf[TermLambda]
    final def isTypeLambda: Boolean = isInstanceOf[TypeLambda]
    final def isHigherKinded: Boolean = isInstanceOf[TypeProxy]

    private var myParamRefs: List[ParamRefType] | Null = null

    def paramRefs: List[ParamRefType] = {
      if myParamRefs == null then
        def recur(paramNames: List[ThisName], i: Int): List[ParamRefType] =
          paramNames match
            case _ :: rest => newParamRef(i) :: recur(rest, i + 1)
            case _ => Nil
        myParamRefs = recur(paramNames, 0)
      myParamRefs.nn
    }

    /** Like `paramInfos` but substitute parameter references with the given arguments */
    final def instantiateParamInfos(argTypes: => List[Type])(using Context): List[Type] =
      if (isParamDependent) paramInfos.mapConserve(_.substParams(this, argTypes))
      else paramInfos

    /** Like `resultType` but substitute parameter references with the given arguments */
    final def instantiate(argTypes: => List[Type])(using Context): Type =
      if (isResultDependent) resultType.substParams(this, argTypes)
      else resultType

    def companion: LambdaTypeCompanion[ThisName, PInfo, This]

    def erasedParams(using Context) = List.fill(paramInfos.size)(false)

    /** The type `[tparams := paramRefs] tp`, where `tparams` can be
     *  either a list of type parameter symbols or a list of lambda parameters
     *
     *  @pre If `tparams` is a list of lambda parameters, then it must be the
     *       full, in-order list of type parameters of some type constructor, as
     *       can be obtained using `TypeApplications#typeParams`.
     */
    def integrate(tparams: List[ParamInfo], tp: Type)(using Context): Type =
      (tparams: @unchecked) match {
        case LambdaParam(lam, _) :: _ => tp.subst(lam, this) // This is where the precondition is necessary.
        case params: List[Symbol @unchecked] => tp.subst(params, paramRefs)
      }

    final def derivedLambdaType(paramNames: List[ThisName] = this.paramNames,
                          paramInfos: List[PInfo] = this.paramInfos,
                          resType: Type = this.resType)(using Context): This =
      if ((paramNames eq this.paramNames) && (paramInfos eq this.paramInfos) && (resType eq this.resType)) this
      else newLikeThis(paramNames, paramInfos, resType)

    def newLikeThis(paramNames: List[ThisName], paramInfos: List[PInfo], resType: Type)(using Context): This =
      def substParams(pinfos: List[PInfo], to: This): List[PInfo] = pinfos match
        case pinfos @ (pinfo :: rest) =>
          pinfos.derivedCons(pinfo.subst(this, to).asInstanceOf[PInfo], substParams(rest, to))
        case nil =>
          nil
      companion(paramNames)(
          x => substParams(paramInfos, x),
          x => resType.subst(this, x))

    protected def prefixString: String
    override def toString: String = s"$prefixString($paramNames, $paramInfos, $resType)"
  }

  abstract class HKLambda extends CachedProxyType with LambdaType {
    final override def underlying(using Context): Type = resType
    final override def hashIsStable: Boolean = resType.hashIsStable && paramInfos.hashIsStable
    final override def equals(that: Any): Boolean = equals(that, null)
  }

  /** The superclass of MethodType and PolyType. */
  sealed abstract class MethodOrPoly extends UncachedGroundType with LambdaType with MethodicType {

    // Invariants:
    // (1) mySignatureRunId != NoRunId      =>  mySignature != null
    // (2) myJavaSignatureRunId != NoRunId  =>  myJavaSignature != null

    private var mySignature: Signature = uninitialized
    private var mySignatureRunId: Int = NoRunId
    private var myJavaSignature: Signature = uninitialized
    private var myJavaSignatureRunId: Int = NoRunId
    private var myScala2Signature: Signature = uninitialized
    private var myScala2SignatureRunId: Int = NoRunId

    /** If `isJava` is false, the Scala signature of this method. Otherwise, its Java signature.
     *
     *  This distinction is needed because the same method type
     *  might be part of both a Java and Scala class and each language has
     *  different type erasure rules.
     *
     *  Invariants:
     *  - Two distinct method overloads defined in the same _Scala_ class will
     *    have distinct _Scala_ signatures.
     *  - Two distinct methods overloads defined in the same _Java_ class will
     *    have distinct _Java_ signatures.
     *
     *  @see SingleDenotation#signature
     */
    def signature(sourceLanguage: SourceLanguage)(using Context): Signature =
      def computeSignature(using Context): Signature =
        val resultSignature = resultType match
          case tp: MethodOrPoly => tp.signature(sourceLanguage)
          case tp: ExprType => tp.signature
          case tp =>
            if tp.isRef(defn.UnitClass) then Signature(Nil, defn.UnitClass.fullName.asTypeName)
            else Signature(tp, sourceLanguage)
        this match
          case tp: MethodType =>
            val params = if (hasErasedParams)
              tp.paramInfos
                .zip(tp.erasedParams)
                .collect { case (param, isErased) if !isErased => param }
            else tp.paramInfos
            resultSignature.prependTermParams(params, sourceLanguage)
          case tp: PolyType =>
            resultSignature.prependTypeParams(tp.paramNames.length)

      sourceLanguage match
        case SourceLanguage.Java =>
          if ctx.runId != myJavaSignatureRunId then
            myJavaSignature = computeSignature
            if !myJavaSignature.isUnderDefined && !isProvisional then myJavaSignatureRunId = ctx.runId
          myJavaSignature
        case SourceLanguage.Scala2 =>
          if ctx.runId != myScala2SignatureRunId then
            myScala2Signature = computeSignature
            if !myScala2Signature.isUnderDefined && !isProvisional then myScala2SignatureRunId = ctx.runId
          myScala2Signature
        case SourceLanguage.Scala3 =>
          if ctx.runId != mySignatureRunId then
            mySignature = computeSignature
            if !mySignature.isUnderDefined && !isProvisional then mySignatureRunId = ctx.runId
          mySignature
    end signature

    /** The Scala signature of this method. Note that two distinct Java method
     *  overloads may have the same Scala signature, the other overload of
     *  `signature` can be used to avoid ambiguity if necessary.
     */
    final override def signature(using Context): Signature =
      signature(sourceLanguage = SourceLanguage.Scala3)

    final override def hashCode: Int = System.identityHashCode(this)

    final override def equals(that: Any): Boolean = equals(that, null)

    // No definition of `eql` --> fall back on equals, which is `eq`

    final override def iso(that: Any, bs: BinderPairs): Boolean = that match {
      case that: MethodOrPoly =>
        paramNames.eqElements(that.paramNames) &&
        companion.eq(that.companion) && {
          val bs1 = new SomeBinderPairs(this, that, bs)
          paramInfos.equalElements(that.paramInfos, bs1) &&
          resType.equals(that.resType, bs1)
        }
      case _ =>
        false
    }
  }

  trait TermLambda extends LambdaType { thisLambdaType =>
    import DepStatus.*
    type ThisName = TermName
    type PInfo = Type
    type This >: this.type <: TermLambda
    type ParamRefType = TermParamRef

    override def resultType(using Context): Type =
      if (dependencyStatus == FalseDeps) { // dealias all false dependencies
        val dealiasMap = new TypeMap with IdentityCaptRefMap {
          def apply(tp: Type) = tp match {
            case tp @ TypeRef(pre, _) =>
              tp.info match {
                case TypeAlias(alias) if depStatus(NoDeps, pre) == TrueDeps => apply(alias)
                case _ => mapOver(tp)
              }
            case _ =>
              mapOver(tp)
          }
        }
        dealiasMap(resType)
      }
      else resType

    private var myDependencyStatus: DependencyStatus = Unknown
    private var myParamDependencyStatus: DependencyStatus = Unknown

    private def depStatus(initial: DependencyStatus, tp: Type)(using Context): DependencyStatus =
      class DepAcc extends TypeAccumulator[DependencyStatus]:
        def apply(status: DependencyStatus, tp: Type) = compute(status, tp, this)
      def combine(x: DependencyStatus, y: DependencyStatus) =
        val status = (x & StatusMask) max (y & StatusMask)
        val provisional = (x | y) & Provisional
        (if status == TrueDeps then status else status | provisional).toByte
      def compute(status: DependencyStatus, tp: Type, theAcc: TypeAccumulator[DependencyStatus] | Null): DependencyStatus =
        def applyPrefix(tp: NamedType) =
          if tp.isInstanceOf[SingletonType] && tp.currentSymbol.isStatic
          then status // Note: a type ref with static symbol can still be dependent since the symbol might be refined in the enclosing type. See pos/15331.scala.
          else compute(status, tp.prefix, theAcc)
        if status == TrueDeps then status
        else tp match
          case tp: TypeRef =>
            val status1 = applyPrefix(tp)
            tp.info match { // follow type alias to avoid dependency
              case TypeAlias(alias) if status1 == TrueDeps =>
                combine(compute(status, alias, theAcc), FalseDeps)
              case _ =>
                status1
            }
          case tp: TermRef => applyPrefix(tp)
          case tp: AppliedType => tp.fold(status, compute(_, _, theAcc))
          case tp: TypeVar if !tp.isInstantiated => combine(status, Provisional)
          case tp: TermParamRef if tp.binder eq thisLambdaType => TrueDeps
          case tp: AnnotatedType =>
            tp match
              case CapturingType(parent, refs) =>
                (compute(status, parent, theAcc) /: refs.elems) {
                  (s, ref) => ref match
                    case tp: TermParamRef if tp.binder eq thisLambdaType => combine(s, CaptureDeps)
                    case _ => s
                }
              case _ =>
                if tp.annot.refersToParamOf(thisLambdaType) then TrueDeps
                else compute(status, tp.parent, theAcc)
          case _: ThisType | _: BoundType | NoPrefix => status
          case t: LazyRef =>
            if t.completed then compute(status, t.ref, theAcc)
            else Unknown
          case _ =>
            (if theAcc != null then theAcc else DepAcc()).foldOver(status, tp)
      compute(initial, tp, null)
    end depStatus

    /** The dependency status of this method. Some examples:
     *
     *    class C extends { type S; type T = String }
     *    def f(x: C)(y: Boolean)   // dependencyStatus = NoDeps
     *    def f(x: C)(y: x.S)       // dependencyStatus = TrueDeps
     *    def f(x: C)(y: x.T)       // dependencyStatus = FalseDeps, i.e.
     *                              // dependency can be eliminated by dealiasing.
     */
    private def dependencyStatus(using Context): DependencyStatus =
      if (myDependencyStatus != Unknown) myDependencyStatus
      else {
        val result = depStatus(NoDeps, resType)
        if ((result & Provisional) == 0) myDependencyStatus = result
        (result & StatusMask).toByte
      }

    /** The parameter dependency status of this method. Analogous to `dependencyStatus`,
     *  but tracking dependencies in same parameter list.
     */
    private def paramDependencyStatus(using Context): DependencyStatus =
      if (myParamDependencyStatus != Unknown) myParamDependencyStatus
      else {
        val result =
          if (paramInfos.isEmpty) NoDeps
          else paramInfos.tail.foldLeft(NoDeps)(depStatus(_, _))
        if ((result & Provisional) == 0) myParamDependencyStatus = result
        (result & StatusMask).toByte
      }

    /** Does result type contain references to parameters of this method type,
     *  which cannot be eliminated by de-aliasing?
     */
    def isResultDependent(using Context): Boolean =
      dependencyStatus == TrueDeps || dependencyStatus == CaptureDeps

    /** Does one of the parameter types contain references to earlier parameters
     *  of this method type which cannot be eliminated by de-aliasing?
     */
    def isParamDependent(using Context): Boolean =
      paramDependencyStatus == TrueDeps || paramDependencyStatus == CaptureDeps

    /** Is there a dependency involving a reference in a capture set, but
     *  otherwise no true result dependency?
     */
    def isCaptureDependent(using Context) = dependencyStatus == CaptureDeps

    def newParamRef(n: Int): TermParamRef = new TermParamRefImpl(this, n)

    /** The least supertype of `resultType` that does not contain parameter dependencies */
    def nonDependentResultApprox(using Context): Type =
      if isResultDependent then
        val dropDependencies = new ApproximatingTypeMap with IdempotentCaptRefMap {
          def apply(tp: Type) = tp match {
            case tp @ TermParamRef(`thisLambdaType`, _) =>
              range(defn.NothingType, atVariance(1)(apply(tp.underlying)))
            case CapturingType(_, _) =>
              mapOver(tp)
            case AnnotatedType(parent, ann) if ann.refersToParamOf(thisLambdaType) =>
              val parent1 = mapOver(parent)
              if ann.symbol == defn.RetainsAnnot || ann.symbol == defn.RetainsByNameAnnot then
                range(
                  AnnotatedType(parent1, CaptureSet.empty.toRegularAnnotation(ann.symbol)),
                  AnnotatedType(parent1, CaptureSet.universal.toRegularAnnotation(ann.symbol)))
              else
                parent1
            case _ => mapOver(tp)
          }
        }
        dropDependencies(resultType)
      else resultType
  }

  abstract case class MethodType(paramNames: List[TermName])(
      paramInfosExp: MethodType => List[Type],
      resultTypeExp: MethodType => Type)
    extends MethodOrPoly with TermLambda with NarrowCached { thisMethodType =>

    type This = MethodType

    val paramInfos: List[Type] = paramInfosExp(this: @unchecked)
    val resType: Type = resultTypeExp(this: @unchecked)
    assert(resType.exists)

    def companion: MethodTypeCompanion

    final override def isImplicitMethod: Boolean =
      companion.eq(ImplicitMethodType) || isContextualMethod
    final override def hasErasedParams(using Context): Boolean =
<<<<<<< HEAD
      erasedParams.contains(true)
    final override def isContextualMethod: Boolean =
      companion.eq(ContextualMethodType)

    override def erasedParams(using Context): List[Boolean] =
      paramInfos.map(p => p.hasAnnotation(defn.ErasedParamAnnot))
=======
      paramInfos.exists(p => p.hasAnnotation(defn.ErasedParamAnnot))

    final override def isContextualMethod: Boolean =
      companion.eq(ContextualMethodType)

    def erasedParams(using Context): List[Boolean] =
      paramInfos.map(p => p.hasAnnotation(defn.ErasedParamAnnot))

    def nonErasedParamCount(using Context): Int =
      paramInfos.count(p => !p.hasAnnotation(defn.ErasedParamAnnot))

>>>>>>> a92a4639

    protected def prefixString: String = companion.prefixString
  }

  final class CachedMethodType(paramNames: List[TermName])(paramInfosExp: MethodType => List[Type], resultTypeExp: MethodType => Type, val companion: MethodTypeCompanion)
    extends MethodType(paramNames)(paramInfosExp, resultTypeExp)

  abstract class LambdaTypeCompanion[N <: Name, PInfo <: Type, LT <: LambdaType] {
    def syntheticParamName(n: Int): N

    @sharable private val memoizedNames = util.HashMap[Int, List[N]]()
    def syntheticParamNames(n: Int): List[N] = synchronized {
      memoizedNames.getOrElseUpdate(n, (0 until n).map(syntheticParamName).toList)
    }

    def apply(paramNames: List[N])(paramInfosExp: LT => List[PInfo], resultTypeExp: LT => Type)(using Context): LT
    def apply(paramNames: List[N], paramInfos: List[PInfo], resultType: Type)(using Context): LT =
      apply(paramNames)(_ => paramInfos, _ => resultType)
    def apply(paramInfos: List[PInfo])(resultTypeExp: LT => Type)(using Context): LT =
      apply(syntheticParamNames(paramInfos.length))(_ => paramInfos, resultTypeExp)
    def apply(paramInfos: List[PInfo], resultType: Type)(using Context): LT =
      apply(syntheticParamNames(paramInfos.length), paramInfos, resultType)

    protected def toPInfo(tp: Type)(using Context): PInfo

    /** If `tparam` is a sealed type parameter symbol of a polymorphic method, add
     *  a @caps.Sealed annotation to the upperbound in `tp`.
     */
    protected def addSealed(tparam: ParamInfo, tp: Type)(using Context): Type = tp

    def fromParams[PI <: ParamInfo.Of[N]](params: List[PI], resultType: Type)(using Context): Type =
      if (params.isEmpty) resultType
      else apply(params.map(_.paramName))(
        tl => params.map(param => toPInfo(addSealed(param, tl.integrate(params, param.paramInfo)))),
        tl => tl.integrate(params, resultType))
  }

  abstract class TermLambdaCompanion[LT <: TermLambda]
  extends LambdaTypeCompanion[TermName, Type, LT] {
    def toPInfo(tp: Type)(using Context): Type = tp
    def syntheticParamName(n: Int): TermName = nme.syntheticParamName(n)
  }

  abstract class TypeLambdaCompanion[LT <: TypeLambda]
  extends LambdaTypeCompanion[TypeName, TypeBounds, LT] {
    def toPInfo(tp: Type)(using Context): TypeBounds = (tp: @unchecked) match {
      case tp: TypeBounds => tp
      case tp: ErrorType => TypeAlias(tp)
    }
    def syntheticParamName(n: Int): TypeName = tpnme.syntheticTypeParamName(n)
  }

  abstract class MethodTypeCompanion(val prefixString: String) extends TermLambdaCompanion[MethodType] { self =>

    /** Produce method type from parameter symbols, with special mappings for repeated
     *  and inline parameters:
     *   - replace @repeated annotations on Seq or Array types by <repeated> types
     *   - add @inlineParam to inline parameters
     *   - add @erasedParam to erased parameters
     *   - wrap types of parameters that have an @allowConversions annotation with Into[_]
     */
    def fromSymbols(params: List[Symbol], resultType: Type)(using Context): MethodType =
      def addAnnotation(tp: Type, cls: ClassSymbol, param: Symbol): Type = tp match
        case ExprType(resType) => ExprType(addAnnotation(resType, cls, param))
        case _ => AnnotatedType(tp, Annotation(cls, param.span))

      def wrapConvertible(tp: Type) =
        AppliedType(defn.IntoType.typeRef, tp :: Nil)

      /** Add `Into[..] to the type itself and if it is a function type, to all its
       *  curried result type(s) as well.
       */
      def addInto(tp: Type): Type = tp match
        case tp @ AppliedType(tycon, args) if tycon.typeSymbol == defn.RepeatedParamClass =>
          tp.derivedAppliedType(tycon, addInto(args.head) :: Nil)
<<<<<<< HEAD
        case tp @ AppliedType(tycon, args) if defn.isFunctionType(tp) =>
          wrapConvertible(tp.derivedAppliedType(tycon, args.init :+ addInto(args.last)))
        case tp @ RefinedType(parent, rname, rinfo) if defn.isFunctionOrPolyType(tp) =>
          wrapConvertible(tp.derivedRefinedType(parent, rname, addInto(rinfo)))
=======
        case tp @ AppliedType(tycon, args) if defn.isFunctionNType(tp) =>
          wrapConvertible(tp.derivedAppliedType(tycon, args.init :+ addInto(args.last)))
        case tp @ defn.RefinedFunctionOf(rinfo) =>
          wrapConvertible(tp.derivedRefinedType(refinedInfo = addInto(rinfo)))
>>>>>>> a92a4639
        case tp: MethodOrPoly =>
          tp.derivedLambdaType(resType = addInto(tp.resType))
        case ExprType(resType) =>
          ExprType(addInto(resType))
        case _ =>
          wrapConvertible(tp)

      def paramInfo(param: Symbol) =
        var paramType = param.info.annotatedToRepeated
        if param.is(Inline) then
          paramType = addAnnotation(paramType, defn.InlineParamAnnot, param)
        if param.is(Erased) then
          paramType = addAnnotation(paramType, defn.ErasedParamAnnot, param)
        if param.hasAnnotation(defn.AllowConversionsAnnot) then
          paramType = addInto(paramType)
        paramType

      apply(params.map(_.name.asTermName))(
         tl => params.map(p => tl.integrate(params, paramInfo(p))),
         tl => tl.integrate(params, resultType))
    end fromSymbols

    def apply(paramNames: List[TermName])(paramInfosExp: MethodType => List[Type], resultTypeExp: MethodType => Type)(using Context): MethodType =
      checkValid(unique(new CachedMethodType(paramNames)(paramInfosExp, resultTypeExp, self)))

    def checkValid(mt: MethodType)(using Context): mt.type = {
      if (Config.checkMethodTypes)
        for ((paramInfo, idx) <- mt.paramInfos.zipWithIndex)
          paramInfo.foreachPart {
            case TermParamRef(`mt`, j) => assert(j < idx, mt)
            case _ =>
          }
      mt
    }
  }

  object MethodType extends MethodTypeCompanion("MethodType") {
    def companion(isContextual: Boolean = false, isImplicit: Boolean = false): MethodTypeCompanion =
      if (isContextual) ContextualMethodType
      else if (isImplicit) ImplicitMethodType
      else MethodType
  }

  object ContextualMethodType extends MethodTypeCompanion("ContextualMethodType")
  object ImplicitMethodType extends MethodTypeCompanion("ImplicitMethodType")

  /** A ternary extractor for MethodType */
  object MethodTpe {
    def unapply(mt: MethodType)(using Context): Some[(List[TermName], List[Type], Type)] =
      Some((mt.paramNames, mt.paramInfos, mt.resultType))
  }

  trait TypeLambda extends LambdaType {
    type ThisName = TypeName
    type PInfo = TypeBounds
    type This >: this.type <: TypeLambda
    type ParamRefType = TypeParamRef

    def isResultDependent(using Context): Boolean = true
    def isParamDependent(using Context): Boolean = true

    def newParamRef(n: Int): TypeParamRef = new TypeParamRefImpl(this, n)

    @threadUnsafe lazy val typeParams: List[LambdaParam] =
      paramNames.indices.toList.map(new LambdaParam(this, _))

    def derivedLambdaAbstraction(paramNames: List[TypeName], paramInfos: List[TypeBounds], resType: Type)(using Context): Type =
      resType match {
        case resType: AliasingBounds =>
          resType.derivedAlias(newLikeThis(paramNames, paramInfos, resType.alias))
        case resType @ TypeBounds(lo, hi) =>
          resType.derivedTypeBounds(
            if (lo.isRef(defn.NothingClass)) lo else newLikeThis(paramNames, paramInfos, lo),
            newLikeThis(paramNames, paramInfos, hi))
        case _ =>
          derivedLambdaType(paramNames, paramInfos, resType)
      }
  }

  /** A type lambda of the form `[X_0 B_0, ..., X_n B_n] => T`
   *
   *  @param  paramNames      The names `X_0`, ..., `X_n`
   *  @param  paramInfosExp  A function that, given the polytype itself, returns the
   *                          parameter bounds `B_1`, ..., `B_n`
   *  @param  resultTypeExp   A function that, given the polytype itself, returns the
   *                          result type `T`.
   *  @param  variances       The variances of the type parameters, if the type lambda
   *                          carries variances, i.e. it is a bound of an abstract type
   *                          or the rhs of a match alias or opaque alias. The parameter
   *                          is Nil for all other lambdas.
   *
   *  Variances are stored in the `typeParams` list of the lambda.
   */
  class HKTypeLambda(val paramNames: List[TypeName], @constructorOnly variances: List[Variance])(
      paramInfosExp: HKTypeLambda => List[TypeBounds], resultTypeExp: HKTypeLambda => Type)
  extends HKLambda with TypeLambda {
    type This = HKTypeLambda
    def companion: HKTypeLambda.type = HKTypeLambda

    val paramInfos: List[TypeBounds] = paramInfosExp(this: @unchecked)
    val resType: Type = resultTypeExp(this: @unchecked)

    private def setVariances(tparams: List[LambdaParam], vs: List[Variance]): Unit =
      if tparams.nonEmpty then
        tparams.head.declaredVariance = vs.head
        setVariances(tparams.tail, vs.tail)

    override val isDeclaredVarianceLambda = variances.nonEmpty
    if isDeclaredVarianceLambda then setVariances(typeParams, variances)

    def declaredVariances =
      if isDeclaredVarianceLambda then typeParams.map(_.declaredVariance)
      else Nil

    override def computeHash(bs: Binders): Int =
      doHash(new SomeBinders(this, bs), declaredVariances ::: paramNames, resType, paramInfos)

    // No definition of `eql` --> fall back on equals, which calls iso

    final override def iso(that: Any, bs: BinderPairs): Boolean = that match {
      case that: HKTypeLambda =>
        paramNames.eqElements(that.paramNames)
        && isDeclaredVarianceLambda == that.isDeclaredVarianceLambda
        && (!isDeclaredVarianceLambda
            || typeParams.corresponds(that.typeParams)((x, y) =>
                  x.declaredVariance == y.declaredVariance))
        && {
          val bs1 = new SomeBinderPairs(this, that, bs)
          // `paramInfos` and `resType` might still be uninstantiated at this point
          (paramInfos: List[TypeBounds] | Null) != null && (resType: Type | Null) != null &&
          paramInfos.equalElements(that.paramInfos, bs1) &&
          resType.equals(that.resType, bs1)
        }
      case _ =>
        false
    }

    override def newLikeThis(paramNames: List[ThisName], paramInfos: List[PInfo], resType: Type)(using Context): This =
      newLikeThis(paramNames, declaredVariances, paramInfos, resType)

    def newLikeThis(paramNames: List[ThisName], variances: List[Variance], paramInfos: List[PInfo], resType: Type)(using Context): This =
      HKTypeLambda(paramNames, variances)(
          x => paramInfos.mapConserve(_.subst(this, x).asInstanceOf[PInfo]),
          x => resType.subst(this, x))

    def withVariances(variances: List[Variance])(using Context): This =
      newLikeThis(paramNames, variances, paramInfos, resType)

    protected def prefixString: String = "HKTypeLambda"
    final override def toString: String =
      if isDeclaredVarianceLambda then
        s"HKTypeLambda($paramNames, $paramInfos, $resType, ${declaredVariances.map(_.flagsString)})"
      else super.toString

    assert(resType.isInstanceOf[TermType], this)
    assert(paramNames.nonEmpty)
  }

  /** The type of a polymorphic method. It has the same form as HKTypeLambda,
   *  except it applies to terms and parameters do not have variances.
   */
  class PolyType(val paramNames: List[TypeName])(
      paramInfosExp: PolyType => List[TypeBounds], resultTypeExp: PolyType => Type)
  extends MethodOrPoly with TypeLambda {

    type This = PolyType
    def companion: PolyType.type = PolyType

    val paramInfos: List[TypeBounds] = paramInfosExp(this: @unchecked)
    val resType: Type = resultTypeExp(this: @unchecked)

    assert(resType.isInstanceOf[TermType], this)
    assert(paramNames.nonEmpty)

    override def isContextualMethod = resType.isContextualMethod
    override def isImplicitMethod = resType.isImplicitMethod

    /** Merge nested polytypes into one polytype. nested polytypes are normally not supported
     *  but can arise as temporary data structures.
     */
    def flatten(using Context): PolyType = resType match {
      case that: PolyType =>
        val shiftedSubst = (x: PolyType) => new TypeMap {
          def apply(t: Type) = t match {
            case TypeParamRef(`that`, n) => x.paramRefs(n + paramNames.length)
            case t => mapOver(t)
          }
        }
        PolyType(paramNames ++ that.paramNames)(
          x => this.paramInfos.mapConserve(_.subst(this, x).bounds) ++
               that.paramInfos.mapConserve(shiftedSubst(x)(_).bounds),
          x => shiftedSubst(x)(that.resultType).subst(this, x))
      case _ => this
    }

    protected def prefixString: String = "PolyType"
  }

  object HKTypeLambda extends TypeLambdaCompanion[HKTypeLambda] {
    def apply(paramNames: List[TypeName])(
        paramInfosExp: HKTypeLambda => List[TypeBounds],
        resultTypeExp: HKTypeLambda => Type)(using Context): HKTypeLambda =
      apply(paramNames, Nil)(paramInfosExp, resultTypeExp)

    def apply(paramNames: List[TypeName], variances: List[Variance])(
        paramInfosExp: HKTypeLambda => List[TypeBounds],
        resultTypeExp: HKTypeLambda => Type)(using Context): HKTypeLambda =
      unique(new HKTypeLambda(paramNames, variances)(paramInfosExp, resultTypeExp))

    def unapply(tl: HKTypeLambda): Some[(List[LambdaParam], Type)] =
      Some((tl.typeParams, tl.resType))

    def any(n: Int)(using Context): HKTypeLambda =
      apply(syntheticParamNames(n))(
        pt => List.fill(n)(TypeBounds.empty), pt => defn.AnyType)

    override def fromParams[PI <: ParamInfo.Of[TypeName]](params: List[PI], resultType: Type)(using Context): Type =
      resultType match
        case bounds: TypeBounds => boundsFromParams(params, bounds)
        case _ => super.fromParams(params, resultType)

    /** Distributes Lambda inside type bounds. Examples:
     *
     *      type T[X] = U        becomes    type T = [X] -> U
     *      type T[X] <: U       becomes    type T >: Nothing <: ([X] -> U)
     *      type T[X] >: L <: U  becomes    type T >: ([X] -> L) <: ([X] -> U)
     *
     *  The variances of regular TypeBounds types, as well as of match aliases
     *  and of opaque aliases are always determined from the given parameters
     *  `params`. The variances of other type aliases are determined from
     *  the given parameters only if one of these parameters carries a `+`
     *  or `-` variance annotation. Type aliases without variance annotation
     *  are treated structurally. That is, their parameter variances are
     *  determined by how the parameter(s) appear in the result type.
     *
     *  Examples:
     *
     *    type T[X] >: A              // X is invariant
     *    type T[X] <: List[X]        // X is invariant
     *    type T[X] = List[X]         // X is covariant (determined structurally)
     *    opaque type T[X] = List[X]  // X is invariant
     *    opaque type T[+X] = List[X] // X is covariant
     *    type T[A, B] = A => B       // A is contravariant, B is covariant (determined structurally)
     *    type T[A, +B] = A => B      // A is invariant, B is covariant
     */
    def boundsFromParams[PI <: ParamInfo.Of[TypeName]](params: List[PI], bounds: TypeBounds)(using Context): TypeBounds = {
      def expand(tp: Type, useVariances: Boolean) =
        if params.nonEmpty && useVariances then
          apply(params.map(_.paramName), params.map(_.paramVariance))(
            tl => params.map(param => toPInfo(tl.integrate(params, param.paramInfo))),
            tl => tl.integrate(params, tp))
        else
          super.fromParams(params, tp)
      def isOpaqueAlias = params match
        case (param: Symbol) :: _ => param.owner.is(Opaque)
        case _ => false
      bounds match {
        case bounds: MatchAlias =>
          bounds.derivedAlias(expand(bounds.alias, true))
        case bounds: TypeAlias =>
          bounds.derivedAlias(expand(bounds.alias,
            isOpaqueAlias || params.exists(!_.paramVariance.isEmpty)))
        case TypeBounds(lo, hi) =>
          bounds.derivedTypeBounds(
            if lo.isRef(defn.NothingClass) then lo else expand(lo, true),
            expand(hi, true))
      }
    }
  }

  object PolyType extends TypeLambdaCompanion[PolyType] {
    def apply(paramNames: List[TypeName])(
        paramInfosExp: PolyType => List[TypeBounds],
        resultTypeExp: PolyType => Type)(using Context): PolyType =
      unique(new PolyType(paramNames)(paramInfosExp, resultTypeExp))

    override protected def addSealed(tparam: ParamInfo, tp: Type)(using Context): Type =
      tparam match
        case tparam: Symbol if tparam.is(Sealed) =>
          tp match
            case tp @ TypeBounds(lo, hi) =>
              tp.derivedTypeBounds(lo,
                AnnotatedType(hi, Annotation(defn.Caps_SealedAnnot, tparam.span)))
            case _ => tp
        case _ => tp

    def unapply(tl: PolyType): Some[(List[LambdaParam], Type)] =
      Some((tl.typeParams, tl.resType))
  }

  private object DepStatus {
    type DependencyStatus = Byte
    final val Unknown: DependencyStatus = 0      // not yet computed
    final val NoDeps: DependencyStatus = 1       // no dependent parameters found
    final val FalseDeps: DependencyStatus = 2    // all dependent parameters are prefixes of non-depended alias types
    final val CaptureDeps: DependencyStatus = 3  // dependencies in capture sets under captureChecking, otherwise only false dependencoes
    final val TrueDeps: DependencyStatus = 4     // some truly dependent parameters exist
    final val StatusMask: DependencyStatus = 7   // the bits indicating actual dependency status
    final val Provisional: DependencyStatus = 8  // set if dependency status can still change due to type variable instantiations
  }

  // ----- Type application: LambdaParam, AppliedType ---------------------

  /** The parameter of a type lambda */
  case class LambdaParam(tl: TypeLambda, n: Int) extends ParamInfo, printing.Showable {
    type ThisName = TypeName

    def isTypeParam(using Context): Boolean = tl.paramNames.head.isTypeName
    def paramName(using Context): tl.ThisName = tl.paramNames(n)
    def paramInfo(using Context): tl.PInfo = tl.paramInfos(n)
    def paramInfoAsSeenFrom(pre: Type)(using Context): tl.PInfo = paramInfo
    def paramInfoOrCompleter(using Context): Type = paramInfo
    def paramRef(using Context): Type = tl.paramRefs(n)

    private var myVariance: FlagSet = UndefinedFlags

    /** Low level setter, only called from Variances.setStructuralVariances */
    def storedVariance_= (v: Variance): Unit =
      myVariance = v

    /** Low level getter, only called from Variances.setStructuralVariances */
    def storedVariance: Variance =
      myVariance

    /** Set the declared variance of this parameter.
     *  @pre the containing lambda is a isDeclaredVarianceLambda
     */
    def declaredVariance_=(v: Variance): Unit =
      assert(tl.isDeclaredVarianceLambda)
      assert(myVariance == UndefinedFlags)
      myVariance = v

    /** The declared variance of this parameter.
     *  @pre the containing lambda is a isDeclaredVarianceLambda
     */
    def declaredVariance: Variance =
      assert(tl.isDeclaredVarianceLambda)
      assert(myVariance != UndefinedFlags)
      myVariance

    /** The declared or structural variance of this parameter. */
    def paramVariance(using Context): Variance =
      if myVariance == UndefinedFlags then
        tl match
          case tl: HKTypeLambda =>
            setStructuralVariances(tl)
          case _ =>
            myVariance = Invariant
      myVariance

    def toText(printer: Printer): Text = printer.toText(this)
  }

  /** A type application `C[T_1, ..., T_n]` */
  abstract case class AppliedType(tycon: Type, args: List[Type])
  extends CachedProxyType with ValueType {

    private var validSuper: Period = Nowhere
    private var cachedSuper: Type = uninitialized

    // Boolean caches: 0 = uninitialized, -1 = false, 1 = true
    private var myStableHash: Byte = 0
    private var myGround: Byte = 0

    private var myisStableRunId: RunId = NoRunId
    private var myIsStable: Boolean = uninitialized

    private var myEvalRunId: RunId = NoRunId
    private var myEvalued: Type = uninitialized

    def isGround(acc: TypeAccumulator[Boolean])(using Context): Boolean =
      if myGround == 0 then myGround = if acc.foldOver(true, this) then 1 else -1
      myGround > 0

    private[Types] def cachedIsStable(using Context): Boolean =
      // We need to invalidate the cache when the run changes because the case
      // `TermRef` of `Type#isStable` reads denotations, which depend on the
      // run. See docs/_docs/internals/periods.md for more information. We do
      // not need to check the phase because once a type is not provisional, its
      // stability should not change anymore.
      if myisStableRunId != ctx.runId then
        val res: Boolean = computeIsStable
        // We don't cache if the type is provisional because `Type#isStable`
        // calls `Type#stripTypeVar` which might return different results later.
        if !isProvisional then
          myisStableRunId = ctx.runId
          myIsStable = res
        res
      else
        myIsStable

    private def computeIsStable(using Context): Boolean = tycon match
      case tycon: TypeRef if defn.isCompiletimeAppliedType(tycon.symbol) && args.forall(_.isStable) => true
      case _ => false

    override def underlying(using Context): Type = tycon

    override def superType(using Context): Type =
      if ctx.period != validSuper then
        validSuper = if (tycon.isProvisional) Nowhere else ctx.period
        cachedSuper = tycon match
          case tycon: HKTypeLambda => defn.AnyType
          case tycon: TypeRef if tycon.symbol.isClass => tycon
          case tycon: TypeProxy => tycon.superType.applyIfParameterized(args)
          case _ => defn.AnyType
      cachedSuper

    override def translucentSuperType(using Context): Type = tycon match {
      case tycon: TypeRef if tycon.symbol.isOpaqueAlias =>
        tycon.translucentSuperType.applyIfParameterized(args)
      case _ =>
        tryNormalize.orElse(superType)
    }

    inline def map(inline op: Type => Type)(using Context) =
      def mapArgs(args: List[Type]): List[Type] = args match
        case args @ (arg :: rest) => args.derivedCons(op(arg), mapArgs(rest))
        case nil => nil
      derivedAppliedType(op(tycon), mapArgs(args))

    inline def fold[T](x: T, inline op: (T, Type) => T)(using Context): T =
      def foldArgs(x: T, args: List[Type]): T = args match
        case arg :: rest => foldArgs(op(x, arg), rest)
        case nil => x
      foldArgs(op(x, tycon), args)

    override def tryNormalize(using Context): Type = tycon.stripTypeVar match {
      case tycon: TypeRef =>
        def tryMatchAlias = tycon.info match {
          case MatchAlias(alias) =>
            trace(i"normalize $this", typr, show = true) {
              MatchTypeTrace.recurseWith(this) {
                alias.applyIfParameterized(args.map(_.normalized)).tryNormalize
              }
            }
          case _ =>
            NoType
        }
        tryCompiletimeConstantFold.orElse(tryMatchAlias)
      case _ =>
        NoType
    }

    /** Does this application expand to a match type? */
    def isMatchAlias(using Context): Boolean = tycon.stripTypeVar match
      case tycon: TypeRef =>
        tycon.info match
          case _: MatchAlias => true
          case _ => false
      case _ => false

    /** Is this an unreducible application to wildcard arguments?
     *  This is the case if tycon is higher-kinded. This means
     *  it is a subtype of a hk-lambda, but not a match alias.
     *  (normal parameterized aliases are removed in `appliedTo`).
     *  Applications of higher-kinded type constructors to wildcard arguments
     *  are equivalent to existential types, which are not supported.
     */
    def isUnreducibleWild(using Context): Boolean =
      tycon.isLambdaSub && hasWildcardArg && !isMatchAlias

    def tryCompiletimeConstantFold(using Context): Type =
      if myEvalRunId == ctx.runId then myEvalued
      else
        val res = TypeEval.tryCompiletimeConstantFold(this)
        if !isProvisional then
          myEvalRunId = ctx.runId
          myEvalued = res
        res

    def lowerBound(using Context): Type = tycon.stripTypeVar match {
      case tycon: TypeRef =>
        tycon.info match {
          case TypeBounds(lo, hi) =>
            if (lo eq hi) superType // optimization, can profit from caching in this case
            else lo.applyIfParameterized(args)
          case _ => NoType
        }
      case tycon: AppliedType =>
        tycon.lowerBound.applyIfParameterized(args)
      case _ =>
        NoType
    }

    def tyconTypeParams(using Context): List[ParamInfo] = {
      val tparams = tycon.typeParams
      if (tparams.isEmpty) HKTypeLambda.any(args.length).typeParams else tparams
    }

    def hasWildcardArg(using Context): Boolean = args.exists(isBounds)

    def derivedAppliedType(tycon: Type, args: List[Type])(using Context): Type =
      if ((tycon eq this.tycon) && (args eq this.args)) this
      else tycon.appliedTo(args)

    override def computeHash(bs: Binders): Int = doHash(bs, tycon, args)

    override def hashIsStable: Boolean = {
      if (myStableHash == 0) myStableHash = if (tycon.hashIsStable && args.hashIsStable) 1 else -1
      myStableHash > 0
    }

    override def eql(that: Type): Boolean = this `eq` that // safe because applied types are hash-consed separately

    // equals comes from case class; no matching override is needed

    final override def iso(that: Any, bs: BinderPairs): Boolean = that match {
      case that: AppliedType => tycon.equals(that.tycon, bs) && args.equalElements(that.args, bs)
      case _ => false
    }
  }

  final class CachedAppliedType(tycon: Type, args: List[Type], hc: Int) extends AppliedType(tycon, args) {
    myHash = hc
  }

  object AppliedType {
    def apply(tycon: Type, args: List[Type])(using Context): AppliedType = {
      assertUnerased()
      ctx.base.uniqueAppliedTypes.enterIfNew(tycon, args)
    }
  }

  // ----- BoundTypes: ParamRef, RecThis ----------------------------------------

  abstract class BoundType extends CachedProxyType with ValueType {
    type BT <: Type
    val binder: BT
    def copyBoundType(bt: BT): Type
    override def hashIsStable: Boolean = false
  }

  abstract class ParamRef extends BoundType {
    type BT <: LambdaType
    def paramNum: Int
    def paramName: binder.ThisName = binder.paramNames(paramNum)

    override def underlying(using Context): Type = {
      // TODO: update paramInfos's type to nullable
      val infos: List[Type] | Null = binder.paramInfos
      if (infos == null) NoType // this can happen if the referenced generic type is not initialized yet
      else infos(paramNum)
    }

    override def computeHash(bs: Binders): Int = doHash(paramNum, binder.identityHash(bs))

    override def equals(that: Any): Boolean = equals(that, null)

    override def iso(that: Any, bs: BinderPairs): Boolean = that match {
      case that: ParamRef => paramNum == that.paramNum && binder.equalBinder(that.binder, bs)
      case _ => false
    }

    protected def kindString: String

    override def toString: String =
      try s"${kindString}ParamRef($paramName)"
      catch {
        case ex: IndexOutOfBoundsException => s"ParamRef(<bad index: $paramNum>)"
      }
  }

  /** Only created in `binder.paramRefs`. Use `binder.paramRefs(paramNum)` to
   *  refer to `TermParamRef(binder, paramNum)`.
   */
  abstract case class TermParamRef(binder: TermLambda, paramNum: Int)
  extends ParamRef, SingletonCaptureRef {
    type BT = TermLambda
    def kindString: String = "Term"
    def copyBoundType(bt: BT): Type = bt.paramRefs(paramNum)
    override def isTrackableRef(using Context) = true
  }

  private final class TermParamRefImpl(binder: TermLambda, paramNum: Int) extends TermParamRef(binder, paramNum)

  /** Only created in `binder.paramRefs`. Use `binder.paramRefs(paramNum)` to
   *  refer to `TypeParamRef(binder, paramNum)`.
   */
  abstract case class TypeParamRef(binder: TypeLambda, paramNum: Int) extends ParamRef {
    type BT = TypeLambda
    def kindString: String = "Type"
    def copyBoundType(bt: BT): Type = bt.paramRefs(paramNum)

    /** Optimized version of occursIn, avoid quadratic blowup when solving
     *  constraints over large ground types.
     */
    override def occursIn(that: Type)(using Context): Boolean = !that.isGround && super.occursIn(that)

    /** Looking only at the structure of `bound`, is one of the following true?
     *     - fromBelow and param <:< bound
     *     - !fromBelow and param >:> bound
     */
    def occursIn(bound: Type, fromBelow: Boolean)(using Context): Boolean = bound.stripTypeVar match {
      case bound: ParamRef => bound == this
      case bound: AndType  => occursIn(bound.tp1, fromBelow) && occursIn(bound.tp2, fromBelow)
      case bound: OrType   => occursIn(bound.tp1, fromBelow) || occursIn(bound.tp2, fromBelow)
      case _ => false
    }
  }

  private final class TypeParamRefImpl(binder: TypeLambda, paramNum: Int) extends TypeParamRef(binder, paramNum)

  /** a self-reference to an enclosing recursive type. The only creation method is
   *  `binder.recThis`, returning `RecThis(binder)`.
   */
  abstract case class RecThis(binder: RecType) extends BoundType with SingletonType {
    type BT = RecType
    override def underlying(using Context): RecType = binder
    def copyBoundType(bt: BT): RecThis = bt.recThis

    // need to customize hashCode and equals to prevent infinite recursion
    // between RecTypes and RecRefs.
    override def computeHash(bs: Binders): Int = addDelta(binder.identityHash(bs), 41)

    override def equals(that: Any): Boolean = equals(that, null)

    override def iso(that: Any, bs: BinderPairs): Boolean = that match {
      case that: RecThis => binder.equalBinder(that.binder, bs)
      case _ => false
    }

    override def toString: String =
      try s"RecThis(${binder.hashCode})"
      catch {
        case ex: NullPointerException => s"RecThis(<under construction>)"
      }
  }

  private final class RecThisImpl(binder: RecType) extends RecThis(binder)

  // @sharable private var skid: Int = 0

  // ----- Skolem types -----------------------------------------------

  /** A skolem type reference with underlying type `info`.
   *
   * For Dotty, a skolem type is a singleton type of some unknown value of type `info`.
   * Note that care is needed when creating them, since not all types need to be inhabited.
   * A skolem is equal to itself and no other type.
   */
  case class SkolemType(info: Type) extends CachedProxyType with ValueType with SingletonType {
    override def underlying(using Context): Type = info
    def derivedSkolemType(info: Type)(using Context): SkolemType =
      if (info eq this.info) this else SkolemType(info)

    override def computeHash(bs: Binders): Int = identityHash(bs)
    override def equals(that: Any): Boolean = this.eq(that.asInstanceOf[AnyRef])

    def withName(name: Name): this.type = { myRepr = name; this }

    //skid += 1
    //val id = skid
    //assert(id != 10)

    private var myRepr: Name | Null = null
    def repr(using Context): Name = {
      if (myRepr == null) myRepr = SkolemName.fresh()
      myRepr.nn
    }

    override def toString: String = s"SkolemType($hashCode)"
  }

  /** A skolem type used to wrap the type of the qualifier of a selection.
   *
   *  When typing a selection `e.f`, if `e` is unstable then we unconditionally
   *  skolemize it. We use a subclass of `SkolemType` for this so that
   *  [[TypeOps#asSeenFrom]] may treat it specially for optimization purposes,
   *  see its implementation for more details.
   */
  class QualSkolemType(info: Type) extends SkolemType(info) {
    override def derivedSkolemType(info: Type)(using Context): SkolemType =
      if (info eq this.info) this else QualSkolemType(info)
  }
  object QualSkolemType {
    def apply(info: Type): QualSkolemType = new QualSkolemType(info)
  }

  // ------------ Type variables ----------------------------------------

  /** In a TypeApply tree, a TypeVar is created for each argument type to be inferred.
   *  Every type variable is referred to by exactly one inferred type parameter of some
   *  TypeApply tree.
   *
   *  A type variable is essentially a switch that models some part of a substitution.
   *  It is first linked to `origin`, a poly param that's in the current constraint set.
   *  It can then be (once) instantiated to some other type. The instantiation is
   *  recorded in the type variable itself, or else, if the current type state
   *  is different from the variable's creation state (meaning unrolls are possible)
   *  in the current typer state.
   *
   *  FIXME: the "once" in the statement above is not true anymore now that `resetInst`
   *         exists, this is problematic for caching (see `Type#isProvisional`),
   *         we should try getting rid of this method.
   *
   *  @param  origin           the parameter that's tracked by the type variable.
   *  @param  creatorState     the typer state in which the variable was created.
   *  @param  initNestingLevel the initial nesting level of the type variable. (c.f. nestingLevel)
   */
  final class TypeVar private(initOrigin: TypeParamRef, creatorState: TyperState | Null, val initNestingLevel: Int) extends CachedProxyType with ValueType {
    private var currentOrigin = initOrigin

    def origin: TypeParamRef = currentOrigin

    /** Set origin to new parameter. Called if we merge two conflicting constraints.
     *  See OrderingConstraint#merge, OrderingConstraint#rename
     */
    def setOrigin(p: TypeParamRef) = currentOrigin = p

    /** The permanent instance type of the variable, or NoType is none is given yet */
    private var myInst: Type = NoType

    private[core] def inst: Type = myInst
    private[core] def setInst(tp: Type): Unit =
      myInst = tp
      if tp.exists && owningState != null then
        val owningState1 = owningState.uncheckedNN.get
        if owningState1 != null then
          owningState1.ownedVars -= this
          owningState = null // no longer needed; null out to avoid a memory leak

    private[core] def resetInst(ts: TyperState): Unit =
      assert(myInst.exists)
      myInst = NoType
      owningState = new WeakReference(ts)

    /** The state owning the variable. This is at first `creatorState`, but it can
     *  be changed to an enclosing state on a commit.
     */
    private[core] var owningState: WeakReference[TyperState] | Null =
      if (creatorState == null) null else new WeakReference(creatorState)

    /** The nesting level of this type variable in the current typer state. This is usually
     *  the same as `initNestingLevel`, but can be decremented by calling `TyperState#setNestingLevel`.
     *  Symbols with a nestingLevel strictly greater than this level will not appear in the
     *  instantiation of this type variable. This is enforced in `ConstraintHandling`,
     *  dependig on the Config flags setting `checkLevelsOnConstraints` and `checkLevelsOnInstantiation`.
     *
     *  Under `checkLevelsOnConstraints` we maintain the invariant that
     *  the `nonParamBounds` of a type variable never refer to a type with a
     *  greater `nestingLevel` (see `legalBound` for the reason why this
     *  cannot be delayed until instantiation). Then, on instantiation,
     *  we replace any param in the param bound with a level greater than
     *  nestingLevel (see `fullLowerBound`).
     *
     *  Under `checkLevelsOnInstantiation`, we avoid incorrect levels only
     *  when a type variable is instantiated, see `ConstraintHandling$fixLevels`.
     *  Under this mode, the `nestingLevel` of a type variable can be made
     *  smaller when fixing the levels for some other type variable instance.
     */
    def nestingLevel(using Context): Int = ctx.typerState.nestingLevel(this)

    /** The instance type of this variable, or NoType if the variable is currently
     *  uninstantiated
     */
    def instanceOpt(using Context): Type =
      if (inst.exists) inst else ctx.typerState.constraint.instType(this)

    /** Is the variable already instantiated? */
    def isInstantiated(using Context): Boolean = instanceOpt.exists

    /** Instantiate variable with given type */
    def instantiateWith(tp: Type)(using Context): Type = {
      assert(tp ne this, i"self instantiation of $origin, constraint = ${ctx.typerState.constraint}")
      assert(!myInst.exists, i"$origin is already instantiated to $myInst but we attempted to instantiate it to $tp")
      typr.println(i"instantiating $this with $tp")

      if Config.checkConstraintsSatisfiable then
        assert(currentEntry.bounds.contains(tp),
          i"$origin is constrained to be $currentEntry but attempted to instantiate it to $tp")

      if ((ctx.typerState eq owningState.nn.get.uncheckedNN) && !TypeComparer.subtypeCheckInProgress)
        setInst(tp)
      ctx.typerState.constraint = ctx.typerState.constraint.replace(origin, tp)
      tp
    }

    def typeToInstantiateWith(fromBelow: Boolean)(using Context): Type =
      TypeComparer.instanceType(origin, fromBelow, widenUnions, nestingLevel)

    /** Instantiate variable from the constraints over its `origin`.
     *  If `fromBelow` is true, the variable is instantiated to the lub
     *  of its lower bounds in the current constraint; otherwise it is
     *  instantiated to the glb of its upper bounds. However, a lower bound
     *  instantiation can be a singleton type only if the upper bound
     *  is also a singleton type.
     */
    def instantiate(fromBelow: Boolean)(using Context): Type =
      val tp = typeToInstantiateWith(fromBelow)
      if myInst.exists then // The line above might have triggered instantiation of the current type variable
        myInst
      else
        instantiateWith(tp)

    /** Widen unions when instantiating this variable in the current context? */
    def widenUnions(using Context): Boolean = !ctx.typerState.constraint.isHard(this)

    /** For uninstantiated type variables: the entry in the constraint (either bounds or
     *  provisional instance value)
     */
    private def currentEntry(using Context): Type = ctx.typerState.constraint.entry(origin)

    /** For uninstantiated type variables: Is the lower bound different from Nothing? */
    def hasLowerBound(using Context): Boolean = !currentEntry.loBound.isExactlyNothing

    /** For uninstantiated type variables: Is the upper bound different from Any? */
    def hasUpperBound(using Context): Boolean = !currentEntry.hiBound.isTopOfSomeKind

    /** Unwrap to instance (if instantiated) or origin (if not), until result
     *  is no longer a TypeVar
     */
    override def stripTypeVar(using Context): Type = {
      val inst = instanceOpt
      if (inst.exists) inst.stripTypeVar else origin
    }

    override def stripped(using Context): Type = stripTypeVar.stripped

    /** If the variable is instantiated, its instance, otherwise its origin */
    override def underlying(using Context): Type = {
      val inst = instanceOpt
      if (inst.exists) inst else origin
    }

    def wrapInTypeTree(owningTree: Tree)(using Context): InferredTypeTree =
      new InferredTypeTree().withSpan(owningTree.span).withType(this)

    override def computeHash(bs: Binders): Int = identityHash(bs)
    override def equals(that: Any): Boolean = this.eq(that.asInstanceOf[AnyRef])

    override def toString: String = {
      def instStr = if (inst.exists) s" -> $inst" else ""
      s"TypeVar($origin$instStr)"
    }
  }
  object TypeVar:
    def apply(using Context)(initOrigin: TypeParamRef, creatorState: TyperState | Null, nestingLevel: Int = ctx.nestingLevel) =
      new TypeVar(initOrigin, creatorState, nestingLevel)

  type TypeVars = SimpleIdentitySet[TypeVar]

  // ------ MatchType ---------------------------------------------------------------

  /**    scrutinee match { case_1 ... case_n }
   *
   *  where
   *
   *     case_i  =   [X1, ..., Xn] patternType => resultType
   *
   *  and `X_1,...X_n` are the type variables bound in `patternType`
   */
  abstract case class MatchType(bound: Type, scrutinee: Type, cases: List[Type]) extends CachedProxyType with ValueType {
    def derivedMatchType(bound: Type, scrutinee: Type, cases: List[Type])(using Context): MatchType =
      if (bound.eq(this.bound) && scrutinee.eq(this.scrutinee) && cases.eqElements(this.cases)) this
      else MatchType(bound, scrutinee, cases)

    def caseType(tp: Type)(using Context): Type = tp match {
      case tp: HKTypeLambda => caseType(tp.resType)
      case defn.MatchCase(_, body) => body
    }

    def alternatives(using Context): List[Type] = cases.map(caseType)
    def underlying(using Context): Type = bound

    private var myReduced: Type | Null = null
    private var reductionContext: util.MutableMap[Type, Type] = uninitialized

    override def tryNormalize(using Context): Type =
      try
        reduced.normalized
      catch
        case ex: Throwable =>
          handleRecursive("normalizing", s"${scrutinee.show} match ..." , ex)

    def reduced(using Context): Type = {

      def contextInfo(tp: Type): Type = tp match {
        case tp: TypeParamRef =>
          val constraint = ctx.typerState.constraint
          if (constraint.entry(tp).exists) TypeComparer.fullBounds(tp)
          else NoType
        case tp: TypeRef =>
          val bounds = ctx.gadt.fullBounds(tp.symbol)
          if (bounds == null) NoType else bounds
        case tp: TypeVar =>
          tp.underlying
      }

      def updateReductionContext(footprint: collection.Set[Type]): Unit =
        reductionContext = util.HashMap()
        for (tp <- footprint)
          reductionContext(tp) = contextInfo(tp)
        typr.println(i"footprint for $this $hashCode: ${footprint.toList.map(x => (x, contextInfo(x)))}%, %")

      def isUpToDate: Boolean =
        reductionContext.keysIterator.forall { tp =>
          reductionContext(tp) `eq` contextInfo(tp)
        }

      record("MatchType.reduce called")
      if !Config.cacheMatchReduced
          || myReduced == null
          || !isUpToDate
          || MatchTypeTrace.isRecording
      then
        record("MatchType.reduce computed")
        if (myReduced != null) record("MatchType.reduce cache miss")
        myReduced =
          trace(i"reduce match type $this $hashCode", matchTypes, show = true)(inMode(Mode.Type) {
            def matchCases(cmp: TrackingTypeComparer): Type =
              val saved = ctx.typerState.snapshot()
              try cmp.matchCases(scrutinee.normalized, cases.map(MatchTypeCaseSpec.analyze(_)))
              catch case ex: Throwable =>
                handleRecursive("reduce type ", i"$scrutinee match ...", ex)
              finally
                updateReductionContext(cmp.footprint)
                ctx.typerState.resetTo(saved)
                  // this drops caseLambdas in constraint and undoes any typevar
                  // instantiations during matchtype reduction

            TypeComparer.tracked(matchCases)
          })
      myReduced.nn
    }

    /** True if the reduction uses GADT constraints. */
    def reducesUsingGadt(using Context): Boolean =
      (reductionContext ne null) && reductionContext.keysIterator.exists {
        case tp: TypeRef => reductionContext(tp).exists
        case _           => false
      }

    override def computeHash(bs: Binders): Int = doHash(bs, scrutinee, bound :: cases)

    override def eql(that: Type): Boolean = that match {
      case that: MatchType =>
        bound.eq(that.bound) && scrutinee.eq(that.scrutinee) && cases.eqElements(that.cases)
      case _ => false
    }
  }

  class CachedMatchType(bound: Type, scrutinee: Type, cases: List[Type]) extends MatchType(bound, scrutinee, cases)

  object MatchType {
    def apply(bound: Type, scrutinee: Type, cases: List[Type])(using Context): MatchType =
      unique(new CachedMatchType(bound, scrutinee, cases))

    def thatReducesUsingGadt(tp: Type)(using Context): Boolean = tp match
      case MatchType.InDisguise(mt) => mt.reducesUsingGadt
      case mt: MatchType            => mt.reducesUsingGadt
      case _                        => false

    /** Extractor for match types hidden behind an AppliedType/MatchAlias. */
    object InDisguise:
      def unapply(tp: AppliedType)(using Context): Option[MatchType] = tp match
        case AppliedType(tycon: TypeRef, args) => tycon.info match
          case MatchAlias(alias) => alias.applyIfParameterized(args) match
            case mt: MatchType => Some(mt)
            case _ => None
          case _ => None
        case _ => None
  }

  enum MatchTypeCasePattern:
    case Capture(num: Int, isWildcard: Boolean)
    case TypeTest(tpe: Type)
    case BaseTypeTest(classType: TypeRef, argPatterns: List[MatchTypeCasePattern], needsConcreteScrut: Boolean)
    case CompileTimeS(argPattern: MatchTypeCasePattern)
    case AbstractTypeConstructor(tycon: Type, argPatterns: List[MatchTypeCasePattern])
    case TypeMemberExtractor(typeMemberName: TypeName, capture: Capture)

    def isTypeTest: Boolean =
      this.isInstanceOf[TypeTest]

    def needsConcreteScrutInVariantPos: Boolean = this match
      case Capture(_, isWildcard) => !isWildcard
      case TypeTest(_)            => false
      case _                      => true
  end MatchTypeCasePattern

  enum MatchTypeCaseSpec:
    case SubTypeTest(origMatchCase: Type, pattern: Type, body: Type)
    case SpeccedPatMat(origMatchCase: HKTypeLambda, captureCount: Int, pattern: MatchTypeCasePattern, body: Type)
    case LegacyPatMat(origMatchCase: HKTypeLambda)
    case MissingCaptures(origMatchCase: HKTypeLambda, missing: collection.BitSet)

    def origMatchCase: Type
  end MatchTypeCaseSpec

  object MatchTypeCaseSpec:
    def analyze(cas: Type)(using Context): MatchTypeCaseSpec =
      cas match
        case cas: HKTypeLambda if !sourceVersion.isAtLeast(SourceVersion.`3.4`) =>
          // Always apply the legacy algorithm under -source:3.3 and below
          LegacyPatMat(cas)
        case cas: HKTypeLambda =>
          val defn.MatchCase(pat, body) = cas.resultType: @unchecked
          val missing = checkCapturesPresent(cas, pat)
          if !missing.isEmpty then
            MissingCaptures(cas, missing)
          else
            val specPattern = tryConvertToSpecPattern(cas, pat)
            if specPattern != null then
              SpeccedPatMat(cas, cas.paramNames.size, specPattern, body)
            else
              LegacyPatMat(cas)
        case _ =>
          val defn.MatchCase(pat, body) = cas: @unchecked
          SubTypeTest(cas, pat, body)
    end analyze

    /** Checks that all the captures of the case are present in the case.
     *
     *  Sometimes, because of earlier substitutions of an abstract type constructor,
     *  we can end up with patterns that do not mention all their captures anymore.
     *  This can happen even when the body still refers to these missing captures.
     *  In that case, we must always consider the case to be unmatchable, i.e., to
     *  become `Stuck`.
     *
     *  See pos/i12127.scala for an example.
     */
    def checkCapturesPresent(cas: HKTypeLambda, pat: Type)(using Context): collection.BitSet =
      val captureCount = cas.paramNames.size
      val missing = new mutable.BitSet(captureCount)
      missing ++= (0 until captureCount)
      new CheckCapturesPresent(cas).apply(missing, pat)

    private class CheckCapturesPresent(cas: HKTypeLambda)(using Context) extends TypeAccumulator[mutable.BitSet]:
      def apply(missing: mutable.BitSet, tp: Type): mutable.BitSet = tp match
        case TypeParamRef(binder, num) if binder eq cas =>
          missing -= num
        case _ =>
          foldOver(missing, tp)
    end CheckCapturesPresent

    /** Tries to convert a match type case pattern in HKTypeLambda form into a spec'ed `MatchTypeCasePattern`.
     *
     *  This method recovers the structure of *legal patterns* as defined in SIP-56
     *  from the unstructured `HKTypeLambda` coming from the typer.
     *
     *  It must adhere to the specification of legal patterns defined at
     *  https://docs.scala-lang.org/sips/match-types-spec.html#legal-patterns
     *
     *  Returns `null` if the pattern in `caseLambda` is a not a legal pattern.
     */
    private def tryConvertToSpecPattern(caseLambda: HKTypeLambda, pat: Type)(using Context): MatchTypeCasePattern | Null =
      var typeParamRefsAccountedFor: Int = 0

      def rec(pat: Type, variance: Int): MatchTypeCasePattern | Null =
        pat match
          case pat @ TypeParamRef(binder, num) if binder eq caseLambda =>
            typeParamRefsAccountedFor += 1
            MatchTypeCasePattern.Capture(num, isWildcard = pat.paramName.is(WildcardParamName))

          case pat @ AppliedType(tycon: TypeRef, args) if variance == 1 =>
            val tyconSym = tycon.symbol
            if tyconSym.isClass then
              if tyconSym.name.startsWith("Tuple") && defn.isTupleNType(pat) then
                rec(pat.toNestedPairs, variance)
              else
                recArgPatterns(pat) { argPatterns =>
                  val needsConcreteScrut = argPatterns.zip(tycon.typeParams).exists {
                    (argPattern, tparam) => tparam.paramVarianceSign != 0 && argPattern.needsConcreteScrutInVariantPos
                  }
                  MatchTypeCasePattern.BaseTypeTest(tycon, argPatterns, needsConcreteScrut)
                }
            else if defn.isCompiletime_S(tyconSym) && args.sizeIs == 1 then
              val argPattern = rec(args.head, variance)
              if argPattern == null then
                null
              else if argPattern.isTypeTest then
                MatchTypeCasePattern.TypeTest(pat)
              else
                MatchTypeCasePattern.CompileTimeS(argPattern)
            else
              tycon.info match
                case _: RealTypeBounds =>
                  recAbstractTypeConstructor(pat)
                case TypeAlias(tl @ HKTypeLambda(onlyParam :: Nil, resType: RefinedType)) =>
                  /* Unlike for eta-expanded classes, the typer does not automatically
                   * dealias poly type aliases to refined types. So we have to give them
                   * a chance here.
                   * We are quite specific about the shape of type aliases that we are willing
                   * to dealias this way, because we must not dealias arbitrary type constructors
                   * that could refine the bounds of the captures; those would amount of
                   * type-test + capture combos, which are out of the specced match types.
                   */
                  rec(pat.superType, variance)
                case _ =>
                  null

          case pat @ AppliedType(tycon: TypeParamRef, _) if variance == 1 =>
            recAbstractTypeConstructor(pat)

          case pat @ RefinedType(parent, refinedName: TypeName, TypeAlias(alias @ TypeParamRef(binder, num)))
              if variance == 1 && (binder eq caseLambda) =>
            parent.member(refinedName) match
              case refinedMember: SingleDenotation if refinedMember.exists =>
                // Check that the bounds of the capture contain the bounds of the inherited member
                val refinedMemberBounds = refinedMember.info
                val captureBounds = caseLambda.paramInfos(num)
                if captureBounds.contains(refinedMemberBounds) then
                  /* In this case, we know that any member we eventually find during reduction
                   * will have bounds that fit in the bounds of the capture. Therefore, no
                   * type-test + capture combo is necessary, and we can apply the specced match types.
                   */
                  val capture = rec(alias, variance = 0).asInstanceOf[MatchTypeCasePattern.Capture]
                  MatchTypeCasePattern.TypeMemberExtractor(refinedName, capture)
                else
                  // Otherwise, a type-test + capture combo might be necessary, and we are out of spec
                  null
              case _ =>
                // If the member does not refine a member of the `parent`, we are out of spec
                null

          case _ =>
            MatchTypeCasePattern.TypeTest(pat)
      end rec

      def recAbstractTypeConstructor(pat: AppliedType): MatchTypeCasePattern | Null =
        recArgPatterns(pat) { argPatterns =>
          MatchTypeCasePattern.AbstractTypeConstructor(pat.tycon, argPatterns)
        }
      end recAbstractTypeConstructor

      def recArgPatterns(pat: AppliedType)(whenNotTypeTest: List[MatchTypeCasePattern] => MatchTypeCasePattern | Null): MatchTypeCasePattern | Null =
        val AppliedType(tycon, args) = pat
        val tparams = tycon.typeParams
        val argPatterns = args.zip(tparams).map { (arg, tparam) =>
          rec(arg, tparam.paramVarianceSign)
        }
        if argPatterns.exists(_ == null) then
          null
        else
          val argPatterns1 = argPatterns.asInstanceOf[List[MatchTypeCasePattern]] // they are not null
          if argPatterns1.forall(_.isTypeTest) then
            MatchTypeCasePattern.TypeTest(pat)
          else
            whenNotTypeTest(argPatterns1)
      end recArgPatterns

      val result = rec(pat, variance = 1)
      if typeParamRefsAccountedFor == caseLambda.paramNames.size then result
      else null
    end tryConvertToSpecPattern
  end MatchTypeCaseSpec

  // ------ ClassInfo, Type Bounds --------------------------------------------------

  type TypeOrSymbol = Type | Symbol

  /** Roughly: the info of a class during a period.
   *  @param prefix           The prefix on which parents, decls, and selfType need to be rebased.
   *  @param cls              The class symbol.
   *  @param declaredParents  The parent types of this class.
   *                          These are all normalized to be TypeRefs by moving any refinements
   *                          to be member definitions of the class itself.
   *                          Unlike `parents`, the types are not seen as seen from `prefix`.
   *  @param decls            The symbols defined directly in this class.
   *  @param selfInfo         The type of `this` in this class, if explicitly given,
   *                          NoType otherwise. If class is compiled from source, can also
   *                          be a reference to the self symbol containing the type.
   */
  abstract case class ClassInfo(
      prefix: Type,
      cls: ClassSymbol,
      declaredParents: List[Type],
      decls: Scope,
      selfInfo: TypeOrSymbol) extends CachedGroundType with TypeType {

    private var selfTypeCache: Type | Null = null
    private var appliedRefCache: Type | Null = null

    /** The self type of a class is the conjunction of
     *   - the explicit self type if given (or the info of a given self symbol), and
     *   - the fully applied reference to the class itself.
     */
    def selfType(using Context): Type = {
      val clsd = cls.classDenot
      if (selfTypeCache == null)
        selfTypeCache = {
          val givenSelf = clsd.givenSelfType
          if (!givenSelf.isValueType) appliedRef
          else if (clsd.is(Module)) givenSelf
          else if (ctx.erasedTypes) appliedRef
          else givenSelf.dealiasKeepAnnots match
<<<<<<< HEAD
            case givenSelf1 @ EventuallyCapturingType(tp, _) =>
              givenSelf1.derivedAnnotatedType(tp & appliedRef, givenSelf1.annot)
=======
            case givenSelf1 @ AnnotatedType(tp, ann) if ann.symbol == defn.RetainsAnnot =>
              givenSelf1.derivedAnnotatedType(tp & appliedRef, ann)
>>>>>>> a92a4639
            case _ =>
              AndType(givenSelf, appliedRef)
        }
      selfTypeCache.nn
    }

    def appliedRef(using Context): Type = {
      if (appliedRefCache == null)
        appliedRefCache =
          TypeRef(prefix, cls).appliedTo(cls.classDenot.typeParams.map(_.typeRef))
      appliedRefCache.nn
    }

    // cached because baseType needs parents
    private var parentsCache: List[Type] | Null = null

    override def parents(using Context): List[Type] = {
      if (parentsCache == null)
        parentsCache = declaredParents.mapConserve(_.asSeenFrom(prefix, cls.owner))
      parentsCache.nn
    }

    protected def newLikeThis(prefix: Type, declaredParents: List[Type], decls: Scope, selfInfo: TypeOrSymbol)(using Context): ClassInfo =
      ClassInfo(prefix, cls, declaredParents, decls, selfInfo)

    def derivedClassInfo(prefix: Type)(using Context): ClassInfo =
      if (prefix eq this.prefix) this
      else newLikeThis(prefix, declaredParents, decls, selfInfo)

    def derivedClassInfo(prefix: Type = this.prefix, declaredParents: List[Type] = this.declaredParents, decls: Scope = this.decls, selfInfo: TypeOrSymbol = this.selfInfo)(using Context): ClassInfo =
      if ((prefix eq this.prefix) && (declaredParents eq this.declaredParents) && (decls eq this.decls) && (selfInfo eq this.selfInfo)) this
      else newLikeThis(prefix, declaredParents, decls, selfInfo)

    /** If this class has opaque type alias members, a new class info
     *  with their aliases added as refinements to the self type of the class.
     *  Otherwise, this classInfo.
     *  If there are opaque alias members, updates `cls` to have `Opaque` flag as a side effect.
     */
    def integrateOpaqueMembers(using Context): ClassInfo =
      decls.toList.foldLeft(this) { (cinfo, sym) =>
        if sym.isOpaqueAlias then
          cls.setFlag(Opaque)
          def force(using Context) =
            if sym.isOpaqueAlias then // could have been reset because of a syntax error
              sym.infoOrCompleter match
                case completer: LazyType =>
                  completer.complete(sym) // will update the LazyRef
                  null                    // tells the LazyRef to use the updated value
                case info => // can occur under cyclic references, e.g. i6225.scala
                  defn.AnyType
            else defn.AnyType         // dummy type in case of errors
          def refineSelfType(selfType: Type) =
            RefinedType(selfType, sym.name,
              TypeAlias(
                withMode(Mode.CheckCyclic)(
                  LazyRef.of(force))))
          cinfo.selfInfo match
            case self: Type =>
              cinfo.derivedClassInfo(
                selfInfo = refineSelfType(self.orElse(defn.AnyType)))
            case self: Symbol =>
              self.info = refineSelfType(self.info)
              cinfo
        else cinfo
      }

    override def computeHash(bs: Binders  | Null): Int = doHash(bs, cls, prefix)
    override def hashIsStable: Boolean = prefix.hashIsStable && declaredParents.hashIsStable

    override def eql(that: Type): Boolean = that match {
      case that: ClassInfo =>
        prefix.eq(that.prefix) &&
        cls.eq(that.cls) &&
        declaredParents.eqElements(that.declaredParents) &&
        decls.eq(that.decls) &&
        selfInfo.eq(that.selfInfo)
      case _ => false
    }

    override def equals(that: Any): Boolean = equals(that, null)

    override def iso(that: Any, bs: BinderPairs): Boolean = that match {
      case that: ClassInfo =>
        prefix.equals(that.prefix, bs) &&
        cls.eq(that.cls) &&
        declaredParents.equalElements(that.declaredParents, bs) &&
        decls.eq(that.decls) &&
        selfInfo.eq(that.selfInfo)
      case _ => false
    }

    override def toString: String = s"ClassInfo($prefix, $cls, $declaredParents)"
  }

  class CachedClassInfo(prefix: Type, cls: ClassSymbol, declaredParents: List[Type], decls: Scope, selfInfo: TypeOrSymbol)
    extends ClassInfo(prefix, cls, declaredParents, decls, selfInfo)

  /** A class for temporary class infos where `parents` are not yet known */
  final class TempClassInfo(prefix: Type, cls: ClassSymbol, decls: Scope, selfInfo: TypeOrSymbol)
  extends CachedClassInfo(prefix, cls, Nil, decls, selfInfo) {

    /** Convert to classinfo with known parents */
    def finalized(parents: List[Type])(using Context): ClassInfo =
      ClassInfo(prefix, cls, parents, decls, selfInfo)

    override def newLikeThis(prefix: Type, declaredParents: List[Type], decls: Scope, selfInfo: TypeOrSymbol)(using Context): ClassInfo =
      TempClassInfo(prefix, cls, decls, selfInfo)

    override def toString: String = s"TempClassInfo($prefix, $cls)"
  }

  object ClassInfo {
    def apply(prefix: Type, cls: ClassSymbol, declaredParents: List[Type], decls: Scope, selfInfo: TypeOrSymbol = NoType)(using Context): ClassInfo =
      unique(new CachedClassInfo(prefix, cls, declaredParents, decls, selfInfo))
  }

  /** Type bounds >: lo <: hi */
  abstract case class TypeBounds(lo: Type, hi: Type) extends CachedProxyType with TypeType {

    assert(lo.isInstanceOf[TermType], lo)
    assert(hi.isInstanceOf[TermType], hi)

    override def underlying(using Context): Type = hi

    /** The non-alias type bounds type with given bounds */
    def derivedTypeBounds(lo: Type, hi: Type)(using Context): TypeBounds =
      if ((lo eq this.lo) && (hi eq this.hi)) this
      else TypeBounds(lo, hi)

    def contains(tp: Type)(using Context): Boolean = tp match {
      case tp: TypeBounds => lo <:< tp.lo && tp.hi <:< hi
      case tp: ClassInfo =>
        val cls = tp.cls
        // Note: Taking a normal typeRef does not work here. A normal ref might contain
        // also other information about the named type (e.g. bounds).
        contains(
          TypeRef(tp.prefix, cls)
            .withDenot(new UniqueRefDenotation(cls, tp, cls.validFor, tp.prefix)))
      case _ =>
        lo <:< tp && tp <:< hi
    }

    def & (that: TypeBounds)(using Context): TypeBounds =
      // This will try to preserve the FromJavaObjects type in upper bounds.
      // For example, (? <: FromJavaObjects | Null) & (? <: Any),
      // we want to get (? <: FromJavaObjects | Null) intead of (? <: Any),
      // because we may check the result <:< (? <: Object | Null) later.
      if this.hi.containsFromJavaObject
        && (this.hi frozen_<:< that.hi)
        && (that.lo frozen_<:< this.lo) then
        // FromJavaObject in tp1.hi guarantees tp2.hi <:< tp1.hi
        // prefer tp1 if FromJavaObject is in its hi
        this
      else if that.hi.containsFromJavaObject
        && (that.hi frozen_<:< this.hi)
        && (this.lo frozen_<:< that.lo) then
        // Similarly, prefer tp2 if FromJavaObject is in its hi
        that
      else if (this.lo frozen_<:< that.lo) && (that.hi frozen_<:< this.hi) then that
      else if (that.lo frozen_<:< this.lo) && (this.hi frozen_<:< that.hi) then this
      else TypeBounds(this.lo | that.lo, this.hi & that.hi)

    def | (that: TypeBounds)(using Context): TypeBounds =
      if ((this.lo frozen_<:< that.lo) && (that.hi frozen_<:< this.hi)) this
      else if ((that.lo frozen_<:< this.lo) && (this.hi frozen_<:< that.hi)) that
      else TypeBounds(this.lo & that.lo, this.hi | that.hi)

    override def & (that: Type)(using Context): Type = that match {
      case that: TypeBounds => this & that
      case _ => super.& (that)
    }

    override def | (that: Type)(using Context): Type = that match {
      case that: TypeBounds => this | that
      case _ => super.| (that)
    }

    override def computeHash(bs: Binders): Int = doHash(bs, lo, hi)
    override def hashIsStable: Boolean = lo.hashIsStable && hi.hashIsStable

    override def equals(that: Any): Boolean = equals(that, null)

    override def iso(that: Any, bs: BinderPairs): Boolean = that match {
      case that: AliasingBounds => false
      case that: TypeBounds => lo.equals(that.lo, bs) && hi.equals(that.hi, bs)
      case _ => false
    }

    override def eql(that: Type): Boolean = that match {
      case that: AliasingBounds => false
      case that: TypeBounds => lo.eq(that.lo) && hi.eq(that.hi)
      case _ => false
    }
  }

  class RealTypeBounds(lo: Type, hi: Type) extends TypeBounds(lo, hi)

  /** Common supertype of `TypeAlias` and `MatchAlias` */
  abstract class AliasingBounds(val alias: Type) extends TypeBounds(alias, alias) {

    def derivedAlias(alias: Type)(using Context): AliasingBounds

    override def computeHash(bs: Binders): Int = doHash(bs, alias)
    override def hashIsStable: Boolean = alias.hashIsStable

    override def iso(that: Any, bs: BinderPairs): Boolean = that match {
      case that: AliasingBounds => this.isTypeAlias == that.isTypeAlias && alias.equals(that.alias, bs)
      case _ => false
    }

    // equals comes from case class; no matching override is needed

    override def eql(that: Type): Boolean = that match {
      case that: AliasingBounds => this.isTypeAlias == that.isTypeAlias && alias.eq(that.alias)
      case _ => false
    }

    override def toString = s"${getClass.getSimpleName}($alias)"
  }

  /**    = T
   */
  class TypeAlias(alias: Type) extends AliasingBounds(alias) {
    def derivedAlias(alias: Type)(using Context): AliasingBounds =
      if (alias eq this.alias) this else TypeAlias(alias)
  }

  /**    = T     where `T` is a `MatchType`
   *
   *  Match aliases are treated differently from type aliases. Their sides are mutually
   *  subtypes of each other but one side is not generally substitutable for the other.
   *  If we assumed full substitutivity, we would have to reject all recursive match
   *  aliases (or else take the jump and allow full recursive types).
   */
  class MatchAlias(alias: Type) extends AliasingBounds(alias) {
    def derivedAlias(alias: Type)(using Context): AliasingBounds =
      if (alias eq this.alias) this else MatchAlias(alias)
  }

  object TypeBounds {
    def apply(lo: Type, hi: Type)(using Context): TypeBounds =
      unique(new RealTypeBounds(lo, hi))
    def empty(using Context): TypeBounds =
      val result = ctx.base.emptyTypeBounds
      if result == null then
        ctx.base.emptyTypeBounds = apply(defn.NothingType, defn.AnyType)
        empty
      else
        result
    def emptyPolyKind(using Context): TypeBounds = apply(defn.NothingType, defn.AnyKindType)
    /** An interval covering all types of the same kind as `tp`. */
    def emptySameKindAs(tp: Type)(using Context): TypeBounds =
      val top = tp.topType
      if top.isExactlyAny then empty else apply(defn.NothingType, top)
    def upper(hi: Type)(using Context): TypeBounds = apply(defn.NothingType, hi)
    def lower(lo: Type)(using Context): TypeBounds = apply(lo, defn.AnyType)
  }

  object TypeAlias {
    def apply(alias: Type)(using Context): TypeAlias = unique(new TypeAlias(alias))
    def unapply(tp: TypeAlias): Option[Type] = Some(tp.alias)
  }

  object MatchAlias {
    def apply(alias: Type)(using Context): MatchAlias = unique(new MatchAlias(alias))
    def unapply(tp: MatchAlias): Option[Type] = Some(tp.alias)
  }

  // ----- Annotated and Import types -----------------------------------------------

  /** An annotated type tpe @ annot */
  abstract case class AnnotatedType(parent: Type, annot: Annotation) extends CachedProxyType, CaptureRef {

    override def underlying(using Context): Type = parent

    def derivedAnnotatedType(parent: Type, annot: Annotation)(using Context): AnnotatedType =
      if ((parent eq this.parent) && (annot eq this.annot)) this
      else AnnotatedType(parent, annot)

    override def stripTypeVar(using Context): Type =
      derivedAnnotatedType(parent.stripTypeVar, annot)

    override def stripAnnots(keep: Annotation => (Context) ?=> Boolean)(using Context): Type =
      val p = parent.stripAnnots(keep)
      if keep(annot) then derivedAnnotatedType(p, annot)
      else p

    override def stripped(using Context): Type = parent.stripped

    private var isRefiningKnown = false
    private var isRefiningCache: Boolean = uninitialized

    def isRefining(using Context): Boolean = {
      if (!isRefiningKnown) {
        isRefiningCache = annot.symbol.derivesFrom(defn.RefiningAnnotationClass)
        isRefiningKnown = true
      }
      isRefiningCache
    }

    override def isTrackableRef(using Context) =
      isReach && parent.isTrackableRef

    /** Is this a reach reference of the form `x*`? */
    override def isReach(using Context): Boolean =
      annot.symbol == defn.ReachCapabilityAnnot

    override def stripReach(using Context): SingletonCaptureRef =
      (if isReach then parent else this).asInstanceOf[SingletonCaptureRef]

    override def normalizedRef(using Context): CaptureRef =
      if isReach then AnnotatedType(stripReach.normalizedRef, annot) else this

    override def captureSet(using Context): CaptureSet =
      if isReach then super.captureSet
      else CaptureSet.ofType(this, followResult = false)

    // equals comes from case class; no matching override is needed

    override def computeHash(bs: Binders): Int =
      doHash(bs, annot.hash, parent)
    override def hashIsStable: Boolean =
      parent.hashIsStable

    override def eql(that: Type): Boolean = that match
      case that: AnnotatedType => (parent eq that.parent) && (annot eql that.annot)
      case _ => false

    override def iso(that: Any, bs: BinderPairs): Boolean = that match
      case that: AnnotatedType => parent.equals(that.parent, bs) && (annot eql that.annot)
      case _ => false
  }

  class CachedAnnotatedType(parent: Type, annot: Annotation) extends AnnotatedType(parent, annot)

  object AnnotatedType:
    def make(underlying: Type, annots: List[Annotation])(using Context): Type =
      annots.foldLeft(underlying)(apply(_, _))
    def apply(parent: Type, annot: Annotation)(using Context): AnnotatedType =
      unique(CachedAnnotatedType(parent, annot))
  end AnnotatedType

  // Special type objects and classes -----------------------------------------------------

  /** The type of an erased array */
  abstract case class JavaArrayType(elemType: Type) extends CachedGroundType with ValueType {
    def derivedJavaArrayType(elemtp: Type)(using Context): JavaArrayType =
      if (elemtp eq this.elemType) this else JavaArrayType(elemtp)

    override def computeHash(bs: Binders): Int = doHash(bs, elemType)
    override def hashIsStable: Boolean = elemType.hashIsStable

    override def eql(that: Type): Boolean = that match {
      case that: JavaArrayType => elemType.eq(that.elemType)
      case _ => false
    }
  }
  final class CachedJavaArrayType(elemType: Type) extends JavaArrayType(elemType)
  object JavaArrayType {
    def apply(elemType: Type)(using Context): JavaArrayType = unique(new CachedJavaArrayType(elemType))
  }

  /** The type of an import clause tree */
  case class ImportType(expr: Tree) extends UncachedGroundType

  /** Sentinel for "missing type" */
  @sharable case object NoType extends CachedGroundType {
    override def computeHash(bs: Binders): Int = hashSeed
  }

  /** Missing prefix */
  @sharable case object NoPrefix extends CachedGroundType {
    override def computeHash(bs: Binders): Int = hashSeed
  }

  /** A common superclass of `ErrorType` and `TryDynamicCallSite`. Instances of this
   *  class are at the same time subtypes and supertypes of every other type.
   */
  abstract class FlexType extends UncachedGroundType with ValueType

  abstract class ErrorType extends FlexType {

    /** An explanation of the cause of the failure */
    def msg(using Context): Message

    /** An explanation of the cause of the failure as a string */
    def explanation(using Context): String = msg.message
  }

  /** Note: Make sure an errors is reported before construtcing this
   *  as the type of a tree.
   */
  object ErrorType:
    def apply(m: Message)(using Context): ErrorType =
      val et = new PreviousErrorType
      ctx.base.errorTypeMsg(et) = m
      et
  end ErrorType

  class PreviousErrorType extends ErrorType:
    def msg(using Context): Message =
      ctx.base.errorTypeMsg.get(this) match
        case Some(m) => m
        case None => em"error message from previous run no longer available"

  object UnspecifiedErrorType extends ErrorType {
    override def msg(using Context): Message = em"unspecified error"
  }

  /* Type used to track Select nodes that could not resolve a member and their qualifier is a scala.Dynamic. */
  object TryDynamicCallType extends FlexType

  /** Wildcard type, possibly with bounds */
  abstract case class WildcardType(optBounds: Type) extends CachedGroundType with TermType {

    def effectiveBounds(using Context): TypeBounds = optBounds match
      case bounds: TypeBounds => bounds
      case _ => TypeBounds.empty

    def derivedWildcardType(optBounds: Type)(using Context): WildcardType =
      if (optBounds eq this.optBounds) this
      else if (!optBounds.exists) WildcardType
      else WildcardType(optBounds.asInstanceOf[TypeBounds])

    override def computeHash(bs: Binders): Int = doHash(bs, optBounds)
    override def hashIsStable: Boolean = optBounds.hashIsStable

    override def eql(that: Type): Boolean = that match {
      case that: WildcardType => optBounds.eq(that.optBounds)
      case _ => false
    }

    // equals comes from case class; no matching override is needed

    override def iso(that: Any, bs: BinderPairs): Boolean = that match {
      case that: WildcardType => optBounds.equals(that.optBounds, bs)
      case _ => false
    }
  }

  final class CachedWildcardType(optBounds: Type) extends WildcardType(optBounds)

  @sharable object WildcardType extends WildcardType(NoType) {
    def apply(bounds: TypeBounds)(using Context): WildcardType =
      if bounds eq TypeBounds.empty then
        val result = ctx.base.emptyWildcardBounds
        if result == null then
          ctx.base.emptyWildcardBounds = unique(CachedWildcardType(bounds))
          apply(bounds)
        else
          result
      else unique(CachedWildcardType(bounds))
    /** A wildcard matching any type of the same kind as `tp`. */
    def sameKindAs(tp: Type)(using Context): WildcardType =
      apply(TypeBounds.emptySameKindAs(tp))
  }

  /** An extractor for single abstract method types.
   *  A type is a SAM type if it is a reference to a class or trait, which
   *
   *   - has a single abstract method with a method type (ExprType
   *     and PolyType not allowed!) according to `possibleSamMethods`.
   *   - can be instantiated without arguments or with just () as argument.
   *
   *  Additionally, a SAM type may contain type aliases refinements if they refine
   *  an existing type member.
   *
   *  The pattern `SAMType(samMethod, samParent)` matches a SAM type, where `samMethod` is the
   *  type of the single abstract method and `samParent` is a subtype of the matched
   *  SAM type which has been stripped of wildcards to turn it into a valid parent
   *  type.
   */
  object SAMType {
    /** If possible, return a type which is both a subtype of `origTp` and a (possibly refined) type
     *  application of `samClass` where none of the type arguments are
     *  wildcards (thus making it a valid parent type), otherwise return
     *  NoType.
     *
     *  A wildcard in the original type will be replaced by its upper or lower bound in a way
     *  that maximizes the number of possible implementations of `samMeth`. For example,
     *  java.util.function defines an interface equivalent to:
     *
     *      trait Function[T, R]:
     *        def apply(t: T): R
     *
     *  and it usually appears with wildcards to compensate for the lack of
     *  definition-site variance in Java:
     *
     *      (x => x.toInt): Function[? >: String, ? <: Int]
     *
     *  When typechecking this lambda, we need to approximate the wildcards to find
     *  a valid parent type for our lambda to extend. We can see that in `apply`,
     *  `T` only appears contravariantly and `R` only appears covariantly, so by
     *  minimizing the first parameter and maximizing the second, we maximize the
     *  number of valid implementations of `apply` which lets us implement the lambda
     *  with a closure equivalent to:
     *
     *      new Function[String, Int] { def apply(x: String): Int = x.toInt }
     *
     *  If a type parameter appears invariantly or does not appear at all in `samMeth`, then
     *  we arbitrarily pick the upper-bound.
     */
    def samParent(origTp: Type, samClass: Symbol, samMeth: Symbol)(using Context): Type =
      val tp0 = origTp.baseType(samClass)

      /** Copy type aliases refinements to `toTp` from `fromTp` */
      def withRefinements(toType: Type, fromTp: Type): Type = fromTp.dealias match
        case RefinedType(fromParent, name, info: TypeAlias) if tp0.member(name).exists =>
          val parent1 = withRefinements(toType, fromParent)
          RefinedType(toType, name, info)
        case _ => toType
      val tp = withRefinements(tp0, origTp)

      if !(tp <:< origTp) then NoType
      else
        def approxWildcardArgs(tp: Type): Type = tp match
          case tp @ AppliedType(tycon, args) if tp.hasWildcardArg =>
            val accu = new TypeAccumulator[VarianceMap[Symbol]]:
              def apply(vmap: VarianceMap[Symbol], t: Type): VarianceMap[Symbol] = t match
                case tp: TypeRef if tp.symbol.isAllOf(ClassTypeParam) =>
                  vmap.recordLocalVariance(tp.symbol, variance)
                case _ =>
                  foldOver(vmap, t)
            val vmap = accu(VarianceMap.empty, samMeth.info)
            val tparams = tycon.typeParamSymbols
            val args1 = args.zipWithConserve(tparams):
              case (arg @ TypeBounds(lo, hi), tparam) =>
                val v = vmap.computedVariance(tparam)
                if v.uncheckedNN < 0 then lo
                else hi
              case (arg, _) => arg
            tp.derivedAppliedType(tycon, args1)
          case tp: RefinedType =>
            tp.derivedRefinedType(approxWildcardArgs(tp.parent))
          case _ =>
            tp
        approxWildcardArgs(tp)
    end samParent

    def samClass(tp: Type)(using Context): Symbol = tp match
      case tp: ClassInfo =>
        def zeroParams(tp: Type): Boolean = tp.stripPoly match
          case mt: MethodType => mt.paramInfos.isEmpty && !mt.resultType.isInstanceOf[MethodType]
          case et: ExprType => true
          case _ => false
        val cls = tp.cls
        val validCtor =
          val ctor = cls.primaryConstructor
          // `ContextFunctionN` does not have constructors
          !ctor.exists || zeroParams(ctor.info)
        val isInstantiable = !cls.isOneOf(FinalOrSealed) && (tp.appliedRef <:< tp.selfType)
        if validCtor && isInstantiable then tp.cls
        else NoSymbol
      case tp: AppliedType =>
        samClass(tp.superType)
      case tp: TypeRef =>
        samClass(tp.underlying)
      case tp: RefinedType =>
        samClass(tp.underlying)
      case tp: TypeBounds =>
        samClass(tp.underlying)
      case tp: TypeVar =>
        samClass(tp.underlying)
      case tp: AnnotatedType =>
        samClass(tp.underlying)
      case _ =>
        NoSymbol

    def unapply(tp: Type)(using Context): Option[(MethodType, Type)] =
      val cls = samClass(tp)
      if cls.exists then
        val absMems =
          if tp.isRef(defn.PartialFunctionClass) then
            // To maintain compatibility with 2.x, we treat PartialFunction specially,
            // pretending it is a SAM type. In the future it would be better to merge
            // Function and PartialFunction, have Function1 contain a isDefinedAt method
            //     def isDefinedAt(x: T) = true
            // and overwrite that method whenever the function body is a sequence of
            // case clauses.
            List(defn.PartialFunction_apply)
          else
            tp.possibleSamMethods.map(_.symbol)
        if absMems.lengthCompare(1) == 0 then
          val samMethSym = absMems.head
          val parent = samParent(tp, cls, samMethSym)
          samMethSym.asSeenFrom(parent).info match
            case mt: MethodType if !mt.isParamDependent && mt.resultType.isValueTypeOrWildcard =>
              Some(mt, parent)
            case _ =>
              None
        else None
      else None
  }

  // ----- TypeMaps --------------------------------------------------------------------

  /** Where a traversal should stop */
  enum StopAt:
    case None    // traverse everything
    case Package // stop at package references
    case Static  // stop at static references

  /** Common base class of TypeMap and TypeAccumulator */
  abstract class VariantTraversal:
    protected[dotc] var variance: Int = 1

    inline protected def atVariance[T](v: Int)(op: => T): T = {
      val saved = variance
      variance = v
      val res = op
      variance = saved
      res
    }

    protected def stopAt: StopAt = StopAt.Static

    /** Can the prefix of this static reference be omitted if the reference
     *  itself can be omitted? Overridden in TypeOps#avoid.
     */
    protected def isStaticPrefix(pre: Type)(using Context): Boolean = true

    protected def stopBecauseStaticOrLocal(tp: NamedType)(using Context): Boolean =
      (tp.prefix eq NoPrefix)
      || {
        val stop = stopAt
        stop == StopAt.Static && tp.currentSymbol.isStatic && isStaticPrefix(tp.prefix)
        || stop == StopAt.Package && tp.currentSymbol.is(Package)
      }

    /** The type parameters of the constructor of this applied type.
     *  Overridden in OrderingConstraint's ConstraintAwareTraversal to take account
     *  of instantiations in the constraint that are not yet propagated to the
     *  instance types of type variables.
     */
    protected def tyconTypeParams(tp: AppliedType)(using Context): List[ParamInfo] =
      tp.tyconTypeParams
  end VariantTraversal

  /** A supertrait for some typemaps that are bijections. Used for capture checking.
   *  BiTypeMaps should map capture references to capture references.
   */
  trait BiTypeMap extends TypeMap:
    thisMap =>

    /** The inverse of the type map */
    def inverse: BiTypeMap

    /** A restriction of this map to a function on tracked CaptureRefs */
    def forward(ref: CaptureRef): CaptureRef = this(ref) match
      case result: CaptureRef if result.isTrackableRef => result

    /** A restriction of the inverse to a function on tracked CaptureRefs */
    def backward(ref: CaptureRef): CaptureRef = inverse(ref) match
      case result: CaptureRef if result.isTrackableRef => result
  end BiTypeMap

  abstract class TypeMap(implicit protected var mapCtx: Context)
  extends VariantTraversal with (Type => Type) { thisMap =>

    def apply(tp: Type): Type

    protected def derivedSelect(tp: NamedType, pre: Type): Type =
      tp.derivedSelect(pre)
    protected def derivedRefinedType(tp: RefinedType, parent: Type, info: Type): Type =
      tp.derivedRefinedType(parent, tp.refinedName, info)
    protected def derivedRecType(tp: RecType, parent: Type): Type =
      tp.rebind(parent)
    protected def derivedAlias(tp: AliasingBounds, alias: Type): Type =
      tp.derivedAlias(alias)
    protected def derivedTypeBounds(tp: TypeBounds, lo: Type, hi: Type): Type =
      tp.derivedTypeBounds(lo, hi)
    protected def derivedSuperType(tp: SuperType, thistp: Type, supertp: Type): Type =
      tp.derivedSuperType(thistp, supertp)
    protected def derivedAppliedType(tp: AppliedType, tycon: Type, args: List[Type]): Type =
      tp.derivedAppliedType(tycon, args)
    protected def derivedAndType(tp: AndType, tp1: Type, tp2: Type): Type =
      tp.derivedAndType(tp1, tp2)
    protected def derivedOrType(tp: OrType, tp1: Type, tp2: Type): Type =
      tp.derivedOrType(tp1, tp2)
    protected def derivedMatchType(tp: MatchType, bound: Type, scrutinee: Type, cases: List[Type]): Type =
      tp.derivedMatchType(bound, scrutinee, cases)
    protected def derivedAnnotatedType(tp: AnnotatedType, underlying: Type, annot: Annotation): Type =
      tp.derivedAnnotatedType(underlying, annot)
    protected def derivedCapturingType(tp: Type, parent: Type, refs: CaptureSet): Type =
      tp.derivedCapturingType(parent, refs)
    protected def derivedWildcardType(tp: WildcardType, bounds: Type): Type =
      tp.derivedWildcardType(bounds)
    protected def derivedSkolemType(tp: SkolemType, info: Type): Type =
      tp.derivedSkolemType(info)
    protected def derivedClassInfo(tp: ClassInfo, pre: Type): Type =
      tp.derivedClassInfo(pre)
    protected def derivedJavaArrayType(tp: JavaArrayType, elemtp: Type): Type =
      tp.derivedJavaArrayType(elemtp)
    protected def derivedExprType(tp: ExprType, restpe: Type): Type =
      tp.derivedExprType(restpe)
    // note: currying needed  because Scala2 does not support param-dependencies
    protected def derivedLambdaType(tp: LambdaType)(formals: List[tp.PInfo], restpe: Type): Type =
      tp.derivedLambdaType(tp.paramNames, formals, restpe)

    protected def mapArg(arg: Type, tparam: ParamInfo): Type = arg match
      case arg: TypeBounds => this(arg)
      case arg => atVariance(variance * tparam.paramVarianceSign)(this(arg))

    protected def mapArgs(args: List[Type], tparams: List[ParamInfo]): List[Type] = args match
      case arg :: otherArgs if tparams.nonEmpty =>
        val arg1 = mapArg(arg, tparams.head)
        val otherArgs1 = mapArgs(otherArgs, tparams.tail)
        if ((arg1 eq arg) && (otherArgs1 eq otherArgs)) args
        else arg1 :: otherArgs1
      case nil =>
        nil

    protected def mapOverLambda(tp: LambdaType) =
      val restpe = tp.resultType
      val saved = variance
      variance = if (defn.MatchCase.isInstance(restpe)) 0 else -variance
      val ptypes1 = tp.paramInfos.mapConserve(this).asInstanceOf[List[tp.PInfo]]
      variance = saved
      derivedLambdaType(tp)(ptypes1, this(restpe))

    def isRange(tp: Type): Boolean = tp.isInstanceOf[Range]

    protected def mapCapturingType(tp: Type, parent: Type, refs: CaptureSet, v: Int): Type =
      val saved = variance
      variance = v
      try derivedCapturingType(tp, this(parent), refs.map(this))
      finally variance = saved

    /** Map this function over given type */
    def mapOver(tp: Type): Type = {
      record(s"TypeMap mapOver ${getClass}")
      record("TypeMap mapOver total")
      val ctx = this.mapCtx // optimization for performance
      given Context = ctx
      tp match {
        case tp: NamedType =>
          if stopBecauseStaticOrLocal(tp) then tp
          else
            val prefix1 = atVariance(variance max 0)(this(tp.prefix)) // see comment of TypeAccumulator's applyToPrefix
            derivedSelect(tp, prefix1)

        case tp: AppliedType =>
          derivedAppliedType(tp, this(tp.tycon), mapArgs(tp.args, tyconTypeParams(tp)))

        case tp: LambdaType =>
          mapOverLambda(tp)

        case tp: AliasingBounds =>
          derivedAlias(tp, atVariance(0)(this(tp.alias)))

        case tp: TypeBounds =>
          variance = -variance
          val lo1 = this(tp.lo)
          variance = -variance
          derivedTypeBounds(tp, lo1, this(tp.hi))

        case tp: TypeVar =>
          val inst = tp.instanceOpt
          if (inst.exists) apply(inst) else tp

        case tp: ExprType =>
          derivedExprType(tp, this(tp.resultType))

        case CapturingType(parent, refs) =>
          mapCapturingType(tp, parent, refs, variance)

        case tp @ AnnotatedType(underlying, annot) =>
          val underlying1 = this(underlying)
          val annot1 = annot.mapWith(this)
          if annot1 eq EmptyAnnotation then underlying1
          else derivedAnnotatedType(tp, underlying1, annot1)

        case _: ThisType
          | _: BoundType
          | NoPrefix =>
          tp

        case tp: ProtoType =>
          tp.map(this)

        case tp: RefinedType =>
          derivedRefinedType(tp, this(tp.parent), this(tp.refinedInfo))

        case tp: RecType =>
          record("TypeMap.RecType")
          derivedRecType(tp, this(tp.parent))

        case tp @ SuperType(thistp, supertp) =>
          derivedSuperType(tp, this(thistp), this(supertp))

        case tp @ ConstantType(const @ Constant(_: Type)) =>
          val classType = const.tpe
          val classType1 = this(classType)
          if classType eq classType1 then tp
          else classType1

        case tp: LazyRef =>
          LazyRef { refCtx =>
            given Context = refCtx
            val ref1 = tp.ref
            if refCtx.runId == mapCtx.runId then this(ref1)
            else // splice in new run into map context
              val saved = mapCtx
              mapCtx = mapCtx.fresh
                .setPeriod(Period(refCtx.runId, mapCtx.phaseId))
                .setRun(refCtx.run)
              try this(ref1) finally mapCtx = saved
          }

        case tp: ClassInfo =>
          mapClassInfo(tp)

        case tp: AndType =>
          derivedAndType(tp, this(tp.tp1), this(tp.tp2))

        case tp: OrType =>
          derivedOrType(tp, this(tp.tp1), this(tp.tp2))

        case tp: MatchType =>
          val bound1 = this(tp.bound)
          val scrut1 = atVariance(0)(this(tp.scrutinee))
          derivedMatchType(tp, bound1, scrut1, tp.cases.mapConserve(this))

        case tp: SkolemType =>
          derivedSkolemType(tp, this(tp.info))

        case tp: WildcardType =>
          derivedWildcardType(tp, mapOver(tp.optBounds))

        case tp: JavaArrayType =>
          derivedJavaArrayType(tp, this(tp.elemType))

        case _ =>
          tp
      }
    }

    private def treeTypeMap = new TreeTypeMap(typeMap = this)

    def mapOver(syms: List[Symbol]): List[Symbol] = mapSymbols(syms, treeTypeMap)

    def mapOver(scope: Scope): Scope = {
      val elems = scope.toList
      val elems1 = mapOver(elems)
      if (elems1 eq elems) scope
      else newScopeWith(elems1*)
    }

    def mapOver(tree: Tree): Tree = treeTypeMap(tree)

    /** Can be overridden. By default, only the prefix is mapped. */
    protected def mapClassInfo(tp: ClassInfo): Type =
      derivedClassInfo(tp, this(tp.prefix))

    def andThen(f: Type => Type): TypeMap = new TypeMap {
      override def stopAt = thisMap.stopAt
      def apply(tp: Type) = f(thisMap(tp))
    }
  }

  /** A type map that maps also parents and self type of a ClassInfo */
  abstract class DeepTypeMap(using Context) extends TypeMap:
    override def mapClassInfo(tp: ClassInfo): ClassInfo =
      val prefix1 = this(tp.prefix)
      inContext(ctx.withOwner(tp.cls)):
        val parents1 = tp.declaredParents.mapConserve(this)
        val selfInfo1: TypeOrSymbol = tp.selfInfo match
          case selfInfo: Type => inContext(ctx.withOwner(tp.cls))(this(selfInfo))
          case selfInfo => selfInfo
        tp.derivedClassInfo(prefix1, parents1, tp.decls, selfInfo1)
  end DeepTypeMap

  @sharable object IdentityTypeMap extends TypeMap()(NoContext) {
    def apply(tp: Type): Type = tp
  }

  /** A type map that approximates TypeBounds types depending on
   *  variance.
   *
   *  if variance > 0 : approximate by upper bound
   *     variance < 0 : approximate by lower bound
   *     variance = 0 : propagate bounds to next outer level
   */
  abstract class ApproximatingTypeMap(using Context) extends TypeMap { thisMap =>

    protected def range(lo: Type, hi: Type): Type =
      if (variance > 0) hi
      else if (variance < 0) lo
      else if (lo `eq` hi) lo
      else Range(lower(lo), upper(hi))

    protected def emptyRange = range(defn.NothingType, defn.AnyType)

    protected def lower(tp: Type): Type = tp match {
      case tp: Range => tp.lo
      case _ => tp
    }

    protected def upper(tp: Type): Type = tp match {
      case tp: Range => tp.hi
      case _ => tp
    }

    protected def rangeToBounds(tp: Type): Type = tp match {
      case Range(lo, hi) => TypeBounds(lo, hi)
      case _ => tp
    }

    private var expandingBounds: Boolean = false

    /** Use an alterate type `tp` that replaces a range. This can happen if the
     *  prefix of a Select is a range and the selected symbol is an alias type
     *  or a value with a singleton type. In both cases we can forget the prefix
     *  and use the symbol's type.
     */
    protected def useAlternate(tp: Type): Type = reapply(tp)

    /** Whether it is currently expanding bounds
     *
     *  It is used to avoid following LazyRef in F-Bounds
     */
    def isExpandingBounds: Boolean = expandingBounds

    protected def expandBounds(tp: TypeBounds): Type =
      val saved = expandingBounds
      expandingBounds = true
      val res = range(atVariance(-variance)(reapply(tp.lo)), reapply(tp.hi))
      expandingBounds = saved
      res

    /** Try to widen a named type to its info relative to given prefix `pre`, where possible.
     *  The possible cases are listed inline in the code.
     */
    def tryWiden(tp: NamedType, pre: Type): Type = pre.member(tp.name) match {
      case d: SingleDenotation =>
        val tp1 = d.info.dealiasKeepAnnots
        tp1.stripAnnots match {
          case TypeAlias(alias) =>
            // if H#T = U, then for any x in L..H, x.T =:= U,
            // hence we can replace with U under all variances
            useAlternate(alias.rewrapAnnots(tp1))
          case bounds: TypeBounds =>
            // If H#T = ? >: S <: U, then for any x in L..H, S <: x.T <: U,
            // hence we can replace with S..U under all variances
            expandBounds(bounds)
          case info: SingletonType =>
            // if H#x: y.type, then for any x in L..H, x.type =:= y.type,
            // hence we can replace with y.type under all variances
            useAlternate(info)
          case _ =>
            NoType
        }
      case _ => NoType
    }

    /** Expand parameter reference corresponding to prefix `pre`;
     *  If the expansion is a wildcard parameter reference, convert its
     *  underlying bounds to a range, otherwise return the expansion.
     */
    def expandParam(tp: NamedType, pre: Type): Type =
      tp.argForParam(pre) match {
        case arg @ TypeRef(`pre`, _) if pre.isArgPrefixOf(arg.symbol) =>
          arg.info match {
            case argInfo: TypeBounds => expandBounds(argInfo)
            case argInfo => useAlternate(arg)
          }
        case arg: TypeBounds => expandBounds(arg)
        case arg => useAlternate(arg)
      }

    /** Derived selection.
     *  @pre   the (upper bound of) prefix `pre` has a member named `tp.name`.
     */
    override protected def derivedSelect(tp: NamedType, pre: Type): Type =
      if (pre eq tp.prefix) tp
      else pre match {
        case Range(preLo, preHi) =>
          val forwarded =
            if (tp.symbol.isAllOf(ClassTypeParam)) expandParam(tp, preHi)
            else tryWiden(tp, preHi)
          forwarded.orElse(
            range(super.derivedSelect(tp, preLo).loBound, super.derivedSelect(tp, preHi).hiBound))
        case _ =>
          super.derivedSelect(tp, pre) match {
            case TypeBounds(lo, hi) => range(lo, hi)
            case tp => tp
          }
      }

    override protected def derivedRefinedType(tp: RefinedType, parent: Type, info: Type): Type =
      if ((parent eq tp.parent) && (info eq tp.refinedInfo)) tp
      else parent match {
        case Range(parentLo, parentHi) =>
          range(derivedRefinedType(tp, parentLo, info), derivedRefinedType(tp, parentHi, info))
        case _ =>
          def propagate(lo: Type, hi: Type) =
            range(derivedRefinedType(tp, parent, lo), derivedRefinedType(tp, parent, hi))
          if (parent.isExactlyNothing) parent
          else info match {
            case Range(infoLo: TypeBounds, infoHi: TypeBounds) =>
              assert(variance == 0)
              if (!infoLo.isTypeAlias && !infoHi.isTypeAlias) propagate(infoLo, infoHi)
              else range(defn.NothingType, parent)
            case Range(infoLo, infoHi) =>
              propagate(infoLo, infoHi)
            case _ =>
              tp.derivedRefinedType(parent, tp.refinedName, info)
          }
      }

    override protected def derivedRecType(tp: RecType, parent: Type): Type =
      if (parent eq tp.parent) tp
      else parent match {
        case Range(lo, hi) => range(tp.rebind(lo), tp.rebind(hi))
        case _ => tp.rebind(parent)
      }

    override protected def derivedAlias(tp: AliasingBounds, alias: Type): Type =
      if (alias eq tp.alias) tp
      else alias match {
        case Range(lo, hi) =>
          if (variance > 0) TypeBounds(lo, hi)
          else range(tp.derivedAlias(lo), tp.derivedAlias(hi))
        case _ => tp.derivedAlias(alias)
      }

    override protected def derivedTypeBounds(tp: TypeBounds, lo: Type, hi: Type): Type =
      if ((lo eq tp.lo) && (hi eq tp.hi)) tp
      else if (isRange(lo) || isRange(hi))
        if (variance > 0) TypeBounds(lower(lo), upper(hi))
        else range(TypeBounds(upper(lo), lower(hi)), TypeBounds(lower(lo), upper(hi)))
      else tp.derivedTypeBounds(lo, hi)

    override protected def derivedSuperType(tp: SuperType, thistp: Type, supertp: Type): Type =
      if (isRange(thistp) || isRange(supertp)) emptyRange
      else tp.derivedSuperType(thistp, supertp)

    override protected def derivedAppliedType(tp: AppliedType, tycon: Type, args: List[Type]): Type =
      tycon match {
        case Range(tyconLo, tyconHi) =>
          range(derivedAppliedType(tp, tyconLo, args), derivedAppliedType(tp, tyconHi, args))
        case _ =>
          if args.exists(isRange) then
            if variance > 0 then
              tp.derivedAppliedType(tycon, args.map(rangeToBounds)) match
                case tp1: AppliedType if tp1.isUnreducibleWild && ctx.phase != checkCapturesPhase =>
                  // don't infer a type that would trigger an error later in
                  // Checking.checkAppliedType; fall through to default handling instead
                case tp1 =>
                  return tp1
            end if
            val loBuf, hiBuf = new mutable.ListBuffer[Type]
            // Given `C[A1, ..., An]` where some A's are ranges, try to find
            // non-range arguments L1, ..., Ln and H1, ..., Hn such that
            // C[L1, ..., Ln] <: C[H1, ..., Hn] by taking the right limits of
            // ranges that appear in as co- or contravariant arguments.
            // Fail for non-variant argument ranges (see use-site else branch below).
            // If successful, the L-arguments are in loBut, the H-arguments in hiBuf.
            // @return  operation succeeded for all arguments.
            def distributeArgs(args: List[Type], tparams: List[ParamInfo]): Boolean = args match {
              case Range(lo, hi) :: args1 =>
                val v = tparams.head.paramVarianceSign
                if (v == 0) false
                else {
                  if (v > 0) { loBuf += lo; hiBuf += hi }
                  else { loBuf += hi; hiBuf += lo }
                  distributeArgs(args1, tparams.tail)
                }
              case arg :: args1 =>
                loBuf += arg; hiBuf += arg
                distributeArgs(args1, tparams.tail)
              case nil =>
                true
            }
            if (distributeArgs(args, tyconTypeParams(tp)))
              range(tp.derivedAppliedType(tycon, loBuf.toList),
                    tp.derivedAppliedType(tycon, hiBuf.toList))
            else if tycon.isLambdaSub || args.exists(isRangeOfNonTermTypes) then
              range(defn.NothingType, defn.AnyType)
            else
              // See lampepfl/dotty#14152
              range(defn.NothingType, tp.derivedAppliedType(tycon, args.map(rangeToBounds)))
          else tp.derivedAppliedType(tycon, args)
      }

    private def isRangeOfNonTermTypes(tp: Type): Boolean = tp match
      case Range(lo, hi) => !lo.isInstanceOf[TermType] || !hi.isInstanceOf[TermType]
      case _             => false

    override protected def derivedAndType(tp: AndType, tp1: Type, tp2: Type): Type =
      if (isRange(tp1) || isRange(tp2)) range(lower(tp1) & lower(tp2), upper(tp1) & upper(tp2))
      else tp.derivedAndType(tp1, tp2)

    override protected def derivedOrType(tp: OrType, tp1: Type, tp2: Type): Type =
      if (isRange(tp1) || isRange(tp2)) range(lower(tp1) | lower(tp2), upper(tp1) | upper(tp2))
      else tp.derivedOrType(tp1, tp2)

    override protected def derivedAnnotatedType(tp: AnnotatedType, underlying: Type, annot: Annotation): Type =
      underlying match {
        case Range(lo, hi) =>
          range(tp.derivedAnnotatedType(lo, annot), tp.derivedAnnotatedType(hi, annot))
        case _ =>
          if (underlying.isExactlyNothing) underlying
          else tp.derivedAnnotatedType(underlying, annot)
      }
    override protected def derivedCapturingType(tp: Type, parent: Type, refs: CaptureSet): Type =
      parent match // TODO ^^^ handle ranges in capture sets as well
        case Range(lo, hi) =>
          range(derivedCapturingType(tp, lo, refs), derivedCapturingType(tp, hi, refs))
        case _ =>
          tp.derivedCapturingType(parent, refs)

    override protected def derivedWildcardType(tp: WildcardType, bounds: Type): WildcardType =
      tp.derivedWildcardType(rangeToBounds(bounds))

    override protected def derivedMatchType(tp: MatchType, bound: Type, scrutinee: Type, cases: List[Type]): Type =
      bound match
        case Range(lo, hi) =>
          range(derivedMatchType(tp, lo, scrutinee, cases), derivedMatchType(tp, hi, scrutinee, cases))
        case _ =>
          scrutinee match
            case Range(lo, hi) => range(bound.bounds.lo, bound.bounds.hi)
            case _ =>
              if cases.exists(isRange) then
                Range(
                  tp.derivedMatchType(bound, scrutinee, cases.map(lower)),
                  tp.derivedMatchType(bound, scrutinee, cases.map(upper)))
              else
                tp.derivedMatchType(bound, scrutinee, cases)

    override protected def derivedSkolemType(tp: SkolemType, info: Type): Type =
      if info eq tp.info then tp
      // By definition, a skolem is neither a subtype nor a supertype of a
      // different skolem. So, regardless of `variance`, we cannot return a
      // fresh skolem when approximating an existing skolem, we can only return
      // a range.
      else range(defn.NothingType, info)

    override protected def derivedClassInfo(tp: ClassInfo, pre: Type): Type = {
      assert(!isRange(pre))
        // we don't know what to do here; this case has to be handled in subclasses
        // (typically by handling ClassInfo's specially, in case they can be encountered).
      tp.derivedClassInfo(pre)
    }

    override protected def derivedLambdaType(tp: LambdaType)(formals: List[tp.PInfo], restpe: Type): Type =
      restpe match {
        case Range(lo, hi) =>
          range(derivedLambdaType(tp)(formals, lo), derivedLambdaType(tp)(formals, hi))
        case _ =>
          if formals.exists(isRange) then
            range(
              derivedLambdaType(tp)(formals.map(upper(_).asInstanceOf[tp.PInfo]), restpe),
              derivedLambdaType(tp)(formals.map(lower(_).asInstanceOf[tp.PInfo]), restpe))
          else
            tp.derivedLambdaType(tp.paramNames, formals, restpe)
      }

<<<<<<< HEAD
    /** Overridden in TypeOps.avoid */
=======
    /** Overridden in TypeOps.avoid and in CheckCaptures.substParamsMap */
>>>>>>> a92a4639
    protected def needsRangeIfInvariant(refs: CaptureSet): Boolean = true

    override def mapCapturingType(tp: Type, parent: Type, refs: CaptureSet, v: Int): Type =
      if v == 0 && needsRangeIfInvariant(refs) then
        range(mapCapturingType(tp, parent, refs, -1), mapCapturingType(tp, parent, refs, 1))
      else
        super.mapCapturingType(tp, parent, refs, v)

    protected def reapply(tp: Type): Type = apply(tp)
  }

  /** A range of possible types between lower bound `lo` and upper bound `hi`.
   *  Only used internally in `ApproximatingTypeMap`.
   */
  case class Range(lo: Type, hi: Type) extends UncachedGroundType:
    assert(!lo.isInstanceOf[Range])
    assert(!hi.isInstanceOf[Range])

  /** Approximate wildcards by their bounds */
  class AvoidWildcardsMap(using Context) extends ApproximatingTypeMap:
    protected def mapWild(t: WildcardType) =
      val bounds = t.effectiveBounds
      range(atVariance(-variance)(apply(bounds.lo)), apply(bounds.hi))
    def apply(t: Type): Type = t match
      case t: WildcardType => mapWild(t)
      case _ => mapOver(t)

  // ----- TypeAccumulators ----------------------------------------------------

  abstract class TypeAccumulator[T](implicit protected val accCtx: Context)
  extends VariantTraversal with ((T, Type) => T) {

    def apply(x: T, tp: Type): T

    protected def applyToAnnot(x: T, annot: Annotation): T = x // don't go into annotations

    /** A prefix is never contravariant. Even if say `p.A` is used in a contravariant
     *  context, we cannot assume contravariance for `p` because `p`'s lower
     *  bound might not have a binding for `A`, since the lower bound could be `Nothing`.
     *  By contrast, covariance does translate to the prefix, since we have that
     *  if `p <: q` then `p.A <: q.A`, and well-formedness requires that `A` is a member
     *  of `p`'s upper bound.
     *  Overridden in OrderingConstraint's ConstraintAwareTraversal, where a
     *  more relaxed scheme is used.
     */
    protected def applyToPrefix(x: T, tp: NamedType): T =
      atVariance(variance max 0)(this(x, tp.prefix))

    def foldOver(x: T, tp: Type): T = {
      record(s"foldOver $getClass")
      record(s"foldOver total")
      tp match {
      case tp: TypeRef =>
        if stopBecauseStaticOrLocal(tp) then x
        else
          val tp1 = tp.prefix.lookupRefined(tp.name)
          if (tp1.exists) this(x, tp1) else applyToPrefix(x, tp)

      case tp @ AppliedType(tycon, args) =>
        @tailrec def foldArgs(x: T, tparams: List[ParamInfo], args: List[Type]): T =
          if (args.isEmpty || tparams.isEmpty) x
          else {
            val tparam = tparams.head
            val acc = args.head match {
              case arg: TypeBounds => this(x, arg)
              case arg => atVariance(variance * tparam.paramVarianceSign)(this(x, arg))
            }
            foldArgs(acc, tparams.tail, args.tail)
          }
        foldArgs(this(x, tycon), tyconTypeParams(tp), args)

      case _: BoundType | _: ThisType => x

      case tp: LambdaType =>
        val restpe = tp.resultType
        val saved = variance
        variance = if (defn.MatchCase.isInstance(restpe)) 0 else -variance
        val y = foldOver(x, tp.paramInfos)
        variance = saved
        this(y, restpe)

      case tp: TermRef =>
        if stopBecauseStaticOrLocal(tp) then x else applyToPrefix(x, tp)

      case tp: TypeVar =>
        this(x, tp.underlying)

      case ExprType(restpe) =>
        this(x, restpe)

      case bounds @ TypeBounds(lo, hi) =>
        if (lo eq hi) atVariance(0)(this(x, lo))
        else {
          variance = -variance
          val y = this(x, lo)
          variance = -variance
          this(y, hi)
        }

      case tp: AndType =>
        this(this(x, tp.tp1), tp.tp2)

      case tp: OrType =>
        this(this(x, tp.tp1), tp.tp2)

      case tp: MatchType =>
        val x1 = this(x, tp.bound)
        val x2 = atVariance(0)(this(x1, tp.scrutinee))
        foldOver(x2, tp.cases)

      case CapturingType(parent, refs) =>
        (this(x, parent) /: refs.elems)(this)

      case AnnotatedType(underlying, annot) =>
        this(applyToAnnot(x, annot), underlying)

      case tp: ProtoType =>
        tp.fold(x, this)

      case tp: RefinedType =>
        this(this(x, tp.parent), tp.refinedInfo)

      case tp: WildcardType =>
        this(x, tp.optBounds)

      case tp @ ClassInfo(prefix, _, _, _, _) =>
        this(x, prefix)

      case tp: JavaArrayType =>
        this(x, tp.elemType)

      case tp: SkolemType =>
        this(x, tp.info)

      case SuperType(thistp, supertp) =>
        this(this(x, thistp), supertp)

      case tp: LazyRef =>
        this(x, tp.ref)

      case tp: RecType =>
        this(x, tp.parent)

      case _ => x
    }}

    @tailrec final def foldOver(x: T, ts: List[Type]): T = ts match {
      case t :: ts1 => foldOver(apply(x, t), ts1)
      case nil => x
    }
  }

  abstract class TypeTraverser(using Context) extends TypeAccumulator[Unit] {
    def traverse(tp: Type): Unit
    def apply(x: Unit, tp: Type): Unit = traverse(tp)
    protected def traverseChildren(tp: Type): Unit = foldOver((), tp)
  }

  class ExistsAccumulator(
      p: Type => Boolean,
      override val stopAt: StopAt,
      forceLazy: Boolean)(using Context) extends TypeAccumulator[Boolean]:
    def apply(x: Boolean, tp: Type): Boolean =
      x || p(tp) || (forceLazy || !tp.isInstanceOf[LazyRef]) && foldOver(x, tp)

  class ForeachAccumulator(p: Type => Unit, override val stopAt: StopAt)(using Context) extends TypeAccumulator[Unit] {
    def apply(x: Unit, tp: Type): Unit = foldOver(p(tp), tp)
  }

  class NamedPartsAccumulator(p: NamedType => Boolean)(using Context)
  extends TypeAccumulator[List[NamedType]]:
    def maybeAdd(xs: List[NamedType], tp: NamedType): List[NamedType] = if p(tp) then tp :: xs else xs
    val seen = util.HashSet[Type]()
    def apply(xs: List[NamedType], tp: Type): List[NamedType] =
      if seen contains tp then xs
      else
        seen += tp
        tp match
          case tp: TypeRef =>
            foldOver(maybeAdd(xs, tp), tp)
          case tp: ThisType =>
            apply(xs, tp.tref)
          case NoPrefix =>
            foldOver(xs, tp)
          case tp: TermRef =>
            apply(foldOver(maybeAdd(xs, tp), tp), tp.underlying)
          case tp: AppliedType =>
            foldOver(xs, tp)
          case TypeBounds(lo, hi) =>
            apply(apply(xs, lo), hi)
          case tp: ParamRef =>
            apply(xs, tp.underlying)
          case tp: ConstantType =>
            apply(xs, tp.underlying)
          case _ =>
            foldOver(xs, tp)
  end NamedPartsAccumulator

  class isGroundAccumulator(using Context) extends TypeAccumulator[Boolean] {
    def apply(x: Boolean, tp: Type): Boolean = x && {
      tp match {
        case _: TypeParamRef => false
        case tp: TypeVar => apply(x, tp.underlying)
        case tp: AppliedType => tp.isGround(this)
        case _ => foldOver(x, tp)
      }
    }
  }

  class TypeSizeAccumulator(using Context) extends TypeAccumulator[Int] {
    var seen = util.HashSet[Type](initialCapacity = 8)
    def apply(n: Int, tp: Type): Int =
      if seen.contains(tp) then n
      else {
        seen += tp
        tp match {
          case tp: AppliedType =>
            val tpNorm = tp.tryNormalize
            if tpNorm.exists then apply(n, tpNorm)
            else foldOver(n + 1, tp)
          case tp: RefinedType =>
            foldOver(n + 1, tp)
          case tp: TypeRef if tp.info.isTypeAlias =>
            apply(n, tp.superType)
          case tp: TypeParamRef =>
            apply(n, TypeComparer.bounds(tp))
          case _ =>
            foldOver(n, tp)
        }
      }
  }

  class CoveringSetAccumulator(using Context) extends TypeAccumulator[Set[Symbol]] {
    var seen = util.HashSet[Type](initialCapacity = 8)
    def apply(cs: Set[Symbol], tp: Type): Set[Symbol] =
      if seen.contains(tp) then cs
      else {
        seen += tp
        tp match {
          case tp if tp.isExactlyAny || tp.isExactlyNothing =>
            cs
          case tp: AppliedType =>
            foldOver(cs + tp.typeSymbol, tp)
          case tp: RefinedType =>
            foldOver(cs + tp.typeSymbol, tp)
          case tp: TypeRef if tp.info.isTypeAlias =>
            apply(cs, tp.superType)
          case tp: TypeRef if tp.symbol.isClass =>
            foldOver(cs + tp.typeSymbol, tp)
          case tp: TermRef =>
            val tsym = if (tp.termSymbol.is(Param)) tp.underlying.typeSymbol else tp.termSymbol
            foldOver(cs + tsym, tp)
          case tp: TypeParamRef =>
            apply(cs, TypeComparer.bounds(tp))
          case other =>
            foldOver(cs, tp)
        }
      }
  }

  object VarianceMap:
    /** An immutable map representing the variance of keys of type `K` */
    opaque type VarianceMap[K <: AnyRef] <: AnyRef = SimpleIdentityMap[K, Integer]
    def empty[K <: AnyRef]: VarianceMap[K] = SimpleIdentityMap.empty[K]
    extension [K <: AnyRef](vmap: VarianceMap[K])
      /** The backing map used to implement this VarianceMap. */
      inline def underlying: SimpleIdentityMap[K, Integer] = vmap

      /** Return a new map taking into account that K appears in a
       *  {co,contra,in}-variant position if `localVariance` is {positive,negative,zero}.
       */
      def recordLocalVariance(k: K, localVariance: Int): VarianceMap[K] =
        val previousVariance = vmap(k)
        if previousVariance == null then
          vmap.updated(k, localVariance)
        else if previousVariance == localVariance || previousVariance == 0 then
          vmap
        else
          vmap.updated(k, 0)

      /** Return the variance of `k`:
       *  - A positive value means that `k` appears only covariantly.
       *  - A negative value means that `k` appears only contravariantly.
       *  - A zero value means that `k` appears both covariantly and
       *    contravariantly, or appears invariantly.
       *  - A null value means that `k` does not appear at all.
       */
      def computedVariance(k: K): Integer | Null =
        vmap(k)
  export VarianceMap.VarianceMap

  //   ----- Name Filters --------------------------------------------------

  /** A name filter selects or discards a member name of a type `pre`.
   *  To enable efficient caching, name filters have to satisfy the
   *  following invariant: If `keep` is a name filter, and `pre` has
   *  class `C` as a base class, then
   *
   *    keep(pre, name)  implies  keep(C.this, name)
   */
  abstract class NameFilter {
    def apply(pre: Type, name: Name)(using Context): Boolean

    /** Filter does not need to be rechecked with full prefix, if it
     *  has been already checked for the class denotation of the prefix
     */
    def isStable: Boolean
  }

  /** A filter for names of abstract types of a given type */
  object abstractTypeNameFilter extends NameFilter {
    def apply(pre: Type, name: Name)(using Context): Boolean =
      name.isTypeName && {
        val mbr = pre.nonPrivateMember(name)
        mbr.symbol.is(Deferred) && mbr.info.isInstanceOf[RealTypeBounds]
      }
    def isStable = false
  }

  /** A filter for names of abstract types of a given type */
  object nonClassTypeNameFilter extends NameFilter {
    def apply(pre: Type, name: Name)(using Context): Boolean =
      name.isTypeName && {
        val mbr = pre.member(name)
        mbr.symbol.isType && !mbr.symbol.isClass
      }
    def isStable = false
  }

  /** A filter for names of deferred term definitions of a given type */
  object abstractTermNameFilter extends NameFilter {
    def apply(pre: Type, name: Name)(using Context): Boolean =
      name.isTermName && pre.nonPrivateMember(name).hasAltWith(_.symbol.is(Deferred))
    def isStable = false
  }

  /** A filter for names of type aliases of a given type */
  object typeAliasNameFilter extends NameFilter {
    def apply(pre: Type, name: Name)(using Context): Boolean =
      name.isTypeName && {
        val mbr = pre.nonPrivateMember(name)
        mbr.symbol.isAliasType
      }
    def isStable = false
  }

  object typeNameFilter extends NameFilter {
    def apply(pre: Type, name: Name)(using Context): Boolean = name.isTypeName
    def isStable = true
  }

  object fieldFilter extends NameFilter {
    def apply(pre: Type, name: Name)(using Context): Boolean =
      name.isTermName && (pre member name).hasAltWith(!_.symbol.is(Method))
    def isStable = true
  }

  object takeAllFilter extends NameFilter {
    def apply(pre: Type, name: Name)(using Context): Boolean = name != nme.CONSTRUCTOR
    def isStable = true
  }

  object implicitFilter extends NameFilter {
    /** A dummy filter method.
     *  Implicit filtering is handled specially in computeMemberNames, so
     *  no post-filtering is needed.
     */
    def apply(pre: Type, name: Name)(using Context): Boolean = true
    def isStable = true
  }

  // ----- Debug ---------------------------------------------------------

  @sharable var debugTrace: Boolean = false

  val watchList: List[TypeName] = List[String](
  ) map (_.toTypeName)

  def isWatched(tp: Type)(using Context): Boolean = tp match {
    case ref: TypeRef => watchList contains ref.name
    case _ => false
  }

  // ----- Helpers and Decorator implicits --------------------------------------

  implicit def decorateTypeApplications(tpe: Type): TypeApplications = new TypeApplications(tpe)

  extension (tps1: List[Type]) {
    @tailrec def hashIsStable: Boolean =
      tps1.isEmpty || tps1.head.hashIsStable && tps1.tail.hashIsStable
    @tailrec def equalElements(tps2: List[Type], bs: BinderPairs): Boolean =
      (tps1 `eq` tps2) || {
        if (tps1.isEmpty) tps2.isEmpty
        else tps2.nonEmpty && tps1.head.equals(tps2.head, bs) && tps1.tail.equalElements(tps2.tail, bs)
      }
  }

  private val keepAlways: AnnotatedType => Context ?=> Boolean = _ => true
  private val keepNever: AnnotatedType => Context ?=> Boolean = _ => false
  private val keepIfRefining: AnnotatedType => Context ?=> Boolean = _.isRefining

  val isBounds: Type => Boolean = _.isInstanceOf[TypeBounds]
}<|MERGE_RESOLUTION|>--- conflicted
+++ resolved
@@ -44,11 +44,6 @@
 import scala.annotation.internal.sharable
 import scala.annotation.threadUnsafe
 
-<<<<<<< HEAD
-import dotty.tools.dotc.transform.SymUtils._
-import dotty.tools.dotc.transform.TypeUtils.isErasedClass
-=======
->>>>>>> a92a4639
 
 
 object Types extends TypeUtils {
@@ -1794,13 +1789,7 @@
         else NoType
       case t if defn.isFunctionType(t) =>
         t
-<<<<<<< HEAD
-      case t if defn.isErasedFunctionType(t) =>
-        t
-      case t @ SAMType(_) =>
-=======
       case t @ SAMType(_, _) =>
->>>>>>> a92a4639
         t
       case _ =>
         NoType
@@ -1922,22 +1911,6 @@
      *  @param isJava          translate repeated params as as java `Array`s?
      *  @param alwaysDependent if true, always create a dependent function type.
      */
-<<<<<<< HEAD
-    def toFunctionType(isJava: Boolean, dropLast: Int = 0, alwaysDependent: Boolean = false)(using Context): Type = this match {
-      case mt: MethodType if !mt.isParamDependent =>
-        val formals1 = if (dropLast == 0) mt.paramInfos else mt.paramInfos dropRight dropLast
-        val isContextual = mt.isContextualMethod && !ctx.erasedTypes
-        val result1 = mt.nonDependentResultApprox match {
-          case res: MethodType => res.toFunctionType(isJava)
-          case res => res
-        }
-        val funType = defn.FunctionOf(
-          formals1 mapConserve (_.translateFromRepeated(toArray = isJava)),
-          result1, isContextual)
-        if alwaysDependent || mt.isResultDependent then
-          RefinedType(funType, nme.apply, mt)
-        else funType
-=======
     def toFunctionType(isJava: Boolean = false, alwaysDependent: Boolean = false)(using Context): Type = this match {
       case mt: MethodType =>
         assert(!mt.isParamDependent)
@@ -1958,7 +1931,6 @@
       case poly @ PolyType(_, mt: MethodType) =>
         assert(!mt.isParamDependent)
         defn.PolyFunctionOf(poly)
->>>>>>> a92a4639
     }
 
     /** The signature of this type. This is by default NotAMethod,
@@ -2226,11 +2198,7 @@
 
     def stripReach(using Context): CaptureRef = this // overridden in AnnotatedType
 
-<<<<<<< HEAD
-    /** Is this reference the root capability `cap` ? */
-=======
     /** Is this reference the generic root capability `cap` ? */
->>>>>>> a92a4639
     def isRootCapability(using Context): Boolean = false
 
     /** Normalize reference so that it can be compared with `eq` for equality */
@@ -2879,12 +2847,8 @@
         NamedType(prefix, name, d)
       }
       if (prefix eq this.prefix) this
-<<<<<<< HEAD
-      else if !NamedType.validPrefix(prefix) then UnspecifiedErrorType
-=======
       else if !NamedType.validPrefix(prefix) then
         throw TypeError(em"invalid new prefix $prefix cannot replace ${this.prefix} in type $this")
->>>>>>> a92a4639
       else if (lastDenotation == null) NamedType(prefix, designator)
       else designator match {
         case sym: Symbol =>
@@ -3573,11 +3537,7 @@
         myFactorCount
       else 1
 
-<<<<<<< HEAD
-    private var myJoin: Type = _
-=======
     private var myJoin: Type = uninitialized
->>>>>>> a92a4639
     private var myJoinPeriod: Period = Nowhere
 
     /** Replace or type by the closest non-or type above it */
@@ -3615,16 +3575,6 @@
       if tp1n.hasClassSymbol(defn.NothingClass) then tp2.atoms
       else if tp2n.hasClassSymbol(defn.NothingClass) then tp1.atoms
       else tp1n.atoms | tp2n.atoms
-
-    private def computeWidenSingletons()(using Context): Type =
-      val tp1w = tp1.widenSingletons
-      val tp2w = tp2.widenSingletons
-      if ((tp1 eq tp1w) && (tp2 eq tp2w)) this else TypeComparer.lub(tp1w, tp2w, isSoft = isSoft)
-
-    private def computeAtoms()(using Context): Atoms =
-      if tp1.hasClassSymbol(defn.NothingClass) then tp2.atoms
-      else if tp2.hasClassSymbol(defn.NothingClass) then tp1.atoms
-      else tp1.atoms | tp2.atoms
 
     private def computeWidenSingletons()(using Context): Type =
       val tp1w = tp1.widenSingletons
@@ -3698,11 +3648,7 @@
 
   def expectValueTypeOrWildcard(tp: Type, where: => String)(using Context): Unit =
     if !tp.isValueTypeOrWildcard then
-<<<<<<< HEAD
-      assert(!ctx.isAfterTyper, where) // we check correct kinds at PostTyper
-=======
       assert(!ctx.isAfterTyper, s"$tp in $where") // we check correct kinds at PostTyper
->>>>>>> a92a4639
       throw TypeError(em"$tp is not a value type, cannot be used $where")
 
   /** An extractor object to pattern match against a nullable union.
@@ -3814,8 +3760,6 @@
       else resultType
 
     def companion: LambdaTypeCompanion[ThisName, PInfo, This]
-
-    def erasedParams(using Context) = List.fill(paramInfos.size)(false)
 
     /** The type `[tparams := paramRefs] tp`, where `tparams` can be
      *  either a list of type parameter symbols or a list of lambda parameters
@@ -4108,26 +4052,17 @@
     final override def isImplicitMethod: Boolean =
       companion.eq(ImplicitMethodType) || isContextualMethod
     final override def hasErasedParams(using Context): Boolean =
-<<<<<<< HEAD
-      erasedParams.contains(true)
+      paramInfos.exists(p => p.hasAnnotation(defn.ErasedParamAnnot))
+
     final override def isContextualMethod: Boolean =
       companion.eq(ContextualMethodType)
 
-    override def erasedParams(using Context): List[Boolean] =
-      paramInfos.map(p => p.hasAnnotation(defn.ErasedParamAnnot))
-=======
-      paramInfos.exists(p => p.hasAnnotation(defn.ErasedParamAnnot))
-
-    final override def isContextualMethod: Boolean =
-      companion.eq(ContextualMethodType)
-
     def erasedParams(using Context): List[Boolean] =
       paramInfos.map(p => p.hasAnnotation(defn.ErasedParamAnnot))
 
     def nonErasedParamCount(using Context): Int =
       paramInfos.count(p => !p.hasAnnotation(defn.ErasedParamAnnot))
 
->>>>>>> a92a4639
 
     protected def prefixString: String = companion.prefixString
   }
@@ -4153,15 +4088,10 @@
 
     protected def toPInfo(tp: Type)(using Context): PInfo
 
-    /** If `tparam` is a sealed type parameter symbol of a polymorphic method, add
-     *  a @caps.Sealed annotation to the upperbound in `tp`.
-     */
-    protected def addSealed(tparam: ParamInfo, tp: Type)(using Context): Type = tp
-
     def fromParams[PI <: ParamInfo.Of[N]](params: List[PI], resultType: Type)(using Context): Type =
       if (params.isEmpty) resultType
       else apply(params.map(_.paramName))(
-        tl => params.map(param => toPInfo(addSealed(param, tl.integrate(params, param.paramInfo)))),
+        tl => params.map(param => toPInfo(tl.integrate(params, param.paramInfo))),
         tl => tl.integrate(params, resultType))
   }
 
@@ -4203,17 +4133,10 @@
       def addInto(tp: Type): Type = tp match
         case tp @ AppliedType(tycon, args) if tycon.typeSymbol == defn.RepeatedParamClass =>
           tp.derivedAppliedType(tycon, addInto(args.head) :: Nil)
-<<<<<<< HEAD
-        case tp @ AppliedType(tycon, args) if defn.isFunctionType(tp) =>
-          wrapConvertible(tp.derivedAppliedType(tycon, args.init :+ addInto(args.last)))
-        case tp @ RefinedType(parent, rname, rinfo) if defn.isFunctionOrPolyType(tp) =>
-          wrapConvertible(tp.derivedRefinedType(parent, rname, addInto(rinfo)))
-=======
         case tp @ AppliedType(tycon, args) if defn.isFunctionNType(tp) =>
           wrapConvertible(tp.derivedAppliedType(tycon, args.init :+ addInto(args.last)))
         case tp @ defn.RefinedFunctionOf(rinfo) =>
           wrapConvertible(tp.derivedRefinedType(refinedInfo = addInto(rinfo)))
->>>>>>> a92a4639
         case tp: MethodOrPoly =>
           tp.derivedLambdaType(resType = addInto(tp.resType))
         case ExprType(resType) =>
@@ -4489,16 +4412,6 @@
         paramInfosExp: PolyType => List[TypeBounds],
         resultTypeExp: PolyType => Type)(using Context): PolyType =
       unique(new PolyType(paramNames)(paramInfosExp, resultTypeExp))
-
-    override protected def addSealed(tparam: ParamInfo, tp: Type)(using Context): Type =
-      tparam match
-        case tparam: Symbol if tparam.is(Sealed) =>
-          tp match
-            case tp @ TypeBounds(lo, hi) =>
-              tp.derivedTypeBounds(lo,
-                AnnotatedType(hi, Annotation(defn.Caps_SealedAnnot, tparam.span)))
-            case _ => tp
-        case _ => tp
 
     def unapply(tl: PolyType): Some[(List[LambdaParam], Type)] =
       Some((tl.typeParams, tl.resType))
@@ -5400,13 +5313,8 @@
           else if (clsd.is(Module)) givenSelf
           else if (ctx.erasedTypes) appliedRef
           else givenSelf.dealiasKeepAnnots match
-<<<<<<< HEAD
-            case givenSelf1 @ EventuallyCapturingType(tp, _) =>
-              givenSelf1.derivedAnnotatedType(tp & appliedRef, givenSelf1.annot)
-=======
             case givenSelf1 @ AnnotatedType(tp, ann) if ann.symbol == defn.RetainsAnnot =>
               givenSelf1.derivedAnnotatedType(tp & appliedRef, ann)
->>>>>>> a92a4639
             case _ =>
               AndType(givenSelf, appliedRef)
         }
@@ -6565,11 +6473,7 @@
             tp.derivedLambdaType(tp.paramNames, formals, restpe)
       }
 
-<<<<<<< HEAD
-    /** Overridden in TypeOps.avoid */
-=======
     /** Overridden in TypeOps.avoid and in CheckCaptures.substParamsMap */
->>>>>>> a92a4639
     protected def needsRangeIfInvariant(refs: CaptureSet): Boolean = true
 
     override def mapCapturingType(tp: Type, parent: Type, refs: CaptureSet, v: Int): Type =
