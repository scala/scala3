--- conflicted
+++ resolved
@@ -1190,14 +1190,10 @@
         else if (tp.symbol.isAliasType) tp.underlying.underlyingClassRef(refinementOK)
         else NoType
       case tp: AppliedType =>
-<<<<<<< HEAD
-        tp.superType.underlyingClassRef(refinementOK)
+        if (tp.tycon.isLambdaSub) NoType
+        else tp.superType.underlyingClassRef(refinementOK)
       case tp: TypeOf =>
         tp.underlying.underlyingClassRef(refinementOK)
-=======
-        if (tp.tycon.isLambdaSub) NoType
-        else tp.superType.underlyingClassRef(refinementOK)
->>>>>>> 3185338f
       case tp: AnnotatedType =>
         tp.underlying.underlyingClassRef(refinementOK)
       case tp: RefinedType =>
@@ -4445,7 +4441,7 @@
 
     def apply(underlyingTp: Type, tree: untpd.Tree)(implicit ctx: Context): TypeOf = {
       assert(!ctx.erasedTypes)
-      val tree1 = tree.clone.asInstanceOf[Tree]
+      val tree1 = tree.cloneIn(tree.source).asInstanceOf[Tree]
       // This is a safety net to keep us from touching a TypeOf's tree's type.
       // Assuming we never look at this type, it would be safe to simply reuse
       // tree without cloning. The invariant is currently enforced in Ycheck.
