package dotty.tools
package dotc
package core

import util.common._
import Symbols._
import Flags._
import Names._
import StdNames._, NameOps._
import NullOpsDecorator._
import NameKinds.SkolemName
import Scopes._
import Constants._
import Contexts._
import Annotations._
import SymDenotations._
import Decorators._
import Denotations._
import Periods._
import util.Stats._
import util.SimpleIdentitySet
import reporting.diagnostic.Message
import ast.tpd._
import ast.TreeTypeMap
import printing.Texts._
import printing.Printer
import Hashable._
import Uniques._
import collection.mutable
import config.Config
import annotation.tailrec
import language.implicitConversions
import scala.util.hashing.{ MurmurHash3 => hashing }
import config.Printers.{core, typr}
import reporting.trace
import java.lang.ref.WeakReference

import scala.annotation.internal.sharable
import scala.annotation.threadUnsafe

import dotty.tools.dotc.transform.SymUtils._

object Types {

  @sharable private var nextId = 0

  implicit def eqType: Eql[Type, Type] = Eql.derived

  /** Main class representing types.
   *
   *  The principal subclasses and sub-objects are as follows:
   *
   *  ```none
   *  Type -+- ProxyType --+- NamedType ----+--- TypeRef
   *        |              |                 \
   *        |              +- SingletonType-+-+- TermRef
   *        |              |                |
   *        |              |                +--- ThisType
   *        |              |                +--- SuperType
   *        |              |                +--- ConstantType
   *        |              |                +--- TermParamRef
   *        |              |                +----RecThis
   *        |              |                +--- SkolemType
   *        |              +- TypeParamRef
   *        |              +- RefinedOrRecType -+-- RefinedType
   *        |              |                   -+-- RecType
   *        |              +- AppliedType
   *        |              +- TypeBounds
   *        |              +- ExprType
   *        |              +- AnnotatedType
   *        |              +- TypeVar
   *        |              +- HKTypeLambda
   *        |              +- MatchType
   *        |
   *        +- GroundType -+- AndType
   *                       +- OrType
   *                       +- MethodOrPoly ---+-- PolyType
   *                                          +-- MethodType ---+- ImplicitMethodType
   *                                                            +- ContextualMethodType
   *                       |                                    +- JavaMethodType
   *                       +- ClassInfo
   *                       |
   *                       +- NoType
   *                       +- NoPrefix
   *                       +- ErrorType
   *                       +- WildcardType
   *  ```
   *
   *  Note: please keep in sync with copy in `docs/docs/internals/type-system.md`.
   */
  abstract class Type extends Hashable with printing.Showable {

// ----- Tests -----------------------------------------------------

//    // debug only: a unique identifier for a type
//    val uniqId = {
//      nextId = nextId + 1
//      if (nextId == 19555)
//        println("foo")
//      nextId
//    }

    /** A cache indicating whether the type was still provisional, last time we checked */
    @sharable private var mightBeProvisional = true

    /** Is this type still provisional? This is the case if the type contains, or depends on,
     *  uninstantiated type variables or type symbols that have the Provisional flag set.
     *  This is an antimonotonic property - once a type is not provisional, it stays so forever.
     */
    def isProvisional(implicit ctx: Context): Boolean = mightBeProvisional && testProvisional

    private def testProvisional(implicit ctx: Context) = {
      val accu = new TypeAccumulator[Boolean] {
        override def apply(x: Boolean, t: Type) =
          x || t.mightBeProvisional && {
            t.mightBeProvisional = t match {
              case t: TypeVar =>
                !t.inst.exists || apply(x, t.inst)
              case t: TypeRef =>
                (t: Type).mightBeProvisional = false // break cycles
                t.symbol.is(Provisional) ||
                apply(x, t.prefix) || {
                  t.info match {
                    case info: AliasingBounds => apply(x, info.alias)
                    case TypeBounds(lo, hi) => apply(apply(x, lo), hi)
                    case _ => false
                  }
                }
              case t: LazyRef =>
                !t.completed || apply(x, t.ref)
              case _ =>
                foldOver(x, t)
            }
            t.mightBeProvisional
          }
      }
      accu.apply(false, this)
    }

    /** Is this type different from NoType? */
    final def exists: Boolean = this.ne(NoType)

    /** This type, if it exists, otherwise `that` type */
    def orElse(that: => Type): Type = if (exists) this else that

    /** Is this type a value type? */
    final def isValueType: Boolean = this.isInstanceOf[ValueType]

    /** Is this a value type or a type lambda? */
    final def isValueTypeOrLambda: Boolean = isValueType || this.isInstanceOf[TypeLambda]

    /** Is this a value type or a wildcard? */
    final def isValueTypeOrWildcard: Boolean = isValueType || this.isInstanceOf[WildcardType]

    /** Does this type denote a stable reference (i.e. singleton type)?
      *
      * Like in isStableMember, "stability" means idempotence.
      * Rationale: If an expression has a stable type, the expression must be idempotent, so stable types
      * must be singleton types of stable expressions. */
    final def isStable(implicit ctx: Context): Boolean = stripTypeVar match {
      case tp: TermRef => tp.symbol.isStableMember && tp.prefix.isStable || tp.info.isStable
      case _: SingletonType | NoPrefix => true
      case tp: RefinedOrRecType => tp.parent.isStable
      case tp: ExprType => tp.resultType.isStable
      case tp: AnnotatedType => tp.parent.isStable
      case _ => false
    }

    /** Is this type a (possibly refined or applied or aliased) type reference
     *  to the given type symbol?
     *  @sym  The symbol to compare to. It must be a class symbol or abstract type.
     *        It makes no sense for it to be an alias type because isRef would always
     *        return false in that case.
     */
    def isRef(sym: Symbol)(implicit ctx: Context): Boolean = stripAnnots.stripTypeVar match {
      case this1: TypeRef =>
        this1.info match { // see comment in Namer#typeDefSig
          case TypeAlias(tp) => tp.isRef(sym)
          case _ => this1.symbol eq sym
        }
      case this1: RefinedOrRecType =>
        this1.parent.isRef(sym)
      case this1: AppliedType =>
        val this2 = this1.dealias
        if (this2 ne this1) this2.isRef(sym)
        else this1.underlying.isRef(sym)
      case _ => false
    }

    /** Is this type a (neither aliased nor applied) reference to class `sym`? */
    def isDirectRef(sym: Symbol)(implicit ctx: Context): Boolean = stripTypeVar match {
      case this1: TypeRef =>
        this1.name == sym.name && // avoid forcing info if names differ
        (this1.symbol eq sym)
      case _ =>
        false
    }

    /** Does this type refer exactly to class symbol `sym`, instead of to a subclass of `sym`?
     *  Implemented like `isRef`, but follows more types: all type proxies as well as and- and or-types
     */
    private[Types] def isTightPrefix(sym: Symbol)(implicit ctx: Context): Boolean = stripTypeVar match {
      case tp: NamedType => tp.info.isTightPrefix(sym)
      case tp: ClassInfo => tp.cls eq sym
      case tp: Types.ThisType => tp.cls eq sym
      case tp: TypeProxy => tp.underlying.isTightPrefix(sym)
      case tp: AndType => tp.tp1.isTightPrefix(sym) && tp.tp2.isTightPrefix(sym)
      case tp: OrType => tp.tp1.isTightPrefix(sym) || tp.tp2.isTightPrefix(sym)
      case _ => false
    }

    /** Is this type an instance of a non-bottom subclass of the given class `cls`? */
    final def derivesFrom(cls: Symbol)(implicit ctx: Context): Boolean = {
      def loop(tp: Type): Boolean = tp match {
        case tp: TypeRef =>
          val sym = tp.symbol
          if (sym.isClass) sym.derivesFrom(cls) else loop(tp.superType)
        case tp: AppliedType =>
          tp.superType.derivesFrom(cls)
        case tp: MatchType =>
          tp.bound.derivesFrom(cls) || tp.reduced.derivesFrom(cls)
        case tp: TypeProxy =>
          loop(tp.underlying)
        case tp: AndType =>
          loop(tp.tp1) || loop(tp.tp2)
        case tp: OrType =>
          loop(tp.tp1) && loop(tp.tp2)
        case tp: JavaArrayType =>
          cls == defn.ObjectClass
        case _ =>
          false
      }
      loop(this)
    }

    /** True iff `symd` is a denotation of a class type parameter and the reference
     *  `<this> . <symd>` is an actual argument reference, i.e. `this` is different
     *  from the ThisType of `symd`'s owner.
     */
    def isArgPrefixOf(symd: SymDenotation)(implicit ctx: Context): Boolean =
      symd.exists && !symd.owner.is(Package) && // Early exit if possible because the next check would force SymbolLoaders
      symd.isAllOf(ClassTypeParam) && {
        this match {
          case tp: ThisType => tp.cls ne symd.owner
          case _ => true
        }
      }

    /** Is this type exactly Nothing (no vars, aliases, refinements etc allowed)? */
    def isBottomType(implicit ctx: Context): Boolean = this match {
      case tp: TypeRef => tp.symbol eq defn.NothingClass
      case _ => false
    }

      /** Is this type exactly Any (no vars, aliases, refinements etc allowed)? */
    def isTopType(implicit ctx: Context): Boolean = this match {
      case tp: TypeRef => tp.symbol eq defn.AnyClass
      case _ => false
    }

    /** Is this type a (possibly aliased) singleton type? */
    def isSingleton(implicit ctx: Context): Boolean = dealias.isInstanceOf[SingletonType]

    /** Is this type of kind `AnyKind`? */
    def hasAnyKind(implicit ctx: Context): Boolean = {
      @tailrec def loop(tp: Type): Boolean = tp match {
        case tp: TypeRef =>
          val sym = tp.symbol
          if (sym.isClass) sym == defn.AnyKindClass else loop(tp.superType)
        case tp: TypeProxy =>
          loop(tp.underlying)
        case _ =>
          false
      }
      loop(this)
    }

    /** Is this type guaranteed not to have `null` as a value? */
    final def isNotNull(implicit ctx: Context): Boolean = this match {
      case tp: ConstantType => tp.value.value != null
      case tp: ClassInfo => !tp.cls.isNullableClass && tp.cls != defn.NothingClass
      case tp: TypeBounds => tp.lo.isNotNull
      case tp: TypeProxy => tp.underlying.isNotNull
      case AndType(tp1, tp2) => tp1.isNotNull || tp2.isNotNull
      case OrType(tp1, tp2) => tp1.isNotNull && tp2.isNotNull
      case _ => false
    }

    /** Is this type produced as a repair for an error? */
    final def isError(implicit ctx: Context): Boolean = stripTypeVar.isInstanceOf[ErrorType]

    /** Is some part of the widened version of this type produced as a repair for an error? */
    def isErroneous(implicit ctx: Context): Boolean =
      widen.existsPart(_.isError, forceLazy = false)

    /** Does the type carry an annotation that is an instance of `cls`? */
    @tailrec final def hasAnnotation(cls: ClassSymbol)(implicit ctx: Context): Boolean = stripTypeVar match {
      case AnnotatedType(tp, annot) => (annot matches cls) || (tp hasAnnotation cls)
      case _ => false
    }

    /** Does this type have a supertype with an annotation satisfying given predicate `p`? */
    def derivesAnnotWith(p: Annotation => Boolean)(implicit ctx: Context): Boolean = this match {
      case tp: AnnotatedType => p(tp.annot) || tp.parent.derivesAnnotWith(p)
      case tp: TypeProxy => tp.superType.derivesAnnotWith(p)
      case AndType(l, r) => l.derivesAnnotWith(p) || r.derivesAnnotWith(p)
      case OrType(l, r) => l.derivesAnnotWith(p) && r.derivesAnnotWith(p)
      case _ => false
    }

    /** Does this type occur as a part of type `that`? */
    def occursIn(that: Type)(implicit ctx: Context): Boolean =
      that.existsPart(this == _)

    /** Does this type not refer to TypeParamRefs or uninstantiated TypeVars? */
    final def isGround(implicit ctx: Context): Boolean =
      (new isGroundAccumulator).apply(true, this)

    /** Is this a type of a repeated parameter? */
    def isRepeatedParam(implicit ctx: Context): Boolean =
      typeSymbol eq defn.RepeatedParamClass

    /** Is this the type of a method that has a repeated parameter type as
     *  last parameter type?
     */
    def isVarArgsMethod(implicit ctx: Context): Boolean = stripPoly match {
      case mt: MethodType => mt.paramInfos.nonEmpty && mt.paramInfos.last.isRepeatedParam
      case _ => false
    }

    /** Is this the type of a method with a leading empty parameter list?
     */
    def isNullaryMethod(implicit ctx: Context): Boolean = stripPoly match {
      case MethodType(Nil) => true
      case _ => false
    }

    /** Is this an alias TypeBounds? */
    final def isTypeAlias: Boolean = this.isInstanceOf[TypeAlias]

    /** Is this a MethodType which is from Java? */
    def isJavaMethod: Boolean = false

    /** Is this a Method or PolyType which has implicit or contextual parameters? */
    def isImplicitMethod: Boolean = false

    /** Is this a Method or PolyType which has contextual parameters as first value parameter list? */
    def isContextualMethod: Boolean = false

    /** Is this a MethodType for which the parameters will not be used? */
    def isErasedMethod: Boolean = false

    /** Is this a match type or a higher-kinded abstraction of one?
     */
    def isMatch(implicit ctx: Context): Boolean = stripTypeVar.stripAnnots match {
      case _: MatchType => true
      case tp: HKTypeLambda => tp.resType.isMatch
      case _ => false
    }

// ----- Higher-order combinators -----------------------------------

    /** Returns true if there is a part of this type that satisfies predicate `p`.
     */
    final def existsPart(p: Type => Boolean, forceLazy: Boolean = true)(implicit ctx: Context): Boolean =
      new ExistsAccumulator(p, forceLazy).apply(false, this)

    /** Returns true if all parts of this type satisfy predicate `p`.
     */
    final def forallParts(p: Type => Boolean)(implicit ctx: Context): Boolean =
      !existsPart(!p(_))

    /** Performs operation on all parts of this type */
    final def foreachPart(p: Type => Unit, stopAtStatic: Boolean = false)(implicit ctx: Context): Unit =
      new ForeachAccumulator(p, stopAtStatic).apply((), this)

    /** The parts of this type which are type or term refs */
    final def namedParts(implicit ctx: Context): collection.Set[NamedType] =
      namedPartsWith(alwaysTrue)

    /** The parts of this type which are type or term refs and which
     *  satisfy predicate `p`.
     *
     *  @param p                   The predicate to satisfy
     *  @param excludeLowerBounds  If set to true, the lower bounds of abstract
     *                             types will be ignored.
     */
    def namedPartsWith(p: NamedType => Boolean, excludeLowerBounds: Boolean = false)
      (implicit ctx: Context): collection.Set[NamedType] =
      new NamedPartsAccumulator(p, excludeLowerBounds).apply(mutable.LinkedHashSet(), this)

    /** Map function `f` over elements of an AndType, rebuilding with function `g` */
    def mapReduceAnd[T](f: Type => T)(g: (T, T) => T)(implicit ctx: Context): T = stripTypeVar match {
      case AndType(tp1, tp2) => g(tp1.mapReduceAnd(f)(g), tp2.mapReduceAnd(f)(g))
      case _ => f(this)
    }

    /** Map function `f` over elements of an OrType, rebuilding with function `g` */
    final def mapReduceOr[T](f: Type => T)(g: (T, T) => T)(implicit ctx: Context): T = stripTypeVar match {
      case OrType(tp1, tp2) => g(tp1.mapReduceOr(f)(g), tp2.mapReduceOr(f)(g))
      case _ => f(this)
    }

// ----- Associated symbols ----------------------------------------------

    /** The type symbol associated with the type */
    @tailrec final def typeSymbol(implicit ctx: Context): Symbol = this match {
      case tp: TypeRef => tp.symbol
      case tp: ClassInfo => tp.cls
      case tp: SingletonType => NoSymbol
      case tp: TypeProxy => tp.underlying.typeSymbol
      case _ => NoSymbol
    }

    /** The least class or trait of which this type is a subtype or parameterized
     *  instance, or NoSymbol if none exists (either because this type is not a
     *  value type, or because superclasses are ambiguous).
     */
    final def classSymbol(implicit ctx: Context): Symbol = this match {
      case ConstantType(constant) =>
        constant.tpe.classSymbol
      case tp: TypeRef =>
        val sym = tp.symbol
        if (sym.isClass) sym else tp.superType.classSymbol
      case tp: ClassInfo =>
        tp.cls
      case tp: SingletonType =>
        NoSymbol
      case tp: TypeProxy =>
        tp.underlying.classSymbol
      case AndType(l, r) =>
        val lsym = l.classSymbol
        val rsym = r.classSymbol
        if (lsym isSubClass rsym) lsym
        else if (rsym isSubClass lsym) rsym
        else NoSymbol
      case tp: OrType =>
        tp.join.classSymbol
      case _ =>
        NoSymbol
    }

    /** The least (wrt <:<) set of symbols satisfying the `include` predicate of which this type is a subtype
     */
    final def parentSymbols(include: Symbol => Boolean)(implicit ctx: Context): List[Symbol] = this match {
      case tp: ClassInfo =>
        tp.cls :: Nil
      case tp: TypeRef =>
        val sym = tp.symbol
        if (include(sym)) sym :: Nil else tp.superType.parentSymbols(include)
      case tp: TypeProxy =>
        tp.underlying.parentSymbols(include)
      case AndType(l, r) =>
        l.parentSymbols(include) | r.parentSymbols(include)
      case OrType(l, r) =>
        l.parentSymbols(include) intersect r.parentSymbols(include) // TODO does not conform to spec
      case _ =>
        Nil
    }

    /** The least (wrt <:<) set of class symbols of which this type is a subtype
     */
    final def classSymbols(implicit ctx: Context): List[ClassSymbol] =
      parentSymbols(_.isClass).asInstanceOf

    /** The term symbol associated with the type */
    @tailrec final def termSymbol(implicit ctx: Context): Symbol = this match {
      case tp: TermRef => tp.symbol
      case tp: TypeProxy => tp.underlying.termSymbol
      case _ => NoSymbol
    }

    /** The base classes of this type as determined by ClassDenotation
     *  in linearization order, with the class itself as first element.
     *  Inherited by all type proxies. Overridden for And and Or types.
     *  `Nil` for all other types.
     */
    def baseClasses(implicit ctx: Context): List[ClassSymbol] = {
      record("baseClasses")
      this match {
        case tp: TypeProxy =>
          tp.underlying.baseClasses
        case tp: ClassInfo =>
          tp.cls.baseClasses
        case _ => Nil
      }
    }

// ----- Member access -------------------------------------------------

    /** The scope of all declarations of this type.
     *  Defined by ClassInfo, inherited by type proxies.
     *  Empty scope for all other types.
     */
    @tailrec final def decls(implicit ctx: Context): Scope = this match {
      case tp: ClassInfo =>
        tp.decls
      case tp: TypeProxy =>
        tp.underlying.decls
      case _ =>
        EmptyScope
    }

    /** A denotation containing the declaration(s) in this type with the given name.
     *  The result is either a SymDenotation or a MultiDenotation of SymDenotations.
     *  The info(s) are the original symbol infos, no translation takes place.
     */
    final def decl(name: Name)(implicit ctx: Context): Denotation = {
      record("decl")
      findDecl(name, EmptyFlags)
    }

    /** A denotation containing the non-private declaration(s) in this type with the given name */
    final def nonPrivateDecl(name: Name)(implicit ctx: Context): Denotation =
      findDecl(name, Private)

    /** A denotation containing the declaration(s) in this type with the given
     *  name, as seen from prefix type `pre`. Declarations that have a flag
     *  in `excluded` are omitted.
     */
    @tailrec final def findDecl(name: Name, excluded: FlagSet)(implicit ctx: Context): Denotation = this match {
      case tp: ClassInfo =>
        tp.decls.denotsNamed(name).filterWithFlags(EmptyFlags, excluded).toDenot(NoPrefix)
      case tp: TypeProxy =>
        tp.underlying.findDecl(name, excluded)
      case err: ErrorType =>
        ctx.newErrorSymbol(classSymbol orElse defn.RootClass, name, err.msg)
      case _ =>
        NoDenotation
    }

    /** The member of this type with the given name  */
    final def member(name: Name)(implicit ctx: Context): Denotation = {
      record("member")
      memberBasedOnFlags(name, required = EmptyFlags, excluded = EmptyFlags)
    }

    /** The non-private member of this type with the given name. */
    final def nonPrivateMember(name: Name)(implicit ctx: Context): Denotation = {
      record("nonPrivateMember")
      memberBasedOnFlags(name, required = EmptyFlags, excluded = Flags.Private)
    }

    /** The member with given `name` and required and/or excluded flags */
    final def memberBasedOnFlags(name: Name, required: FlagSet = EmptyFlags, excluded: FlagSet = EmptyFlags)(implicit ctx: Context): Denotation = {
      // We need a valid prefix for `asSeenFrom`
      val pre = this match {
        case tp: ClassInfo => tp.appliedRef
        case _ => widenIfUnstable
      }
      findMember(name, pre, required, excluded)
    }

    /** Find member of this type with given `name`, all `required`
     *  flags and no `excluded` flag and produce a denotation that contains
     *  the type of the member as seen from given prefix `pre`.
     */
    final def findMember(name: Name, pre: Type, required: FlagSet = EmptyFlags, excluded: FlagSet = EmptyFlags)(implicit ctx: Context): Denotation = {
      @tailrec def go(tp: Type): Denotation = tp match {
        case tp: TermRef =>
          go (tp.underlying match {
            case mt: MethodType
            if mt.paramInfos.isEmpty && tp.symbol.is(StableRealizable) => mt.resultType
            case tp1 => tp1
          })
        case tp: TypeRef =>
          tp.denot match {
            case d: ClassDenotation => d.findMember(name, pre, required, excluded)
            case d => go(d.info)
          }
        case tp: AppliedType =>
          tp.tycon match {
            case tc: TypeRef =>
              if (tc.symbol.isClass) go(tc)
              else {
                val normed = tp.tryNormalize
                go(if (normed.exists) normed else tp.superType)
              }
            case tc: HKTypeLambda =>
              goApplied(tp, tc)
            case _ =>
              go(tp.superType)
          }
        case tp: ThisType => // ??? inline
          goThis(tp)
        case tp: RefinedType =>
          if (name eq tp.refinedName) goRefined(tp) else go(tp.parent)
        case tp: RecType =>
          goRec(tp)
        case tp: TypeParamRef =>
          goParam(tp)
        case tp: SuperType =>
          goSuper(tp)
        case tp: MatchType =>
          val normed = tp.tryNormalize
          go(if (normed.exists) normed else tp.underlying)
        case tp: TypeProxy =>
          go(tp.underlying)
        case tp: ClassInfo =>
          tp.cls.findMember(name, pre, required, excluded)
        case AndType(l, r) =>
          goAnd(l, r)
        case tp: OrType =>
          tp match {
            case OrJavaNull(tp1) =>
              // Selecting `name` from a type `T|JavaNull` is like selecting `name` from `T`.
              // This can throw at runtime, but we trade soundness for usability.
              // We need to strip `JavaNull` from both the type and the prefix so that
              // `pre <: tp` continues to hold.
              tp1.findMember(name, pre.stripJavaNull, required, excluded)
            case _ =>
              // we need to keep the invariant that `pre <: tp`. Branch `union-types-narrow-prefix`
              // achieved that by narrowing `pre` to each alternative, but it led to merge errors in
              // lots of places. The present strategy is instead of widen `tp` using `join` to be a
              // supertype of `pre`.
              go(tp.join)
          }
        case tp: JavaArrayType =>
          defn.ObjectType.findMember(name, pre, required, excluded)
        case err: ErrorType =>
          ctx.newErrorSymbol(pre.classSymbol orElse defn.RootClass, name, err.msg)
        case _ =>
          NoDenotation
      }
      def goRec(tp: RecType) =
        if (tp.parent == null) NoDenotation
        else {
          //println(s"find member $pre . $name in $tp")

          // We have to be careful because we might open the same (wrt eq) recursive type
          // twice during findMember which risks picking the wrong prefix in the `substRecThis(rt, pre)`
          // call below. To avoid this problem we do a defensive copy of the recursive
          // type first. But if we do this always we risk being inefficient and we ran into
          // stackoverflows when compiling pos/hk.scala under the refinement encoding
          // of hk-types. So we only do a copy if the type
          // is visited again in a recursive call to `findMember`, as tracked by `tp.opened`.
          // Furthermore, if this happens we mark the original recursive type with `openedTwice`
          // which means that we always defensively copy the type in the future. This second
          // measure is necessary because findMember calls might be cached, so do not
          // necessarily appear in nested order.
          // Without the defensive copy, Typer.scala fails to compile at the line
          //
          //      untpd.rename(lhsCore, setterName).withType(setterType), WildcardType)
          //
          // because the subtype check
          //
          //      ThisTree[Untyped]#ThisTree[Typed] <: Tree[Typed]
          //
          // fails (in fact it thinks the underlying type of the LHS is `Tree[Untyped]`.)
          //
          // Without the `openedTwice` trick, Typer.scala fails to Ycheck
          // at phase resolveSuper.
          val rt =
            if (tp.opened) { // defensive copy
              tp.openedTwice = true
              RecType(rt => tp.parent.substRecThis(tp, rt.recThis))
            }
            else tp
          rt.opened = true
          try go(rt.parent).mapInfo(_.substRecThis(rt, pre))
          finally
            if (!rt.openedTwice) rt.opened = false
        }

      def goRefined(tp: RefinedType) = {
        val pdenot = go(tp.parent)
        val pinfo = pdenot.info
        val rinfo = tp.refinedInfo
        if (name.isTypeName && !pinfo.isInstanceOf[ClassInfo]) { // simplified case that runs more efficiently
          val jointInfo =
            if (ctx.base.pendingMemberSearches.contains(name)) pinfo safe_& rinfo
            else pinfo recoverable_& rinfo
          pdenot.asSingleDenotation.derivedSingleDenotation(pdenot.symbol, jointInfo)
        }
        else
          pdenot & (
            new JointRefDenotation(NoSymbol, rinfo, Period.allInRun(ctx.runId), pre),
            pre,
            safeIntersection = ctx.base.pendingMemberSearches.contains(name))
      }

      def goApplied(tp: AppliedType, tycon: HKTypeLambda) =
        go(tycon.resType).mapInfo(info =>
          tycon.derivedLambdaAbstraction(tycon.paramNames, tycon.paramInfos, info).appliedTo(tp.args))

      def goThis(tp: ThisType) = {
        val d = go(tp.underlying)
        if (d.exists) d
        else
          // There is a special case to handle:
          //   trait Super { this: Sub => private class Inner {} println(this.Inner) }
          //   class Sub extends Super
          // When resolving Super.this.Inner, the normal logic goes to the self type and
          // looks for Inner from there. But this fails because Inner is private.
          // We fix the problem by having the following fallback case, which links up the
          // member in Super instead of Sub.
          // As an example of this in the wild, see
          // loadClassWithPrivateInnerAndSubSelf in ShowClassTests
          go(tp.cls.typeRef) orElse d
      }

      def goParam(tp: TypeParamRef) = {
        val next = tp.underlying
        ctx.typerState.constraint.entry(tp) match {
          case bounds: TypeBounds if bounds ne next =>
            go(bounds.hi)
          case _ =>
            go(next)
        }
      }

      def goSuper(tp: SuperType) = go(tp.underlying) match {
        case d: JointRefDenotation =>
          typr.println(i"redirecting super.$name from $tp to ${d.symbol.showLocated}")
          new UniqueRefDenotation(d.symbol, tp.memberInfo(d.symbol), d.validFor, pre)
        case d => d
      }

      def goAnd(l: Type, r: Type) =
        go(l) & (go(r), pre, safeIntersection = ctx.base.pendingMemberSearches.contains(name))

      val recCount = ctx.base.findMemberCount
      if (recCount >= Config.LogPendingFindMemberThreshold)
        ctx.base.pendingMemberSearches = name :: ctx.base.pendingMemberSearches
      ctx.base.findMemberCount = recCount + 1
      try go(this)
      catch {
        case ex: Throwable =>
          core.println(s"findMember exception for $this member $name, pre = $pre, recCount = $recCount")

          def showPrefixSafely(pre: Type)(implicit ctx: Context): String = pre.stripTypeVar match {
            case pre: TermRef => i"${pre.termSymbol.name}."
            case pre: TypeRef => i"${pre.typeSymbol.name}#"
            case pre: TypeProxy => showPrefixSafely(pre.underlying)
            case _ => if (pre.typeSymbol.exists) i"${pre.typeSymbol.name}#" else "."
          }

          handleRecursive("find-member", i"${showPrefixSafely(pre)}$name", ex)
      }
      finally {
        if (recCount >= Config.LogPendingFindMemberThreshold)
          ctx.base.pendingMemberSearches = ctx.base.pendingMemberSearches.tail
        ctx.base.findMemberCount = recCount
      }
    }

    /** The set of names of members of this type that pass the given name filter
     *  when seen as members of `pre`. More precisely, these are all
     *  of members `name` such that `keepOnly(pre, name)` is `true`.
     *  @note: OK to use a Set[Name] here because Name hashcodes are replayable,
     *         hence the Set will always give the same names in the same order.
     */
    final def memberNames(keepOnly: NameFilter, pre: Type = this)(implicit ctx: Context): Set[Name] = this match {
      case tp: ClassInfo =>
        tp.cls.memberNames(keepOnly) filter (keepOnly(pre, _))
      case tp: RefinedType =>
        val ns = tp.parent.memberNames(keepOnly, pre)
        if (keepOnly(pre, tp.refinedName)) ns + tp.refinedName else ns
      case tp: TypeProxy =>
        tp.underlying.memberNames(keepOnly, pre)
      case tp: AndType =>
        tp.tp1.memberNames(keepOnly, pre) | tp.tp2.memberNames(keepOnly, pre)
      case tp: OrType =>
        tp.tp1.memberNames(keepOnly, pre) & tp.tp2.memberNames(keepOnly, pre)
      case _ =>
        Set()
    }

    def memberDenots(keepOnly: NameFilter, f: (Name, mutable.Buffer[SingleDenotation]) => Unit)(implicit ctx: Context): Seq[SingleDenotation] = {
      val buf = mutable.ListBuffer[SingleDenotation]()
      for (name <- memberNames(keepOnly)) f(name, buf)
      buf.toList
    }

    /** The set of abstract term members of this type. */
    final def abstractTermMembers(implicit ctx: Context): Seq[SingleDenotation] = {
      record("abstractTermMembers")
      memberDenots(abstractTermNameFilter,
          (name, buf) => buf ++= nonPrivateMember(name).altsWith(_.is(Deferred)))
    }

    /**
     * Returns the set of methods that are abstract and do not overlap with any of
     * [[java.lang.Object]] methods.
     *
     * Conceptually, a SAM (functional interface) has exactly one abstract method.
     * If an interface declares an abstract method overriding one of the public
     * methods of [[java.lang.Object]], that also does not count toward the interface's
     * abstract method count.
     *
     * @see https://docs.oracle.com/javase/8/docs/api/java/lang/FunctionalInterface.html
     *
     * @return the set of methods that are abstract and do not match any of [[java.lang.Object]]
     *
     */
    final def possibleSamMethods(implicit ctx: Context): Seq[SingleDenotation] = {
      record("possibleSamMethods")
      abstractTermMembers
        .filterNot(m => m.symbol.matchingMember(defn.ObjectType).exists || m.symbol.isSuperAccessor)
    }

    /** The set of abstract type members of this type. */
    final def abstractTypeMembers(implicit ctx: Context): Seq[SingleDenotation] = {
      record("abstractTypeMembers")
      memberDenots(abstractTypeNameFilter,
          (name, buf) => buf += nonPrivateMember(name).asSingleDenotation)
    }

    /** The set of abstract type members of this type. */
    final def nonClassTypeMembers(implicit ctx: Context): Seq[SingleDenotation] = {
      record("nonClassTypeMembers")
      memberDenots(nonClassTypeNameFilter,
          (name, buf) => buf += member(name).asSingleDenotation)
    }

    /** The set of type alias members of this type */
    final def typeAliasMembers(implicit ctx: Context): Seq[SingleDenotation] = {
      record("typeAliasMembers")
      memberDenots(typeAliasNameFilter,
          (name, buf) => buf += member(name).asSingleDenotation)
    }

    /** The set of type members of this type */
    final def typeMembers(implicit ctx: Context): Seq[SingleDenotation] = {
      record("typeMembers")
      memberDenots(typeNameFilter,
          (name, buf) => buf += member(name).asSingleDenotation)
    }

    /** The set of implicit term members of this type
     *  @param kind   A subset of {Implicit, Given} that specifies what kind of implicit should
     *                be returned
     */
    final def implicitMembers(implicit ctx: Context): List[TermRef] = {
      record("implicitMembers")
      memberDenots(implicitFilter,
          (name, buf) => buf ++= member(name).altsWith(_.isOneOf(GivenOrImplicitVal)))
        .toList.map(d => TermRef(this, d.symbol.asTerm))
    }

    /** The set of member classes of this type */
    final def memberClasses(implicit ctx: Context): Seq[SingleDenotation] = {
      record("memberClasses")
      memberDenots(typeNameFilter,
        (name, buf) => buf ++= member(name).altsWith(x => x.isClass))
    }

    final def fields(implicit ctx: Context): Seq[SingleDenotation] = {
      record("fields")
      memberDenots(fieldFilter,
        (name, buf) => buf ++= member(name).altsWith(x => !x.is(Method)))
    }

    /** The set of members of this type that have all of `required` flags but none of `excluded` flags set. */
    final def membersBasedOnFlags(required: FlagSet, excluded: FlagSet)(implicit ctx: Context): Seq[SingleDenotation] = {
      record("membersBasedOnFlags")
      memberDenots(takeAllFilter,
        (name, buf) => buf ++= memberBasedOnFlags(name, required, excluded).alternatives)
    }

    /** All members of this type. Warning: this can be expensive to compute! */
    final def allMembers(implicit ctx: Context): Seq[SingleDenotation] = {
      record("allMembers")
      memberDenots(takeAllFilter, (name, buf) => buf ++= member(name).alternatives)
    }

    /** The info of `sym`, seen as a member of this type. */
    final def memberInfo(sym: Symbol)(implicit ctx: Context): Type =
      sym.info.asSeenFrom(this, sym.owner)

    /** This type seen as if it were the type of a member of prefix type `pre`
     *  declared in class `cls`.
     */
    final def asSeenFrom(pre: Type, cls: Symbol)(implicit ctx: Context): Type = {
      record("asSeenFrom")
      if (!cls.membersNeedAsSeenFrom(pre)) this
      else ctx.asSeenFrom(this, pre, cls)
    }

// ----- Subtype-related --------------------------------------------

    /** Is this type a subtype of that type? */
    final def <:<(that: Type)(implicit ctx: Context): Boolean = {
      record("<:<")
      ctx.typeComparer.topLevelSubType(this, that)
    }

    /** Is this type a subtype of that type? */
    final def frozen_<:<(that: Type)(implicit ctx: Context): Boolean = {
      record("frozen_<:<")
      ctx.typeComparer.isSubTypeWhenFrozen(this, that)
    }

    /** Is this type the same as that type?
     *  This is the case iff `this <:< that` and `that <:< this`.
     */
    final def =:=(that: Type)(implicit ctx: Context): Boolean = {
      record("=:=")
      ctx.typeComparer.isSameType(this, that)
    }

    final def frozen_=:=(that: Type)(implicit ctx: Context): Boolean =
      ctx.typeComparer.isSameTypeWhenFrozen(this, that)

    /** Is this type a primitive value type which can be widened to the primitive value type `that`? */
    def isValueSubType(that: Type)(implicit ctx: Context): Boolean = widen match {
      case self: TypeRef if self.symbol.isPrimitiveValueClass =>
        that.widenExpr match {
          case that: TypeRef if that.symbol.isPrimitiveValueClass =>
            defn.isValueSubClass(self.symbol, that.symbol)
          case _ =>
            false
        }
      case _ =>
        false
    }

    def relaxed_<:<(that: Type)(implicit ctx: Context): Boolean =
      (this <:< that) || (this isValueSubType that)

    /** Is this type a legal type for member `sym1` that overrides another
     *  member `sym2` of type `that`? This is the same as `<:<`, except that
     *  if `matchLoosely` evaluates to true the types `=> T` and `()T` are seen
     *  as overriding each other.
     */
    final def overrides(that: Type, matchLoosely: => Boolean)(implicit ctx: Context): Boolean = {
      def widenNullary(tp: Type) = tp match {
        case tp @ MethodType(Nil) => tp.resultType
        case _ => tp
      }
      ((this.widenExpr frozen_<:< that.widenExpr) ||
        matchLoosely && {
          val this1 = widenNullary(this)
          val that1 = widenNullary(that)
          ((this1 `ne` this) || (that1 `ne` that)) && this1.overrides(that1, matchLoosely = false)
        }
      )
    }

    /** Is this type close enough to that type so that members
     *  with the two types would override each other?
     *  This means:
     *    - Either both types are polytypes with the same number of
     *      type parameters and their result types match after renaming
     *      corresponding type parameters
     *    - Or both types are method types with =:=-equivalent(*) parameter types
     *      and matching result types after renaming corresponding parameter types
     *      if the method types are dependent.
     *    - Or both types are =:=-equivalent
     *    - Or phase.erasedTypes is false, and neither type takes
     *      term or type parameters.
     *
     *  (*) when matching with a Java method, we also regard Any and Object as equivalent
     *      parameter types.
     */
    def matches(that: Type)(implicit ctx: Context): Boolean = {
      record("matches")
      ctx.typeComparer.matchesType(this, that, relaxed = !ctx.phase.erasedTypes)
    }

    /** This is the same as `matches` except that it also matches => T with T and
     *  vice versa.
     */
    def matchesLoosely(that: Type)(implicit ctx: Context): Boolean =
      (this matches that) || {
        val thisResult = this.widenExpr
        val thatResult = that.widenExpr
        (this eq thisResult) != (that eq thatResult) && (thisResult matchesLoosely thatResult)
      }

    /** The basetype of this type with given class symbol, NoType if `base` is not a class. */
    final def baseType(base: Symbol)(implicit ctx: Context): Type = {
      record("baseType")
      base.denot match {
        case classd: ClassDenotation => classd.baseTypeOf(this)
        case _ => NoType
      }
    }

    def & (that: Type)(implicit ctx: Context): Type = {
      record("&")
      ctx.typeComparer.glb(this, that)
    }

    /** Safer version of `&`.
     *
     *  This version does not simplify the bounds of the intersection of
     *  two TypeBounds. The simplification done by `&` requires subtyping checks
     *  which may end up calling `&` again, in most cases this should be safe
     *  but because of F-bounded types, this can result in an infinite loop
     *  (which will be masked unless `-Yno-deep-subtypes` is enabled).
     *  pos/i536 demonstrates that the infinite loop can also involve lower bounds.
     */
    def safe_& (that: Type)(implicit ctx: Context): Type = (this, that) match {
      case (TypeBounds(lo1, hi1), TypeBounds(lo2, hi2)) => TypeBounds(OrType(lo1, lo2), AndType(hi1, hi2))
      case _ => this & that
    }

    /** `this & that`, but handle CyclicReferences by falling back to `safe_&`.
     */
    def recoverable_&(that: Type)(implicit ctx: Context): Type =
      try this & that
      catch {
        case ex: CyclicReference => this safe_& that
          // A test case where this happens is tests/pos/i536.scala.
          // The & causes a subtype check which calls baseTypeRef again with the same
          // superclass.
      }

    def | (that: Type)(implicit ctx: Context): Type = {
      record("|")
      ctx.typeComparer.lub(this, that)
    }

// ----- Unwrapping types -----------------------------------------------

    /** Map a TypeVar to either its instance if it is instantiated, or its origin,
     *  if not, until the result is no longer a TypeVar. Identity on all other types.
     */
    def stripTypeVar(implicit ctx: Context): Type = this

    /** Remove all AnnotatedTypes wrapping this type.
      */
    def stripAnnots(implicit ctx: Context): Type = this

    def rewrapAnnots(tp: Type)(implicit ctx: Context): Type = tp.stripTypeVar match {
      case AnnotatedType(tp1, annot) => AnnotatedType(rewrapAnnots(tp1), annot)
      case _ => this
    }

    /** Strip PolyType prefix */
    def stripPoly(implicit ctx: Context): Type = this match {
      case tp: PolyType => tp.resType.stripPoly
      case _ => this
    }

    /** Widen from singleton type to its underlying non-singleton
     *  base type by applying one or more `underlying` dereferences,
     *  Also go from => T to T.
     *  Identity for all other types. Example:
     *
     *  class Outer { class C ; val x: C }
     *  def o: Outer
     *  <o.x.type>.widen = o.C
     */
    final def widen(implicit ctx: Context): Type = widenSingleton match {
      case tp: ExprType => tp.resultType.widen
      case tp => tp
    }

    /** Widen from singleton type to its underlying non-singleton
     *  base type by applying one or more `underlying` dereferences.
     */
    final def widenSingleton(implicit ctx: Context): Type = stripTypeVar.stripAnnots match {
      case tp: SingletonType if !tp.isOverloaded => tp.underlying.widenSingleton
      case _ => this
    }

    /** Widen from TermRef to its underlying non-termref
     *  base type, while also skipping Expr types.
     */
    final def widenTermRefExpr(implicit ctx: Context): Type = stripTypeVar match {
      case tp: TermRef if !tp.isOverloaded => tp.underlying.widenExpr.widenTermRefExpr
      case _ => this
    }

    /** Widen from ExprType type to its result type.
     *  (Note: no stripTypeVar needed because TypeVar's can't refer to ExprTypes.)
     */
    final def widenExpr: Type = this match {
      case tp: ExprType => tp.resType
      case _ => this
    }

    /** Widen type if it is unstable (i.e. an ExprType, or TermRef to unstable symbol */
    final def widenIfUnstable(implicit ctx: Context): Type = stripTypeVar match {
      case tp: ExprType => tp.resultType.widenIfUnstable
      case tp: TermRef if !tp.symbol.isStableMember => tp.underlying.widenIfUnstable
      case _ => this
    }

    /** If this is a skolem, its underlying type, otherwise the type itself */
    final def widenSkolem(implicit ctx: Context): Type = this match {
      case tp: SkolemType => tp.underlying
      case _ => this
    }

    /** Widen this type and if the result contains embedded union types, replace
     *  them by their joins.
     *  "Embedded" means: inside intersectons or recursive types, or in prefixes of refined types.
     *  If an embedded union is found, we first try to simplify or eliminate it by
     *  re-lubbing it while allowing type parameters to be constrained further.
     *  Any remaining union types are replaced by their joins.
     *
	   *  For instance, if `A` is an unconstrained type variable, then
  	 *
  	 * 	      ArrayBuffer[Int] | ArrayBuffer[A]
  	 *
     *  is approximated by constraining `A` to be =:= to `Int` and returning `ArrayBuffer[Int]`
     *  instead of `ArrayBuffer[? >: Int | A <: Int & A]`
     *
     *  Exception (if `-YexplicitNulls` is set): if this type is a nullable union (i.e. of the form `T | Null`),
     *  then the top-level union isn't widened. This is needed so that type inference can infer nullable types.
     */
    def widenUnion(implicit ctx: Context): Type = widen match {
<<<<<<< HEAD
      case tp @ OrNull(tp1): OrType =>
        // Don't widen `T|Null`, since otherwise we wouldn't be able to infer nullable unions.
        val tp1Widen = tp1.widenUnion
        if (tp1Widen.isRef(defn.AnyClass)) tp1Widen
        else tp.derivedOrType(tp1Widen, defn.NullType)
      case tp =>
        tp.widenUnionWithoutNull
    }

    def widenUnionWithoutNull(implicit ctx: Context): Type = widen match {
      case tp @ OrType(lhs, rhs) =>
        ctx.typeComparer.lub(lhs.widenUnionWithoutNull, rhs.widenUnionWithoutNull, canConstrain = true) match {
=======
      case tp @ OrType(tp1, tp2) =>
        if tp1.isNull || tp2.isNull then tp
        else ctx.typeComparer.lub(tp1.widenUnion, tp2.widenUnion, canConstrain = true) match {
>>>>>>> c1e0e046
          case union: OrType => union.join
          case res => res
        }
      case tp @ AndType(tp1, tp2) =>
        tp derived_& (tp1.widenUnionWithoutNull, tp2.widenUnionWithoutNull)
      case tp: RefinedType =>
        tp.derivedRefinedType(tp.parent.widenUnion, tp.refinedName, tp.refinedInfo)
      case tp: RecType =>
        tp.rebind(tp.parent.widenUnion)
      case tp =>
        tp
    }

    /** Widen all top-level singletons reachable by dealiasing
     *  and going to the operands of & and |.
     *  Overridden and cached in OrType.
     */
    def widenSingletons(implicit ctx: Context): Type = dealias match {
      case tp: SingletonType =>
        tp.widen
      case tp: OrType =>
        val tp1w = tp.widenSingletons
        if (tp1w eq tp) this else tp1w
      case tp: AndType =>
        val tp1w = tp.tp1.widenSingletons
        val tp2w = tp.tp2.widenSingletons
        if ((tp.tp1 eq tp1w) && (tp.tp2 eq tp2w)) this else tp1w & tp2w
      case _ =>
        this
    }

    /** If this type is an alias of a disjunction of stable singleton types,
     *  these types as a set, otherwise the empty set.
     *  Overridden and cached in OrType.
     */
    def atoms(implicit ctx: Context): Set[Type] = dealias match {
      case tp: SingletonType if tp.isStable =>
        def normalize(tp: Type): Type = tp match {
          case tp: SingletonType =>
            tp.underlying.dealias match {
              case tp1: SingletonType => normalize(tp1)
              case _ =>
                tp match {
                  case tp: TermRef => tp.derivedSelect(normalize(tp.prefix))
                  case _ => tp
                }
            }
          case _ => tp
        }
        val underlyingAtoms = tp.underlying.atoms
        if (underlyingAtoms.isEmpty) Set.empty + normalize(tp)
        else underlyingAtoms
      case tp: ExprType => tp.resType.atoms
      case tp: OrType => tp.atoms // `atoms` overridden in OrType
      case tp: AndType => tp.tp1.atoms & tp.tp2.atoms
      case _ => Set.empty
    }

    private def dealias1(keep: AnnotatedType => Context => Boolean)(implicit ctx: Context): Type = this match {
      case tp: TypeRef =>
        if (tp.symbol.isClass) tp
        else tp.info match {
          case TypeAlias(alias) => alias.dealias1(keep)
          case _ => tp
        }
      case app @ AppliedType(tycon, args) =>
        val tycon1 = tycon.dealias1(keep)
        if (tycon1 ne tycon) app.superType.dealias1(keep)
        else this
      case tp: TypeVar =>
        val tp1 = tp.instanceOpt
        if (tp1.exists) tp1.dealias1(keep) else tp
      case tp: AnnotatedType =>
        val tp1 = tp.parent.dealias1(keep)
        if (keep(tp)(ctx)) tp.derivedAnnotatedType(tp1, tp.annot) else tp1
      case tp: LazyRef =>
        tp.ref.dealias1(keep)
      case _ => this
    }

    /** Follow aliases and dereferences LazyRefs, annotated types and instantiated
     *  TypeVars until type is no longer alias type, annotated type, LazyRef,
     *  or instantiated type variable.
     */
    final def dealias(implicit ctx: Context): Type = dealias1(keepNever)

    /** Follow aliases and dereferences LazyRefs and instantiated TypeVars until type
     *  is no longer alias type, LazyRef, or instantiated type variable.
     *  Goes through annotated types and rewraps annotations on the result.
     */
    final def dealiasKeepAnnots(implicit ctx: Context): Type = dealias1(keepAlways)

    /** Like `dealiasKeepAnnots`, but keeps only refining annotations */
    final def dealiasKeepRefiningAnnots(implicit ctx: Context): Type = dealias1(keepIfRefining)

    /** The result of normalization using `tryNormalize`, or the type itself if
     *  tryNormlize yields NoType
     */
    final def normalized(implicit ctx: Context): Type = {
      val normed = tryNormalize
      if (normed.exists) normed else this
    }

    /** If this type can be normalized at the top-level by rewriting match types
     *  of S[n] types, the result after applying all toplevel normalizations,
     *  otherwise NoType
     */
    def tryNormalize(implicit ctx: Context): Type = NoType

    private def widenDealias1(keep: AnnotatedType => Context => Boolean)(implicit ctx: Context): Type = {
      val res = this.widen.dealias1(keep)
      if (res eq this) res else res.widenDealias1(keep)
    }

    /** Perform successive widenings and dealiasings until none can be applied anymore */
    final def widenDealias(implicit ctx: Context): Type = widenDealias1(keepNever)

    /** Perform successive widenings and dealiasings while rewrapping annotations, until none can be applied anymore */
    final def widenDealiasKeepAnnots(implicit ctx: Context): Type = widenDealias1(keepAlways)

    /** Perform successive widenings and dealiasings while rewrapping refining annotations, until none can be applied anymore */
    final def widenDealiasKeepRefiningAnnots(implicit ctx: Context): Type = widenDealias1(keepIfRefining)

    /** Widen from constant type to its underlying non-constant
     *  base type.
     */
    final def deconst(implicit ctx: Context): Type = stripTypeVar match {
      case tp: ConstantType => tp.value.tpe
      case _ => this
    }

    /** Dealias, and if result is a dependent function type, drop the `apply` refinement. */
    final def dropDependentRefinement(implicit ctx: Context): Type = dealias match {
      case RefinedType(parent, nme.apply, _) => parent
      case tp => tp
    }

    /** The type constructor of an applied type, otherwise the type itself */
    final def typeConstructor(implicit ctx: Context): Type = this match {
      case AppliedType(tycon, _) => tycon
      case _ => this
    }

    /** If this is a (possibly aliased, annotated, and/or parameterized) reference to
     *  a class, the class type ref, otherwise NoType.
     *  @param  refinementOK   If `true` we also skip refinements.
     */
    def underlyingClassRef(refinementOK: Boolean)(implicit ctx: Context): Type = dealias match {
      case tp: TypeRef =>
        if (tp.symbol.isClass) tp
        else if (tp.symbol.isAliasType) tp.underlying.underlyingClassRef(refinementOK)
        else NoType
      case tp: AppliedType =>
        if (tp.tycon.isLambdaSub) NoType
        else tp.superType.underlyingClassRef(refinementOK)
      case tp: AnnotatedType =>
        tp.underlying.underlyingClassRef(refinementOK)
      case tp: RefinedType =>
        if (refinementOK) tp.underlying.underlyingClassRef(refinementOK) else NoType
      case tp: RecType =>
        tp.underlying.underlyingClassRef(refinementOK)
      case _ =>
        NoType
    }

    /** The iterator of underlying types as long as type is a TypeProxy.
     *  Useful for diagnostics
     */
    def underlyingIterator(implicit ctx: Context): Iterator[Type] = new Iterator[Type] {
      var current = Type.this
      var hasNext = true
      def next = {
        val res = current
        hasNext = current.isInstanceOf[TypeProxy]
        if (hasNext) current = current.asInstanceOf[TypeProxy].underlying
        res
      }
    }

    /** A prefix-less refined this or a termRef to a new skolem symbol
     *  that has the given type as info.
     */
    def narrow(implicit ctx: Context): TermRef =
      TermRef(NoPrefix, ctx.newSkolem(this))

    /** Useful for diagnostics: The underlying type if this type is a type proxy,
     *  otherwise NoType
     */
    def underlyingIfProxy(implicit ctx: Context): Type = this match {
      case this1: TypeProxy => this1.underlying
      case _ => NoType
    }

    /** If this is a repeated type, its element type, otherwise the type itself */
    def repeatedToSingle(implicit ctx: Context): Type = this match {
      case tp @ ExprType(tp1) => tp.derivedExprType(tp1.repeatedToSingle)
      case _                  => if (isRepeatedParam) this.argTypesHi.head else this
    }

    // ----- Normalizing typerefs over refined types ----------------------------

    /** If this normalizes* to a refinement type that has a refinement for `name` (which might be followed
     *  by other refinements), and the refined info is a type alias, return the alias,
     *  otherwise return NoType. Used to reduce types of the form
     *
     *    P { ... type T = / += / -= U ... } # T
     *
     *  to just U. Does not perform the reduction if the resulting type would contain
     *  a reference to the "this" of the current refined type, except in the following situation
     *
     *  (1) The "this" reference can be avoided by following an alias. Example:
     *
     *      P { type T = String, type R = P{...}.T } # R  -->  String
     *
     *  (*) normalizes means: follow instantiated typevars and aliases.
     */
    def lookupRefined(name: Name)(implicit ctx: Context): Type = {
      @tailrec def loop(pre: Type): Type = pre.stripTypeVar match {
        case pre: RefinedType =>
          pre.refinedInfo match {
            case TypeAlias(alias) =>
              if (pre.refinedName ne name) loop(pre.parent) else alias
            case _ => loop(pre.parent)
          }
        case pre: RecType =>
          val candidate = pre.parent.lookupRefined(name)
          if (candidate.exists && !pre.isReferredToBy(candidate))
            //println(s"lookupRefined ${this.toString} . $name, pre: $pre ---> $candidate / ${candidate.toString}")
            candidate
          else NoType
        case SkolemType(tp) =>
          loop(tp)
        case pre: WildcardType =>
          WildcardType
        case pre: TypeRef =>
          pre.info match {
            case TypeAlias(alias) => loop(alias)
            case _ => NoType
          }
        case _ =>
          NoType
      }

      loop(this)
    }

    /** The type <this . name> , reduced if possible */
    def select(name: Name)(implicit ctx: Context): Type =
      NamedType(this, name, member(name)).reduceProjection

    /** The type <this . name> with given denotation, reduced if possible. */
    def select(name: Name, denot: Denotation)(implicit ctx: Context): Type =
      NamedType(this, name, denot).reduceProjection

    /** The type <this . sym>, reduced if possible */
    def select(sym: Symbol)(implicit ctx: Context): Type =
      NamedType(this, sym).reduceProjection

    def select(name: TermName)(implicit ctx: Context): TermRef =
      TermRef(this, name, member(name))

    def select(name: TermName, sig: Signature)(implicit ctx: Context): TermRef =
      TermRef(this, name, member(name).atSignature(sig, relaxed = !ctx.erasedTypes))

// ----- Access to parts --------------------------------------------

    /** The normalized prefix of this type is:
     *  For an alias type, the normalized prefix of its alias
     *  For all other named type and class infos: the prefix.
     *  Inherited by all other type proxies.
     *  `NoType` for all other types.
     */
    @tailrec final def normalizedPrefix(implicit ctx: Context): Type = this match {
      case tp: NamedType =>
        if (tp.symbol.info.isTypeAlias) tp.info.normalizedPrefix else tp.prefix
      case tp: ClassInfo =>
        tp.prefix
      case tp: TypeProxy =>
        tp.underlying.normalizedPrefix
      case _ =>
        NoType
    }

    /** The full parent types, including all type arguments */
    def parents(implicit ctx: Context): List[Type] = this match {
      case tp @ AppliedType(tycon, args) if tycon.typeSymbol.isClass =>
        tycon.parents.map(_.subst(tycon.typeSymbol.typeParams, args))
      case tp: TypeRef =>
        if (tp.info.isInstanceOf[TempClassInfo])
          tp.recomputeDenot()
            // We usually should have `!tp.info.isInstanceOf[TempClassInfo]` here, but
            // this can be falsified for code with illegal cyclic references. See neg/i7107.scala.
        tp.info.parents
      case tp: TypeProxy =>
        tp.superType.parents
      case _ => Nil
    }

    /** The first parent of this type, AnyRef if list of parents is empty */
    def firstParent(implicit ctx: Context): Type = parents match {
      case p :: _ => p
      case _ => defn.AnyType
    }

    /** The parameter types of a PolyType or MethodType, Empty list for others */
    final def paramInfoss(implicit ctx: Context): List[List[Type]] = stripPoly match {
      case mt: MethodType => mt.paramInfos :: mt.resultType.paramInfoss
      case _ => Nil
    }

    /** The parameter names of a PolyType or MethodType, Empty list for others */
    final def paramNamess(implicit ctx: Context): List[List[TermName]] = stripPoly match {
      case mt: MethodType => mt.paramNames :: mt.resultType.paramNamess
      case _ => Nil
    }


    /** The parameter types in the first parameter section of a generic type or MethodType, Empty list for others */
    final def firstParamTypes(implicit ctx: Context): List[Type] = stripPoly match {
      case mt: MethodType => mt.paramInfos
      case _ => Nil
    }

    /** Is this either not a method at all, or a parameterless method? */
    final def isParameterless(implicit ctx: Context): Boolean = stripPoly match {
      case mt: MethodType => false
      case _ => true
    }

    /** Is this (an alias of) the `scala.Null` type? */
<<<<<<< HEAD
    final def isNullType(given Context) = isRef(defn.NullClass)
=======
    final def isNull(given Context) =
      isRef(defn.NullClass)
      || classSymbol.name == tpnme.Null // !!! temporary kludge for being able to test without the explicit nulls PR
>>>>>>> c1e0e046

    /** The resultType of a LambdaType, or ExprType, the type itself for others */
    def resultType(implicit ctx: Context): Type = this

    /** The final result type of a PolyType, MethodType, or ExprType, after skipping
     *  all parameter sections, the type itself for all others.
     */
    def finalResultType(implicit ctx: Context): Type = resultType.stripPoly match {
      case mt: MethodType => mt.resultType.finalResultType
      case _ => resultType
    }

    /** This type seen as a TypeBounds */
    final def bounds(implicit ctx: Context): TypeBounds = this match {
      case tp: TypeBounds => tp
      case ci: ClassInfo => TypeAlias(ci.appliedRef)
      case wc: WildcardType =>
        wc.optBounds match {
          case bounds: TypeBounds => bounds
          case NoType => TypeBounds.empty
        }
      case _ => TypeAlias(this)
    }

    /** The lower bound of a TypeBounds type, the type itself otherwise */
    def loBound: Type = this match {
      case tp: TypeBounds => tp.lo
      case _ => this
    }

    /** The upper bound of a TypeBounds type, the type itself otherwise */
    def hiBound: Type = this match {
      case tp: TypeBounds => tp.hi
      case _ => this
    }

    /** The type parameter with given `name`. This tries first `decls`
     *  in order not to provoke a cycle by forcing the info. If that yields
     *  no symbol it tries `member` as an alternative.
     */
    def typeParamNamed(name: TypeName)(implicit ctx: Context): Symbol =
      classSymbol.unforcedDecls.lookup(name) orElse member(name).symbol

    /** If this is a prototype with some ignored component, reveal one more
     *  layer of it. Otherwise the type itself.
     */
    def deepenProto(implicit ctx: Context): Type = this

    /** If this is an ignored proto type, its underlying type, otherwise the type itself */
    def revealIgnored: Type = this

    /** If this is a proto type, WildcardType, otherwise the type itself */
    def dropIfProto: Type = this

// ----- Substitutions -----------------------------------------------------

    /** Substitute all types that refer in their symbol attribute to
     *  one of the symbols in `from` by the corresponding types in `to`.
     */
    final def subst(from: List[Symbol], to: List[Type])(implicit ctx: Context): Type =
      if (from.isEmpty) this
      else {
        val from1 = from.tail
        if (from1.isEmpty) ctx.subst1(this, from.head, to.head, null)
        else {
          val from2 = from1.tail
          if (from2.isEmpty) ctx.subst2(this, from.head, to.head, from1.head, to.tail.head, null)
          else ctx.subst(this, from, to, null)
        }
      }

    /** Substitute all types of the form `TypeParamRef(from, N)` by
     *  `TypeParamRef(to, N)`.
     */
    final def subst(from: BindingType, to: BindingType)(implicit ctx: Context): Type =
      ctx.subst(this, from, to, null)

    /** Substitute all occurrences of `This(cls)` by `tp` */
    final def substThis(cls: ClassSymbol, tp: Type)(implicit ctx: Context): Type =
      ctx.substThis(this, cls, tp, null)

    /** As substThis, but only is class is a static owner (i.e. a globally accessible object) */
    final def substThisUnlessStatic(cls: ClassSymbol, tp: Type)(implicit ctx: Context): Type =
      if (cls.isStaticOwner) this else ctx.substThis(this, cls, tp, null)

    /** Substitute all occurrences of `RecThis(binder)` by `tp` */
    final def substRecThis(binder: RecType, tp: Type)(implicit ctx: Context): Type =
      ctx.substRecThis(this, binder, tp, null)

    /** Substitute a bound type by some other type */
    final def substParam(from: ParamRef, to: Type)(implicit ctx: Context): Type =
      ctx.substParam(this, from, to, null)

    /** Substitute bound types by some other types */
    final def substParams(from: BindingType, to: List[Type])(implicit ctx: Context): Type =
      ctx.substParams(this, from, to, null)

    /** Substitute all occurrences of symbols in `from` by references to corresponding symbols in `to`
     */
    final def substSym(from: List[Symbol], to: List[Symbol])(implicit ctx: Context): Type =
      ctx.substSym(this, from, to, null)

    /** Substitute all occurrences of symbols in `from` by corresponding types in `to`.
     *  Unlike for `subst`, the `to` types can be type bounds. A TypeBounds target
     *  will be replaced by range that gets absorbed in an approximating type map.
     */
    final def substApprox(from: List[Symbol], to: List[Type])(implicit ctx: Context): Type =
      new ctx.SubstApproxMap(from, to).apply(this)

// ----- misc -----------------------------------------------------------

    /** Turn type into a function type.
     *  @pre this is a method type without parameter dependencies.
     *  @param dropLast  The number of trailing parameters that should be dropped
     *                   when forming the function type.
     */
    def toFunctionType(dropLast: Int = 0)(implicit ctx: Context): Type = this match {
      case mt: MethodType if !mt.isParamDependent =>
        val formals1 = if (dropLast == 0) mt.paramInfos else mt.paramInfos dropRight dropLast
        val isContextual = mt.isContextualMethod && !ctx.erasedTypes
        val isErased = mt.isErasedMethod && !ctx.erasedTypes
        val result1 = mt.nonDependentResultApprox match {
          case res: MethodType => res.toFunctionType()
          case res => res
        }
        val funType = defn.FunctionOf(
          formals1 mapConserve (_.underlyingIfRepeated(mt.isJavaMethod)),
          result1, isContextual, isErased)
        if (mt.isResultDependent) RefinedType(funType, nme.apply, mt)
        else funType
    }

    /** The signature of this type. This is by default NotAMethod,
     *  but is overridden for PolyTypes, MethodTypes, and TermRef types.
     *  (the reason why we deviate from the "final-method-with-pattern-match-in-base-class"
     *   pattern is that method signatures use caching, so encapsulation
     *   is improved using an OO scheme).
     */
    def signature(implicit ctx: Context): Signature = Signature.NotAMethod

    /** Drop annotation of given `cls` from this type */
    def dropAnnot(cls: Symbol)(implicit ctx: Context): Type = stripTypeVar match {
      case self @ AnnotatedType(pre, annot) =>
        if (annot.symbol eq cls) pre
        else self.derivedAnnotatedType(pre.dropAnnot(cls), annot)
      case _ =>
        this
    }

    def dropRepeatedAnnot(implicit ctx: Context): Type = dropAnnot(defn.RepeatedAnnot)

    def annotatedToRepeated(implicit ctx: Context): Type = this match {
      case tp @ ExprType(tp1) => tp.derivedExprType(tp1.annotatedToRepeated)
      case AnnotatedType(tp, annot) if annot matches defn.RepeatedAnnot =>
        val typeSym = tp.typeSymbol.asClass
        assert(typeSym == defn.SeqClass || typeSym == defn.ArrayClass)
        tp.translateParameterized(typeSym, defn.RepeatedParamClass)
      case _ => this
    }

    /** The set of distinct symbols referred to by this type, after all aliases are expanded */
    def coveringSet(implicit ctx: Context): Set[Symbol] =
      (new CoveringSetAccumulator).apply(Set.empty[Symbol], this)

    /** The number of applications and refinements in this type, after all aliases are expanded */
    def typeSize(implicit ctx: Context): Int =
      (new TypeSizeAccumulator).apply(0, this)

    /** Convert to text */
    def toText(printer: Printer): Text = printer.toText(this)

    /** Utility method to show the underlying type of a TypeProxy chain together
     *  with the proxy type itself.
     */
    def showWithUnderlying(n: Int = 1)(implicit ctx: Context): String = this match {
      case tp: TypeProxy if n > 0 => s"$show with underlying ${tp.underlying.showWithUnderlying(n - 1)}"
      case _ => show
    }

    /** A simplified version of this type which is equivalent wrt =:= to this type.
     *  This applies a typemap to the type which (as all typemaps) follows type
     *  variable instances and reduces typerefs over refined types. It also
     *  re-evaluates all occurrences of And/OrType with &/| because
     *  what was a union or intersection of type variables might be a simpler type
     *  after the type variables are instantiated. Finally, it
     *  maps poly params in the current constraint set back to their type vars.
     */
    def simplified(implicit ctx: Context): Type = ctx.simplify(this, null)

    /** Compare `this == that`, assuming corresponding binders in `bs` are equal.
     *  The normal `equals` should be equivalent to `equals(that, null`)`.
     *  We usually override `equals` when we override `iso` except if the
     *  `equals` comes from a case class, so it already has the right definition anyway.
     */
    final def equals(that: Any, bs: BinderPairs): Boolean =
      (this `eq` that.asInstanceOf[AnyRef]) || this.iso(that, bs)

    /** Is `this` isomorphic to `that`, assuming pairs of matching binders `bs`?
     *  It is assumed that `this.ne(that)`.
     */
    protected def iso(that: Any, bs: BinderPairs): Boolean = this.equals(that)

    /** Equality used for hash-consing; uses `eq` on all recursive invocations,
     *  except where a BindingType is involved. The latter demand a deep isomorphism check.
     */
    def eql(that: Type): Boolean = this.equals(that)

    /** customized hash code of this type.
     *  NotCached for uncached types. Cached types
     *  compute hash and use it as the type's hashCode.
     */
    def hash: Int

    /** Compute hashcode relative to enclosing binders `bs` */
    def computeHash(bs: Binders): Int

    /** Is the `hash` of this type the same for all possible sequences of enclosing binders? */
    def stableHash: Boolean = true
  }

  // end Type

// ----- Type categories ----------------------------------------------

  /** A marker trait for cached types */
  trait CachedType extends Type

  /** A marker trait for type proxies.
   *  Each implementation is expected to redefine the `underlying` method.
   */
  abstract class TypeProxy extends Type {

    /** The type to which this proxy forwards operations. */
    def underlying(implicit ctx: Context): Type

    /** The closest supertype of this type. This is the same as `underlying`,
     *  except that
     *    - instead of a TyperBounds type it returns its upper bound, and
     *    - for applied types it returns the upper bound of the constructor re-applied to the arguments.
     */
    def superType(implicit ctx: Context): Type = underlying match {
      case TypeBounds(_, hi) => hi
      case st => st
    }

    /** Same as superType, except that opaque types are treated as transparent aliases */
    def translucentSuperType(implicit ctx: Context): Type = superType
  }

  // Every type has to inherit one of the following four abstract type classes.,
  // which determine whether the type is cached, and whether
  // it is a proxy of some other type. The duplication in their methods
  // is for efficiency.

  /**  Instances of this class are cached and are not proxies. */
  abstract class CachedGroundType extends Type with CachedType {
    private var myHash = HashUnknown
    final def hash: Int = {
      if (myHash == HashUnknown) {
        myHash = computeHash(null)
        assert(myHash != HashUnknown)
      }
      myHash
    }
    override final def hashCode: Int =
      if (hash == NotCached) System.identityHashCode(this) else hash
  }

  /**  Instances of this class are cached and are proxies. */
  abstract class CachedProxyType extends TypeProxy with CachedType {
    protected var myHash: Int = HashUnknown
    final def hash: Int = {
      if (myHash == HashUnknown) {
        myHash = computeHash(null)
        assert(myHash != HashUnknown)
      }
      myHash
    }
    override final def hashCode: Int =
      if (hash == NotCached) System.identityHashCode(this) else hash
  }

  /**  Instances of this class are uncached and are not proxies. */
  abstract class UncachedGroundType extends Type {
    final def hash: Int = NotCached
    final def computeHash(bs: Binders): Int = NotCached
    if (monitored) {
      record(s"uncachable")
      record(s"uncachable: $getClass")
    }
  }

  /**  Instances of this class are uncached and are proxies. */
  abstract class UncachedProxyType extends TypeProxy {
    final def hash: Int = NotCached
    final def computeHash(bs: Binders): Int = NotCached
    if (monitored) {
      record(s"uncachable")
      record(s"uncachable: $getClass")
    }
  }

  /** A marker trait for types that apply only to type symbols */
  trait TypeType extends Type

  /** A marker trait for types that apply only to term symbols or that
   *  represent higher-kinded types.
   */
  trait TermType extends Type

  /** A marker trait for types that can be types of values or prototypes of value types */
  trait ValueTypeOrProto extends TermType

  /** A marker trait for types that can be types of values or that are higher-kinded  */
  trait ValueType extends ValueTypeOrProto

  /** A marker trait for types that are guaranteed to contain only a
   *  single non-null value (they might contain null in addition).
   */
  trait SingletonType extends TypeProxy with ValueType {
    def isOverloaded(implicit ctx: Context): Boolean = false
  }

  /** A trait for types that bind other types that refer to them.
   *  Instances are: LambdaType, RecType.
   */
  trait BindingType extends Type {

    /** If this type is in `bs`, a hashcode based on its position in `bs`.
     *  Otherise the standard identity hash.
     */
    override def identityHash(bs: Binders): Int = {
      def recur(n: Int, tp: BindingType, rest: Binders): Int =
        if (this `eq` tp) finishHash(hashing.mix(hashSeed, n), 1)
        else if (rest == null) System.identityHashCode(this)
        else recur(n + 1, rest.tp, rest.next)
      avoidSpecialHashes(
        if (bs == null) System.identityHashCode(this)
        else recur(1, bs.tp, bs.next))
    }

    def equalBinder(that: BindingType, bs: BinderPairs): Boolean =
      (this `eq` that) || bs != null && bs.matches(this, that)
  }

  /** A trait for proto-types, used as expected types in typer */
  trait ProtoType extends Type {
    def isMatchedBy(tp: Type, keepConstraint: Boolean = false)(implicit ctx: Context): Boolean
    def fold[T](x: T, ta: TypeAccumulator[T])(implicit ctx: Context): T
    def map(tm: TypeMap)(implicit ctx: Context): ProtoType

    /** If this prototype captures a context, the same prototype except that the result
     *  captures the given context `ctx`.
     */
    def withContext(ctx: Context): ProtoType = this

    override def dropIfProto = WildcardType
  }

  /** Implementations of this trait cache the results of `narrow`. */
  trait NarrowCached extends Type {
    private var myNarrow: TermRef = null
    override def narrow(implicit ctx: Context): TermRef = {
      if (myNarrow eq null) myNarrow = super.narrow
      myNarrow
    }
  }

// --- NamedTypes ------------------------------------------------------------------

  abstract class NamedType extends CachedProxyType with ValueType with SignatureCachingType { self =>

    type ThisType >: this.type <: NamedType
    type ThisName <: Name

    val prefix: Type
    def designator: Designator
    protected def designator_=(d: Designator): Unit

    assert(prefix.isValueType || (prefix eq NoPrefix), s"invalid prefix $prefix")

    private var myName: Name = null
    private var lastDenotation: Denotation = null
    private var lastSymbol: Symbol = null
    private var checkedPeriod: Period = Nowhere
    private var myStableHash: Byte = 0

    // Invariants:
    // (1) checkedPeriod != Nowhere  =>  lastDenotation != null
    // (2) lastDenotation != null    =>  lastSymbol != null
    // (3) mySigRunId != NoRunId     =>  mySig != null

    def isType: Boolean = isInstanceOf[TypeRef]
    def isTerm: Boolean = isInstanceOf[TermRef]

    /** If designator is a name, this name. Otherwise, the original name
     *  of the designator symbol.
     */
    final def name(implicit ctx: Context): ThisName = {
      if (myName == null) myName = computeName
      myName.asInstanceOf[ThisName]
    }

    private def computeName: Name = designator match {
      case name: Name => name
      case sym: Symbol => sym.originDenotation.name
    }

    /** The signature of the last known denotation, or if there is none, the
     *  signature of the symbol
     */
    protected def computeSignature(implicit ctx: Context): Signature = {
      val lastd = lastDenotation
      if (lastd != null) lastd.signature
      else symbol.asSeenFrom(prefix).signature
    }

    /** The signature of the current denotation if it is known without forcing.
     *  Otherwise the signature of the current symbol if it is known without forcing.
     *  Otherwise NotAMethod.
     */
    private def currentSignature(implicit ctx: Context): Signature =
      if (ctx.runId == mySignatureRunId) mySignature
      else {
        val lastd = lastDenotation
        if (lastd != null) lastd.signature
        else {
          val sym = currentSymbol
          if (sym.exists) sym.asSeenFrom(prefix).signature
          else Signature.NotAMethod
        }
      }

    final def symbol(implicit ctx: Context): Symbol =
      // We can rely on checkedPeriod (unlike in the definition of `denot` below)
      // because SymDenotation#installAfter never changes the symbol
      if (checkedPeriod == ctx.period) lastSymbol else computeSymbol

    private def computeSymbol(implicit ctx: Context): Symbol =
      designator match {
        case sym: Symbol =>
          if (sym.isValidInCurrentRun) sym else denot.symbol
        case name =>
          (if (denotationIsCurrent) lastDenotation else denot).symbol
      }

    /** There is a denotation computed which is valid (somewhere in) the
     *  current run.
     */
    def denotationIsCurrent(implicit ctx: Context): Boolean =
      lastDenotation != null && lastDenotation.validFor.runId == ctx.runId

    /** If the reference is symbolic or the denotation is current, its symbol, otherwise NoDenotation.
     *
     *  Note: This operation does not force the denotation, and is therefore
     *  timing dependent. It should only be used if the outcome of the
     *  essential computation does not depend on the symbol being present or not.
     *  It's currently used to take an optimized path in substituters and
     *  type accumulators, as well as to be safe in diagnostic printing.
     *  Normally, it's better to use `symbol`, not `currentSymbol`.
     */
    final def currentSymbol(implicit ctx: Context): Symbol = designator match {
      case sym: Symbol => sym
      case _ => if (denotationIsCurrent) lastDenotation.symbol else NoSymbol
    }

    /** Retrieves currently valid symbol without necessarily updating denotation.
     *  Assumes that symbols do not change between periods in the same run.
     *  Used to get the class underlying a ThisType.
     */
    private[Types] def stableInRunSymbol(implicit ctx: Context): Symbol =
      if (checkedPeriod.runId == ctx.runId) lastSymbol
      else symbol

    def info(implicit ctx: Context): Type = denot.info

    /** The denotation currently denoted by this type */
    final def denot(implicit ctx: Context): Denotation = {
      val now = ctx.period
      // Even if checkedPeriod == now we still need to recheck lastDenotation.validFor
      // as it may have been mutated by SymDenotation#installAfter
      if (checkedPeriod != Nowhere && lastDenotation.validFor.contains(now)) {
        checkedPeriod = now
        lastDenotation
      }
      else computeDenot
    }

    private def computeDenot(implicit ctx: Context): Denotation = {

      def finish(d: Denotation) = {
        if (d.exists)
          // Avoid storing NoDenotations in the cache - we will not be able to recover from
          // them. The situation might arise that a type has NoDenotation in some later
          // phase but a defined denotation earlier (e.g. a TypeRef to an abstract type
          // is undefined after erasure.) We need to be able to do time travel back and
          // forth also in these cases.
          setDenot(d)
        d
      }

      def fromDesignator = designator match {
        case name: Name =>
          val sym = lastSymbol
          val allowPrivate = sym == null || (sym == NoSymbol) || sym.lastKnownDenotation.flagsUNSAFE.is(Private)
          finish(memberDenot(name, allowPrivate))
        case sym: Symbol =>
          val symd = sym.lastKnownDenotation
          if (symd.validFor.runId != ctx.runId && !ctx.stillValid(symd))
            finish(memberDenot(symd.initial.name, allowPrivate = false))
          else if (prefix.isArgPrefixOf(symd))
            finish(argDenot(sym.asType))
          else if (infoDependsOnPrefix(symd, prefix))
            finish(memberDenot(symd.initial.name, allowPrivate = symd.is(Private)))
          else
            finish(symd.current)
      }

      lastDenotation match {
        case lastd0: SingleDenotation =>
          val lastd = lastd0.skipRemoved
          if (lastd.validFor.runId == ctx.runId && (checkedPeriod != Nowhere)) finish(lastd.current)
          else lastd match {
            case lastd: SymDenotation =>
              if (ctx.stillValid(lastd) && (checkedPeriod != Nowhere)) finish(lastd.current)
              else finish(memberDenot(lastd.initial.name, allowPrivate = false))
            case _ =>
              fromDesignator
          }
        case _ => fromDesignator
      }
    }

    private def disambiguate(d: Denotation)(implicit ctx: Context): Denotation =
      disambiguate(d, currentSignature)

    private def disambiguate(d: Denotation, sig: Signature)(implicit ctx: Context): Denotation =
      if (sig != null)
        d.atSignature(sig, relaxed = !ctx.erasedTypes) match {
          case d1: SingleDenotation => d1
          case d1 =>
            d1.atSignature(sig, relaxed = false) match {
              case d2: SingleDenotation => d2
              case d2 => d2.suchThat(currentSymbol.eq).orElse(d2)
            }
        }
      else d

    private def memberDenot(name: Name, allowPrivate: Boolean)(implicit ctx: Context): Denotation = {
      var d = memberDenot(prefix, name, allowPrivate)
      if (!d.exists && !allowPrivate && ctx.mode.is(Mode.Interactive))
        // In the IDE we might change a public symbol to private, and would still expect to find it.
        d = memberDenot(prefix, name, true)
      if (!d.exists && ctx.phaseId > FirstPhaseId && lastDenotation.isInstanceOf[SymDenotation])
        // name has changed; try load in earlier phase and make current
        d = memberDenot(name, allowPrivate)(ctx.withPhase(ctx.phaseId - 1)).current
      if (d.isOverloaded)
        d = disambiguate(d)
      d
    }

    private def memberDenot(prefix: Type, name: Name, allowPrivate: Boolean)(implicit ctx: Context): Denotation =
      if (allowPrivate) prefix.member(name) else prefix.nonPrivateMember(name)

    private def argDenot(param: TypeSymbol)(implicit ctx: Context): Denotation = {
      val cls = param.owner
      val args = prefix.baseType(cls).argInfos
      val typeParams = cls.typeParams

      def concretize(arg: Type, tparam: TypeSymbol) = arg match {
        case arg: TypeBounds => TypeRef(prefix, tparam)
        case arg => arg
      }
      val concretized = args.zipWithConserve(typeParams)(concretize)

      def rebase(arg: Type) = arg.subst(typeParams, concretized)

      val idx = typeParams.indexOf(param)

      if (idx < args.length) {
        val argInfo = args(idx) match {
          case arg: TypeBounds =>
            val v = param.paramVariance
            val pbounds = param.paramInfo
            if (v > 0 && pbounds.loBound.dealiasKeepAnnots.isBottomType) TypeAlias(arg.hiBound & rebase(pbounds.hiBound))
            else if (v < 0 && pbounds.hiBound.dealiasKeepAnnots.isTopType) TypeAlias(arg.loBound | rebase(pbounds.loBound))
            else arg recoverable_& rebase(pbounds)
          case arg => TypeAlias(arg)
        }
        param.derivedSingleDenotation(param, argInfo)
      }
      else {
        if (!ctx.reporter.errorsReported)
          throw new TypeError(
            i"""bad parameter reference $this at ${ctx.phase}
               |the parameter is ${param.showLocated} but the prefix $prefix
               |does not define any corresponding arguments.""")
        NoDenotation
      }
    }

    /** Reload denotation by computing the member with the reference's name as seen
     *  from the reference's prefix.
     */
    def recomputeDenot()(implicit ctx: Context): Unit =
      setDenot(memberDenot(name, allowPrivate = !symbol.exists || symbol.is(Private)))

    private def setDenot(denot: Denotation)(implicit ctx: Context): Unit = {
      if (Config.checkNoDoubleBindings)
        if (ctx.settings.YnoDoubleBindings.value)
          checkSymAssign(denot.symbol)

      lastDenotation = denot
      lastSymbol = denot.symbol
      checkedPeriod = if (prefix.isProvisional) Nowhere else ctx.period
      designator match {
        case sym: Symbol if designator ne lastSymbol =>
          designator = lastSymbol.asInstanceOf[Designator{ type ThisName = self.ThisName }]
        case _ =>
      }
      checkDenot()
    }

    private def checkDenot()(implicit ctx: Context) = {}

    private def checkSymAssign(sym: Symbol)(implicit ctx: Context) = {
      def selfTypeOf(sym: Symbol) =
        if (sym.isClass) sym.asClass.givenSelfType else NoType
      assert(
        (lastSymbol eq sym)
        ||
        (lastSymbol eq null)
        ||
        !denotationIsCurrent
        ||
        lastSymbol.infoOrCompleter.isInstanceOf[ErrorType]
        ||
        !sym.exists
        ||
        !lastSymbol.exists
        ||
        sym.isPackageObject // package objects can be visited before we get around to index them
        ||
        sym.owner != lastSymbol.owner &&
          (sym.owner.derivesFrom(lastSymbol.owner)
           ||
           selfTypeOf(sym).derivesFrom(lastSymbol.owner)
           ||
           selfTypeOf(lastSymbol).derivesFrom(sym.owner)
          )
        ||
        sym == defn.AnyClass.primaryConstructor,
        s"""data race? overwriting $lastSymbol with $sym in type $this,
           |last sym id = ${lastSymbol.id}, new sym id = ${sym.id},
           |last owner = ${lastSymbol.owner}, new owner = ${sym.owner},
           |period = ${ctx.phase} at run ${ctx.runId}""")
    }

    /** A reference with the initial symbol in `symd` has an info that
     *  might depend on the given prefix.
     */
    private def infoDependsOnPrefix(symd: SymDenotation, prefix: Type)(implicit ctx: Context): Boolean =
      symd.maybeOwner.membersNeedAsSeenFrom(prefix) && !symd.is(NonMember)

    /** Is this a reference to a class or object member? */
    def isMemberRef(implicit ctx: Context): Boolean = designator match {
      case sym: Symbol => infoDependsOnPrefix(sym, prefix)
      case _ => true
    }

    /** (1) Reduce a type-ref `W # X` or `W { ... } # U`, where `W` is a wildcard type
     *  to an (unbounded) wildcard type.
     *
     *  (2) Reduce a type-ref `T { X = U; ... } # X`  to   `U`
     *  provided `U` does not refer with a RecThis to the
     *  refinement type `T { X = U; ... }`
     */
    def reduceProjection(implicit ctx: Context): Type =
      if (isType) {
        val reduced = prefix.lookupRefined(name)
        if (reduced.exists) reduced else this
      }
      else this

    /** Guard against cycles that can arise if given `op`
     *  follows info. The problematic cases are a type alias to itself or
     *  bounded by itself or a val typed as itself:
     *
     *  type T <: T
     *  val x: x.type
     *
     *  These are errors but we have to make sure that operations do
     *  not loop before the error is detected.
     */
    final def controlled[T](op: => T)(implicit ctx: Context): T = try {
      ctx.base.underlyingRecursions += 1
      if (ctx.base.underlyingRecursions < Config.LogPendingUnderlyingThreshold)
        op
      else if (ctx.pendingUnderlying contains this)
        throw CyclicReference(symbol)
      else
        try {
          ctx.pendingUnderlying += this
          op
        }
        finally
          ctx.pendingUnderlying -= this
    }
    finally
      ctx.base.underlyingRecursions -= 1

    /** The argument corresponding to class type parameter `tparam` as seen from
     *  prefix `pre`. Can produce a TypeBounds type in case prefix is an & or | type
     *  and parameter is non-variant.
     */
    def argForParam(pre: Type)(implicit ctx: Context): Type = {
      val tparam = symbol
      val cls = tparam.owner
      val base = pre.baseType(cls)
      base match {
        case AppliedType(_, allArgs) =>
          var tparams = cls.typeParams
          var args = allArgs
          var idx = 0
          while (tparams.nonEmpty && args.nonEmpty) {
            if (tparams.head.eq(tparam))
              return args.head match {
                case _: TypeBounds => TypeRef(pre, tparam)
                case arg => arg
              }
            tparams = tparams.tail
            args = args.tail
            idx += 1
          }
          NoType
        case base: AndOrType =>
          var tp1 = argForParam(base.tp1)
          var tp2 = argForParam(base.tp2)
          val variance = tparam.paramVariance
          if (isBounds(tp1) || isBounds(tp2) || variance == 0) {
            // compute argument as a type bounds instead of a point type
            tp1 = tp1.bounds
            tp2 = tp2.bounds
          }
          if (base.isAnd == variance >= 0) tp1 & tp2 else tp1 | tp2
        case _ =>
          if (pre.termSymbol.is(Package)) argForParam(pre.select(nme.PACKAGE))
          else if (pre.isBottomType) pre
          else NoType
      }
    }

    /** A selection of the same kind, but with potentially a different prefix.
     *  The following normalizations are performed for type selections T#A:
     *
     *     T#A --> B                if A is bound to an alias `= B` in T
     *
     *  If Config.splitProjections is set:
     *
     *     (S & T)#A --> S#A        if T does not have a member named A
     *               --> T#A        if S does not have a member named A
     *               --> S#A & T#A  otherwise
     *     (S | T)#A --> S#A | T#A
     */
    def derivedSelect(prefix: Type)(implicit ctx: Context): Type =
      if (prefix eq this.prefix) this
      else if (prefix.isBottomType) prefix
      else {
        if (isType) {
          val res =
            if (currentSymbol.isAllOf(ClassTypeParam)) argForParam(prefix)
            else prefix.lookupRefined(name)
          if (res.exists) return res
          if (Config.splitProjections)
            prefix match {
              case prefix: AndType =>
                def isMissing(tp: Type) = tp match {
                  case tp: TypeRef => !tp.info.exists
                  case _ => false
                }
                val derived1 = derivedSelect(prefix.tp1)
                val derived2 = derivedSelect(prefix.tp2)
                return (
                  if (isMissing(derived1)) derived2
                  else if (isMissing(derived2)) derived1
                  else prefix.derivedAndType(derived1, derived2))
              case prefix: OrType =>
                val derived1 = derivedSelect(prefix.tp1)
                val derived2 = derivedSelect(prefix.tp2)
                return prefix.derivedOrType(derived1, derived2)
              case _ =>
            }
        }
        if (prefix.isInstanceOf[WildcardType]) WildcardType
        else withPrefix(prefix)
      }

    /** A reference like this one, but with the given symbol, if it exists */
    final def withSym(sym: Symbol)(implicit ctx: Context): ThisType =
      if ((designator ne sym) && sym.exists) NamedType(prefix, sym).asInstanceOf[ThisType]
      else this

    /** A reference like this one, but with the given denotation, if it exists.
     *  Returns a new named type with the denotation's symbol if that symbol exists, and
     *  one of the following alternatives applies:
     *   1. The current designator is a symbol and the symbols differ, or
     *   2. The current designator is a name and the new symbolic named type
     *      does not have a currently known denotation.
     *   3. The current designator is a name and the new symbolic named type
     *      has the same info as the current info
     *  Otherwise the current denotation is overwritten with the given one.
     *
     *  Note: (2) and (3) are a "lock in mechanism" where a reference with a name as
     *  designator can turn into a symbolic reference.
     *
     *  Note: This is a subtle dance to keep the balance between going to symbolic
     *  references as much as we can (since otherwise we'd risk getting cycles)
     *  and to still not lose any type info in the denotation (since symbolic
     *  references often recompute their info directly from the symbol's info).
     *  A test case is neg/opaque-self-encoding.scala.
     */
    final def withDenot(denot: Denotation)(implicit ctx: Context): ThisType =
      if (denot.exists) {
        val adapted = withSym(denot.symbol)
        val result =
          if (adapted.eq(this)
              || designator.isInstanceOf[Symbol]
              || !adapted.denotationIsCurrent
              || adapted.info.eq(denot.info))
            adapted
          else this
        result.setDenot(denot)
        result.asInstanceOf[ThisType]
      }
      else // don't assign NoDenotation, we might need to recover later. Test case is pos/avoid.scala.
        this

    /** A reference like this one, but with the given prefix. */
    final def withPrefix(prefix: Type)(implicit ctx: Context): NamedType = {
      def reload(): NamedType = {
        val allowPrivate = !lastSymbol.exists || lastSymbol.is(Private) && prefix.classSymbol == this.prefix.classSymbol
        var d = memberDenot(prefix, name, allowPrivate)
        if (d.isOverloaded && lastSymbol.exists)
          d = disambiguate(d,
                if (lastSymbol.signature == Signature.NotAMethod) Signature.NotAMethod
                else lastSymbol.asSeenFrom(prefix).signature)
        NamedType(prefix, name, d)
      }
      if (prefix eq this.prefix) this
      else if (lastDenotation == null) NamedType(prefix, designator)
      else designator match {
        case sym: Symbol =>
          if (infoDependsOnPrefix(sym, prefix) && !prefix.isArgPrefixOf(sym)) {
            val candidate = reload()
            val falseOverride = sym.isClass && candidate.symbol.exists && candidate.symbol != symbol
              // A false override happens if we rebind an inner class to another type with the same name
              // in an outer subclass. This is wrong, since classes do not override. We need to
              // return a type with the existing class info as seen from the new prefix instead.
            if (falseOverride) NamedType(prefix, sym.name, denot.asSeenFrom(prefix))
            else candidate
          }
          else NamedType(prefix, sym)
        case name: Name => reload()
      }
    }

    override def equals(that: Any): Boolean = equals(that, null)

    override def iso(that: Any, bs: BinderPairs): Boolean = that match {
      case that: NamedType =>
        designator.equals(that.designator) &&
        prefix.equals(that.prefix, bs)
      case _ =>
        false
    }

    override def computeHash(bs: Binders): Int = doHash(bs, designator, prefix)

    override def stableHash: Boolean = {
      if (myStableHash == 0) myStableHash = if (prefix.stableHash) 1 else -1
      myStableHash > 0
    }

    override def eql(that: Type): Boolean = this eq that // safe because named types are hash-consed separately
  }

  /** A reference to an implicit definition. This can be either a TermRef or a
   *  Implicits.RenamedImplicitRef.
   */
  trait ImplicitRef {
    def implicitName(implicit ctx: Context): TermName
    def underlyingRef: TermRef
  }

  /** The singleton type for path prefix#myDesignator.
   */
  abstract case class TermRef(override val prefix: Type,
                              private var myDesignator: Designator)
    extends NamedType with SingletonType with ImplicitRef {

    type ThisType = TermRef
    type ThisName = TermName

    override def designator: Designator = myDesignator
    override protected def designator_=(d: Designator): Unit = myDesignator = d

    //assert(name.toString != "<local Coder>")
    override def underlying(implicit ctx: Context): Type = {
      val d = denot
      if (d.isOverloaded) NoType else d.info
    }

    override def isOverloaded(implicit ctx: Context): Boolean = denot.isOverloaded

    def alternatives(implicit ctx: Context): List[TermRef] =
      denot.alternatives.map(withDenot(_))

    def altsWith(p: Symbol => Boolean)(implicit ctx: Context): List[TermRef] =
      denot.altsWith(p).map(withDenot(_))

    def implicitName(implicit ctx: Context): TermName = name
    def underlyingRef: TermRef = this
  }

  abstract case class TypeRef(override val prefix: Type,
                              private var myDesignator: Designator)
    extends NamedType {

    type ThisType = TypeRef
    type ThisName = TypeName

    override def designator: Designator = myDesignator
    override protected def designator_=(d: Designator): Unit = myDesignator = d

    override def underlying(implicit ctx: Context): Type = info

    override def translucentSuperType(implicit ctx: Context) = info match {
      case TypeAlias(aliased) => aliased
      case TypeBounds(_, hi) =>
        if (symbol.isOpaqueAlias)
          symbol.opaqueAlias.asSeenFrom(prefix, symbol.owner).orElse(hi) // orElse can happen for malformed input
        else hi
      case _ => underlying
    }

    /** Hook that can be called from creation methods in TermRef and TypeRef */
    def validated(implicit ctx: Context): this.type =
      this
  }

  final class CachedTermRef(prefix: Type, designator: Designator, hc: Int) extends TermRef(prefix, designator) {
    assert((prefix ne NoPrefix) || designator.isInstanceOf[Symbol])
    myHash = hc
  }

  final class CachedTypeRef(prefix: Type, designator: Designator, hc: Int) extends TypeRef(prefix, designator) {
    assert((prefix ne NoPrefix) || designator.isInstanceOf[Symbol])
    myHash = hc
  }

  /** Assert current phase does not have erasure semantics */
  private def assertUnerased()(implicit ctx: Context) =
    if (Config.checkUnerased) assert(!ctx.phase.erasedTypes)

  /** The designator to be used for a named type creation with given prefix, name, and denotation.
   *  This is the denotation's symbol, if it exists and the prefix is not the this type
   *  of the class owning the symbol. The reason for the latter qualification is that
   *  when re-computing the denotation of a `this.<symbol>` reference we read the
   *  type directly off the symbol. But the given denotation might contain a more precise
   *  type than what can be computed from the symbol's info. We have to create in this case
   *  a reference with a name as designator so that the denotation will be correctly updated in
   *  the future. See also NamedType#withDenot. Test case is neg/opaque-self-encoding.scala.
   */
  private def designatorFor(prefix: Type, name: Name, denot: Denotation)(implicit ctx: Context): Designator = {
    val sym = denot.symbol
    if (sym.exists && (prefix.eq(NoPrefix) || prefix.ne(sym.owner.thisType)))
      sym
    else
      name
  }

  object NamedType {
    def isType(desig: Designator)(implicit ctx: Context): Boolean = desig match {
      case sym: Symbol => sym.isType
      case name: Name => name.isTypeName
    }
    def apply(prefix: Type, designator: Designator)(implicit ctx: Context): NamedType =
      if (isType(designator)) TypeRef.apply(prefix, designator)
      else TermRef.apply(prefix, designator)
    def apply(prefix: Type, designator: Name, denot: Denotation)(implicit ctx: Context): NamedType =
      if (designator.isTermName) TermRef.apply(prefix, designator.asTermName, denot)
      else TypeRef.apply(prefix, designator.asTypeName, denot)
  }

  object TermRef {

    /** Create a term ref with given designator */
    def apply(prefix: Type, desig: Designator)(implicit ctx: Context): TermRef =
      ctx.uniqueNamedTypes.enterIfNew(prefix, desig, isTerm = true).asInstanceOf[TermRef]

    /** Create a term ref with given initial denotation. The name of the reference is taken
     *  from the denotation's symbol if the latter exists, or else it is the given name.
     */
    def apply(prefix: Type, name: TermName, denot: Denotation)(implicit ctx: Context): TermRef =
      apply(prefix, designatorFor(prefix, name, denot)).withDenot(denot)
  }

  object TypeRef {

    /** Create a type ref with given prefix and name */
    def apply(prefix: Type, desig: Designator)(implicit ctx: Context): TypeRef =
      ctx.uniqueNamedTypes.enterIfNew(prefix, desig, isTerm = false).asInstanceOf[TypeRef]

    /** Create a type ref with given initial denotation. The name of the reference is taken
     *  from the denotation's symbol if the latter exists, or else it is the given name.
     */
    def apply(prefix: Type, name: TypeName, denot: Denotation)(implicit ctx: Context): TypeRef =
      apply(prefix, designatorFor(prefix, name, denot)).withDenot(denot)
  }

  // --- Other SingletonTypes: ThisType/SuperType/ConstantType ---------------------------

  /** The type cls.this
   *  @param tref    A type ref which indicates the class `cls`.
   *  Note: we do not pass a class symbol directly, because symbols
   *  do not survive runs whereas typerefs do.
   */
  abstract case class ThisType(tref: TypeRef) extends CachedProxyType with SingletonType {
    def cls(implicit ctx: Context): ClassSymbol = tref.stableInRunSymbol match {
      case cls: ClassSymbol => cls
      case _ if ctx.mode.is(Mode.Interactive) => defn.AnyClass // was observed to happen in IDE mode
    }

    override def underlying(implicit ctx: Context): Type =
      if (ctx.erasedTypes) tref
      else cls.info match {
        case cinfo: ClassInfo => cinfo.selfType
        case _: ErrorType | NoType if ctx.mode.is(Mode.Interactive) => cls.info
          // can happen in IDE if `cls` is stale
      }

    override def computeHash(bs: Binders): Int = doHash(bs, tref)

    override def eql(that: Type): Boolean = that match {
      case that: ThisType => tref.eq(that.tref)
      case _ => false
    }
  }

  final class CachedThisType(tref: TypeRef) extends ThisType(tref)

  object ThisType {
    /** Normally one should use ClassSymbol#thisType instead */
    def raw(tref: TypeRef)(implicit ctx: Context): CachedThisType =
      unique(new CachedThisType(tref))
  }

  /** The type of a super reference cls.super where
   *  `thistpe` is cls.this and `supertpe` is the type of the value referenced
   *  by `super`.
   */
  abstract case class SuperType(thistpe: Type, supertpe: Type) extends CachedProxyType with SingletonType {
    override def underlying(implicit ctx: Context): Type = supertpe
    override def superType(implicit ctx: Context): Type =
      thistpe.baseType(supertpe.typeSymbol)
    def derivedSuperType(thistpe: Type, supertpe: Type)(implicit ctx: Context): Type =
      if ((thistpe eq this.thistpe) && (supertpe eq this.supertpe)) this
      else SuperType(thistpe, supertpe)

    override def computeHash(bs: Binders): Int = doHash(bs, thistpe, supertpe)

    override def eql(that: Type): Boolean = that match {
      case that: SuperType => thistpe.eq(that.thistpe) && supertpe.eq(that.supertpe)
      case _ => false
    }
  }

  final class CachedSuperType(thistpe: Type, supertpe: Type) extends SuperType(thistpe, supertpe)

  object SuperType {
    def apply(thistpe: Type, supertpe: Type)(implicit ctx: Context): Type = {
      assert(thistpe != NoPrefix)
      unique(new CachedSuperType(thistpe, supertpe))
    }
  }

  /** A constant type with single `value`. */
  abstract case class ConstantType(value: Constant) extends CachedProxyType with SingletonType {
    override def underlying(implicit ctx: Context): Type = value.tpe

    override def computeHash(bs: Binders): Int = doHash(value)
  }

  final class CachedConstantType(value: Constant) extends ConstantType(value)

  object ConstantType {
    def apply(value: Constant)(implicit ctx: Context): ConstantType = {
      assertUnerased()
      unique(new CachedConstantType(value))
    }
  }

  case class LazyRef(private var refFn: Context => Type) extends UncachedProxyType with ValueType {
    private var myRef: Type = null
    private var computed = false
    def ref(implicit ctx: Context): Type = {
      if (computed) {
        if (myRef == null) {
          // if errors were reported previously handle this by throwing a CyclicReference
          // instead of crashing immediately. A test case is neg/i6057.scala.
          assert(ctx.reporter.errorsReported)
          throw CyclicReference(NoDenotation)
        }
      }
      else {
        computed = true
        myRef = refFn(ctx)
        refFn = null
      }
      myRef
    }
    def evaluating: Boolean = computed && myRef == null
    def completed: Boolean = myRef != null
    override def underlying(implicit ctx: Context): Type = ref
    override def toString: String = s"LazyRef(${if (computed) myRef else "..."})"
    override def equals(other: Any): Boolean = this.eq(other.asInstanceOf[AnyRef])
    override def hashCode: Int = System.identityHashCode(this)
  }

  // --- Refined Type and RecType ------------------------------------------------

  abstract class RefinedOrRecType extends CachedProxyType with ValueType {
    def parent: Type
  }

  /** A refined type parent { refinement }
   *  @param parent      The type being refined
   *  @param refinedName The name of the refinement declaration
   *  @param refinedInfo The info of the refinement declaration
   */
  abstract case class RefinedType(parent: Type, refinedName: Name, refinedInfo: Type) extends RefinedOrRecType {

    if (refinedName.isTermName) assert(refinedInfo.isInstanceOf[TermType])
    else assert(refinedInfo.isInstanceOf[TypeType], this)
    assert(!refinedName.is(NameKinds.ExpandedName), this)

    override def underlying(implicit ctx: Context): Type = parent

    private def badInst =
      throw new AssertionError(s"bad instantiation: $this")

    def checkInst(implicit ctx: Context): this.type = this // debug hook

    def derivedRefinedType(parent: Type, refinedName: Name, refinedInfo: Type)(implicit ctx: Context): Type =
      if ((parent eq this.parent) && (refinedName eq this.refinedName) && (refinedInfo eq this.refinedInfo)) this
      else RefinedType(parent, refinedName, refinedInfo)

    /** Add this refinement to `parent`, provided `refinedName` is a member of `parent`. */
    def wrapIfMember(parent: Type)(implicit ctx: Context): Type =
      if (parent.member(refinedName).exists) derivedRefinedType(parent, refinedName, refinedInfo)
      else parent

    override def computeHash(bs: Binders): Int = doHash(bs, refinedName, refinedInfo, parent)
    override def stableHash: Boolean = refinedInfo.stableHash && parent.stableHash

    override def eql(that: Type): Boolean = that match {
      case that: RefinedType =>
        refinedName.eq(that.refinedName) &&
        refinedInfo.eq(that.refinedInfo) &&
        parent.eq(that.parent)
      case _ => false
    }

    // equals comes from case class; no matching override is needed

    override def iso(that: Any, bs: BinderPairs): Boolean = that match {
      case that: RefinedType =>
        refinedName.eq(that.refinedName) &&
        refinedInfo.equals(that.refinedInfo, bs) &&
        parent.equals(that.parent, bs)
      case _ => false
    }
  }

  class CachedRefinedType(parent: Type, refinedName: Name, refinedInfo: Type)
  extends RefinedType(parent, refinedName, refinedInfo)

  object RefinedType {
    @tailrec def make(parent: Type, names: List[Name], infos: List[Type])(implicit ctx: Context): Type =
      if (names.isEmpty) parent
      else make(RefinedType(parent, names.head, infos.head), names.tail, infos.tail)

    def apply(parent: Type, name: Name, info: Type)(implicit ctx: Context): RefinedType = {
      assert(!ctx.erasedTypes)
      unique(new CachedRefinedType(parent, name, info)).checkInst
    }
  }

  /** A recursive type. Instances should be constructed via the companion object.
   *
   *  @param parentExp A function that, given a recursive type R, produces a type
   *                   that can refer to R via a `RecThis(R)` node. This is used to
   *                   "tie the knot".
   *
   *  For example, in
   *    class C { type T1; type T2 }
   *    type C2 = C { type T1; type T2 = T1  }
   *
   *  The type of `C2` is a recursive type `{(x) => C{T1; T2 = x.T1}}`, written as
   *
   *    RecType(
   *      RefinedType(
   *        RefinedType(
   *         TypeRef(...,class C),
   *         T1,
   *         TypeBounds(...)),
   *        T2,
   *        TypeBounds(
   *          TypeRef(RecThis(...),T1),
   *          TypeRef(RecThis(...),T1))))
   *
   *  Where `RecThis(...)` points back to the enclosing `RecType`.
   */
  class RecType(parentExp: RecType => Type) extends RefinedOrRecType with BindingType {

    // See discussion in findMember#goRec why these vars are needed
    private[Types] var opened: Boolean = false
    private[Types] var openedTwice: Boolean = false

    val parent: Type = parentExp(this)

    private var myRecThis: RecThis = null

    def recThis: RecThis = {
      if (myRecThis == null) myRecThis = new RecThisImpl(this)
      myRecThis
    }

    override def underlying(implicit ctx: Context): Type = parent

    def derivedRecType(parent: Type)(implicit ctx: Context): RecType =
      if (parent eq this.parent) this
      else RecType(rt => parent.substRecThis(this, rt.recThis))

    def rebind(parent: Type)(implicit ctx: Context): Type =
      if (parent eq this.parent) this
      else RecType.closeOver(rt => parent.substRecThis(this, rt.recThis))

    def isReferredToBy(tp: Type)(implicit ctx: Context): Boolean = {
      val refacc = new TypeAccumulator[Boolean] {
        override def apply(x: Boolean, tp: Type) = x || {
          tp match {
            case tp: TypeRef => apply(x, tp.prefix)
            case tp: RecThis => RecType.this eq tp.binder
            case tp: LazyRef => true // To be safe, assume a reference exists
            case _ => foldOver(x, tp)
          }
        }
      }
      refacc.apply(false, tp)
    }

    override def computeHash(bs: Binders): Int = doHash(new Binders(this, bs), parent)

    override def stableHash: Boolean = false
      // this is a conservative observation. By construction RecTypes contain at least
      // one RecThis occurrence. Since `stableHash` does not keep track of enclosing
      // bound types, it will return "unstable" for this occurrence and this would propagate.

    // No definition of `eql` --> fall back on equals, which calls iso

    override def equals(that: Any): Boolean = equals(that, null)

    override def iso(that: Any, bs: BinderPairs): Boolean = that match {
      case that: RecType =>
        parent.equals(that.parent, new BinderPairs(this, that, bs))
      case _ => false
    }

    override def toString: String = s"RecType($parent | $hashCode)"

    private def checkInst(implicit ctx: Context): this.type = this // debug hook
  }

  object RecType {

    /** Create a RecType, normalizing its contents. This means:
     *
     *   1. Nested Rec types on the type's spine are merged with the outer one.
     *   2. Any refinement of the form `type T = z.T` on the spine of the type
     *      where `z` refers to the created rec-type is replaced by
     *      `type T`. This avoids infinite recursions later when we
     *      try to follow these references.
     *   TODO: Figure out how to guarantee absence of cycles
     *         of length > 1
     */
    def apply(parentExp: RecType => Type)(implicit ctx: Context): RecType = {
      val rt = new RecType(parentExp)
      def normalize(tp: Type): Type = tp.stripTypeVar match {
        case tp: RecType =>
          normalize(tp.parent.substRecThis(tp, rt.recThis))
        case tp @ RefinedType(parent, rname, rinfo) =>
          val rinfo1 = rinfo match {
            case TypeAlias(ref @ TypeRef(RecThis(`rt`), _)) if ref.name == rname => TypeBounds.empty
            case _ => rinfo
          }
          tp.derivedRefinedType(normalize(parent), rname, rinfo1)
        case tp =>
          tp
      }
      unique(rt.derivedRecType(normalize(rt.parent))).checkInst
    }

    /** Create a `RecType`, but only if the type generated by `parentExp` is indeed recursive. */
    def closeOver(parentExp: RecType => Type)(implicit ctx: Context): Type = {
      val rt = this(parentExp)
      if (rt.isReferredToBy(rt.parent)) rt else rt.parent
    }
  }

  // --- AndType/OrType ---------------------------------------------------------------

  abstract class AndOrType extends CachedGroundType with ValueType {
    def isAnd: Boolean
    def tp1: Type
    def tp2: Type

    def derivedAndOrType(tp1: Type, tp2: Type)(implicit ctx: Context) =
      if ((tp1 eq this.tp1) && (tp2 eq this.tp2)) this
      else if (isAnd) AndType.make(tp1, tp2, checkValid = true)
      else OrType.make(tp1, tp2)
  }

  abstract case class AndType(tp1: Type, tp2: Type) extends AndOrType {
    def isAnd: Boolean = true
    private var myBaseClassesPeriod: Period = Nowhere
    private var myBaseClasses: List[ClassSymbol] = _
    /** Base classes of are the merge of the operand base classes. */
    override final def baseClasses(implicit ctx: Context): List[ClassSymbol] = {
      if (myBaseClassesPeriod != ctx.period) {
        val bcs1 = tp1.baseClasses
        val bcs1set = BaseClassSet(bcs1)
        def recur(bcs2: List[ClassSymbol]): List[ClassSymbol] = bcs2 match {
          case bc2 :: bcs2rest =>
            if (bcs1set contains bc2)
              if (bc2.is(Trait)) recur(bcs2rest)
              else bcs1 // common class, therefore rest is the same in both sequences
            else bc2 :: recur(bcs2rest)
          case nil => bcs1
        }
        myBaseClasses = recur(tp2.baseClasses)
        myBaseClassesPeriod = ctx.period
      }
      myBaseClasses
    }

    def derivedAndType(tp1: Type, tp2: Type)(implicit ctx: Context): Type =
      if ((tp1 eq this.tp1) && (tp2 eq this.tp2)) this
      else AndType.make(tp1, tp2, checkValid = true)

    def derived_& (tp1: Type, tp2: Type)(implicit ctx: Context): Type =
      if ((tp1 eq this.tp1) && (tp2 eq this.tp2)) this
      else tp1 & tp2

    override def computeHash(bs: Binders): Int = doHash(bs, tp1, tp2)

    override def eql(that: Type): Boolean = that match {
      case that: AndType => tp1.eq(that.tp1) && tp2.eq(that.tp2)
      case _ => false
    }
  }

  final class CachedAndType(tp1: Type, tp2: Type) extends AndType(tp1, tp2)

  object AndType {
    def apply(tp1: Type, tp2: Type)(implicit ctx: Context): AndType = {
      assert(tp1.isValueTypeOrWildcard &&
             tp2.isValueTypeOrWildcard, i"$tp1 & $tp2 / " + s"$tp1 & $tp2")
      unchecked(tp1, tp2)
    }

    def unchecked(tp1: Type, tp2: Type)(implicit ctx: Context): AndType = {
      assertUnerased()
      unique(new CachedAndType(tp1, tp2))
    }

    /** Make an AndType using `op` unless clearly unnecessary (i.e. without
     *  going through `&`).
     */
    def make(tp1: Type, tp2: Type, checkValid: Boolean = false)(implicit ctx: Context): Type =
      if ((tp1 eq tp2) || (tp2 eq defn.AnyType))
        tp1
      else if (tp1 eq defn.AnyType)
        tp2
      else
        if (checkValid) apply(tp1, tp2) else unchecked(tp1, tp2)
  }

  abstract case class OrType(tp1: Type, tp2: Type) extends AndOrType {
    def isAnd: Boolean = false
    private var myBaseClassesPeriod: Period = Nowhere
    private var myBaseClasses: List[ClassSymbol] = _
    /** Base classes of are the intersection of the operand base classes. */
    override final def baseClasses(implicit ctx: Context): List[ClassSymbol] = {
      if (myBaseClassesPeriod != ctx.period) {
        val bcs1 = tp1.baseClasses
        val bcs1set = BaseClassSet(bcs1)
        def recur(bcs2: List[ClassSymbol]): List[ClassSymbol] = bcs2 match {
          case bc2 :: bcs2rest =>
            if (bcs1set contains bc2)
              if (bc2.is(Trait)) bc2 :: recur(bcs2rest)
              else bcs2
            else recur(bcs2rest)
          case nil =>
            bcs2
        }
        myBaseClasses = recur(tp2.baseClasses)
        myBaseClassesPeriod = ctx.period
      }
      myBaseClasses
    }

    assert(tp1.isValueTypeOrWildcard &&
           tp2.isValueTypeOrWildcard, s"$tp1 $tp2")

    private var myJoin: Type = _
    private var myJoinPeriod: Period = Nowhere

    /** Replace or type by the closest non-or type above it */
    def join(implicit ctx: Context): Type = {
      if (myJoinPeriod != ctx.period) {
        myJoin = ctx.orDominator(this)
        core.println(i"join of $this == $myJoin")
        assert(myJoin != this)
        myJoinPeriod = ctx.period
      }
      myJoin
    }

    private var atomsRunId: RunId = NoRunId
    private var myAtoms: Set[Type] = _
    private var myWidened: Type = _

    private def ensureAtomsComputed()(implicit ctx: Context): Unit =
      if (atomsRunId != ctx.runId) {
        val atoms1 = tp1.atoms
        val atoms2 = tp2.atoms
        myAtoms = if (atoms1.nonEmpty && atoms2.nonEmpty) atoms1 | atoms2 else Set.empty
        val tp1w = tp1.widenSingletons
        val tp2w = tp2.widenSingletons
        myWidened = if ((tp1 eq tp1w) && (tp2 eq tp2w)) this else tp1w | tp2w
        atomsRunId = ctx.runId
      }

    override def atoms(implicit ctx: Context): Set[Type] = {
      ensureAtomsComputed()
      myAtoms
    }

    override def widenSingletons(implicit ctx: Context): Type = {
      ensureAtomsComputed()
      myWidened
    }

    def derivedOrType(tp1: Type, tp2: Type)(implicit ctx: Context): Type =
      if ((tp1 eq this.tp1) && (tp2 eq this.tp2)) this
      else OrType.make(tp1, tp2)

    override def computeHash(bs: Binders): Int = doHash(bs, tp1, tp2)

    override def eql(that: Type): Boolean = that match {
      case that: OrType => tp1.eq(that.tp1) && tp2.eq(that.tp2)
      case _ => false
    }
  }

  final class CachedOrType(tp1: Type, tp2: Type) extends OrType(tp1, tp2)

  object OrType {
    def apply(tp1: Type, tp2: Type)(implicit ctx: Context): OrType = {
      assertUnerased()
      unique(new CachedOrType(tp1, tp2))
    }
    def make(tp1: Type, tp2: Type)(implicit ctx: Context): Type =
      if (tp1 eq tp2) tp1
      else apply(tp1, tp2)
  }

<<<<<<< HEAD
  /** An extractor object to pattern match against a nullable union.
   *  e.g.
   *
   *  (tp: Type) match
   *    case OrNull(tp1) => // tp had the form `tp1 | Null`
   *    case _ => // tp was not a nullable union
   */
  object OrNull {
    def apply(tp: Type)(given Context) =
      OrType(tp, defn.NullType)
    def unapply(tp: Type)(given ctx: Context): Option[Type] =
    if (ctx.explicitNulls) {
      val tp1 = tp.stripNull
      if tp1 ne tp then Some(tp1) else None
    }
    else None
  }

  /** An extractor object to pattern match against a Java-nullable union.
   *  e.g.
   *
   *  (tp: Type) match
   *    case OrJavaNull(tp1) => // tp had the form `tp1 | JavaNull`
   *    case _ => // tp was not a Java-nullable union
   */
  object OrJavaNull {
    def apply(tp: Type)(given Context) =
      OrType(tp, defn.JavaNullAliasType)
    def unapply(tp: Type)(given ctx: Context): Option[Type] =
      if (ctx.explicitNulls) {
        val tp1 = tp.stripJavaNull
        if tp1 ne tp then Some(tp1) else None
      }
      else None
  }
=======
  /** An extractor for `T | Null` or `Null | T`, returning the `T` */
  object OrNull with
    private def stripNull(tp: Type)(given Context): Type = tp match
      case tp @ OrType(tp1, tp2) =>
        if tp1.isNull then tp2
        else if tp2.isNull then tp1
        else tp.derivedOrType(stripNull(tp1), stripNull(tp2))
      case tp @ AndType(tp1, tp2) =>
        tp.derivedAndType(stripNull(tp1), stripNull(tp2))
      case _ =>
        tp
    def apply(tp: Type)(given Context) =
      OrType(tp, defn.NullType)
    def unapply(tp: Type)(given Context): Option[Type] =
      val tp1 = stripNull(tp)
      if tp1 ne tp then Some(tp1) else None
  end OrNull
>>>>>>> c1e0e046

  // ----- ExprType and LambdaTypes -----------------------------------

  // Note: method types are cached whereas poly types are not. The reason
  // is that most poly types are cyclic via poly params,
  // and therefore two different poly types would never be equal.

  /** A trait that mixes in functionality for signature caching */
  trait SignatureCachingType extends TermType {
    protected var mySignature: Signature = _
    protected var mySignatureRunId: Int = NoRunId

    protected def computeSignature(implicit ctx: Context): Signature

    final override def signature(implicit ctx: Context): Signature = {
      if (ctx.runId != mySignatureRunId) {
        mySignature = computeSignature
        if (!mySignature.isUnderDefined) mySignatureRunId = ctx.runId
      }
      mySignature
    }
  }

  trait MethodicType extends SignatureCachingType {
    protected def resultSignature(implicit ctx: Context): Signature = try resultType match {
      case rtp: MethodicType => rtp.signature
      case tp =>
        if (tp.isRef(defn.UnitClass)) Signature(Nil, defn.UnitClass.fullName.asTypeName)
        else Signature(tp, isJava = false)
    }
    catch {
      case ex: AssertionError =>
        println(i"failure while taking result signature of $this: $resultType")
        throw ex
    }
  }

  /** A by-name parameter type of the form `=> T`, or the type of a method with no parameter list. */
  abstract case class ExprType(resType: Type)
  extends CachedProxyType with TermType with MethodicType {
    override def resultType(implicit ctx: Context): Type = resType
    override def underlying(implicit ctx: Context): Type = resType

    def computeSignature(implicit ctx: Context): Signature = resultSignature

    def derivedExprType(resType: Type)(implicit ctx: Context): ExprType =
      if (resType eq this.resType) this else ExprType(resType)

    override def computeHash(bs: Binders): Int = doHash(bs, resType)
    override def stableHash: Boolean = resType.stableHash

    override def eql(that: Type): Boolean = that match {
      case that: ExprType => resType.eq(that.resType)
      case _ => false
    }

    // equals comes from case class; no matching override is needed

    override def iso(that: Any, bs: BinderPairs): Boolean = that match {
      case that: ExprType => resType.equals(that.resType, bs)
      case _ => false
    }
  }

  final class CachedExprType(resultType: Type) extends ExprType(resultType)

  object ExprType {
    def apply(resultType: Type)(implicit ctx: Context): ExprType = {
      assertUnerased()
      unique(new CachedExprType(resultType))
    }
  }

  /** The lambda type square:
   *
   *    LambdaType   |   TermLambda      |   TypeLambda
   *    -------------+-------------------+------------------
   *    HKLambda     |   HKTermLambda    |   HKTypeLambda
   *    MethodOrPoly |   MethodType	     |   PolyType
   */
  trait LambdaType extends BindingType with TermType { self =>
    type ThisName <: Name
    type PInfo <: Type
    type This <: LambdaType{type PInfo = self.PInfo}
    type ParamRefType <: ParamRef

    def paramNames: List[ThisName]
    def paramInfos: List[PInfo]
    def resType: Type
    protected def newParamRef(n: Int): ParamRefType

    override def resultType(implicit ctx: Context): Type = resType

    def isResultDependent(implicit ctx: Context): Boolean
    def isParamDependent(implicit ctx: Context): Boolean

    final def isTermLambda: Boolean = isInstanceOf[TermLambda]
    final def isTypeLambda: Boolean = isInstanceOf[TypeLambda]
    final def isHigherKinded: Boolean = isInstanceOf[TypeProxy]

    private var myParamRefs: List[ParamRefType] = null

    def paramRefs: List[ParamRefType] = {
      if (myParamRefs == null) myParamRefs = paramNames.indices.toList.map(newParamRef)
      myParamRefs
    }

    /** Like `paramInfos` but substitute parameter references with the given arguments */
    final def instantiateParamInfos(argTypes: => List[Type])(implicit ctx: Context): List[Type] =
      if (isParamDependent) paramInfos.mapConserve(_.substParams(this, argTypes))
      else paramInfos

    /** Like `resultType` but substitute parameter references with the given arguments */
    final def instantiate(argTypes: => List[Type])(implicit ctx: Context): Type =
      if (isResultDependent) resultType.substParams(this, argTypes)
      else resultType

    def companion: LambdaTypeCompanion[ThisName, PInfo, This]

    /** The type `[tparams := paramRefs] tp`, where `tparams` can be
     *  either a list of type parameter symbols or a list of lambda parameters
     */
    def integrate(tparams: List[ParamInfo], tp: Type)(implicit ctx: Context): Type =
      (tparams: @unchecked) match {
        case LambdaParam(lam, _) :: _ => tp.subst(lam, this)
        case params: List[Symbol @unchecked] => tp.subst(params, paramRefs)
      }

    final def derivedLambdaType(paramNames: List[ThisName] = this.paramNames,
                          paramInfos: List[PInfo] = this.paramInfos,
                          resType: Type = this.resType)(implicit ctx: Context): LambdaType =
      if ((paramNames eq this.paramNames) && (paramInfos eq this.paramInfos) && (resType eq this.resType)) this
      else newLikeThis(paramNames, paramInfos, resType)

    final def newLikeThis(paramNames: List[ThisName], paramInfos: List[PInfo], resType: Type)(implicit ctx: Context): This =
      companion(paramNames)(
          x => paramInfos.mapConserve(_.subst(this, x).asInstanceOf[PInfo]),
          x => resType.subst(this, x))

    protected def prefixString: String
    final override def toString: String = s"$prefixString($paramNames, $paramInfos, $resType)"
  }

  abstract class HKLambda extends CachedProxyType with LambdaType {
    final override def underlying(implicit ctx: Context): Type = resType

    override def computeHash(bs: Binders): Int =
      doHash(new Binders(this, bs), paramNames, resType, paramInfos)

    override def stableHash: Boolean = resType.stableHash && paramInfos.stableHash

    final override def equals(that: Any): Boolean = equals(that, null)

    // No definition of `eql` --> fall back on equals, which calls iso

    final override def iso(that: Any, bs: BinderPairs): Boolean = that match {
      case that: HKLambda =>
        paramNames.eqElements(that.paramNames) &&
        companion.eq(that.companion) && {
          val bs1 = new BinderPairs(this, that, bs)
          paramInfos.equalElements(that.paramInfos, bs1) &&
          resType.equals(that.resType, bs1)
        }
      case _ =>
        false
    }
  }

  abstract class MethodOrPoly extends UncachedGroundType with LambdaType with MethodicType {
    final override def hashCode: Int = System.identityHashCode(this)

    final override def equals(that: Any): Boolean = equals(that, null)

    // No definition of `eql` --> fall back on equals, which is `eq`

    final override def iso(that: Any, bs: BinderPairs): Boolean = that match {
      case that: MethodOrPoly =>
        paramNames.eqElements(that.paramNames) &&
        companion.eq(that.companion) && {
          val bs1 = new BinderPairs(this, that, bs)
          paramInfos.equalElements(that.paramInfos, bs1) &&
          resType.equals(that.resType, bs1)
        }
      case _ =>
        false
    }
  }

  trait TermLambda extends LambdaType { thisLambdaType =>
    import DepStatus._
    type ThisName = TermName
    type PInfo = Type
    type This <: TermLambda
    type ParamRefType = TermParamRef

    override def resultType(implicit ctx: Context): Type =
      if (dependencyStatus == FalseDeps) { // dealias all false dependencies
        val dealiasMap = new TypeMap {
          def apply(tp: Type) = tp match {
            case tp @ TypeRef(pre, _) =>
              tp.info match {
                case TypeAlias(alias) if depStatus(NoDeps, pre) == TrueDeps => apply(alias)
                case _ => mapOver(tp)
              }
            case _ =>
              mapOver(tp)
          }
        }
        dealiasMap(resType)
      }
      else resType

    private var myDependencyStatus: DependencyStatus = Unknown
    private var myParamDependencyStatus: DependencyStatus = Unknown

    private def depStatus(initial: DependencyStatus, tp: Type)(implicit ctx: Context): DependencyStatus = {
      def combine(x: DependencyStatus, y: DependencyStatus) = {
        val status = (x & StatusMask) max (y & StatusMask)
        val provisional = (x | y) & Provisional
        (if (status == TrueDeps) status else status | provisional).toByte
      }
      val depStatusAcc = new TypeAccumulator[DependencyStatus] {
        def apply(status: DependencyStatus, tp: Type) =
          if (status == TrueDeps) status
          else
            tp match {
              case TermParamRef(`thisLambdaType`, _) => TrueDeps
              case tp: TypeRef =>
                val status1 = foldOver(status, tp)
                tp.info match { // follow type alias to avoid dependency
                  case TypeAlias(alias) if status1 == TrueDeps && status != TrueDeps =>
                    combine(apply(status, alias), FalseDeps)
                  case _ =>
                    status1
                }
              case tp: TypeVar if !tp.isInstantiated => combine(status, Provisional)
              case _ => foldOver(status, tp)
            }
      }
      depStatusAcc(initial, tp)
    }

    /** The dependency status of this method. Some examples:
     *
     *    class C extends { type S; type T = String }
     *    def f(x: C)(y: Boolean)   // dependencyStatus = NoDeps
     *    def f(x: C)(y: x.S)       // dependencyStatus = TrueDeps
     *    def f(x: C)(y: x.T)       // dependencyStatus = FalseDeps, i.e.
     *                              // dependency can be eliminated by dealiasing.
     */
    private def dependencyStatus(implicit ctx: Context): DependencyStatus =
      if (myDependencyStatus != Unknown) myDependencyStatus
      else {
        val result = depStatus(NoDeps, resType)
        if ((result & Provisional) == 0) myDependencyStatus = result
        (result & StatusMask).toByte
      }

    /** The parameter dependency status of this method. Analogous to `dependencyStatus`,
     *  but tracking dependencies in same parameter list.
     */
    private def paramDependencyStatus(implicit ctx: Context): DependencyStatus =
      if (myParamDependencyStatus != Unknown) myParamDependencyStatus
      else {
        val result =
          if (paramInfos.isEmpty) NoDeps
          else paramInfos.tail.foldLeft(NoDeps)(depStatus(_, _))
        if ((result & Provisional) == 0) myParamDependencyStatus = result
        (result & StatusMask).toByte
      }

    /** Does result type contain references to parameters of this method type,
     *  which cannot be eliminated by de-aliasing?
     */
    def isResultDependent(implicit ctx: Context): Boolean = dependencyStatus == TrueDeps

    /** Does one of the parameter types contain references to earlier parameters
     *  of this method type which cannot be eliminated by de-aliasing?
     */
    def isParamDependent(implicit ctx: Context): Boolean = paramDependencyStatus == TrueDeps

    def newParamRef(n: Int): TermParamRef = new TermParamRefImpl(this, n)

    /** The least supertype of `resultType` that does not contain parameter dependencies */
    def nonDependentResultApprox(implicit ctx: Context): Type =
      if (isResultDependent) {
        val dropDependencies = new ApproximatingTypeMap {
          def apply(tp: Type) = tp match {
            case tp @ TermParamRef(thisLambdaType, _) =>
              range(defn.NothingType, atVariance(1)(apply(tp.underlying)))
            case _ => mapOver(tp)
          }
        }
        dropDependencies(resultType)
      }
      else resultType
  }

  abstract case class MethodType(paramNames: List[TermName])(
      paramInfosExp: MethodType => List[Type],
      resultTypeExp: MethodType => Type)
    extends MethodOrPoly with TermLambda with NarrowCached { thisMethodType =>

    type This = MethodType

    val paramInfos: List[Type] = paramInfosExp(this)
    val resType: Type = resultTypeExp(this)
    assert(resType.exists)

    def companion: MethodTypeCompanion

    final override def isJavaMethod: Boolean = companion eq JavaMethodType
    final override def isImplicitMethod: Boolean =
      companion.eq(ImplicitMethodType) ||
      companion.eq(ErasedImplicitMethodType) ||
      isContextualMethod
    final override def isErasedMethod: Boolean =
      companion.eq(ErasedMethodType) ||
      companion.eq(ErasedImplicitMethodType) ||
      companion.eq(ErasedContextualMethodType)
    final override def isContextualMethod: Boolean =
      companion.eq(ContextualMethodType) ||
      companion.eq(ErasedContextualMethodType)


    def computeSignature(implicit ctx: Context): Signature = {
      val params = if (isErasedMethod) Nil else paramInfos
      resultSignature.prependTermParams(params, isJavaMethod)
    }

    protected def prefixString: String = companion.prefixString
  }

  final class CachedMethodType(paramNames: List[TermName])(paramInfosExp: MethodType => List[Type], resultTypeExp: MethodType => Type, val companion: MethodTypeCompanion)
    extends MethodType(paramNames)(paramInfosExp, resultTypeExp)

  abstract class LambdaTypeCompanion[N <: Name, PInfo <: Type, LT <: LambdaType] {
    def syntheticParamName(n: Int): N

    @sharable private val memoizedNames = new mutable.HashMap[Int, List[N]]
    def syntheticParamNames(n: Int): List[N] = synchronized {
      memoizedNames.getOrElseUpdate(n, (0 until n).map(syntheticParamName).toList)
    }

    def apply(paramNames: List[N])(paramInfosExp: LT => List[PInfo], resultTypeExp: LT => Type)(implicit ctx: Context): LT
    def apply(paramNames: List[N], paramInfos: List[PInfo], resultType: Type)(implicit ctx: Context): LT =
      apply(paramNames)(_ => paramInfos, _ => resultType)
    def apply(paramInfos: List[PInfo])(resultTypeExp: LT => Type)(implicit ctx: Context): LT =
      apply(syntheticParamNames(paramInfos.length))(_ => paramInfos, resultTypeExp)
    def apply(paramInfos: List[PInfo], resultType: Type)(implicit ctx: Context): LT =
      apply(syntheticParamNames(paramInfos.length), paramInfos, resultType)

    protected def paramName(param: ParamInfo.Of[N])(implicit ctx: Context): N =
      param.paramName

    protected def toPInfo(tp: Type)(implicit ctx: Context): PInfo

    def fromParams[PI <: ParamInfo.Of[N]](params: List[PI], resultType: Type)(implicit ctx: Context): Type =
      if (params.isEmpty) resultType
      else apply(params.map(paramName))(
        tl => params.map(param => toPInfo(tl.integrate(params, param.paramInfo))),
        tl => tl.integrate(params, resultType))
  }

  abstract class TermLambdaCompanion[LT <: TermLambda]
  extends LambdaTypeCompanion[TermName, Type, LT] {
    def toPInfo(tp: Type)(implicit ctx: Context): Type = tp
    def syntheticParamName(n: Int): TermName = nme.syntheticParamName(n)
  }

  abstract class TypeLambdaCompanion[LT <: TypeLambda]
  extends LambdaTypeCompanion[TypeName, TypeBounds, LT] {
    def toPInfo(tp: Type)(implicit ctx: Context): TypeBounds = (tp: @unchecked) match {
      case tp: TypeBounds => tp
      case tp: ErrorType => TypeAlias(tp)
    }
    def syntheticParamName(n: Int): TypeName = tpnme.syntheticTypeParamName(n)
  }

  abstract class MethodTypeCompanion(val prefixString: String) extends TermLambdaCompanion[MethodType] { self =>

    /** Produce method type from parameter symbols, with special mappings for repeated
     *  and inline parameters:
     *   - replace @repeated annotations on Seq or Array types by <repeated> types
     *   - add @inlineParam to inline call-by-value parameters
     */
    def fromSymbols(params: List[Symbol], resultType: Type)(implicit ctx: Context): MethodType = {
      def translateInline(tp: Type): Type = tp match {
        case _: ExprType => tp
        case _ => AnnotatedType(tp, Annotation(defn.InlineParamAnnot))
      }
      def paramInfo(param: Symbol) = {
        val paramType = param.info.annotatedToRepeated
        if (param.is(Inline)) translateInline(paramType) else paramType
      }

      apply(params.map(_.name.asTermName))(
         tl => params.map(p => tl.integrate(params, paramInfo(p))),
         tl => tl.integrate(params, resultType))
    }

    final def apply(paramNames: List[TermName])(paramInfosExp: MethodType => List[Type], resultTypeExp: MethodType => Type)(implicit ctx: Context): MethodType =
      checkValid(unique(new CachedMethodType(paramNames)(paramInfosExp, resultTypeExp, self)))

    def checkValid(mt: MethodType)(implicit ctx: Context): mt.type = {
      if (Config.checkMethodTypes)
        for ((paramInfo, idx) <- mt.paramInfos.zipWithIndex)
          paramInfo.foreachPart {
            case TermParamRef(`mt`, j) => assert(j < idx, mt)
            case _ =>
          }
      mt
    }
  }

  object MethodType extends MethodTypeCompanion("MethodType") {
    def companion(isJava: Boolean = false, isContextual: Boolean = false, isImplicit: Boolean = false, isErased: Boolean = false): MethodTypeCompanion =
      if (isJava) {
        assert(!isImplicit)
        assert(!isErased)
        assert(!isContextual)
        JavaMethodType
      }
      else if (isContextual)
        if (isErased) ErasedContextualMethodType else ContextualMethodType
      else if (isImplicit)
        if (isErased) ErasedImplicitMethodType else ImplicitMethodType
      else
        if (isErased) ErasedMethodType else MethodType
  }
  object JavaMethodType extends MethodTypeCompanion("JavaMethodType")
  object ErasedMethodType extends MethodTypeCompanion("ErasedMethodType")
  object ContextualMethodType extends MethodTypeCompanion("ContextualMethodType")
  object ErasedContextualMethodType extends MethodTypeCompanion("ErasedContextualMethodType")
  object ImplicitMethodType extends MethodTypeCompanion("ImplicitMethodType")
  object ErasedImplicitMethodType extends MethodTypeCompanion("ErasedImplicitMethodType")

  /** A ternary extractor for MethodType */
  object MethodTpe {
    def unapply(mt: MethodType)(implicit ctx: Context): Some[(List[TermName], List[Type], Type)] =
      Some((mt.paramNames, mt.paramInfos, mt.resultType))
  }

  trait TypeLambda extends LambdaType {
    type ThisName = TypeName
    type PInfo = TypeBounds
    type This <: TypeLambda
    type ParamRefType = TypeParamRef

    def isResultDependent(implicit ctx: Context): Boolean = true
    def isParamDependent(implicit ctx: Context): Boolean = true

    def newParamRef(n: Int): TypeParamRef = new TypeParamRefImpl(this, n)

    @threadUnsafe lazy val typeParams: List[LambdaParam] =
      paramNames.indices.toList.map(new LambdaParam(this, _))

    def derivedLambdaAbstraction(paramNames: List[TypeName], paramInfos: List[TypeBounds], resType: Type)(implicit ctx: Context): Type =
      resType match {
        case resType: AliasingBounds =>
          resType.derivedAlias(newLikeThis(paramNames, paramInfos, resType.alias))
        case resType @ TypeBounds(lo, hi) =>
          resType.derivedTypeBounds(
            if (lo.isRef(defn.NothingClass)) lo else newLikeThis(paramNames, paramInfos, lo),
            newLikeThis(paramNames, paramInfos, hi))
        case _ =>
          derivedLambdaType(paramNames, paramInfos, resType)
      }
  }

  /** A type lambda of the form `[X_0 B_0, ..., X_n B_n] => T`
   *  Variances are encoded in parameter names. A name starting with `+`
   *  designates a covariant parameter, a name starting with `-` designates
   *  a contravariant parameter, and every other name designates a non-variant parameter.
   *
   *  @param  paramNames      The names `X_0`, ..., `X_n`
   *  @param  paramInfosExp  A function that, given the polytype itself, returns the
   *                          parameter bounds `B_1`, ..., `B_n`
   *  @param  resultTypeExp   A function that, given the polytype itself, returns the
   *                          result type `T`.
   */
  class HKTypeLambda(val paramNames: List[TypeName])(
      paramInfosExp: HKTypeLambda => List[TypeBounds], resultTypeExp: HKTypeLambda => Type)
  extends HKLambda with TypeLambda {
    type This = HKTypeLambda
    def companion: HKTypeLambda.type = HKTypeLambda

    val paramInfos: List[TypeBounds] = paramInfosExp(this)
    val resType: Type = resultTypeExp(this)

    assert(resType.isInstanceOf[TermType], this)
    assert(paramNames.nonEmpty)

    protected def prefixString: String = "HKTypeLambda"
  }

  /** The type of a polymorphic method. It has the same form as HKTypeLambda,
   *  except it applies to terms and parameters do not have variances.
   */
  class PolyType(val paramNames: List[TypeName])(
      paramInfosExp: PolyType => List[TypeBounds], resultTypeExp: PolyType => Type)
  extends MethodOrPoly with TypeLambda {

    type This = PolyType
    def companion: PolyType.type = PolyType

    val paramInfos: List[TypeBounds] = paramInfosExp(this)
    val resType: Type = resultTypeExp(this)

    assert(resType.isInstanceOf[TermType], this)
    assert(paramNames.nonEmpty)

    def computeSignature(implicit ctx: Context): Signature =
      resultSignature.prependTypeParams(paramNames.length)

    override def isContextualMethod = resType.isContextualMethod
    override def isImplicitMethod = resType.isImplicitMethod

    /** Merge nested polytypes into one polytype. nested polytypes are normally not supported
     *  but can arise as temporary data structures.
     */
    def flatten(implicit ctx: Context): PolyType = resType match {
      case that: PolyType =>
        val shiftedSubst = (x: PolyType) => new TypeMap {
          def apply(t: Type) = t match {
            case TypeParamRef(`that`, n) => x.paramRefs(n + paramNames.length)
            case t => mapOver(t)
          }
        }
        PolyType(paramNames ++ that.paramNames)(
          x => this.paramInfos.mapConserve(_.subst(this, x).bounds) ++
               that.paramInfos.mapConserve(shiftedSubst(x)(_).bounds),
          x => shiftedSubst(x)(that.resultType).subst(this, x))
      case _ => this
    }

    protected def prefixString: String = "PolyType"
  }

  object HKTypeLambda extends TypeLambdaCompanion[HKTypeLambda] {
    def apply(paramNames: List[TypeName])(
        paramInfosExp: HKTypeLambda => List[TypeBounds],
        resultTypeExp: HKTypeLambda => Type)(implicit ctx: Context): HKTypeLambda =
      unique(new HKTypeLambda(paramNames)(paramInfosExp, resultTypeExp))

    def unapply(tl: HKTypeLambda): Some[(List[LambdaParam], Type)] =
      Some((tl.typeParams, tl.resType))

    def any(n: Int)(implicit ctx: Context): HKTypeLambda =
      apply(syntheticParamNames(n))(
        pt => List.fill(n)(TypeBounds.empty), pt => defn.AnyType)

    override def paramName(param: ParamInfo.Of[TypeName])(implicit ctx: Context): TypeName =
      param.paramName.withVariance(param.paramVariance)

    /** Distributes Lambda inside type bounds. Examples:
     *
     *      type T[X] = U        becomes    type T = [X] -> U
     *      type T[X] <: U       becomes    type T >: Nothing <: ([X] -> U)
     *      type T[X] >: L <: U  becomes    type T >: ([X] -> L) <: ([X] -> U)
     */
    override def fromParams[PI <: ParamInfo.Of[TypeName]](params: List[PI], resultType: Type)(implicit ctx: Context): Type = {
      def expand(tp: Type) = super.fromParams(params, tp)
      resultType match {
        case rt: AliasingBounds =>
          rt.derivedAlias(expand(rt.alias))
        case rt @ TypeBounds(lo, hi) =>
          rt.derivedTypeBounds(
            if (lo.isRef(defn.NothingClass)) lo else expand(lo), expand(hi))
        case rt =>
          expand(rt)
      }
    }
  }

  object PolyType extends TypeLambdaCompanion[PolyType] {
    def apply(paramNames: List[TypeName])(
        paramInfosExp: PolyType => List[TypeBounds],
        resultTypeExp: PolyType => Type)(implicit ctx: Context): PolyType =
      unique(new PolyType(paramNames)(paramInfosExp, resultTypeExp))

    def unapply(tl: PolyType): Some[(List[LambdaParam], Type)] =
      Some((tl.typeParams, tl.resType))

    def any(n: Int)(implicit ctx: Context): PolyType =
      apply(syntheticParamNames(n))(
        pt => List.fill(n)(TypeBounds.empty), pt => defn.AnyType)
  }

  private object DepStatus {
    type DependencyStatus = Byte
    final val Unknown: DependencyStatus = 0   // not yet computed
    final val NoDeps: DependencyStatus = 1    // no dependent parameters found
    final val FalseDeps: DependencyStatus = 2 // all dependent parameters are prefixes of non-depended alias types
    final val TrueDeps: DependencyStatus = 3  // some truly dependent parameters exist
    final val StatusMask: DependencyStatus = 3 // the bits indicating actual dependency status
    final val Provisional: DependencyStatus = 4  // set if dependency status can still change due to type variable instantiations
  }

  // ----- Type application: LambdaParam, AppliedType ---------------------

  /** The parameter of a type lambda */
  case class LambdaParam(tl: TypeLambda, n: Int) extends ParamInfo {
    type ThisName = TypeName
    def isTypeParam(implicit ctx: Context): Boolean = tl.paramNames.head.isTypeName
    def paramName(implicit ctx: Context): tl.ThisName = tl.paramNames(n)
    def paramInfo(implicit ctx: Context): tl.PInfo = tl.paramInfos(n)
    def paramInfoAsSeenFrom(pre: Type)(implicit ctx: Context): tl.PInfo = paramInfo
    def paramInfoOrCompleter(implicit ctx: Context): Type = paramInfo
    def paramVariance(implicit ctx: Context): Int = tl.paramNames(n).variance
    def paramRef(implicit ctx: Context): Type = tl.paramRefs(n)
  }

  /** A type application `C[T_1, ..., T_n]` */
  abstract case class AppliedType(tycon: Type, args: List[Type])
  extends CachedProxyType with ValueType {

    private var validSuper: Period = Nowhere
    private var cachedSuper: Type = _
    private var myStableHash: Byte = 0

    private var isGroundKnown: Boolean = false
    private var isGroundCache: Boolean = _

    def isGround(acc: TypeAccumulator[Boolean])(implicit ctx: Context): Boolean = {
      if (!isGroundKnown) {
        isGroundCache = acc.foldOver(true, this)
        isGroundKnown = true
      }
      isGroundCache
    }

    override def underlying(implicit ctx: Context): Type = tycon

    override def superType(implicit ctx: Context): Type = {
      if (ctx.period != validSuper) {
        cachedSuper = tycon match {
          case tycon: HKTypeLambda => defn.AnyType
          case tycon: TypeRef if tycon.symbol.isClass => tycon
          case tycon: TypeProxy => tycon.superType.applyIfParameterized(args)
          case _ => defn.AnyType
        }
        validSuper = if (tycon.isProvisional) Nowhere else ctx.period
      }
      cachedSuper
    }

    override def translucentSuperType(implicit ctx: Context): Type = tycon match {
      case tycon: TypeRef if tycon.symbol.isOpaqueAlias =>
        tycon.translucentSuperType.applyIfParameterized(args)
      case _ =>
        superType
    }

    override def tryNormalize(implicit ctx: Context): Type = tycon match {
      case tycon: TypeRef =>
        def tryMatchAlias = tycon.info match {
          case MatchAlias(alias) =>
            trace(i"normalize $this", typr, show = true) {
              alias.applyIfParameterized(args).tryNormalize
            }
          case _ =>
            NoType
        }
        if (defn.isCompiletime_S(tycon.symbol) && args.length == 1)
          trace(i"normalize S $this", typr, show = true) {
            args.head.normalized match {
              case ConstantType(Constant(n: Int)) if n >= 0 && n < Int.MaxValue =>
                ConstantType(Constant(n + 1))
              case none => tryMatchAlias
            }
          }
        else tryMatchAlias
      case _ =>
        NoType
    }

    def lowerBound(implicit ctx: Context): Type = tycon.stripTypeVar match {
      case tycon: TypeRef =>
        tycon.info match {
          case TypeBounds(lo, hi) =>
            if (lo eq hi) superType // optimization, can profit from caching in this case
            else lo.applyIfParameterized(args)
          case _ => NoType
        }
      case tycon: AppliedType =>
        tycon.lowerBound.applyIfParameterized(args)
      case _ =>
        NoType
    }

    def typeParams(implicit ctx: Context): List[ParamInfo] = {
      val tparams = tycon.typeParams
      if (tparams.isEmpty) HKTypeLambda.any(args.length).typeParams else tparams
    }

    def hasWildcardArg(implicit ctx: Context): Boolean = args.exists(isBounds)

    def derivedAppliedType(tycon: Type, args: List[Type])(implicit ctx: Context): Type =
      if ((tycon eq this.tycon) && (args eq this.args)) this
      else tycon.appliedTo(args)

    override def computeHash(bs: Binders): Int = doHash(bs, tycon, args)

    override def stableHash: Boolean = {
      if (myStableHash == 0) myStableHash = if (tycon.stableHash && args.stableHash) 1 else -1
      myStableHash > 0
    }

    override def eql(that: Type): Boolean = this `eq` that // safe because applied types are hash-consed separately

    // equals comes from case class; no matching override is needed

    final override def iso(that: Any, bs: BinderPairs): Boolean = that match {
      case that: AppliedType => tycon.equals(that.tycon, bs) && args.equalElements(that.args, bs)
      case _ => false
    }
  }

  final class CachedAppliedType(tycon: Type, args: List[Type], hc: Int) extends AppliedType(tycon, args) {
    myHash = hc
  }

  object AppliedType {
    def apply(tycon: Type, args: List[Type])(implicit ctx: Context): AppliedType = {
      assertUnerased()
      ctx.base.uniqueAppliedTypes.enterIfNew(tycon, args)
    }
  }

  // ----- BoundTypes: ParamRef, RecThis ----------------------------------------

  abstract class BoundType extends CachedProxyType with ValueType {
    type BT <: Type
    val binder: BT
    def copyBoundType(bt: BT): Type
    override def stableHash: Boolean = false
  }

  abstract class ParamRef extends BoundType {
    type BT <: LambdaType
    def paramNum: Int
    def paramName: binder.ThisName = binder.paramNames(paramNum)

    override def underlying(implicit ctx: Context): Type = {
      val infos = binder.paramInfos
      if (infos == null) NoType // this can happen if the referenced generic type is not initialized yet
      else infos(paramNum)
    }

    override def computeHash(bs: Binders): Int = doHash(paramNum, binder.identityHash(bs))

    override def equals(that: Any): Boolean = equals(that, null)

    override def iso(that: Any, bs: BinderPairs): Boolean = that match {
      case that: ParamRef => paramNum == that.paramNum && binder.equalBinder(that.binder, bs)
      case _ => false
    }

    protected def kindString: String

    override def toString: String =
      try s"${kindString}ParamRef($paramName)"
      catch {
        case ex: IndexOutOfBoundsException => s"ParamRef(<bad index: $paramNum>)"
      }
  }

  /** Only created in `binder.paramRefs`. Use `binder.paramRefs(paramNum)` to
   *  refer to `TermParamRef(binder, paramNum)`.
   */
  abstract case class TermParamRef(binder: TermLambda, paramNum: Int) extends ParamRef with SingletonType {
    type BT = TermLambda
    def kindString: String = "Term"
    def copyBoundType(bt: BT): Type = bt.paramRefs(paramNum)
  }

  private final class TermParamRefImpl(binder: TermLambda, paramNum: Int) extends TermParamRef(binder, paramNum)

  /** Only created in `binder.paramRefs`. Use `binder.paramRefs(paramNum)` to
   *  refer to `TypeParamRef(binder, paramNum)`.
   */
  abstract case class TypeParamRef(binder: TypeLambda, paramNum: Int) extends ParamRef {
    type BT = TypeLambda
    def kindString: String = "Type"
    def copyBoundType(bt: BT): Type = bt.paramRefs(paramNum)

    /** Optimized version of occursIn, avoid quadratic blowup when solving
     *  constraints over large ground types.
     */
    override def occursIn(that: Type)(implicit ctx: Context): Boolean = !that.isGround && super.occursIn(that)

    /** Looking only at the structure of `bound`, is one of the following true?
     *     - fromBelow and param <:< bound
     *     - !fromBelow and param >:> bound
     */
    def occursIn(bound: Type, fromBelow: Boolean)(implicit ctx: Context): Boolean = bound.stripTypeVar match {
      case bound: ParamRef => bound == this
      case bound: AndType  => occursIn(bound.tp1, fromBelow) && occursIn(bound.tp2, fromBelow)
      case bound: OrType   => occursIn(bound.tp1, fromBelow) || occursIn(bound.tp2, fromBelow)
      case _ => false
    }
  }

  private final class TypeParamRefImpl(binder: TypeLambda, paramNum: Int) extends TypeParamRef(binder, paramNum)

  /** a self-reference to an enclosing recursive type. The only creation method is
   *  `binder.recThis`, returning `RecThis(binder)`.
   */
  abstract case class RecThis(binder: RecType) extends BoundType with SingletonType {
    type BT = RecType
    override def underlying(implicit ctx: Context): RecType = binder
    def copyBoundType(bt: BT): RecThis = bt.recThis

    // need to customize hashCode and equals to prevent infinite recursion
    // between RecTypes and RecRefs.
    override def computeHash(bs: Binders): Int = addDelta(binder.identityHash(bs), 41)

    override def equals(that: Any): Boolean = equals(that, null)

    override def iso(that: Any, bs: BinderPairs): Boolean = that match {
      case that: RecThis => binder.equalBinder(that.binder, bs)
      case _ => false
    }

    override def toString: String =
      try s"RecThis(${binder.hashCode})"
      catch {
        case ex: NullPointerException => s"RecThis(<under construction>)"
      }
  }

  private final class RecThisImpl(binder: RecType) extends RecThis(binder)

  // ----- Skolem types -----------------------------------------------

  /** A skolem type reference with underlying type `info`.
   *
   * For Dotty, a skolem type is a singleton type of some unknown value of type `info`.
   * Note that care is needed when creating them, since not all types need to be inhabited.
   * A skolem is equal to itself and no other type.
   */
  case class SkolemType(info: Type) extends UncachedProxyType with ValueType with SingletonType {
    override def underlying(implicit ctx: Context): Type = info
    def derivedSkolemType(info: Type)(implicit ctx: Context): SkolemType =
      if (info eq this.info) this else SkolemType(info)
    override def hashCode: Int = System.identityHashCode(this)
    override def equals(that: Any): Boolean = this.eq(that.asInstanceOf[AnyRef])

    def withName(name: Name): this.type = { myRepr = name; this }

    private var myRepr: Name = null
    def repr(implicit ctx: Context): Name = {
      if (myRepr == null) myRepr = SkolemName.fresh()
      myRepr
    }

    override def toString: String = s"Skolem($hashCode)"
  }

  /** A skolem type used to wrap the type of the qualifier of a selection.
   *
   *  When typing a selection `e.f`, if `e` is unstable then we unconditionally
   *  skolemize it. We use a subclass of `SkolemType` for this so that
   *  [[TypeOps#asSeenFrom]] may treat it specially for optimization purposes,
   *  see its implementation for more details.
   */
  class QualSkolemType(info: Type) extends SkolemType(info) {
    override def derivedSkolemType(info: Type)(implicit ctx: Context): SkolemType =
      if (info eq this.info) this else QualSkolemType(info)
  }
  object QualSkolemType {
    def apply(info: Type): QualSkolemType = new QualSkolemType(info)
  }

  // ------------ Type variables ----------------------------------------

  /** In a TypeApply tree, a TypeVar is created for each argument type to be inferred.
   *  Every type variable is referred to by exactly one inferred type parameter of some
   *  TypeApply tree.
   *
   *  A type variable is essentially a switch that models some part of a substitution.
   *  It is first linked to `origin`, a poly param that's in the current constraint set.
   *  It can then be (once) instantiated to some other type. The instantiation is
   *  recorded in the type variable itself, or else, if the current type state
   *  is different from the variable's creation state (meaning unrolls are possible)
   *  in the current typer state.
   *
   *  @param  origin        The parameter that's tracked by the type variable.
   *  @param  creatorState  The typer state in which the variable was created.
   *
   *  `owningTree` and `owner` are used to determine whether a type-variable can be instantiated
   *  at some given point. See `Inferencing#interpolateUndetVars`.
   */
  final class TypeVar(private var _origin: TypeParamRef, creatorState: TyperState) extends CachedProxyType with ValueType {

    def origin: TypeParamRef = _origin

    /** Set origin to new parameter. Called if we merge two conflicting constraints.
     *  See OrderingConstraint#merge, OrderingConstraint#rename
     */
    def setOrigin(p: TypeParamRef) = _origin = p

    /** The permanent instance type of the variable, or NoType is none is given yet */
    private var myInst: Type = NoType

    private[core] def inst: Type = myInst
    private[core] def inst_=(tp: Type): Unit = {
      myInst = tp
      if (tp.exists && (owningState ne null)) {
        owningState.get.ownedVars -= this
        owningState = null // no longer needed; null out to avoid a memory leak
      }
    }

    /** The state owning the variable. This is at first `creatorState`, but it can
     *  be changed to an enclosing state on a commit.
     */
    private[core] var owningState: WeakReference[TyperState] =
      if (creatorState == null) null else new WeakReference(creatorState)

    /** The instance type of this variable, or NoType if the variable is currently
     *  uninstantiated
     */
    def instanceOpt(implicit ctx: Context): Type =
      if (inst.exists) inst else ctx.typeComparer.instType(this)

    /** Is the variable already instantiated? */
    def isInstantiated(implicit ctx: Context): Boolean = instanceOpt.exists

    /** Instantiate variable with given type */
    def instantiateWith(tp: Type)(implicit ctx: Context): Type = {
      assert(tp ne this, s"self instantiation of ${tp.show}, constraint = ${ctx.typerState.constraint.show}")
      typr.println(s"instantiating ${this.show} with ${tp.show}")
      if ((ctx.typerState eq owningState.get) && !ctx.typeComparer.subtypeCheckInProgress)
        inst = tp
      ctx.typerState.constraint = ctx.typerState.constraint.replace(origin, tp)
      tp
    }

    /** Instantiate variable from the constraints over its `origin`.
     *  If `fromBelow` is true, the variable is instantiated to the lub
     *  of its lower bounds in the current constraint; otherwise it is
     *  instantiated to the glb of its upper bounds. However, a lower bound
     *  instantiation can be a singleton type only if the upper bound
     *  is also a singleton type.
     */
    def instantiate(fromBelow: Boolean)(implicit ctx: Context): Type =
      instantiateWith(ctx.typeComparer.instanceType(origin, fromBelow))

    /** For uninstantiated type variables: Is the lower bound different from Nothing? */
    def hasLowerBound(implicit ctx: Context): Boolean =
      !ctx.typerState.constraint.entry(origin).loBound.isBottomType

    /** Unwrap to instance (if instantiated) or origin (if not), until result
     *  is no longer a TypeVar
     */
    override def stripTypeVar(implicit ctx: Context): Type = {
      val inst = instanceOpt
      if (inst.exists) inst.stripTypeVar else origin
    }

    /** If the variable is instantiated, its instance, otherwise its origin */
    override def underlying(implicit ctx: Context): Type = {
      val inst = instanceOpt
      if (inst.exists) inst else origin
    }

    override def computeHash(bs: Binders): Int = identityHash(bs)
    override def equals(that: Any): Boolean = this.eq(that.asInstanceOf[AnyRef])

    override def toString: String = {
      def instStr = if (inst.exists) s" -> $inst" else ""
      s"TypeVar($origin$instStr)"
    }
  }

  type TypeVars = SimpleIdentitySet[TypeVar]

  // ------ MatchType ---------------------------------------------------------------

  /**    scrutinee match { case_1 ... case_n }
   *
   *  where
   *
   *     case_i  =   [X1, ..., Xn] patternType => resultType
   *
   *  and `X_1,...X_n` are the type variables bound in `patternType`
   */
  abstract case class MatchType(bound: Type, scrutinee: Type, cases: List[Type]) extends CachedProxyType with ValueType {

    def derivedMatchType(bound: Type, scrutinee: Type, cases: List[Type])(implicit ctx: Context): MatchType =
      if (bound.eq(this.bound) && scrutinee.eq(this.scrutinee) && cases.eqElements(this.cases)) this
      else MatchType(bound, scrutinee, cases)

    def caseType(tp: Type)(implicit ctx: Context): Type = tp match {
      case tp: HKTypeLambda => caseType(tp.resType)
      case defn.MatchCase(_, body) => body
    }

    def alternatives(implicit ctx: Context): List[Type] = cases.map(caseType)
    def underlying(implicit ctx: Context): Type = bound

    private var myReduced: Type = null
    private var reductionContext: mutable.Map[Type, Type] = null

    override def tryNormalize(implicit ctx: Context): Type = reduced.normalized

    def reduced(implicit ctx: Context): Type = {
      val trackingCtx = ctx.fresh.setTypeComparerFn(new TrackingTypeComparer(_))
      val typeComparer = trackingCtx.typeComparer.asInstanceOf[TrackingTypeComparer]

      def contextInfo(tp: Type): Type = tp match {
        case tp: TypeParamRef =>
          val constraint = ctx.typerState.constraint
          if (constraint.entry(tp).exists) ctx.typeComparer.fullBounds(tp)
          else NoType
        case tp: TypeRef =>
          val bounds = ctx.gadt.fullBounds(tp.symbol)
          if (bounds == null) NoType else bounds
        case tp: TypeVar =>
          tp.underlying
      }

      def updateReductionContext(): Unit = {
        reductionContext = new mutable.HashMap
        for (tp <- typeComparer.footprint)
          reductionContext(tp) = contextInfo(tp)
        typr.println(i"footprint for $this $hashCode: ${typeComparer.footprint.toList.map(x => (x, contextInfo(x)))}%, %")
      }

      def isUpToDate: Boolean =
        reductionContext.keysIterator.forall { tp =>
          reductionContext(tp) `eq` contextInfo(tp)
        }

      record("MatchType.reduce called")
      if (!Config.cacheMatchReduced || myReduced == null || !isUpToDate) {
        record("MatchType.reduce computed")
        if (myReduced != null) record("MatchType.reduce cache miss")
        myReduced =
          trace(i"reduce match type $this $hashCode", typr, show = true) {
            try
              typeComparer.matchCases(scrutinee, cases)(trackingCtx)
            catch {
              case ex: Throwable =>
                handleRecursive("reduce type ", i"$scrutinee match ...", ex)
            }
          }
        updateReductionContext()
      }
      myReduced
    }

    override def computeHash(bs: Binders): Int = doHash(bs, scrutinee, bound :: cases)

    override def eql(that: Type): Boolean = that match {
      case that: MatchType =>
        bound.eq(that.bound) && scrutinee.eq(that.scrutinee) && cases.eqElements(that.cases)
      case _ => false
    }
  }

  class CachedMatchType(bound: Type, scrutinee: Type, cases: List[Type]) extends MatchType(bound, scrutinee, cases)

  object MatchType {
    def apply(bound: Type, scrutinee: Type, cases: List[Type])(implicit ctx: Context): MatchType =
      unique(new CachedMatchType(bound, scrutinee, cases))
  }

  // ------ ClassInfo, Type Bounds --------------------------------------------------

  type TypeOrSymbol = Type | Symbol

  /** Roughly: the info of a class during a period.
   *  @param prefix       The prefix on which parents, decls, and selfType need to be rebased.
   *  @param cls          The class symbol.
   *  @param classParents The parent types of this class.
   *                      These are all normalized to be TypeRefs by moving any refinements
   *                      to be member definitions of the class itself.
   *  @param decls        The symbols defined directly in this class.
   *  @param selfInfo     The type of `this` in this class, if explicitly given,
   *                      NoType otherwise. If class is compiled from source, can also
   *                      be a reference to the self symbol containing the type.
   */
  abstract case class ClassInfo(
      prefix: Type,
      cls: ClassSymbol,
      classParents: List[Type],
      decls: Scope,
      selfInfo: TypeOrSymbol) extends CachedGroundType with TypeType {

    private var selfTypeCache: Type = null
    private var appliedRefCache: Type = null

    /** The self type of a class is the conjunction of
     *   - the explicit self type if given (or the info of a given self symbol), and
     *   - the fully applied reference to the class itself.
     */
    def selfType(implicit ctx: Context): Type = {
      if (selfTypeCache == null)
        selfTypeCache = {
          val givenSelf = cls.givenSelfType
          if (!givenSelf.isValueType) appliedRef
          else if (cls.is(Module)) givenSelf
          else if (ctx.erasedTypes) appliedRef
          else AndType(givenSelf, appliedRef)
        }
      selfTypeCache
    }

    def appliedRef(implicit ctx: Context): Type = {
      if (appliedRefCache == null)
        appliedRefCache =
          TypeRef(prefix, cls).appliedTo(cls.typeParams.map(_.typeRef))
      appliedRefCache
    }

    // cached because baseType needs parents
    private var parentsCache: List[Type] = null

    override def parents(implicit ctx: Context): List[Type] = {
      if (parentsCache == null)
        parentsCache = classParents.mapConserve(_.asSeenFrom(prefix, cls.owner))
      parentsCache
    }

    def derivedClassInfo(prefix: Type)(implicit ctx: Context): ClassInfo =
      if (prefix eq this.prefix) this
      else ClassInfo(prefix, cls, classParents, decls, selfInfo)

    def derivedClassInfo(prefix: Type = this.prefix, classParents: List[Type] = this.classParents, decls: Scope = this.decls, selfInfo: TypeOrSymbol = this.selfInfo)(implicit ctx: Context): ClassInfo =
      if ((prefix eq this.prefix) && (classParents eq this.classParents) && (decls eq this.decls) && (selfInfo eq this.selfInfo)) this
      else ClassInfo(prefix, cls, classParents, decls, selfInfo)

    override def computeHash(bs: Binders): Int = doHash(bs, cls, prefix)
    override def stableHash: Boolean = prefix.stableHash && classParents.stableHash

    override def eql(that: Type): Boolean = that match {
      case that: ClassInfo =>
        prefix.eq(that.prefix) &&
        cls.eq(that.cls) &&
        classParents.eqElements(that.classParents) &&
        decls.eq(that.decls) &&
        selfInfo.eq(that.selfInfo)
      case _ => false
    }

    override def equals(that: Any): Boolean = equals(that, null)

    override def iso(that: Any, bs: BinderPairs): Boolean = that match {
      case that: ClassInfo =>
        prefix.equals(that.prefix, bs) &&
        cls.eq(that.cls) &&
        classParents.equalElements(that.classParents, bs) &&
        decls.eq(that.decls) &&
        selfInfo.eq(that.selfInfo)
      case _ => false
    }

    override def toString: String = s"ClassInfo($prefix, $cls, $classParents)"
  }

  class CachedClassInfo(prefix: Type, cls: ClassSymbol, classParents: List[Type], decls: Scope, selfInfo: TypeOrSymbol)
    extends ClassInfo(prefix, cls, classParents, decls, selfInfo)

  /** A class for temporary class infos where `parents` are not yet known */
  final class TempClassInfo(prefix: Type, cls: ClassSymbol, decls: Scope, selfInfo: TypeOrSymbol)
  extends CachedClassInfo(prefix, cls, Nil, decls, selfInfo) {

    /** Install classinfo with known parents in `denot` s */
    def finalize(denot: SymDenotation, parents: List[Type])(implicit ctx: Context): Unit =
      denot.info = ClassInfo(prefix, cls, parents, decls, selfInfo)

    override def derivedClassInfo(prefix: Type)(implicit ctx: Context): ClassInfo =
      if (prefix eq this.prefix) this
      else new TempClassInfo(prefix, cls, decls, selfInfo)

    override def toString: String = s"TempClassInfo($prefix, $cls)"
  }

  object ClassInfo {
    def apply(prefix: Type, cls: ClassSymbol, classParents: List[Type], decls: Scope, selfInfo: TypeOrSymbol = NoType)(implicit ctx: Context): ClassInfo =
      unique(new CachedClassInfo(prefix, cls, classParents, decls, selfInfo))
  }

  /** Type bounds >: lo <: hi */
  abstract case class TypeBounds(lo: Type, hi: Type) extends CachedProxyType with TypeType {

    assert(lo.isInstanceOf[TermType], lo)
    assert(hi.isInstanceOf[TermType], hi)

    override def underlying(implicit ctx: Context): Type = hi

    /** The non-alias type bounds type with given bounds */
    def derivedTypeBounds(lo: Type, hi: Type)(implicit ctx: Context): TypeBounds =
      if ((lo eq this.lo) && (hi eq this.hi)) this
      else TypeBounds(lo, hi)

    def contains(tp: Type)(implicit ctx: Context): Boolean = tp match {
      case tp: TypeBounds => lo <:< tp.lo && tp.hi <:< hi
      case tp: ClassInfo =>
        val cls = tp.cls
        // Note: Taking a normal typeRef does not work here. A normal ref might contain
        // also other information about the named type (e.g. bounds).
        contains(
          TypeRef(tp.prefix, cls)
            .withDenot(new UniqueRefDenotation(cls, tp, cls.validFor, tp.prefix)))
      case _ =>
        lo <:< tp && tp <:< hi
    }

    def & (that: TypeBounds)(implicit ctx: Context): TypeBounds =
      if ((this.lo frozen_<:< that.lo) && (that.hi frozen_<:< this.hi)) that
      else if ((that.lo frozen_<:< this.lo) && (this.hi frozen_<:< that.hi)) this
      else TypeBounds(this.lo | that.lo, this.hi & that.hi)

    def | (that: TypeBounds)(implicit ctx: Context): TypeBounds =
      if ((this.lo frozen_<:< that.lo) && (that.hi frozen_<:< this.hi)) this
      else if ((that.lo frozen_<:< this.lo) && (this.hi frozen_<:< that.hi)) that
      else TypeBounds(this.lo & that.lo, this.hi | that.hi)

    override def & (that: Type)(implicit ctx: Context): Type = that match {
      case that: TypeBounds => this & that
      case _ => super.& (that)
    }

    override def | (that: Type)(implicit ctx: Context): Type = that match {
      case that: TypeBounds => this | that
      case _ => super.| (that)
    }

    override def computeHash(bs: Binders): Int = doHash(bs, lo, hi)
    override def stableHash: Boolean = lo.stableHash && hi.stableHash

    override def equals(that: Any): Boolean = equals(that, null)

    override def iso(that: Any, bs: BinderPairs): Boolean = that match {
      case that: AliasingBounds => false
      case that: TypeBounds => lo.equals(that.lo, bs) && hi.equals(that.hi, bs)
      case _ => false
    }

    override def eql(that: Type): Boolean = that match {
      case that: AliasingBounds => false
      case that: TypeBounds => lo.eq(that.lo) && hi.eq(that.hi)
      case _ => false
    }
  }

  class RealTypeBounds(lo: Type, hi: Type) extends TypeBounds(lo, hi)

  /** Common supertype of `TypeAlias` and `MatchAlias` */
  abstract class AliasingBounds(val alias: Type) extends TypeBounds(alias, alias) {

    def derivedAlias(alias: Type)(implicit ctx: Context): AliasingBounds

    override def computeHash(bs: Binders): Int = doHash(bs, alias)
    override def stableHash: Boolean = alias.stableHash

    override def iso(that: Any, bs: BinderPairs): Boolean = that match {
      case that: AliasingBounds => this.isTypeAlias == that.isTypeAlias && alias.equals(that.alias, bs)
      case _ => false
    }

    // equals comes from case class; no matching override is needed

    override def eql(that: Type): Boolean = that match {
      case that: AliasingBounds => this.isTypeAlias == that.isTypeAlias && alias.eq(that.alias)
      case _ => false
    }
  }

  /**    = T
   */
  class TypeAlias(alias: Type) extends AliasingBounds(alias) {
    def derivedAlias(alias: Type)(implicit ctx: Context): AliasingBounds =
      if (alias eq this.alias) this else TypeAlias(alias)
  }

  /**    = T     where `T` is a `MatchType`
   *
   *  Match aliases are treated differently from type aliases. Their sides are mutually
   *  subtypes of each other but one side is not generally substitutable for the other.
   *  If we assumed full substitutivity, we would have to reject all recursive match
   *  aliases (or else take the jump and allow full recursive types).
   */
  class MatchAlias(alias: Type) extends AliasingBounds(alias) {
    def derivedAlias(alias: Type)(implicit ctx: Context): AliasingBounds =
      if (alias eq this.alias) this else MatchAlias(alias)
  }

  object TypeBounds {
    def apply(lo: Type, hi: Type)(implicit ctx: Context): TypeBounds =
      unique(new RealTypeBounds(lo, hi))
    def empty(implicit ctx: Context): TypeBounds = apply(defn.NothingType, defn.AnyType)
    def upper(hi: Type)(implicit ctx: Context): TypeBounds = apply(defn.NothingType, hi)
    def lower(lo: Type)(implicit ctx: Context): TypeBounds = apply(lo, defn.AnyType)
  }

  object TypeAlias {
    def apply(alias: Type)(implicit ctx: Context): TypeAlias = unique(new TypeAlias(alias))
    def unapply(tp: TypeAlias): Option[Type] = Some(tp.alias)
  }

  object MatchAlias {
    def apply(alias: Type)(implicit ctx: Context): MatchAlias = unique(new MatchAlias(alias))
    def unapply(tp: MatchAlias): Option[Type] = Some(tp.alias)
  }

  // ----- Annotated and Import types -----------------------------------------------

  /** An annotated type tpe @ annot */
  case class AnnotatedType(parent: Type, annot: Annotation) extends UncachedProxyType with ValueType {
    // todo: cache them? but this makes only sense if annotations and trees are also cached.

    override def underlying(implicit ctx: Context): Type = parent

    def derivedAnnotatedType(parent: Type, annot: Annotation): AnnotatedType =
      if ((parent eq this.parent) && (annot eq this.annot)) this
      else AnnotatedType(parent, annot)

    override def stripTypeVar(implicit ctx: Context): Type =
      derivedAnnotatedType(parent.stripTypeVar, annot)

    override def stripAnnots(implicit ctx: Context): Type = parent.stripAnnots

    private var isRefiningKnown = false
    private var isRefiningCache: Boolean = _

    def isRefining(implicit ctx: Context): Boolean = {
      if (!isRefiningKnown) {
        isRefiningCache = annot.symbol.derivesFrom(defn.RefiningAnnotationClass)
        isRefiningKnown = true
      }
      isRefiningCache
    }

    // equals comes from case class; no matching override is needed

    override def iso(that: Any, bs: BinderPairs): Boolean = that match {
      case that: AnnotatedType => parent.equals(that.parent, bs) && (annot `eq` that.annot)
      case _ => false
    }
  }

  object AnnotatedType {
    def make(underlying: Type, annots: List[Annotation]): Type =
      annots.foldLeft(underlying)(AnnotatedType(_, _))
  }

  // Special type objects and classes -----------------------------------------------------

  /** The type of an erased array */
  abstract case class JavaArrayType(elemType: Type) extends CachedGroundType with ValueType {
    def derivedJavaArrayType(elemtp: Type)(implicit ctx: Context): JavaArrayType =
      if (elemtp eq this.elemType) this else JavaArrayType(elemtp)

    override def computeHash(bs: Binders): Int = doHash(bs, elemType)
    override def stableHash: Boolean = elemType.stableHash

    override def eql(that: Type): Boolean = that match {
      case that: JavaArrayType => elemType.eq(that.elemType)
      case _ => false
    }
  }
  final class CachedJavaArrayType(elemType: Type) extends JavaArrayType(elemType)
  object JavaArrayType {
    def apply(elemType: Type)(implicit ctx: Context): JavaArrayType = unique(new CachedJavaArrayType(elemType))
  }

  /** The type of an import clause tree */
  case class ImportType(expr: Tree) extends UncachedGroundType

  /** Sentinel for "missing type" */
  @sharable case object NoType extends CachedGroundType {
    override def computeHash(bs: Binders): Int = hashSeed
  }

  /** Missing prefix */
  @sharable case object NoPrefix extends CachedGroundType {
    override def computeHash(bs: Binders): Int = hashSeed
  }

  /** A common superclass of `ErrorType` and `TryDynamicCallSite`. Instances of this
   *  class are at the same time subtypes and supertypes of every other type.
   */
  abstract class FlexType extends UncachedGroundType with ValueType

  abstract class ErrorType extends FlexType {
    def msg(implicit ctx: Context): Message
  }

  object ErrorType {
    def apply(msg: => Message)(implicit ctx: Context): ErrorType = {
      val et = new ErrorType {
        def msg(implicit ctx: Context): Message =
          ctx.base.errorTypeMsg.get(this) match {
            case Some(msgFun) => msgFun()
            case None => "error message from previous run no longer available"
          }
      }
      ctx.base.errorTypeMsg(et) = () => msg
      et
    }
  }

  object UnspecifiedErrorType extends ErrorType {
    override def msg(implicit ctx: Context): Message = "unspecified error"
  }

  /* Type used to track Select nodes that could not resolve a member and their qualifier is a scala.Dynamic. */
  object TryDynamicCallType extends FlexType

  /** Wildcard type, possibly with bounds */
  abstract case class WildcardType(optBounds: Type) extends CachedGroundType with TermType {
    def derivedWildcardType(optBounds: Type)(implicit ctx: Context): WildcardType =
      if (optBounds eq this.optBounds) this
      else if (!optBounds.exists) WildcardType
      else WildcardType(optBounds.asInstanceOf[TypeBounds])

    override def computeHash(bs: Binders): Int = doHash(bs, optBounds)
    override def stableHash: Boolean = optBounds.stableHash

    override def eql(that: Type): Boolean = that match {
      case that: WildcardType => optBounds.eq(that.optBounds)
      case _ => false
    }

    // equals comes from case class; no matching override is needed

    override def iso(that: Any, bs: BinderPairs): Boolean = that match {
      case that: WildcardType => optBounds.equals(that.optBounds, bs)
      case _ => false
    }
  }

  final class CachedWildcardType(optBounds: Type) extends WildcardType(optBounds)

  @sharable object WildcardType extends WildcardType(NoType) {
    def apply(bounds: TypeBounds)(implicit ctx: Context): WildcardType = unique(new CachedWildcardType(bounds))
  }

  /** An extractor for single abstract method types.
   *  A type is a SAM type if it is a reference to a class or trait, which
   *
   *   - has a single abstract method with a method type (ExprType
   *     and PolyType not allowed!) whose result type is not an implicit function type
   *   - can be instantiated without arguments or with just () as argument.
   *
   *  The pattern `SAMType(sam)` matches a SAM type, where `sam` is the
   *  type of the single abstract method.
   */
  object SAMType {
    def zeroParamClass(tp: Type)(implicit ctx: Context): Type = tp match {
      case tp: ClassInfo =>
        def zeroParams(tp: Type): Boolean = tp.stripPoly match {
          case mt: MethodType => mt.paramInfos.isEmpty && !mt.resultType.isInstanceOf[MethodType]
          case et: ExprType => true
          case _ => false
        }
        if (tp.cls.is(Trait) || zeroParams(tp.cls.primaryConstructor.info)) tp // !!! needs to be adapted once traits have parameters
        else NoType
      case tp: AppliedType =>
        zeroParamClass(tp.superType)
      case tp: TypeRef =>
        zeroParamClass(tp.underlying)
      case tp: RefinedType =>
        zeroParamClass(tp.underlying)
      case tp: TypeBounds =>
        zeroParamClass(tp.underlying)
      case tp: TypeVar =>
        zeroParamClass(tp.underlying)
      case _ =>
        NoType
    }
    def isInstantiatable(tp: Type)(implicit ctx: Context): Boolean = zeroParamClass(tp) match {
      case cinfo: ClassInfo =>
        val selfType = cinfo.selfType.asSeenFrom(tp, cinfo.cls)
        tp <:< selfType
      case _ =>
        false
    }
    def unapply(tp: Type)(implicit ctx: Context): Option[MethodType] =
      if (isInstantiatable(tp)) {
        val absMems = tp.possibleSamMethods
        if (absMems.size == 1)
          absMems.head.info match {
            case mt: MethodType if !mt.isParamDependent &&
                !defn.isImplicitFunctionType(mt.resultType) =>
              val cls = tp.classSymbol

              // Given a SAM type such as:
              //
              //     import java.util.function.Function
              //     Function[? >: String, ? <: Int]
              //
              // the single abstract method will have type:
              //
              //     (x: Function[? >: String, ? <: Int]#T): Function[? >: String, ? <: Int]#R
              //
              // which is not implementable outside of the scope of Function.
              //
              // To avoid this kind of issue, we approximate references to
              // parameters of the SAM type by their bounds, this way in the
              // above example we get:
              //
              //    (x: String): Int
              val approxParams = new ApproximatingTypeMap {
                def apply(tp: Type): Type = tp match {
                  case tp: TypeRef if tp.symbol.isAllOf(ClassTypeParam) && tp.symbol.owner == cls =>
                    tp.info match {
                      case info: AliasingBounds =>
                        mapOver(info.alias)
                      case TypeBounds(lo, hi) =>
                        range(atVariance(-variance)(apply(lo)), apply(hi))
                      case _ =>
                        range(defn.NothingType, defn.AnyType) // should happen only in error cases
                    }
                  case _ =>
                    mapOver(tp)
                }
              }
              val approx = approxParams(mt).asInstanceOf[MethodType]
              Some(approx)
            case _ =>
              None
          }
        else if (tp isRef defn.PartialFunctionClass)
          // To maintain compatibility with 2.x, we treat PartialFunction specially,
          // pretending it is a SAM type. In the future it would be better to merge
          // Function and PartialFunction, have Function1 contain a isDefinedAt method
          //     def isDefinedAt(x: T) = true
          // and overwrite that method whenever the function body is a sequence of
          // case clauses.
          absMems.find(_.symbol.name == nme.apply).map(_.info.asInstanceOf[MethodType])
        else None
      }
      else None
  }

  // ----- TypeMaps --------------------------------------------------------------------

  /** Common base class of TypeMap and TypeAccumulator */
  abstract class VariantTraversal {
    protected[core] var variance: Int = 1

    inline protected def atVariance[T](v: Int)(op: => T): T = {
      val saved = variance
      variance = v
      val res = op
      variance = saved
      res
    }
  }

  abstract class TypeMap(implicit protected val ctx: Context)
  extends VariantTraversal with (Type => Type) { thisMap =>

    protected def stopAtStatic: Boolean = true

    def apply(tp: Type): Type

    protected def derivedSelect(tp: NamedType, pre: Type): Type =
      tp.derivedSelect(pre)
    protected def derivedRefinedType(tp: RefinedType, parent: Type, info: Type): Type =
      tp.derivedRefinedType(parent, tp.refinedName, info)
    protected def derivedRecType(tp: RecType, parent: Type): Type =
      tp.rebind(parent)
    protected def derivedAlias(tp: AliasingBounds, alias: Type): Type =
      tp.derivedAlias(alias)
    protected def derivedTypeBounds(tp: TypeBounds, lo: Type, hi: Type): Type =
      tp.derivedTypeBounds(lo, hi)
    protected def derivedSuperType(tp: SuperType, thistp: Type, supertp: Type): Type =
      tp.derivedSuperType(thistp, supertp)
    protected def derivedAppliedType(tp: AppliedType, tycon: Type, args: List[Type]): Type =
      tp.derivedAppliedType(tycon, args)
    protected def derivedAndType(tp: AndType, tp1: Type, tp2: Type): Type =
      tp.derivedAndType(tp1, tp2)
    protected def derivedOrType(tp: OrType, tp1: Type, tp2: Type): Type =
      tp.derivedOrType(tp1, tp2)
    protected def derivedMatchType(tp: MatchType, bound: Type, scrutinee: Type, cases: List[Type]): Type =
      tp.derivedMatchType(bound, scrutinee, cases)
    protected def derivedAnnotatedType(tp: AnnotatedType, underlying: Type, annot: Annotation): Type =
      tp.derivedAnnotatedType(underlying, annot)
    protected def derivedWildcardType(tp: WildcardType, bounds: Type): Type =
      tp.derivedWildcardType(bounds)
    protected def derivedSkolemType(tp: SkolemType, info: Type): Type =
      tp.derivedSkolemType(info)
    protected def derivedClassInfo(tp: ClassInfo, pre: Type): Type =
      tp.derivedClassInfo(pre)
    protected def derivedJavaArrayType(tp: JavaArrayType, elemtp: Type): Type =
      tp.derivedJavaArrayType(elemtp)
    protected def derivedExprType(tp: ExprType, restpe: Type): Type =
      tp.derivedExprType(restpe)
    // note: currying needed  because Scala2 does not support param-dependencies
    protected def derivedLambdaType(tp: LambdaType)(formals: List[tp.PInfo], restpe: Type): Type =
      tp.derivedLambdaType(tp.paramNames, formals, restpe)

    /** Map this function over given type */
    def mapOver(tp: Type): Type = {
      record(s"mapOver ${getClass}")
      record("mapOver total")
      implicit val ctx = this.ctx
      tp match {
        case tp: NamedType =>
          if (stopAtStatic && tp.symbol.isStatic || (tp.prefix `eq` NoPrefix)) tp
          else {
            val prefix1 = atVariance(variance max 0)(this(tp.prefix))
              // A prefix is never contravariant. Even if say `p.A` is used in a contravariant
              // context, we cannot assume contravariance for `p` because `p`'s lower
              // bound might not have a binding for `A` (e.g. the lower bound could be `Nothing`).
              // By contrast, covariance does translate to the prefix, since we have that
              // if `p <: q` then `p.A <: q.A`, and well-formedness requires that `A` is a member
              // of `p`'s upper bound.
            derivedSelect(tp, prefix1)
          }
        case _: ThisType
          | _: BoundType
          | NoPrefix => tp

        case tp: AppliedType =>
          def mapArgs(args: List[Type], tparams: List[ParamInfo]): List[Type] = args match {
            case arg :: otherArgs =>
              val arg1 = arg match {
                case arg: TypeBounds => this(arg)
                case arg => atVariance(variance * tparams.head.paramVariance)(this(arg))
              }
              val otherArgs1 = mapArgs(otherArgs, tparams.tail)
              if ((arg1 eq arg) && (otherArgs1 eq otherArgs)) args
              else arg1 :: otherArgs1
            case nil =>
              nil
          }
          derivedAppliedType(tp, this(tp.tycon), mapArgs(tp.args, tp.typeParams))

        case tp: RefinedType =>
          derivedRefinedType(tp, this(tp.parent), this(tp.refinedInfo))

        case tp: AliasingBounds =>
          derivedAlias(tp, atVariance(0)(this(tp.alias)))

        case tp: TypeBounds =>
          variance = -variance
          val lo1 = this(tp.lo)
          variance = -variance
          derivedTypeBounds(tp, lo1, this(tp.hi))

        case tp: RecType =>
          derivedRecType(tp, this(tp.parent))

        case tp: TypeVar =>
          val inst = tp.instanceOpt
          if (inst.exists) apply(inst) else tp

        case tp: ExprType =>
          derivedExprType(tp, this(tp.resultType))

        case tp: LambdaType =>
          def mapOverLambda = {
            val restpe = tp.resultType
            val saved = variance
            variance = if (defn.MatchCase.isInstance(restpe)) 0 else -variance
            val ptypes1 = tp.paramInfos.mapConserve(this).asInstanceOf[List[tp.PInfo]]
            variance = saved
            derivedLambdaType(tp)(ptypes1, this(restpe))
          }
          mapOverLambda

        case tp @ SuperType(thistp, supertp) =>
          derivedSuperType(tp, this(thistp), this(supertp))

        case tp: LazyRef =>
          LazyRef(_ => this(tp.ref))

        case tp: ClassInfo =>
          mapClassInfo(tp)

        case tp: AndType =>
          derivedAndType(tp, this(tp.tp1), this(tp.tp2))

        case tp: OrType =>
          derivedOrType(tp, this(tp.tp1), this(tp.tp2))

        case tp: MatchType =>
          val bound1 = this(tp.bound)
          val scrut1 = atVariance(0)(this(tp.scrutinee))
          derivedMatchType(tp, bound1, scrut1, tp.cases.mapConserve(this))

        case tp: SkolemType =>
          derivedSkolemType(tp, this(tp.info))

        case tp @ AnnotatedType(underlying, annot) =>
          val underlying1 = this(underlying)
          if (underlying1 eq underlying) tp
          else derivedAnnotatedType(tp, underlying1, mapOver(annot))

        case tp: WildcardType =>
          derivedWildcardType(tp, mapOver(tp.optBounds))

        case tp: JavaArrayType =>
          derivedJavaArrayType(tp, this(tp.elemType))

        case tp: ProtoType =>
          tp.map(this)

        case _ =>
          tp
      }
    }

    private def treeTypeMap = new TreeTypeMap(typeMap = this)

    def mapOver(syms: List[Symbol]): List[Symbol] = ctx.mapSymbols(syms, treeTypeMap)

    def mapOver(scope: Scope): Scope = {
      val elems = scope.toList
      val elems1 = mapOver(elems)
      if (elems1 eq elems) scope
      else newScopeWith(elems1: _*)
    }

    def mapOver(annot: Annotation): Annotation =
      annot.derivedAnnotation(mapOver(annot.tree))

    def mapOver(tree: Tree): Tree = treeTypeMap(tree)

    /** Can be overridden. By default, only the prefix is mapped. */
    protected def mapClassInfo(tp: ClassInfo): Type =
      derivedClassInfo(tp, this(tp.prefix))

    /** A version of mapClassInfo which also maps parents and self type */
    protected def mapFullClassInfo(tp: ClassInfo): ClassInfo =
      tp.derivedClassInfo(
        prefix = this(tp.prefix),
        classParents = tp.classParents.mapConserve(this),
        selfInfo = tp.selfInfo match {
          case tp: Type => this(tp)
          case sym => sym
        }
      )

    def andThen(f: Type => Type): TypeMap = new TypeMap {
      override def stopAtStatic = thisMap.stopAtStatic
      def apply(tp: Type) = f(thisMap(tp))
    }
  }

  /** A type map that maps also parents and self type of a ClassInfo */
  abstract class DeepTypeMap(implicit ctx: Context) extends TypeMap {
    override def mapClassInfo(tp: ClassInfo): ClassInfo = {
      val prefix1 = this(tp.prefix)
      val parents1 = tp.parents mapConserve this
      val selfInfo1: TypeOrSymbol = tp.selfInfo match {
        case selfInfo: Type => this(selfInfo)
        case selfInfo => selfInfo
      }
      tp.derivedClassInfo(prefix1, parents1, tp.decls, selfInfo1)
    }
  }

  @sharable object IdentityTypeMap extends TypeMap()(NoContext) {
    override def stopAtStatic: Boolean = true
    def apply(tp: Type): Type = tp
  }

  /** A type map that approximates TypeBounds types depending on
   *  variance.
   *
   *  if variance > 0 : approximate by upper bound
   *     variance < 0 : approximate by lower bound
   *     variance = 0 : propagate bounds to next outer level
   */
  abstract class ApproximatingTypeMap(implicit ctx: Context) extends TypeMap { thisMap =>

    protected def range(lo: Type, hi: Type): Type =
      if (variance > 0) hi
      else if (variance < 0) lo
      else if (lo `eq` hi) lo
      else Range(lower(lo), upper(hi))

    protected def emptyRange = range(defn.NothingType, defn.AnyType)

    protected def isRange(tp: Type): Boolean = tp.isInstanceOf[Range]

    protected def lower(tp: Type): Type = tp match {
      case tp: Range => tp.lo
      case _ => tp
    }

    protected def upper(tp: Type): Type = tp match {
      case tp: Range => tp.hi
      case _ => tp
    }

    protected def rangeToBounds(tp: Type): Type = tp match {
      case Range(lo, hi) => TypeBounds(lo, hi)
      case _ => tp
    }

    protected def expandBounds(tp: TypeBounds): Type =
      range(atVariance(-variance)(reapply(tp.lo)), reapply(tp.hi))

    /** Try to widen a named type to its info relative to given prefix `pre`, where possible.
     *  The possible cases are listed inline in the code.
     */
    def tryWiden(tp: NamedType, pre: Type): Type = pre.member(tp.name) match {
      case d: SingleDenotation =>
        val tp1 = d.info.dealiasKeepAnnots
        tp1.stripAnnots match {
          case TypeAlias(alias) =>
            // if H#T = U, then for any x in L..H, x.T =:= U,
            // hence we can replace with U under all variances
            reapply(alias.rewrapAnnots(tp1))
          case tp: TypeBounds =>
            // If H#T = ? >: S <: U, then for any x in L..H, S <: x.T <: U,
            // hence we can replace with S..U under all variances
            expandBounds(tp)
          case info: SingletonType =>
            // if H#x: y.type, then for any x in L..H, x.type =:= y.type,
            // hence we can replace with y.type under all variances
            reapply(info)
          case _ =>
            NoType
        }
      case _ => NoType
    }

    /** Expand parameter reference corresponding to prefix `pre`;
     *  If the expansion is a wildcard parameter reference, convert its
     *  underlying bounds to a range, otherwise return the expansion.
     */
    def expandParam(tp: NamedType, pre: Type): Type =
      tp.argForParam(pre) match {
        case arg @ TypeRef(pre, _) if pre.isArgPrefixOf(arg.symbol) =>
          arg.info match {
            case argInfo: TypeBounds => expandBounds(argInfo)
            case argInfo => reapply(arg)
          }
        case arg: TypeBounds => expandBounds(arg)
        case arg => reapply(arg)
      }

    /** Derived selection.
     *  @pre   the (upper bound of) prefix `pre` has a member named `tp.name`.
     */
    override protected def derivedSelect(tp: NamedType, pre: Type): Type =
      if (pre eq tp.prefix) tp
      else pre match {
        case Range(preLo, preHi) =>
          val forwarded =
            if (tp.symbol.isAllOf(ClassTypeParam)) expandParam(tp, preHi)
            else tryWiden(tp, preHi)
          forwarded.orElse(
            range(super.derivedSelect(tp, preLo).loBound, super.derivedSelect(tp, preHi).hiBound))
        case _ =>
          super.derivedSelect(tp, pre) match {
            case TypeBounds(lo, hi) => range(lo, hi)
            case tp => tp
          }
      }

    override protected def derivedRefinedType(tp: RefinedType, parent: Type, info: Type): Type =
      if ((parent eq tp.parent) && (info eq tp.refinedInfo)) tp
      else parent match {
        case Range(parentLo, parentHi) =>
          range(derivedRefinedType(tp, parentLo, info), derivedRefinedType(tp, parentHi, info))
        case _ =>
          def propagate(lo: Type, hi: Type) =
            range(derivedRefinedType(tp, parent, lo), derivedRefinedType(tp, parent, hi))
          if (parent.isBottomType) parent
          else info match {
            case Range(infoLo: TypeBounds, infoHi: TypeBounds) =>
              assert(variance == 0)
              if (!infoLo.isTypeAlias && !infoHi.isTypeAlias) propagate(infoLo, infoHi)
              else range(defn.NothingType, tp.parent)
            case Range(infoLo, infoHi) =>
              propagate(infoLo, infoHi)
            case _ =>
              tp.derivedRefinedType(parent, tp.refinedName, info)
          }
      }

    override protected def derivedRecType(tp: RecType, parent: Type): Type =
      if (parent eq tp.parent) tp
      else parent match {
        case Range(lo, hi) => range(tp.rebind(lo), tp.rebind(hi))
        case _ => tp.rebind(parent)
      }

    override protected def derivedAlias(tp: AliasingBounds, alias: Type): Type =
      if (alias eq tp.alias) tp
      else alias match {
        case Range(lo, hi) =>
          if (variance > 0) TypeBounds(lo, hi)
          else range(tp.derivedAlias(lo), tp.derivedAlias(hi))
        case _ => tp.derivedAlias(alias)
      }

    override protected def derivedTypeBounds(tp: TypeBounds, lo: Type, hi: Type): Type =
      if ((lo eq tp.lo) && (hi eq tp.hi)) tp
      else if (isRange(lo) || isRange(hi))
        if (variance > 0) TypeBounds(lower(lo), upper(hi))
        else range(TypeBounds(upper(lo), lower(hi)), TypeBounds(lower(lo), upper(hi)))
      else tp.derivedTypeBounds(lo, hi)

    override protected def derivedSuperType(tp: SuperType, thistp: Type, supertp: Type): Type =
      if (isRange(thistp) || isRange(supertp)) emptyRange
      else tp.derivedSuperType(thistp, supertp)

    override protected def derivedAppliedType(tp: AppliedType, tycon: Type, args: List[Type]): Type =
      tycon match {
        case Range(tyconLo, tyconHi) =>
          range(derivedAppliedType(tp, tyconLo, args), derivedAppliedType(tp, tyconHi, args))
        case _ =>
          if (args.exists(isRange))
            if (variance > 0) tp.derivedAppliedType(tycon, args.map(rangeToBounds))
            else {
              val loBuf, hiBuf = new mutable.ListBuffer[Type]
              // Given `C[A1, ..., An]` where sone A's are ranges, try to find
              // non-range arguments L1, ..., Ln and H1, ..., Hn such that
              // C[L1, ..., Ln] <: C[H1, ..., Hn] by taking the right limits of
              // ranges that appear in as co- or contravariant arguments.
              // Fail for non-variant argument ranges.
              // If successful, the L-arguments are in loBut, the H-arguments in hiBuf.
              // @return  operation succeeded for all arguments.
              def distributeArgs(args: List[Type], tparams: List[ParamInfo]): Boolean = args match {
                case Range(lo, hi) :: args1 =>
                  val v = tparams.head.paramVariance
                  if (v == 0) false
                  else {
                    if (v > 0) { loBuf += lo; hiBuf += hi }
                    else { loBuf += hi; hiBuf += lo }
                    distributeArgs(args1, tparams.tail)
                  }
                case arg :: args1 =>
                  loBuf += arg; hiBuf += arg
                  distributeArgs(args1, tparams.tail)
                case nil =>
                  true
              }
              if (distributeArgs(args, tp.typeParams))
                range(tp.derivedAppliedType(tycon, loBuf.toList),
                      tp.derivedAppliedType(tycon, hiBuf.toList))
              else range(defn.NothingType, defn.AnyType)
                // TODO: can we give a better bound than `topType`?
            }
          else tp.derivedAppliedType(tycon, args)
      }

    override protected def derivedAndType(tp: AndType, tp1: Type, tp2: Type): Type =
      if (isRange(tp1) || isRange(tp2)) range(lower(tp1) & lower(tp2), upper(tp1) & upper(tp2))
      else tp.derivedAndType(tp1, tp2)

    override protected def derivedOrType(tp: OrType, tp1: Type, tp2: Type): Type =
      if (isRange(tp1) || isRange(tp2)) range(lower(tp1) | lower(tp2), upper(tp1) | upper(tp2))
      else tp.derivedOrType(tp1, tp2)

    override protected def derivedAnnotatedType(tp: AnnotatedType, underlying: Type, annot: Annotation): Type =
      underlying match {
        case Range(lo, hi) =>
          range(tp.derivedAnnotatedType(lo, annot), tp.derivedAnnotatedType(hi, annot))
        case _ =>
          if (underlying.isBottomType) underlying
          else tp.derivedAnnotatedType(underlying, annot)
      }
    override protected def derivedWildcardType(tp: WildcardType, bounds: Type): WildcardType =
      tp.derivedWildcardType(rangeToBounds(bounds))

    override protected def derivedSkolemType(tp: SkolemType, info: Type): Type = info match {
      case Range(lo, hi) =>
        range(tp.derivedSkolemType(lo), tp.derivedSkolemType(hi))
      case _ =>
        tp.derivedSkolemType(info)
    }

    override protected def derivedClassInfo(tp: ClassInfo, pre: Type): Type = {
      assert(!isRange(pre))
        // we don't know what to do here; this case has to be handled in subclasses
        // (typically by handling ClassInfo's specially, in case they can be encountered).
      tp.derivedClassInfo(pre)
    }

    override protected def derivedLambdaType(tp: LambdaType)(formals: List[tp.PInfo], restpe: Type): Type =
      restpe match {
        case Range(lo, hi) =>
          range(derivedLambdaType(tp)(formals, lo), derivedLambdaType(tp)(formals, hi))
        case _ =>
          tp.derivedLambdaType(tp.paramNames, formals, restpe)
      }

    protected def reapply(tp: Type): Type = apply(tp)
  }

  /** A range of possible types between lower bound `lo` and upper bound `hi`.
   *  Only used internally in `ApproximatingTypeMap`.
   */
  private case class Range(lo: Type, hi: Type) extends UncachedGroundType {
    assert(!lo.isInstanceOf[Range])
    assert(!hi.isInstanceOf[Range])

    override def toText(printer: Printer): Text =
      lo.toText(printer) ~ ".." ~ hi.toText(printer)
  }

  // ----- TypeAccumulators ----------------------------------------------------

  abstract class TypeAccumulator[T](implicit protected val ctx: Context)
  extends VariantTraversal with ((T, Type) => T) {

    protected def stopAtStatic: Boolean = true

    def apply(x: T, tp: Type): T

    protected def applyToAnnot(x: T, annot: Annotation): T = x // don't go into annotations

    protected final def applyToPrefix(x: T, tp: NamedType): T =
      atVariance(variance max 0)(this(x, tp.prefix)) // see remark on NamedType case in TypeMap

    def foldOver(x: T, tp: Type): T = {
      record(s"foldOver $getClass")
      record(s"foldOver total")
      tp match {
      case tp: TypeRef =>
        if (stopAtStatic && tp.symbol.isStatic || (tp.prefix `eq` NoPrefix)) x
        else {
          val tp1 = tp.prefix.lookupRefined(tp.name)
          if (tp1.exists) this(x, tp1) else applyToPrefix(x, tp)
        }

      case tp @ AppliedType(tycon, args) =>
        @tailrec def foldArgs(x: T, tparams: List[ParamInfo], args: List[Type]): T =
          if (args.isEmpty || tparams.isEmpty) x
          else {
            val tparam = tparams.head
            val acc = args.head match {
              case arg: TypeBounds => this(x, arg)
              case arg => atVariance(variance * tparam.paramVariance)(this(x, arg))
            }
            foldArgs(acc, tparams.tail, args.tail)
          }
        foldArgs(this(x, tycon), tp.typeParams, args)

      case _: BoundType | _: ThisType => x

      case tp: LambdaType =>
        val restpe = tp.resultType
        val saved = variance
        variance = if (defn.MatchCase.isInstance(restpe)) 0 else -variance
        val y = foldOver(x, tp.paramInfos)
        variance = saved
        this(y, restpe)

      case tp: TermRef =>
        if (stopAtStatic && tp.currentSymbol.isStatic || (tp.prefix `eq` NoPrefix)) x
        else applyToPrefix(x, tp)

      case tp: TypeVar =>
        this(x, tp.underlying)

      case ExprType(restpe) =>
        this(x, restpe)

      case bounds @ TypeBounds(lo, hi) =>
        if (lo eq hi) atVariance(0)(this(x, lo))
        else {
          variance = -variance
          val y = this(x, lo)
          variance = -variance
          this(y, hi)
        }

      case tp: AndType =>
        this(this(x, tp.tp1), tp.tp2)

      case tp: OrType =>
        this(this(x, tp.tp1), tp.tp2)

      case tp: MatchType =>
        val x1 = this(x, tp.bound)
        val x2 = atVariance(0)(this(x1, tp.scrutinee))
        foldOver(x2, tp.cases)

      case AnnotatedType(underlying, annot) =>
        this(applyToAnnot(x, annot), underlying)

      case tp: ProtoType =>
        tp.fold(x, this)

      case tp: RefinedType =>
        this(this(x, tp.parent), tp.refinedInfo)

      case tp: WildcardType =>
        this(x, tp.optBounds)

      case tp @ ClassInfo(prefix, _, _, _, _) =>
        this(x, prefix)

      case tp: JavaArrayType =>
        this(x, tp.elemType)

      case tp: SkolemType =>
        this(x, tp.info)

      case SuperType(thistp, supertp) =>
        this(this(x, thistp), supertp)

      case tp: LazyRef =>
        this(x, tp.ref)

      case tp: RecType =>
        this(x, tp.parent)

      case _ => x
    }}

    @tailrec final def foldOver(x: T, ts: List[Type]): T = ts match {
      case t :: ts1 => foldOver(apply(x, t), ts1)
      case nil => x
    }
  }

  abstract class TypeTraverser(implicit ctx: Context) extends TypeAccumulator[Unit] {
    def traverse(tp: Type): Unit
    def apply(x: Unit, tp: Type): Unit = traverse(tp)
    protected def traverseChildren(tp: Type): Unit = foldOver((), tp)
  }

  class ExistsAccumulator(p: Type => Boolean, forceLazy: Boolean = true)(implicit ctx: Context) extends TypeAccumulator[Boolean] {
    override def stopAtStatic: Boolean = false
    def apply(x: Boolean, tp: Type): Boolean =
      x || p(tp) || (forceLazy || !tp.isInstanceOf[LazyRef]) && foldOver(x, tp)
  }

  class ForeachAccumulator(p: Type => Unit, override val stopAtStatic: Boolean)(implicit ctx: Context) extends TypeAccumulator[Unit] {
    def apply(x: Unit, tp: Type): Unit = foldOver(p(tp), tp)
  }

  class NamedPartsAccumulator(p: NamedType => Boolean, excludeLowerBounds: Boolean = false)
    (implicit ctx: Context) extends TypeAccumulator[mutable.Set[NamedType]] {
    override def stopAtStatic: Boolean = false
    def maybeAdd(x: mutable.Set[NamedType], tp: NamedType): mutable.Set[NamedType] = if (p(tp)) x += tp else x
    val seen: util.HashSet[Type] = new util.HashSet[Type](64) {
      override def hash(x: Type): Int = System.identityHashCode(x)
      override def isEqual(x: Type, y: Type) = x.eq(y)
    }
    def apply(x: mutable.Set[NamedType], tp: Type): mutable.Set[NamedType] =
      if (seen contains tp) x
      else {
        seen.addEntry(tp)
        tp match {
          case tp: TypeRef =>
            foldOver(maybeAdd(x, tp), tp)
          case tp: ThisType =>
            apply(x, tp.tref)
          case NoPrefix =>
            foldOver(x, tp)
          case tp: TermRef =>
            apply(foldOver(maybeAdd(x, tp), tp), tp.underlying)
          case tp: AppliedType =>
            foldOver(x, tp)
          case TypeBounds(lo, hi) =>
            if (!excludeLowerBounds) apply(x, lo)
            apply(x, hi)
          case tp: ParamRef =>
            apply(x, tp.underlying)
          case tp: ConstantType =>
            apply(x, tp.underlying)
          case _ =>
            foldOver(x, tp)
        }
      }
  }

  class isGroundAccumulator(implicit ctx: Context) extends TypeAccumulator[Boolean] {
    def apply(x: Boolean, tp: Type): Boolean = x && {
      tp match {
        case _: TypeParamRef => false
        case tp: TypeVar => apply(x, tp.underlying)
        case tp: AppliedType => tp.isGround(this)
        case _ => foldOver(x, tp)
      }
    }
  }

  class TypeSizeAccumulator(implicit ctx: Context) extends TypeAccumulator[Int] {
    val seen = new java.util.IdentityHashMap[Type, Type]
    def apply(n: Int, tp: Type): Int =
      if (seen.get(tp) != null) n
      else {
        seen.put(tp, tp)
        tp match {
          case tp: AppliedType =>
            foldOver(n + 1, tp)
          case tp: RefinedType =>
            foldOver(n + 1, tp)
          case tp: TypeRef if tp.info.isTypeAlias =>
            apply(n, tp.superType)
          case tp: TypeParamRef =>
            apply(n, ctx.typeComparer.bounds(tp))
          case _ =>
            foldOver(n, tp)
        }
      }
  }

  class CoveringSetAccumulator(implicit ctx: Context) extends TypeAccumulator[Set[Symbol]] {
    val seen = new java.util.IdentityHashMap[Type, Type]
    def apply(cs: Set[Symbol], tp: Type): Set[Symbol] =
      if (seen.get(tp) != null) cs
      else {
        seen.put(tp, tp)
        tp match {
          case tp if tp.isTopType || tp.isBottomType =>
            cs
          case tp: AppliedType =>
            foldOver(cs + tp.typeSymbol, tp)
          case tp: RefinedType =>
            foldOver(cs + tp.typeSymbol, tp)
          case tp: TypeRef if tp.info.isTypeAlias =>
            apply(cs, tp.superType)
          case tp: TypeRef if tp.typeSymbol.isClass =>
            foldOver(cs + tp.typeSymbol, tp)
          case tp: TermRef =>
            val tsym = if (tp.termSymbol.is(Param)) tp.underlying.typeSymbol else tp.termSymbol
            foldOver(cs + tsym, tp)
          case tp: TypeParamRef =>
            apply(cs, ctx.typeComparer.bounds(tp))
          case other =>
            foldOver(cs, tp)
        }
      }
  }

  //   ----- Name Filters --------------------------------------------------

  /** A name filter selects or discards a member name of a type `pre`.
   *  To enable efficient caching, name filters have to satisfy the
   *  following invariant: If `keep` is a name filter, and `pre` has
   *  class `C` as a base class, then
   *
   *    keep(pre, name)  implies  keep(C.this, name)
   */
  abstract class NameFilter {
    def apply(pre: Type, name: Name)(implicit ctx: Context): Boolean
  }

  /** A filter for names of abstract types of a given type */
  object abstractTypeNameFilter extends NameFilter {
    def apply(pre: Type, name: Name)(implicit ctx: Context): Boolean =
      name.isTypeName && {
        val mbr = pre.nonPrivateMember(name)
        mbr.symbol.is(Deferred) && mbr.info.isInstanceOf[RealTypeBounds]
      }
  }

  /** A filter for names of abstract types of a given type */
  object nonClassTypeNameFilter extends NameFilter {
    def apply(pre: Type, name: Name)(implicit ctx: Context): Boolean =
      name.isTypeName && {
        val mbr = pre.member(name)
        mbr.symbol.isType && !mbr.symbol.isClass
      }
  }

  /** A filter for names of deferred term definitions of a given type */
  object abstractTermNameFilter extends NameFilter {
    def apply(pre: Type, name: Name)(implicit ctx: Context): Boolean =
      name.isTermName && pre.nonPrivateMember(name).hasAltWith(_.symbol.is(Deferred))
  }

  /** A filter for names of type aliases of a given type */
  object typeAliasNameFilter extends NameFilter {
    def apply(pre: Type, name: Name)(implicit ctx: Context): Boolean =
      name.isTypeName && {
        val mbr = pre.nonPrivateMember(name)
        mbr.symbol.isAliasType
      }
  }

  object typeNameFilter extends NameFilter {
    def apply(pre: Type, name: Name)(implicit ctx: Context): Boolean = name.isTypeName
  }

  object fieldFilter extends NameFilter {
    def apply(pre: Type, name: Name)(implicit ctx: Context): Boolean =
      name.isTermName && (pre member name).hasAltWith(!_.symbol.is(Method))
  }

  object takeAllFilter extends NameFilter {
    def apply(pre: Type, name: Name)(implicit ctx: Context): Boolean = true
  }

  object implicitFilter extends NameFilter {
    /** A dummy filter method.
     *  Implicit filtering is handled specially in computeMemberNames, so
     *  no post-filtering is needed.
     */
    def apply(pre: Type, name: Name)(implicit ctx: Context): Boolean = true
  }

  // ----- Debug ---------------------------------------------------------

  @sharable var debugTrace: Boolean = false

  val watchList: List[TypeName] = List[String](
  ) map (_.toTypeName)

  def isWatched(tp: Type)(implicit ctx: Context): Boolean = tp match {
    case ref: TypeRef => watchList contains ref.name
    case _ => false
  }

  // ----- Helpers and Decorator implicits --------------------------------------

  implicit def decorateTypeApplications(tpe: Type): TypeApplications = new TypeApplications(tpe)

  implicit class typeListDeco(val tps1: List[Type]) extends AnyVal {
    @tailrec def stableHash: Boolean =
      tps1.isEmpty || tps1.head.stableHash && tps1.tail.stableHash
    @tailrec def equalElements(tps2: List[Type], bs: BinderPairs): Boolean =
      (tps1 `eq` tps2) || {
        if (tps1.isEmpty) tps2.isEmpty
        else tps2.nonEmpty && tps1.head.equals(tps2.head, bs) && tps1.tail.equalElements(tps2.tail, bs)
      }
  }

  private val keepAlways: AnnotatedType => Context => Boolean = _ => _ => true
  private val keepNever: AnnotatedType => Context => Boolean = _ => _ => false
  private val keepIfRefining: AnnotatedType => Context => Boolean = tp => ctx => tp.isRefining(ctx)

  val isBounds: Type => Boolean = _.isInstanceOf[TypeBounds]
}<|MERGE_RESOLUTION|>--- conflicted
+++ resolved
@@ -1103,10 +1103,9 @@
      *  then the top-level union isn't widened. This is needed so that type inference can infer nullable types.
      */
     def widenUnion(implicit ctx: Context): Type = widen match {
-<<<<<<< HEAD
       case tp @ OrNull(tp1): OrType =>
         // Don't widen `T|Null`, since otherwise we wouldn't be able to infer nullable unions.
-        val tp1Widen = tp1.widenUnion
+        val tp1Widen = tp1.widenUnionWithoutNull
         if (tp1Widen.isRef(defn.AnyClass)) tp1Widen
         else tp.derivedOrType(tp1Widen, defn.NullType)
       case tp =>
@@ -1116,11 +1115,6 @@
     def widenUnionWithoutNull(implicit ctx: Context): Type = widen match {
       case tp @ OrType(lhs, rhs) =>
         ctx.typeComparer.lub(lhs.widenUnionWithoutNull, rhs.widenUnionWithoutNull, canConstrain = true) match {
-=======
-      case tp @ OrType(tp1, tp2) =>
-        if tp1.isNull || tp2.isNull then tp
-        else ctx.typeComparer.lub(tp1.widenUnion, tp2.widenUnion, canConstrain = true) match {
->>>>>>> c1e0e046
           case union: OrType => union.join
           case res => res
         }
@@ -1451,13 +1445,7 @@
     }
 
     /** Is this (an alias of) the `scala.Null` type? */
-<<<<<<< HEAD
     final def isNullType(given Context) = isRef(defn.NullClass)
-=======
-    final def isNull(given Context) =
-      isRef(defn.NullClass)
-      || classSymbol.name == tpnme.Null // !!! temporary kludge for being able to test without the explicit nulls PR
->>>>>>> c1e0e046
 
     /** The resultType of a LambdaType, or ExprType, the type itself for others */
     def resultType(implicit ctx: Context): Type = this
@@ -2946,7 +2934,6 @@
       else apply(tp1, tp2)
   }
 
-<<<<<<< HEAD
   /** An extractor object to pattern match against a nullable union.
    *  e.g.
    *
@@ -2982,25 +2969,6 @@
       }
       else None
   }
-=======
-  /** An extractor for `T | Null` or `Null | T`, returning the `T` */
-  object OrNull with
-    private def stripNull(tp: Type)(given Context): Type = tp match
-      case tp @ OrType(tp1, tp2) =>
-        if tp1.isNull then tp2
-        else if tp2.isNull then tp1
-        else tp.derivedOrType(stripNull(tp1), stripNull(tp2))
-      case tp @ AndType(tp1, tp2) =>
-        tp.derivedAndType(stripNull(tp1), stripNull(tp2))
-      case _ =>
-        tp
-    def apply(tp: Type)(given Context) =
-      OrType(tp, defn.NullType)
-    def unapply(tp: Type)(given Context): Option[Type] =
-      val tp1 = stripNull(tp)
-      if tp1 ne tp then Some(tp1) else None
-  end OrNull
->>>>>>> c1e0e046
 
   // ----- ExprType and LambdaTypes -----------------------------------
 
