package dotty.tools
package dotc
package core

import Symbols._
import Flags._
import Names._
import StdNames._, NameOps._
import NullOpsDecorator._
import NameKinds.SkolemName
import Scopes._
import Constants._
import Contexts._
import Phases._
import Annotations._
import SymDenotations._
import Decorators._
import Denotations._
import Periods._
import CheckRealizable._
import Variances.{Variance, setStructuralVariances, Invariant}
import typer.Nullables
import util.Stats._
import util.SimpleIdentitySet
import ast.tpd._
import ast.TreeTypeMap
import printing.Texts._
import printing.Printer
import Hashable._
import Uniques._
import collection.mutable
import config.Config
import annotation.{tailrec, constructorOnly}
import scala.util.hashing.{ MurmurHash3 => hashing }
import config.Printers.{core, typr, matchTypes}
import reporting.{trace, Message}
import java.lang.ref.WeakReference
import compiletime.uninitialized
import cc.{CapturingType, CaptureSet, derivedCapturingType, isBoxedCapturing, EventuallyCapturingType, boxedUnlessFun}
import CaptureSet.{CompareResult, IdempotentCaptRefMap, IdentityCaptRefMap}

import scala.annotation.internal.sharable
import scala.annotation.threadUnsafe

import dotty.tools.dotc.transform.SymUtils._

object Types {

  @sharable private var nextId = 0

  implicit def eqType: CanEqual[Type, Type] = CanEqual.derived

  /** Main class representing types.
   *
   *  The principal subclasses and sub-objects are as follows:
   *
   *  ```none
   *  Type -+- ProxyType --+- NamedType ----+--- TypeRef
   *        |              |                 \
   *        |              +- SingletonType-+-+- TermRef
   *        |              |                |
   *        |              |                +--- ThisType
   *        |              |                +--- SuperType
   *        |              |                +--- ConstantType
   *        |              |                +--- TermParamRef
   *        |              |                +----RecThis
   *        |              |                +--- SkolemType
   *        |              +- TypeParamRef
   *        |              +- RefinedOrRecType -+-- RefinedType
   *        |              |                    +-- RecType
   *        |              +- AppliedType
   *        |              +- TypeBounds
   *        |              +- ExprType
   *        |              +- AnnotatedType
   *        |              +- TypeVar
   *        |              +- HKTypeLambda
   *        |              +- MatchType
   *        |
   *        +- GroundType -+- AndType
   *                       +- OrType
   *                       +- MethodOrPoly ---+-- PolyType
   *                       |                  +-- MethodType
   *                       +- ClassInfo
   *                       |
   *                       +- NoType
   *                       +- NoPrefix
   *                       +- ErrorType
   *                       +- WildcardType
   *  ```
   *
   *  Note: please keep in sync with copy in `docs/docs/internals/type-system.md`.
   */
  abstract class Type extends Hashable with printing.Showable {

// ----- Tests -----------------------------------------------------

//    // debug only: a unique identifier for a type
//    val uniqId = {
//      nextId = nextId + 1
//      if (nextId == 19555)
//        println("foo")
//      nextId
//    }

    /** A cache indicating whether the type was still provisional, last time we checked */
    @sharable private var mightBeProvisional = true

    /** Is this type still provisional? This is the case if the type contains, or depends on,
     *  uninstantiated type variables or type symbols that have the Provisional flag set.
     *  This is an antimonotonic property - once a type is not provisional, it stays so forever.
     */
    def isProvisional(using Context): Boolean = mightBeProvisional && testProvisional

    private def testProvisional(using Context): Boolean =
      class ProAcc extends TypeAccumulator[Boolean]:
        override def apply(x: Boolean, t: Type) = x || test(t, this)
      def test(t: Type, theAcc: TypeAccumulator[Boolean] | Null): Boolean =
        if t.mightBeProvisional then
          t.mightBeProvisional = t match
            case t: TypeRef =>
              !t.currentSymbol.isStatic && {
                (t: Type).mightBeProvisional = false // break cycles
                t.symbol.isProvisional
                || test(t.prefix, theAcc)
                || t.denot.infoOrCompleter.match
                    case info: LazyType => true
                    case info: AliasingBounds => test(info.alias, theAcc)
                    case TypeBounds(lo, hi) => test(lo, theAcc) || test(hi, theAcc)
                    case _ => false
              }
            case t: TermRef =>
              !t.currentSymbol.isStatic && test(t.prefix, theAcc)
            case t: AppliedType =>
              t.fold(false, (x, tp) => x || test(tp, theAcc))
            case t: TypeVar =>
              !t.inst.exists || test(t.inst, theAcc)
            case t: LazyRef =>
              !t.completed || test(t.ref, theAcc)
            case _ =>
              (if theAcc != null then theAcc else ProAcc()).foldOver(false, t)
        end if
        t.mightBeProvisional
      end test
      test(this, null)
    end testProvisional

    /** Is this type different from NoType? */
    final def exists: Boolean = this.ne(NoType)

    /** This type, if it exists, otherwise `that` type */
    inline def orElse(inline that: Type): Type = if (exists) this else that

    /** Is this type a value type? */
    final def isValueType: Boolean = this.isInstanceOf[ValueType]

    /** Is this a value type or a type lambda? */
    final def isValueTypeOrLambda: Boolean = isValueType || this.isInstanceOf[TypeLambda]

    /** Is this a value type or a wildcard? */
    final def isValueTypeOrWildcard: Boolean = isValueType || this.isInstanceOf[WildcardType]

    /** Does this type denote a stable reference (i.e. singleton type)?
      *
      * Like in isStableMember, "stability" means idempotence.
      * Rationale: If an expression has a stable type, the expression must be idempotent, so stable types
      * must be singleton types of stable expressions. */
    final def isStable(using Context): Boolean = stripTypeVar match {
      case tp: TermRef => tp.symbol.isStableMember && tp.prefix.isStable || tp.info.isStable
      case _: SingletonType | NoPrefix => true
      case tp: RefinedOrRecType => tp.parent.isStable
      case tp: ExprType => tp.resultType.isStable
      case tp: AnnotatedType =>
        // NOTE UncheckedStableAnnot was originally meant to be put on fields,
        // not on types. Allowing it on types is a Scala 3 extension. See:
        // https://www.scala-lang.org/files/archive/spec/2.11/11-annotations.html#scala-compiler-annotations
        tp.annot.symbol == defn.UncheckedStableAnnot || tp.parent.isStable
      case tp: AndType =>
        // TODO: fix And type check when tp contains type parames for explicit-nulls flow-typing
        // see: tests/explicit-nulls/pos/flow-stable.scala.disabled
        tp.tp1.isStable && (realizability(tp.tp2) eq Realizable) ||
        tp.tp2.isStable && (realizability(tp.tp1) eq Realizable)
      case tp: AppliedType => tp.cachedIsStable
      case _ => false
    }

    /** Is this type a (possibly refined, applied, aliased or annotated) type reference
     *  to the given type symbol?
     *  @sym  The symbol to compare to. It must be a class symbol or abstract type.
     *        It makes no sense for it to be an alias type because isRef would always
     *        return false in that case.
     */
    def isRef(sym: Symbol, skipRefined: Boolean = true)(using Context): Boolean = this match {
      case this1: TypeRef =>
        this1.info match { // see comment in Namer#typeDefSig
          case TypeAlias(tp) => tp.isRef(sym, skipRefined)
          case _ => this1.symbol eq sym
        }
      case this1: RefinedOrRecType if skipRefined =>
        this1.parent.isRef(sym, skipRefined)
      case this1: AppliedType =>
        val this2 = this1.dealias
        if (this2 ne this1) this2.isRef(sym, skipRefined)
        else this1.underlying.isRef(sym, skipRefined)
      case this1: TypeVar =>
        this1.instanceOpt.isRef(sym, skipRefined)
      case this1: AnnotatedType =>
        this1.parent.isRef(sym, skipRefined)
      case _ => false
    }

    /** Is this type a (neither aliased nor applied nor annotated) reference to class `sym`? */
    def isDirectRef(sym: Symbol)(using Context): Boolean = stripTypeVar match {
      case this1: TypeRef =>
        this1.name == sym.name && // avoid forcing info if names differ
        (this1.symbol eq sym)
      case _ =>
        false
    }

    def isAny(using Context): Boolean     = isRef(defn.AnyClass, skipRefined = false)
    def isAnyRef(using Context): Boolean  = isRef(defn.ObjectClass, skipRefined = false)
    def isAnyKind(using Context): Boolean = isRef(defn.AnyKindClass, skipRefined = false)

    def isTopType(using Context): Boolean = dealias match
      case tp: TypeRef => defn.topClasses.contains(tp.symbol)
      case _ => false

    /** Is this type exactly Null (no vars, aliases, refinements etc allowed)? */
    def isExactlyNull(using Context): Boolean = this match {
      case tp: TypeRef =>
        tp.name == tpnme.Null && (tp.symbol eq defn.NullClass)
      case _ => false
    }

    /** Is this type exactly Nothing (no vars, aliases, refinements etc allowed)? */
    def isExactlyNothing(using Context): Boolean = this match {
      case tp: TypeRef =>
        tp.name == tpnme.Nothing && (tp.symbol eq defn.NothingClass)
      case _ => false
    }

    /** Is this type exactly Any (no vars, aliases, refinements etc allowed)? */
    def isExactlyAny(using Context): Boolean = this match {
      case tp: TypeRef =>
        tp.name == tpnme.Any && (tp.symbol eq defn.AnyClass)
      case _ => false
    }

    def isBottomType(using Context): Boolean =
      if ctx.mode.is(Mode.SafeNulls) && !ctx.phase.erasedTypes then hasClassSymbol(defn.NothingClass)
      else isBottomTypeAfterErasure

    def isBottomTypeAfterErasure(using Context): Boolean =
      val d = defn
      hasClassSymbol(d.NothingClass) || hasClassSymbol(d.NullClass)

    /** True if this type is an instance of the given `cls` or an instance of
     *  a non-bottom subclass of `cls`.
     */
    final def derivesFrom(cls: Symbol)(using Context): Boolean = {
      def isLowerBottomType(tp: Type) =
        tp.isBottomType
        && (tp.hasClassSymbol(defn.NothingClass)
            || cls != defn.NothingClass && !cls.isValueClass)
      def loop(tp: Type): Boolean = tp match {
        case tp: TypeRef =>
          val sym = tp.symbol
          if (sym.isClass) sym.derivesFrom(cls) else loop(tp.superType)
        case tp: AppliedType =>
          tp.superType.derivesFrom(cls)
        case tp: MatchType =>
          tp.bound.derivesFrom(cls) || tp.reduced.derivesFrom(cls)
        case tp: TypeProxy =>
          loop(tp.underlying)
        case tp: AndType =>
          loop(tp.tp1) || loop(tp.tp2)
        case tp: OrType =>
          // If the type is `T | Null` or `T | Nothing`, the class is != Nothing,
          // and `T` derivesFrom the class, then the OrType derivesFrom the class.
          // Otherwise, we need to check both sides derivesFrom the class.
          if isLowerBottomType(tp.tp1) then
            loop(tp.tp2)
          else if isLowerBottomType(tp.tp2) then
            loop(tp.tp1)
          else
            loop(tp.tp1) && loop(tp.tp2)
        case tp: JavaArrayType =>
          cls == defn.ObjectClass
        case _ =>
          false
      }
      loop(this)
    }

    def isFromJavaObject(using Context): Boolean =
      isRef(defn.ObjectClass) && (typeSymbol eq defn.FromJavaObjectSymbol)

    def containsFromJavaObject(using Context): Boolean = this match
      case tp: OrType => tp.tp1.containsFromJavaObject || tp.tp2.containsFromJavaObject
      case tp: AndType => tp.tp1.containsFromJavaObject && tp.tp2.containsFromJavaObject
      case _ => isFromJavaObject

    /** True iff `symd` is a denotation of a class type parameter and the reference
     *  `<pre> . <symd>` is an actual argument reference, i.e. `pre` is not the
     *  ThisType of `symd`'s owner, or a reference to `symd`'s owner.'
     */
    def isArgPrefixOf(symd: SymDenotation)(using Context): Boolean =
      symd.exists
      && !symd.owner.is(Package) // Early exit if possible because the next check would force SymbolLoaders
      && symd.isAllOf(ClassTypeParam)
      && { this match
          case tp: ThisType => tp.cls ne symd.owner
          case tp: TypeRef => tp.symbol ne symd.owner
          case _ => true
      }

    /** Is this type a (possibly aliased) singleton type? */
    def isSingleton(using Context): Boolean = dealias.isInstanceOf[SingletonType]

    /** Is this type of kind `AnyKind`? */
    def hasAnyKind(using Context): Boolean = {
      @tailrec def loop(tp: Type): Boolean = tp match {
        case tp: TypeRef =>
          val sym = tp.symbol
          if (sym.isClass) sym == defn.AnyKindClass else loop(tp.translucentSuperType)
        case tp: TypeProxy =>
          loop(tp.underlying) // underlying OK here since an AnyKinded type cannot be a type argument of another type
        case _ =>
          false
      }
      loop(this)
    }

    /** Is this type guaranteed not to have `null` as a value? */
    final def isNotNull(using Context): Boolean = this match {
      case tp: ConstantType => tp.value.value != null
      case tp: ClassInfo => !tp.cls.isNullableClass && tp.cls != defn.NothingClass
      case tp: AppliedType => tp.superType.isNotNull
      case tp: TypeBounds => tp.lo.isNotNull
      case tp: TypeProxy => tp.underlying.isNotNull
      case AndType(tp1, tp2) => tp1.isNotNull || tp2.isNotNull
      case OrType(tp1, tp2) => tp1.isNotNull && tp2.isNotNull
      case _ => false
    }

    /** Is this type produced as a repair for an error? */
    final def isError(using Context): Boolean = stripTypeVar.isInstanceOf[ErrorType]

    /** Is some part of the widened version of this type produced as a repair for an error?
     *
     */
    def isErroneous(using Context): Boolean =
      try widen.existsPart(_.isError, forceLazy = false)
      catch case ex: TypeError => true

    /** Is this type unusable for implicit search or overloading resolution
     *  since it has embedded errors that can match anything? This is weaker and more
     *  ad-hoc than isErroneous. The main differences are that we always consider aliases
     *  (since these are relevant for inference or resolution) but never consider prefixes
     *  (since these often do not constrain the search space anyway).
     */
    def unusableForInference(using Context): Boolean = widenDealias match
      case AppliedType(tycon, args) => tycon.unusableForInference || args.exists(_.unusableForInference)
      case RefinedType(parent, _, rinfo) => parent.unusableForInference || rinfo.unusableForInference
      case TypeBounds(lo, hi) => lo.unusableForInference || hi.unusableForInference
      case tp: AndOrType => tp.tp1.unusableForInference || tp.tp2.unusableForInference
      case tp: LambdaType => tp.resultType.unusableForInference || tp.paramInfos.exists(_.unusableForInference)
      case WildcardType(optBounds) => optBounds.unusableForInference
      case CapturingType(parent, refs) => parent.unusableForInference || refs.elems.exists(_.unusableForInference)
      case _: ErrorType => true
      case _ => false

    /** Does the type carry an annotation that is an instance of `cls`? */
    @tailrec final def hasAnnotation(cls: ClassSymbol)(using Context): Boolean = stripTypeVar match {
      case AnnotatedType(tp, annot) => (annot matches cls) || (tp hasAnnotation cls)
      case _ => false
    }

    /** Does this type have a supertype with an annotation satisfying given predicate `p`? */
    def derivesAnnotWith(p: Annotation => Boolean)(using Context): Boolean = this match {
      case tp: AnnotatedType => p(tp.annot) || tp.parent.derivesAnnotWith(p)
      case tp: TypeProxy => tp.superType.derivesAnnotWith(p)
      case AndType(l, r) => l.derivesAnnotWith(p) || r.derivesAnnotWith(p)
      case OrType(l, r) => l.derivesAnnotWith(p) && r.derivesAnnotWith(p)
      case _ => false
    }

    /** Does this type occur as a part of type `that`? */
    def occursIn(that: Type)(using Context): Boolean =
      that.existsPart(this == _)

    /** Does this type not refer to TypeParamRefs or uninstantiated TypeVars? */
    final def isGround(using Context): Boolean =
      (new isGroundAccumulator).apply(true, this)

    /** Is this a type of a repeated parameter? */
    def isRepeatedParam(using Context): Boolean =
      typeSymbol eq defn.RepeatedParamClass

    /** Is this the type of a method that has a repeated parameter type as
     *  last parameter type?
     */
    def isVarArgsMethod(using Context): Boolean = stripPoly match {
      case mt: MethodType => mt.paramInfos.nonEmpty && mt.paramInfos.last.isRepeatedParam
      case _ => false
    }

    /** Is this the type of a method with a leading empty parameter list?
     */
    def isNullaryMethod(using Context): Boolean = stripPoly match {
      case MethodType(Nil) => true
      case _ => false
    }

    /** Is this an alias TypeBounds? */
    final def isTypeAlias: Boolean = this.isInstanceOf[TypeAlias]

    /** Is this a Method or PolyType which has implicit or contextual parameters? */
    def isImplicitMethod: Boolean = false

    /** Is this a Method or PolyType which has contextual parameters as first value parameter list? */
    def isContextualMethod: Boolean = false

    /** Is this a MethodType for which the parameters will not be used? */
    def isErasedMethod: Boolean = false

    /** Is this a match type or a higher-kinded abstraction of one?
     */
    def isMatch(using Context): Boolean = underlyingMatchType.exists

    def underlyingMatchType(using Context): Type = stripped match {
      case tp: MatchType => tp
      case tp: HKTypeLambda => tp.resType.underlyingMatchType
      case tp: AppliedType if tp.isMatchAlias => tp.superType.underlyingMatchType
      case _ => NoType
    }

    /** Is this a higher-kinded type lambda with given parameter variances? */
    def isDeclaredVarianceLambda: Boolean = false

    /** Does this type contain wildcard types? */
    final def containsWildcardTypes(using Context) =
      existsPart(_.isInstanceOf[WildcardType], StopAt.Static, forceLazy = false)

// ----- Higher-order combinators -----------------------------------

    /** Returns true if there is a part of this type that satisfies predicate `p`.
     */
    final def existsPart(p: Type => Boolean, stopAt: StopAt = StopAt.None, forceLazy: Boolean = true)(using Context): Boolean =
      new ExistsAccumulator(p, stopAt, forceLazy).apply(false, this)

    /** Returns true if all parts of this type satisfy predicate `p`.
     */
    final def forallParts(p: Type => Boolean)(using Context): Boolean =
      !existsPart(!p(_))

    /** Performs operation on all parts of this type */
    final def foreachPart(p: Type => Unit, stopAt: StopAt = StopAt.None)(using Context): Unit =
      new ForeachAccumulator(p, stopAt).apply((), this)

    /** The parts of this type which are type or term refs and which
     *  satisfy predicate `p`.
     *
     *  @param p                   The predicate to satisfy
     */
    def namedPartsWith(p: NamedType => Boolean)(using Context): List[NamedType] =
      new NamedPartsAccumulator(p).apply(Nil, this)

    /** Map function `f` over elements of an AndType, rebuilding with function `g` */
    def mapReduceAnd[T](f: Type => T)(g: (T, T) => T)(using Context): T = stripTypeVar match {
      case AndType(tp1, tp2) => g(tp1.mapReduceAnd(f)(g), tp2.mapReduceAnd(f)(g))
      case _ => f(this)
    }

    /** Map function `f` over elements of an OrType, rebuilding with function `g` */
    final def mapReduceOr[T](f: Type => T)(g: (T, T) => T)(using Context): T = stripTypeVar match {
      case OrType(tp1, tp2) => g(tp1.mapReduceOr(f)(g), tp2.mapReduceOr(f)(g))
      case _ => f(this)
    }

// ----- Associated symbols ----------------------------------------------

    /** The type symbol associated with the type */
    @tailrec final def typeSymbol(using Context): Symbol = this match {
      case tp: TypeRef => tp.symbol
      case tp: TypeProxy => tp.underlying.typeSymbol
      case tp: ClassInfo => tp.cls
      case  _: JavaArrayType => defn.ArrayClass
      case _ => NoSymbol
    }

    /** The least class or trait of which this type is a subtype or parameterized
     *  instance, or NoSymbol if none exists (either because this type is not a
     *  value type, or because superclasses are ambiguous).
     */
    final def classSymbol(using Context): Symbol = this match
      case tp: TypeRef =>
        val sym = tp.symbol
        if (sym.isClass) sym else tp.superType.classSymbol
      case tp: TypeProxy =>
        tp.superType.classSymbol
      case tp: ClassInfo =>
        tp.cls
      case AndType(l, r) =>
        val lsym = l.classSymbol
        val rsym = r.classSymbol
        if (lsym isSubClass rsym) lsym
        else if (rsym isSubClass lsym) rsym
        else NoSymbol
      case tp: OrType =>
        if tp.tp1.hasClassSymbol(defn.NothingClass) then
          tp.tp2.classSymbol
        else if tp.tp2.hasClassSymbol(defn.NothingClass) then
          tp.tp1.classSymbol
        else
          def tp1Null = tp.tp1.hasClassSymbol(defn.NullClass)
          def tp2Null = tp.tp2.hasClassSymbol(defn.NullClass)
          if ctx.erasedTypes && (tp1Null || tp2Null) then
            val otherSide = if tp1Null then tp.tp2.classSymbol else tp.tp1.classSymbol
            if otherSide.isValueClass then defn.AnyClass else otherSide
          else
            tp.join.classSymbol
      case _: JavaArrayType =>
        defn.ArrayClass
      case _ =>
        NoSymbol

    /** The least (wrt <:<) set of symbols satisfying the `include` predicate of which this type is a subtype
     */
    final def parentSymbols(include: Symbol => Boolean)(using Context): List[Symbol] = this match {
      case tp: TypeRef =>
        val sym = tp.symbol
        if (include(sym)) sym :: Nil else tp.superType.parentSymbols(include)
      case tp: TypeProxy =>
        tp.superType.parentSymbols(include)
      case tp: ClassInfo =>
        tp.cls :: Nil
      case AndType(l, r) =>
        l.parentSymbols(include) | r.parentSymbols(include)
      case OrType(l, r) =>
        l.parentSymbols(include) intersect r.parentSymbols(include) // TODO does not conform to spec
      case _ =>
        Nil
    }

    /** The least (wrt <:<) set of class symbols of which this type is a subtype
     */
    final def classSymbols(using Context): List[ClassSymbol] =
      parentSymbols(_.isClass).asInstanceOf

    /** Same as `this.classSymbols.contains(cls)` but more efficient */
    final def hasClassSymbol(cls: Symbol)(using Context): Boolean = this match
      case tp: TypeRef   =>
        val sym = tp.symbol
        sym == cls || !sym.isClass && tp.superType.hasClassSymbol(cls)
      case tp: TypeProxy =>
        tp.superType.hasClassSymbol(cls)
      case tp: ClassInfo =>
        tp.cls == cls
      case AndType(l, r) =>
        l.hasClassSymbol(cls) || r.hasClassSymbol(cls)
      case OrType(l, r) =>
        l.hasClassSymbol(cls) && r.hasClassSymbol(cls)
      case _ =>
        false

    /** Same as hasClassSmbol(MatchableClass), except that we also follow the constraint
     *  bounds of type variables in the constraint.
     */
    def isMatchableBound(using Context): Boolean = dealias match
      case tp: TypeRef =>
        val sym = tp.symbol
        sym == defn.MatchableClass || !sym.isClass && tp.superType.isMatchableBound
      case tp: TypeParamRef =>
        ctx.typerState.constraint.entry(tp) match
          case bounds: TypeBounds => bounds.hi.isMatchableBound
          case _ => false
      case tp: TypeProxy => tp.superType.isMatchableBound
      case tp: AndType => tp.tp1.isMatchableBound || tp.tp2.isMatchableBound
      case tp: OrType => tp.tp1.isMatchableBound && tp.tp2.isMatchableBound
      case _ => false

    /** The term symbol associated with the type */
    @tailrec final def termSymbol(using Context): Symbol = this match {
      case tp: TermRef => tp.symbol
      case tp: TypeProxy => tp.underlying.termSymbol
      case _ => NoSymbol
    }

    /** The base classes of this type as determined by ClassDenotation
     *  in linearization order, with the class itself as first element.
     *  Inherited by all type proxies. Overridden for And and Or types.
     *  `Nil` for all other types.
     */
    def baseClasses(using Context): List[ClassSymbol] =
      record("baseClasses")
      try
        this match
          case tp: TypeProxy =>
            tp.superType.baseClasses
          case tp: ClassInfo =>
            tp.cls.classDenot.baseClasses
          case _ => Nil
      catch case ex: Throwable =>
        handleRecursive("base classes of", this.show, ex)

// ----- Member access -------------------------------------------------

    /** The scope of all declarations of this type.
     *  Defined by ClassInfo, inherited by type proxies.
     *  Empty scope for all other types.
     */
    @tailrec final def decls(using Context): Scope = this match {
      case tp: ClassInfo =>
        tp.decls
      case tp: TypeProxy =>
        tp.superType.decls
      case _ =>
        EmptyScope
    }

    /** A denotation containing the declaration(s) in this type with the given name.
     *  The result is either a SymDenotation or a MultiDenotation of SymDenotations.
     *  The info(s) are the original symbol infos, no translation takes place.
     */
    final def decl(name: Name)(using Context): Denotation = {
      record("decl")
      findDecl(name, EmptyFlags)
    }

    /** A denotation containing the non-private declaration(s) in this type with the given name */
    final def nonPrivateDecl(name: Name)(using Context): Denotation =
      findDecl(name, Private)

    /** A denotation containing the declaration(s) in this type with the given
     *  name, as seen from prefix type `pre`. Declarations that have a flag
     *  in `excluded` are omitted.
     */
    @tailrec final def findDecl(name: Name, excluded: FlagSet)(using Context): Denotation = this match {
      case tp: ClassInfo =>
        tp.decls.denotsNamed(name).filterWithFlags(EmptyFlags, excluded).toDenot(NoPrefix)
      case tp: TypeProxy =>
        tp.superType.findDecl(name, excluded)
      case err: ErrorType =>
        newErrorSymbol(classSymbol orElse defn.RootClass, name, err.msg)
      case _ =>
        NoDenotation
    }

    /** The member of this type with the given name  */
    final def member(name: Name)(using Context): Denotation = {
      record("member")
      memberBasedOnFlags(name, required = EmptyFlags, excluded = EmptyFlags)
    }

    /** The non-private member of this type with the given name. */
    final def nonPrivateMember(name: Name)(using Context): Denotation = {
      record("nonPrivateMember")
      memberBasedOnFlags(name, required = EmptyFlags, excluded = Flags.Private)
    }

    /** The member with given `name` and required and/or excluded flags */
    final def memberBasedOnFlags(name: Name, required: FlagSet = EmptyFlags, excluded: FlagSet = EmptyFlags)(using Context): Denotation = {
      // We need a valid prefix for `asSeenFrom`
      val pre = this match {
        case tp: ClassInfo => tp.appliedRef
        case _ => widenIfUnstable
      }
      findMember(name, pre, required, excluded)
    }

    /** Find member of this type with given `name`, all `required`
     *  flags and no `excluded` flag and produce a denotation that contains
     *  the type of the member as seen from given prefix `pre`.
     */
    final def findMember(name: Name, pre: Type, required: FlagSet = EmptyFlags, excluded: FlagSet = EmptyFlags)(using Context): Denotation = {
      @tailrec def go(tp: Type): Denotation = tp match {
        case tp: TermRef =>
          go (tp.underlying match {
            case mt: MethodType
            if mt.paramInfos.isEmpty && tp.symbol.is(StableRealizable) => mt.resultType
            case tp1 => tp1
          })
        case tp: TypeRef =>
          tp.denot match {
            case d: ClassDenotation => d.findMember(name, pre, required, excluded)
            case d => go(d.info)
          }
        case tp: AppliedType =>
          tp.tycon match {
            case tc: TypeRef =>
              if (tc.symbol.isClass) go(tc)
              else {
                val normed = tp.tryNormalize
                go(if (normed.exists) normed else tp.superType)
              }
            case tc: HKTypeLambda =>
              goApplied(tp, tc)
            case _ =>
              go(tp.superType)
          }
        case tp: ThisType => // ??? inline
          goThis(tp)
        case tp: RefinedType =>
          if (name eq tp.refinedName) goRefined(tp) else go(tp.parent)
        case tp: RecType =>
          goRec(tp)
        case tp: TypeParamRef =>
          goParam(tp)
        case tp: SuperType =>
          goSuper(tp)
        case tp: MatchType =>
          val normed = tp.tryNormalize
          go(if (normed.exists) normed else tp.underlying)
        case tp: TypeProxy =>
          go(tp.underlying)
        case tp: ClassInfo =>
          tp.cls.findMember(name, pre, required, excluded)
        case AndType(l, r) =>
          goAnd(l, r)
        case tp: OrType =>
          goOr(tp)
        case tp: JavaArrayType =>
          defn.ObjectType.findMember(name, pre, required, excluded)
        case err: ErrorType =>
          newErrorSymbol(pre.classSymbol orElse defn.RootClass, name, err.msg)
        case _ =>
          NoDenotation
      }
      def goRec(tp: RecType) =
        // TODO: change tp.parent to nullable or other values
        if ((tp.parent: Type | Null) == null) NoDenotation
        else if (tp eq pre) go(tp.parent)
        else {
          //println(s"find member $pre . $name in $tp")

          // We have to be careful because we might open the same (wrt eq) recursive type
          // twice during findMember which risks picking the wrong prefix in the `substRecThis(rt, pre)`
          // call below. To avoid this problem we do a defensive copy of the recursive
          // type first. But if we do this always we risk being inefficient and we ran into
          // stackoverflows when compiling pos/hk.scala under the refinement encoding
          // of hk-types. So we only do a copy if the type
          // is visited again in a recursive call to `findMember`, as tracked by `tp.opened`.
          // Furthermore, if this happens we mark the original recursive type with `openedTwice`
          // which means that we always defensively copy the type in the future. This second
          // measure is necessary because findMember calls might be cached, so do not
          // necessarily appear in nested order.
          // Without the defensive copy, Typer.scala fails to compile at the line
          //
          //      untpd.rename(lhsCore, setterName).withType(setterType), WildcardType)
          //
          // because the subtype check
          //
          //      ThisTree[Untyped]#ThisTree[Typed] <: Tree[Typed]
          //
          // fails (in fact it thinks the underlying type of the LHS is `Tree[Untyped]`.)
          //
          // Without the `openedTwice` trick, Typer.scala fails to Ycheck
          // at phase resolveSuper.
          val rt =
            if (tp.opened) { // defensive copy
              tp.openedTwice = true
              RecType(rt => tp.parent.substRecThis(tp, rt.recThis))
            }
            else tp
          rt.opened = true
          try go(rt.parent).mapInfo(_.substRecThis(rt, pre))
          finally
            if (!rt.openedTwice) rt.opened = false
        }

      def goRefined(tp: RefinedType) = {
        val pdenot = go(tp.parent)
        val pinfo = pdenot.info
        val rinfo = tp.refinedInfo
        if (name.isTypeName && !pinfo.isInstanceOf[ClassInfo]) { // simplified case that runs more efficiently
          val jointInfo =
            if rinfo.isInstanceOf[TypeAlias] && !ctx.mode.is(Mode.CheckBounds) then
              // In normal situations, the only way to "improve" on rinfo is to return an empty type bounds
              // So, we do not lose anything essential in "widening" to rinfo.
              // We need to compute the precise info only when checking for empty bounds
              // which is communicated by the CheckBounds mode.
              rinfo
            else if ctx.base.pendingMemberSearches.contains(name) then
              pinfo safe_& rinfo
            else
              pinfo recoverable_& rinfo
          pdenot.asSingleDenotation.derivedSingleDenotation(pdenot.symbol, jointInfo)
        }
        else
          val isRefinedMethod = rinfo.isInstanceOf[MethodOrPoly]
          val joint = pdenot.meet(
            new JointRefDenotation(NoSymbol, rinfo, Period.allInRun(ctx.runId), pre, isRefinedMethod),
            pre,
            safeIntersection = ctx.base.pendingMemberSearches.contains(name))
          joint match
            case joint: SingleDenotation
            if isRefinedMethod && rinfo <:< joint.info =>
              // use `rinfo` to keep the right parameter names for named args. See i8516.scala.
              joint.derivedSingleDenotation(joint.symbol, rinfo, pre, isRefinedMethod)
            case _ =>
              joint
      }

      def goApplied(tp: AppliedType, tycon: HKTypeLambda) =
        go(tycon.resType).mapInfo(info =>
          tycon.derivedLambdaAbstraction(tycon.paramNames, tycon.paramInfos, info).appliedTo(tp.args))

      def goThis(tp: ThisType) =
        val underlying = tp.underlying
        val d = go(underlying)
        if d.exists then
          if underlying.isInstanceOf[AndType] then
            // The underlying type of `this` is specified in a self type clause.
            // In this case we need to exclude all private members from `d` which are
            // not defined in the class of the `this` type. We could do this test
            // always, but the restriction to test only if `underlying` is an AndType
            // is made to save execution time in the common case. See i9844.scala for test cases.
            def qualifies(sd: SingleDenotation) =
              !sd.symbol.is(Private) || sd.symbol.owner == tp.cls
            d match
              case d: SingleDenotation => if qualifies(d) then d else NoDenotation
              case d => d.filterWithPredicate(qualifies)
          else d
        else
          // There is a special case to handle:
          //   trait Super { this: Sub => private class Inner {} println(this.Inner) }
          //   class Sub extends Super
          // When resolving Super.this.Inner, the normal logic goes to the self type and
          // looks for Inner from there. But this fails because Inner is private.
          // We fix the problem by having the following fallback case, which links up the
          // member in Super instead of Sub.
          // As an example of this in the wild, see
          // loadClassWithPrivateInnerAndSubSelf in ShowClassTests
          go(tp.cls.typeRef) orElse d

      def goParam(tp: TypeParamRef) = {
        val next = tp.underlying
        ctx.typerState.constraint.entry(tp) match {
          case bounds: TypeBounds if bounds ne next =>
            go(bounds.hi)
          case _ =>
            go(next)
        }
      }

      def goSuper(tp: SuperType) = go(tp.underlying) match {
        case d: JointRefDenotation =>
          typr.println(i"redirecting super.$name from $tp to ${d.symbol.showLocated}")
          new UniqueRefDenotation(d.symbol, tp.memberInfo(d.symbol), d.validFor, pre)
        case d => d
      }

      def goAnd(l: Type, r: Type) =
        go(l).meet(go(r), pre, safeIntersection = ctx.base.pendingMemberSearches.contains(name))

      def goOr(tp: OrType) =
        inline def searchAfterJoin =
          // we need to keep the invariant that `pre <: tp`. Branch `union-types-narrow-prefix`
          // achieved that by narrowing `pre` to each alternative, but it led to merge errors in
          // lots of places. The present strategy is instead of widen `tp` using `join` to be a
          // supertype of `pre`.
          go(tp.join)

        if Nullables.unsafeNullsEnabled then tp match
          case OrNull(tp1) if tp1 <:< defn.ObjectType  =>
            // Selecting `name` from a type `T | Null` is like selecting `name` from `T`, if
            // unsafeNulls is enabled and T is a subtype of AnyRef.
            // This can throw at runtime, but we trade soundness for usability.
            tp1.findMember(name, pre.stripNull, required, excluded)
          case _ =>
            searchAfterJoin
        else searchAfterJoin

      val recCount = ctx.base.findMemberCount
      if (recCount >= Config.LogPendingFindMemberThreshold)
        ctx.base.pendingMemberSearches = name :: ctx.base.pendingMemberSearches
      ctx.base.findMemberCount = recCount + 1
      try go(this)
      catch {
        case ex: Throwable =>
          core.println(s"findMember exception for $this member $name, pre = $pre, recCount = $recCount")

          def showPrefixSafely(pre: Type)(using Context): String = pre.stripTypeVar match {
            case pre: TermRef => i"${pre.symbol.name}."
            case pre: TypeRef => i"${pre.symbol.name}#"
            case pre: TypeProxy => showPrefixSafely(pre.superType)
            case _ => if (pre.typeSymbol.exists) i"${pre.typeSymbol.name}#" else "."
          }

          handleRecursive("find-member", i"${showPrefixSafely(pre)}$name", ex)
      }
      finally {
        if (recCount >= Config.LogPendingFindMemberThreshold)
          ctx.base.pendingMemberSearches = ctx.base.pendingMemberSearches.tail
        ctx.base.findMemberCount = recCount
      }
    }

    /** The set of names of members of this type that pass the given name filter
     *  when seen as members of `pre`. More precisely, these are all
     *  of members `name` such that `keepOnly(pre, name)` is `true`.
     *  @note: OK to use a Set[Name] here because Name hashcodes are replayable,
     *         hence the Set will always give the same names in the same order.
     */
    final def memberNames(keepOnly: NameFilter, pre: Type = this)(using Context): Set[Name] = this match {
      case tp: ClassInfo =>
        val names = tp.cls.classDenot.memberNames(keepOnly)
        if keepOnly.isStable then names else names.filter(keepOnly(pre, _))
      case tp: RefinedType =>
        val ns = tp.parent.memberNames(keepOnly, pre)
        if (keepOnly(pre, tp.refinedName)) ns + tp.refinedName else ns
      case tp: TypeProxy =>
        tp.superType.memberNames(keepOnly, pre)
      case tp: AndType =>
        tp.tp1.memberNames(keepOnly, pre) | tp.tp2.memberNames(keepOnly, pre)
      case tp: OrType =>
        tp.tp1.memberNames(keepOnly, pre) & tp.tp2.memberNames(keepOnly, pre)
      case _ =>
        Set()
    }

    def memberDenots(keepOnly: NameFilter, f: (Name, mutable.Buffer[SingleDenotation]) => Unit)(using Context): Seq[SingleDenotation] = {
      val buf = mutable.ListBuffer[SingleDenotation]()
      for (name <- memberNames(keepOnly)) f(name, buf)
      buf.toList
    }

    /** The set of abstract term members of this type. */
    final def abstractTermMembers(using Context): Seq[SingleDenotation] = {
      record("abstractTermMembers")
      memberDenots(abstractTermNameFilter,
          (name, buf) => buf ++= nonPrivateMember(name).altsWith(_.is(Deferred)))
    }

    /**
     * Returns the set of methods that are abstract and do not overlap with any of
     * [[java.lang.Object]] methods.
     *
     * Conceptually, a SAM (functional interface) has exactly one abstract method.
     * If an interface declares an abstract method overriding one of the public
     * methods of [[java.lang.Object]], that also does not count toward the interface's
     * abstract method count.
     *
     * @see https://docs.oracle.com/javase/8/docs/api/java/lang/FunctionalInterface.html
     *
     * @return the set of methods that are abstract and do not match any of [[java.lang.Object]]
     *
     */
    final def possibleSamMethods(using Context): Seq[SingleDenotation] = {
      record("possibleSamMethods")
      atPhaseNoLater(erasurePhase) {
        abstractTermMembers.toList.filterConserve { m =>
          !m.symbol.matchingMember(defn.ObjectType).exists
          && !m.symbol.isSuperAccessor
          && !m.symbol.isInlineMethod
        }
      }.map(_.current)
    }

    /** The set of abstract type members of this type. */
    final def abstractTypeMembers(using Context): Seq[SingleDenotation] = {
      record("abstractTypeMembers")
      memberDenots(abstractTypeNameFilter,
          (name, buf) => buf += nonPrivateMember(name).asSingleDenotation)
    }

    /** The set of abstract type members of this type. */
    final def nonClassTypeMembers(using Context): Seq[SingleDenotation] = {
      record("nonClassTypeMembers")
      memberDenots(nonClassTypeNameFilter,
          (name, buf) => buf += member(name).asSingleDenotation)
    }

    /** The set of type alias members of this type */
    final def typeAliasMembers(using Context): Seq[SingleDenotation] = {
      record("typeAliasMembers")
      memberDenots(typeAliasNameFilter,
          (name, buf) => buf += member(name).asSingleDenotation)
    }

    /** The set of type members of this type */
    final def typeMembers(using Context): Seq[SingleDenotation] = {
      record("typeMembers")
      memberDenots(typeNameFilter,
          (name, buf) => buf += member(name).asSingleDenotation)
    }

    /** The set of implicit term members of this type */
    final def implicitMembers(using Context): List[TermRef] = {
      record("implicitMembers")
      memberDenots(implicitFilter,
          (name, buf) => buf ++= member(name).altsWith(_.isOneOf(GivenOrImplicitVal)))
        .toList.map(d => TermRef(this, d.symbol.asTerm))
    }

    /** The set of member classes of this type */
    final def memberClasses(using Context): Seq[SingleDenotation] = {
      record("memberClasses")
      memberDenots(typeNameFilter,
        (name, buf) => buf ++= member(name).altsWith(x => x.isClass))
    }

    final def fields(using Context): Seq[SingleDenotation] = {
      record("fields")
      memberDenots(fieldFilter,
        (name, buf) => buf ++= member(name).altsWith(x => !x.is(Method)))
    }

    /** The set of members of this type that have all of `required` flags but none of `excluded` flags set. */
    final def membersBasedOnFlags(required: FlagSet, excluded: FlagSet)(using Context): Seq[SingleDenotation] = {
      record("membersBasedOnFlags")
      memberDenots(takeAllFilter,
        (name, buf) => buf ++= memberBasedOnFlags(name, required, excluded).alternatives)
    }

    /** All members of this type. Warning: this can be expensive to compute! */
    final def allMembers(using Context): Seq[SingleDenotation] = {
      record("allMembers")
      memberDenots(takeAllFilter, (name, buf) => buf ++= member(name).alternatives)
    }

    /** The info of `sym`, seen as a member of this type. */
    final def memberInfo(sym: Symbol)(using Context): Type =
      sym.info.asSeenFrom(this, sym.owner)

    /** This type seen as if it were the type of a member of prefix type `pre`
     *  declared in class `cls`.
     */
    final def asSeenFrom(pre: Type, cls: Symbol)(using Context): Type = {
      record("asSeenFrom")
      if (!cls.membersNeedAsSeenFrom(pre)) this
      else TypeOps.asSeenFrom(this, pre, cls)
    }

// ----- Subtype-related --------------------------------------------

    /** Is this type a subtype of that type? */
    final def <:<(that: Type)(using Context): Boolean = {
      record("<:<")
      TypeComparer.topLevelSubType(this, that)
    }

    /** Is this type a subtype of that type? */
    final def frozen_<:<(that: Type)(using Context): Boolean = {
      record("frozen_<:<")
      TypeComparer.isSubTypeWhenFrozen(this, that)
    }

    /** Is this type the same as that type?
     *  This is the case iff `this <:< that` and `that <:< this`.
     */
    final def =:=(that: Type)(using Context): Boolean = {
      record("=:=")
      TypeComparer.isSameType(this, that)
    }

    final def frozen_=:=(that: Type)(using Context): Boolean =
      TypeComparer.isSameTypeWhenFrozen(this, that)

    /** Is this type a primitive value type which can be widened to the primitive value type `that`? */
    def isValueSubType(that: Type)(using Context): Boolean = widenDealias match
      case self: TypeRef if self.symbol.isPrimitiveValueClass =>
        that.widenExpr.dealias match
          case that: TypeRef if that.symbol.isPrimitiveValueClass =>
            defn.isValueSubClass(self.symbol, that.symbol)
          case _ =>
            false
      case _ =>
        false

    def relaxed_<:<(that: Type)(using Context): Boolean =
      (this <:< that) || (this isValueSubType that)

    /** Is this type a legal type for member `sym1` that overrides another
     *  member `sym2` of type `that`? This is the same as `<:<`, except that
     *  @param relaxedCheck   if true type `Null` becomes a subtype of non-primitive value types in TypeComparer.
     *  @param matchLoosely   if true the types `=> T` and `()T` are seen as overriding each other.
     *  @param checkClassInfo if true we check that ClassInfos are within bounds of abstract types
     */
    final def overrides(that: Type, relaxedCheck: Boolean, matchLoosely: => Boolean, checkClassInfo: Boolean = true)(using Context): Boolean = {
      val overrideCtx = if relaxedCheck then ctx.relaxedOverrideContext else ctx
      inContext(overrideCtx) {
        !checkClassInfo && this.isInstanceOf[ClassInfo]
        || (this.widenExpr frozen_<:< that.widenExpr)
        || matchLoosely && {
            val this1 = this.widenNullaryMethod
            val that1 = that.widenNullaryMethod
            ((this1 `ne` this) || (that1 `ne` that)) && this1.overrides(that1, relaxedCheck, false, checkClassInfo)
          }
      }
    }

    /** Is this type close enough to that type so that members
     *  with the two types would override each other?
     *  This means:
     *    - Either both types are polytypes with the same number of
     *      type parameters and their result types match after renaming
     *      corresponding type parameters
     *    - Or both types are method types with =:=-equivalent(*) parameter types
     *      and matching result types after renaming corresponding parameter types
     *      if the method types are dependent.
     *    - Or both types are =:=-equivalent
     *    - Or phase.erasedTypes is false, and neither type takes
     *      term or type parameters.
     *
     *  (*) when matching with a Java method, we also regard Any and Object as equivalent
     *      parameter types.
     *
     *  Under explicit nulls, this function will always use unsafe-nulls semamtics to
     *  check the types. This is because we are using a relaxed rule (ignoring `Null` types)
     *  to check overriding Java methods.
     */
    def matches(that: Type)(using Context): Boolean = {
      record("matches")
      val overrideCtx = if ctx.explicitNulls then ctx.relaxedOverrideContext else ctx
      TypeComparer.matchesType(this, that, relaxed = !ctx.phase.erasedTypes)(using overrideCtx)
    }

    /** This is the same as `matches` except that it also matches => T with T and
     *  vice versa.
     */
    def matchesLoosely(that: Type)(using Context): Boolean =
      (this matches that) || {
        val thisResult = this.widenExpr
        val thatResult = that.widenExpr
        (this eq thisResult) != (that eq thatResult) && (thisResult matchesLoosely thatResult)
      }

    /** The basetype of this type with given class symbol, NoType if `base` is not a class. */
    final def baseType(base: Symbol)(using Context): Type = {
      record("baseType")
      base.denot match {
        case classd: ClassDenotation => classd.baseTypeOf(this)
        case _ => NoType
      }
    }

    def & (that: Type)(using Context): Type = {
      record("&")
      TypeComparer.glb(this, that)
    }

    /** Safer version of `&`.
     *
     *  This version does not simplify the bounds of the intersection of
     *  two TypeBounds. The simplification done by `&` requires subtyping checks
     *  which may end up calling `&` again, in most cases this should be safe
     *  but because of F-bounded types, this can result in an infinite loop
     *  (which will be masked unless `-Yno-deep-subtypes` is enabled).
     *  pos/i536 demonstrates that the infinite loop can also involve lower bounds.
     */
    def safe_& (that: Type)(using Context): Type = (this, that) match {
      case (TypeBounds(lo1, hi1), TypeBounds(lo2, hi2)) =>
        TypeBounds(
          OrType.makeHk(lo1.stripLazyRef, lo2.stripLazyRef),
          AndType.makeHk(hi1.stripLazyRef, hi2.stripLazyRef))
      case _ =>
        this & that
    }

    /** `this & that`, but handle CyclicReferences by falling back to `safe_&`.
     */
    def recoverable_&(that: Type)(using Context): Type =
      try this & that
      catch {
        case ex: CyclicReference => this safe_& that
          // A test case where this happens is tests/pos/i536.scala.
          // The & causes a subtype check which calls baseTypeRef again with the same
          // superclass.
      }

    def | (that: Type)(using Context): Type = {
      record("|")
      TypeComparer.lub(this, that)
    }

// ----- Unwrapping types -----------------------------------------------

    /** Map a TypeVar to either its instance if it is instantiated, or its origin,
     *  if not, until the result is no longer a TypeVar. Identity on all other types.
     */
    def stripTypeVar(using Context): Type = this

    /** Remove all AnnotatedTypes wrapping this type.
     */
    def stripAnnots(using Context): Type = this

    /** Strip TypeVars and Annotation and CapturingType wrappers */
    def stripped(using Context): Type = this

    def strippedDealias(using Context): Type =
      val tp1 = stripped.dealias
      if tp1 ne this then tp1.strippedDealias else this

    def rewrapAnnots(tp: Type)(using Context): Type = tp.stripTypeVar match {
      case AnnotatedType(tp1, annot) => AnnotatedType(rewrapAnnots(tp1), annot)
      case _ => this
    }

    /** Strip PolyType prefixes */
    def stripPoly(using Context): Type = this match {
      case tp: PolyType => tp.resType.stripPoly
      case _ => this
    }

    /** Strip LazyRef wrappers */
    def stripLazyRef(using Context): Type = this match
      case lzy: LazyRef => lzy.ref.stripLazyRef
      case _ => this

    /** Widen from singleton type to its underlying non-singleton
     *  base type by applying one or more `underlying` dereferences,
     *  Also go from => T to T.
     *  Identity for all other types. Example:
     *
     *  class Outer { class C ; val x: C }
     *  def o: Outer
     *  <o.x.type>.widen = o.C
     */
    final def widen(using Context): Type = this match
      case _: TypeRef | _: MethodOrPoly => this // fast path for most frequent cases
      case tp: TermRef => // fast path for next most frequent case
        if tp.isOverloaded then tp else tp.underlying.widen
      case tp: SingletonType => tp.underlying.widen
      case tp: ExprType => tp.resultType.widen
      case tp =>
        val tp1 = tp.stripped
        if tp1 eq tp then tp
        else
          val tp2 = tp1.widen
          if tp2 ne tp1 then tp2 else tp

    /** Widen from singleton type to its underlying non-singleton
     *  base type by applying one or more `underlying` dereferences.
     */
    final def widenSingleton(using Context): Type = stripped match {
      case tp: SingletonType if !tp.isOverloaded => tp.underlying.widenSingleton
      case _ => this
    }

    /** Widen from TermRef to its underlying non-termref
     *  base type, while also skipping Expr types.
     */
    final def widenTermRefExpr(using Context): Type = stripTypeVar match {
      case tp: TermRef if !tp.isOverloaded => tp.underlying.widenExpr.widenTermRefExpr
      case _ => this
    }

    /** Widen from ExprType type to its result type.
     *  (Note: no stripTypeVar needed because TypeVar's can't refer to ExprTypes.)
     */
    final def widenExpr: Type = this match {
      case tp: ExprType => tp.resType
      case _ => this
    }

    /** Widen type if it is unstable (i.e. an ExprType, or TermRef to unstable symbol */
    final def widenIfUnstable(using Context): Type = stripTypeVar match {
      case tp: ExprType => tp.resultType.widenIfUnstable
      case tp: TermRef if tp.symbol.exists && !tp.symbol.isStableMember => tp.underlying.widenIfUnstable
      case _ => this
    }

    /** If this is a skolem, its underlying type, otherwise the type itself */
    final def widenSkolem(using Context): Type = this match {
      case tp: SkolemType => tp.underlying
      case _ => this
    }

    /** Widen this type and if the result contains embedded soft union types, replace
     *  them by their joins.
     *  "Embedded" means: inside type lambdas, intersections or recursive types,
     *  in prefixes of refined types, or in hard union types.
     *  If an embedded soft union is found, we first try to simplify or eliminate it by
     *  re-lubbing it while allowing type parameters to be constrained further.
     *  Any remaining union types are replaced by their joins.
     *
     *  For instance, if `A` is an unconstrained type variable, then
     *
     * 	      ArrayBuffer[Int] | ArrayBuffer[A]
     *
     *  is approximated by constraining `A` to be =:= to `Int` and returning `ArrayBuffer[Int]`
     *  instead of `ArrayBuffer[? >: Int | A <: Int & A]`
     *
     *  Exception (if `-YexplicitNulls` is set): if this type is a nullable union (i.e. of the form `T | Null`),
     *  then the top-level union isn't widened. This is needed so that type inference can infer nullable types.
     */
    def widenUnion(using Context): Type = widen match
      case tp @ OrNull(tp1): OrType =>
        // Don't widen `T|Null`, since otherwise we wouldn't be able to infer nullable unions.
        val tp1Widen = tp1.widenUnionWithoutNull
        if (tp1Widen.isRef(defn.AnyClass)) tp1Widen
        else tp.derivedOrType(tp1Widen, defn.NullType)
      case tp =>
        tp.widenUnionWithoutNull

    /** Overridden in OrType */
    def widenUnionWithoutNull(using Context): Type = widen match
      case tp: AndType =>
        tp.derivedAndType(tp.tp1.widenUnionWithoutNull, tp.tp2.widenUnionWithoutNull)
      case tp: RefinedType =>
        tp.derivedRefinedType(tp.parent.widenUnion, tp.refinedName, tp.refinedInfo)
      case tp: RecType =>
        tp.rebind(tp.parent.widenUnion)
      case tp: HKTypeLambda =>
        tp.derivedLambdaType(resType = tp.resType.widenUnion)
      case tp =>
        tp

    /** Widen all top-level singletons reachable by dealiasing
     *  and going to the operands of & and |.
     *  Overridden and cached in OrType.
     */
    def widenSingletons(using Context): Type = dealias match {
      case tp: SingletonType =>
        tp.widen
      case tp: OrType =>
        val tp1w = tp.widenSingletons
        if (tp1w eq tp) this else tp1w
      case tp: AndType =>
        val tp1w = tp.tp1.widenSingletons
        val tp2w = tp.tp2.widenSingletons
        if ((tp.tp1 eq tp1w) && (tp.tp2 eq tp2w)) this else tp1w & tp2w
      case _ =>
        this
    }

    /** If this is a nullary method type, its result type */
    def widenNullaryMethod(using Context): Type = this match
      case tp @ MethodType(Nil) => tp.resType
      case _ => this

    /** The singleton types that must or may be in this type. @see Atoms.
     *  Overridden and cached in OrType.
     */
    def atoms(using Context): Atoms =
      def normalize(tp: Type): Type = tp match
        case tp: SingletonType =>
          tp.underlying.dealias match
            case tp1: SingletonType => normalize(tp1)
            case _ =>
              tp match
                case tp: TermRef => tp.derivedSelect(normalize(tp.prefix))
                case _ => tp
        case _ => tp

      def single(tp: Type): Atoms =
        if tp.isStable then
          val set = Set.empty + normalize(tp)
          Atoms.Range(set, set)
        else Atoms.Unknown

      dealias match
        case tp: SingletonType =>
          tp.underlying.atoms match
            case as @ Atoms.Range(lo, hi) =>
              if hi.size == 1 then as // if there's just one atom, there's no uncertainty which one it is
              else Atoms.Range(Set.empty, hi)
            case Atoms.Unknown =>
              single(tp)
        case tp: ExprType => tp.resType.atoms
        case tp: OrType => tp.atoms // `atoms` overridden in OrType
        case tp: AndType => tp.tp1.atoms & tp.tp2.atoms
        case tp: TypeRef if tp.symbol.is(ModuleClass) =>
          // The atom of a module class is the module itself,
          // this corresponds to the special case in TypeComparer
          // which ensures that `X$ <:< X.type` returns true.
          single(tp.symbol.companionModule.termRef.asSeenFrom(tp.prefix, tp.symbol.owner))
        case tp: TypeProxy =>
          tp.superType.atoms match
            case Atoms.Range(_, hi) => Atoms.Range(Set.empty, hi)
            case Atoms.Unknown => Atoms.Unknown
        case _ => Atoms.Unknown

    private def dealias1(keep: AnnotatedType => Context ?=> Boolean, keepOpaques: Boolean)(using Context): Type = this match {
      case tp: TypeRef =>
        if (tp.symbol.isClass) tp
        else tp.info match {
          case TypeAlias(alias) if !(keepOpaques && tp.symbol.is(Opaque)) =>
            alias.dealias1(keep, keepOpaques)
          case _ => tp
        }
      case app @ AppliedType(tycon, _) =>
        val tycon1 = tycon.dealias1(keep, keepOpaques)
        if (tycon1 ne tycon) app.superType.dealias1(keep, keepOpaques)
        else this
      case tp: TypeVar =>
        val tp1 = tp.instanceOpt
        if (tp1.exists) tp1.dealias1(keep, keepOpaques) else tp
      case tp: AnnotatedType =>
        val parent1 = tp.parent.dealias1(keep, keepOpaques)
        tp match
          case tp @ CapturingType(parent, refs) =>
            tp.derivedCapturingType(parent1, refs)
          case _ =>
            if keep(tp) then tp.derivedAnnotatedType(parent1, tp.annot)
            else parent1
      case tp: LazyRef =>
        tp.ref.dealias1(keep, keepOpaques)
      case _ => this
    }

    /** Follow aliases and dereferences LazyRefs, annotated types and instantiated
     *  TypeVars until type is no longer alias type, annotated type, LazyRef,
     *  or instantiated type variable.
     */
    final def dealias(using Context): Type = dealias1(keepNever, keepOpaques = false)

    /** Follow aliases and dereferences LazyRefs and instantiated TypeVars until type
     *  is no longer alias type, LazyRef, or instantiated type variable.
     *  Goes through annotated types and rewraps annotations on the result.
     */
    final def dealiasKeepAnnots(using Context): Type = dealias1(keepAlways, keepOpaques = false)

    /** Like `dealiasKeepAnnots`, but keeps only refining annotations */
    final def dealiasKeepRefiningAnnots(using Context): Type = dealias1(keepIfRefining, keepOpaques = false)

    /** Follow non-opaque aliases and dereferences LazyRefs, annotated types and instantiated
     *  TypeVars until type is no longer alias type, annotated type, LazyRef,
     *  or instantiated type variable.
     */
    final def dealiasKeepOpaques(using Context): Type = dealias1(keepNever, keepOpaques = true)

    /** Approximate this type with a type that does not contain skolem types. */
    final def deskolemized(using Context): Type =
      val deskolemizer = new ApproximatingTypeMap {
        def apply(tp: Type) = /*trace(i"deskolemize($tp) at $variance", show = true)*/
          tp match {
            case tp: SkolemType => range(defn.NothingType, atVariance(1)(apply(tp.info)))
            case _ => mapOver(tp)
          }
      }
      deskolemizer(this)

    /** The result of normalization using `tryNormalize`, or the type itself if
     *  tryNormlize yields NoType
     */
    final def normalized(using Context): Type = {
      val normed = tryNormalize
      if (normed.exists) normed else this
    }

    /** If this type can be normalized at the top-level by rewriting match types
     *  of S[n] types, the result after applying all toplevel normalizations,
     *  otherwise NoType
     */
    def tryNormalize(using Context): Type = NoType

    private def widenDealias1(keep: AnnotatedType => Context ?=> Boolean)(using Context): Type = {
      val res = this.widen.dealias1(keep, keepOpaques = false)
      if (res eq this) res else res.widenDealias1(keep)
    }

    /** Perform successive widenings and dealiasings until none can be applied anymore */
    final def widenDealias(using Context): Type = widenDealias1(keepNever)

    /** Perform successive widenings and dealiasings while rewrapping annotations, until none can be applied anymore */
    final def widenDealiasKeepAnnots(using Context): Type = widenDealias1(keepAlways)

    /** Perform successive widenings and dealiasings while rewrapping refining annotations, until none can be applied anymore */
    final def widenDealiasKeepRefiningAnnots(using Context): Type = widenDealias1(keepIfRefining)

    /** Widen from constant type to its underlying non-constant
     *  base type.
     */
    final def deconst(using Context): Type = stripTypeVar match {
      case tp: ConstantType => tp.value.tpe
      case _ => this
    }

    /** Dealias, and if result is a dependent function type, drop the `apply` refinement. */
    final def dropDependentRefinement(using Context): Type = dealias match {
      case RefinedType(parent, nme.apply, _) => parent
      case tp => tp
    }

    /** The type constructor of an applied type, otherwise the type itself */
    final def typeConstructor(using Context): Type = this match {
      case AppliedType(tycon, _) => tycon
      case _ => this
    }

    /** If this is a (possibly aliased, annotated, and/or parameterized) reference to
     *  a class, the class type ref, otherwise NoType.
     *  @param  refinementOK   If `true` we also skip refinements.
     */
    def underlyingClassRef(refinementOK: Boolean)(using Context): Type = dealias match {
      case tp: TypeRef =>
        if (tp.symbol.isClass) tp
        else if (tp.symbol.isAliasType) tp.underlying.underlyingClassRef(refinementOK)
        else NoType
      case tp: AppliedType =>
        if (tp.tycon.isLambdaSub) NoType
        else tp.superType.underlyingClassRef(refinementOK)
      case tp: AnnotatedType =>
        tp.parent.underlyingClassRef(refinementOK)
      case tp: RefinedType =>
        if (refinementOK) tp.underlying.underlyingClassRef(refinementOK) else NoType
      case tp: RecType =>
        tp.underlying.underlyingClassRef(refinementOK)
      case _ =>
        NoType
    }

    /** The iterator of underlying types as long as type is a TypeProxy.
     *  Useful for diagnostics
     */
    def underlyingIterator(using Context): Iterator[Type] = new Iterator[Type] {
      var current = Type.this
      var hasNext = true
      def next = {
        val res = current
        hasNext = current.isInstanceOf[TypeProxy]
        if (hasNext) current = current.asInstanceOf[TypeProxy].underlying
        res
      }
    }

    /** A prefix-less refined this or a termRef to a new skolem symbol
     *  that has the given type as info.
     */
    def narrow(using Context): TermRef =
      TermRef(NoPrefix, newSkolem(this))

    /** Useful for diagnostics: The underlying type if this type is a type proxy,
     *  otherwise NoType
     */
    def underlyingIfProxy(using Context): Type = this match {
      case this1: TypeProxy => this1.underlying
      case _ => NoType
    }

    /** If this is a repeated type, its element type, otherwise the type itself */
    def repeatedToSingle(using Context): Type = this match {
      case tp @ ExprType(tp1) => tp.derivedExprType(tp1.repeatedToSingle)
      case _                  => if (isRepeatedParam) this.argTypesHi.head else this
    }

    /** The capture set of this type. Overridden and cached in CaptureRef */
    def captureSet(using Context): CaptureSet = CaptureSet.ofType(this)

    // ----- Normalizing typerefs over refined types ----------------------------

    /** If this normalizes* to a refinement type that has a refinement for `name` (which might be followed
     *  by other refinements), and the refined info is a type alias, return the alias,
     *  otherwise return NoType. Used to reduce types of the form
     *
     *    P { ... type T = / += / -= U ... } # T
     *
     *  to just U. Does not perform the reduction if the resulting type would contain
     *  a reference to the "this" of the current refined type, except in the following situation
     *
     *  (1) The "this" reference can be avoided by following an alias. Example:
     *
     *      P { type T = String, type R = P{...}.T } # R  -->  String
     *
     *  (*) normalizes means: follow instantiated typevars and aliases.
     */
    def lookupRefined(name: Name)(using Context): Type = {
      @tailrec def loop(pre: Type): Type = pre.stripTypeVar match {
        case pre: RefinedType =>
          pre.refinedInfo match {
            case tp: AliasingBounds =>
              if (pre.refinedName ne name) loop(pre.parent) else tp.alias
            case _ =>
              loop(pre.parent)
          }
        case pre: RecType =>
          val candidate = pre.parent.lookupRefined(name)
          if (candidate.exists && !pre.isReferredToBy(candidate))
            //println(s"lookupRefined ${this.toString} . $name, pre: $pre ---> $candidate / ${candidate.toString}")
            candidate
          else NoType
        case SkolemType(tp) =>
          loop(tp)
        case pre: WildcardType =>
          WildcardType
        case pre: TypeRef =>
          pre.info match {
            case TypeAlias(alias) => loop(alias)
            case _ => NoType
          }
        case _ =>
          NoType
      }

      loop(this)
    }

    /** The type <this . name> , reduced if possible */
    def select(name: Name)(using Context): Type =
      NamedType(this, name, member(name)).reduceProjection

    /** The type <this . name> with given denotation, reduced if possible. */
    def select(name: Name, denot: Denotation)(using Context): Type =
      NamedType(this, name, denot).reduceProjection

    /** The type <this . sym>, reduced if possible */
    def select(sym: Symbol)(using Context): Type =
      NamedType(this, sym).reduceProjection

    def select(name: TermName)(using Context): TermRef =
      TermRef(this, name, member(name))

    def select(name: TermName, sig: Signature, target: Name)(using Context): TermRef =
      TermRef(this, name, member(name).atSignature(sig, target, relaxed = !ctx.erasedTypes))

// ----- Access to parts --------------------------------------------

    /** The normalized prefix of this type is:
     *  For an alias type, the normalized prefix of its alias
     *  For all other named type and class infos: the prefix.
     *  Inherited by all other type proxies.
     *  `NoType` for all other types.
     */
    @tailrec final def normalizedPrefix(using Context): Type = this match {
      case tp: NamedType =>
        if (tp.symbol.info.isTypeAlias) tp.info.normalizedPrefix else tp.prefix
      case tp: ClassInfo =>
        tp.prefix
      case tp: TypeProxy =>
        tp.superType.normalizedPrefix
      case _ =>
        NoType
    }

    /** The full parent types, including all type arguments */
    def parents(using Context): List[Type] = this match {
      case tp @ AppliedType(tycon, args) if tycon.typeSymbol.isClass =>
        tycon.parents.map(_.subst(tycon.typeSymbol.typeParams, args))
      case tp: TypeRef =>
        if (tp.info.isInstanceOf[TempClassInfo])
          tp.recomputeDenot()
            // We usually should have `!tp.info.isInstanceOf[TempClassInfo]` here, but
            // this can be falsified for code with illegal cyclic references. See neg/i7107.scala.
        tp.info.parents
      case tp: TypeProxy =>
        tp.superType.parents
      case _ => Nil
    }

    /** The first parent of this type, AnyRef if list of parents is empty */
    def firstParent(using Context): Type = parents match {
      case p :: _ => p
      case _ => defn.AnyType
    }

    /** The parameter types of a PolyType or MethodType, Empty list for others */
    final def paramInfoss(using Context): List[List[Type]] = stripPoly match {
      case mt: MethodType => mt.paramInfos :: mt.resultType.paramInfoss
      case _ => Nil
    }

    /** The parameter names of a PolyType or MethodType, Empty list for others */
    final def paramNamess(using Context): List[List[TermName]] = stripPoly match {
      case mt: MethodType => mt.paramNames :: mt.resultType.paramNamess
      case _ => Nil
    }

    /** The parameter types in the first parameter section of a generic type or MethodType, Empty list for others */
    final def firstParamTypes(using Context): List[Type] = stripPoly match {
      case mt: MethodType => mt.paramInfos
      case _ => Nil
    }

    /** The parameter names in the first parameter section of a generic type or MethodType, Empty list for others */
    final def firstParamNames(using Context): List[TermName] = stripPoly match {
      case mt: MethodType => mt.paramNames
      case _ => Nil
    }

    /** Is this either not a method at all, or a parameterless method? */
    final def isParameterless(using Context): Boolean = stripPoly match {
      case mt: MethodType => false
      case _ => true
    }

    /** Is this (an alias of) the `scala.Null` type? */
    final def isNullType(using Context) = isRef(defn.NullClass)

    /** Is this (an alias of) the `scala.Nothing` type? */
    final def isNothingType(using Context) = isRef(defn.NothingClass)

    /** The resultType of a LambdaType, or ExprType, the type itself for others */
    def resultType(using Context): Type = this

    /** The final result type of a PolyType, MethodType, or ExprType, after skipping
     *  all parameter sections, the type itself for all others.
     */
    def finalResultType(using Context): Type = resultType.stripPoly match {
      case mt: MethodType => mt.resultType.finalResultType
      case _ => resultType
    }

    /** Determine the expected function type from the prototype.
     *  If no function type is found, NoType is returned. If multiple
     *  function types are found in an intersection, their intersection
     *  is returned. This works since `&` invokes `TypeComparer.distributeAnd`, which
     *  ensures that `(A1 => B1) & (A2 => B2)` simplifies to `(A1 | A2) => (B1 & B2)`,
     *  so the result is again a function type. An analogous distribution mechanism
     *  does not exist for `|`. Therefore, a union of function types also yields `NoType`,
     *  since we cannot determine a single expected function type.
     */
    def findFunctionType(using Context): Type = dealias match
      case tp: AndType =>
        tp.tp1.findFunctionType & tp.tp2.findFunctionType
      case tp: OrType =>
        val tf1 = tp.tp1.findFunctionType
        val tf2 = tp.tp2.findFunctionType
        if !tf1.exists then tf2
        else if !tf2.exists then tf1
        else NoType
      case t if defn.isNonRefinedFunction(t) =>
        t
      case t @ SAMType(_) =>
        t
      case _ =>
        NoType

    /** This type seen as a TypeBounds */
    final def bounds(using Context): TypeBounds = this match {
      case tp: TypeBounds => tp
      case ci: ClassInfo => TypeAlias(ci.appliedRef)
      case wc: WildcardType =>
        wc.optBounds match {
          case bounds: TypeBounds => bounds
          case NoType => TypeBounds.empty
        }
      case _ => TypeAlias(this)
    }

    /** The lower bound of a TypeBounds type, the type itself otherwise */
    def loBound: Type = this match {
      case tp: TypeBounds => tp.lo
      case _ => this
    }

    /** The upper bound of a TypeBounds type, the type itself otherwise */
    def hiBound: Type = this match {
      case tp: TypeBounds => tp.hi
      case _ => this
    }

    /** The type parameter with given `name`. This tries first `decls`
     *  in order not to provoke a cycle by forcing the info. If that yields
     *  no symbol it tries `member` as an alternative.
     */
    def typeParamNamed(name: TypeName)(using Context): Symbol =
      classSymbol.unforcedDecls.lookup(name) orElse member(name).symbol

    /** If this is a prototype with some ignored component, reveal one more
     *  layer of it. Otherwise the type itself.
     */
    def deepenProto(using Context): Type = this

    /** If this is a prototype with some ignored component, reveal it, and
     *  deepen the result transitively. Otherwise the type itself.
     */
    def deepenProtoTrans(using Context): Type = this

    /** If this is an ignored proto type, its underlying type, otherwise the type itself */
    def revealIgnored: Type = this

    /** If this is a proto type, WildcardType, otherwise the type itself */
    def dropIfProto: Type = this

    /** If this is an AndType, the number of factors, 1 for all other types */
    def andFactorCount: Int = 1

    /** If this is a OrType, the number of factors if that match `soft`,
     *  1 for all other types.
     */
    def orFactorCount(soft: Boolean): Int = 1

// ----- Substitutions -----------------------------------------------------

    /** Substitute all types that refer in their symbol attribute to
     *  one of the symbols in `from` by the corresponding types in `to`.
     */
    final def subst(from: List[Symbol], to: List[Type])(using Context): Type =
      if (from.isEmpty) this
      else {
        val from1 = from.tail
        if (from1.isEmpty) Substituters.subst1(this, from.head, to.head, null)
        else {
          val from2 = from1.tail
          if (from2.isEmpty) Substituters.subst2(this, from.head, to.head, from1.head, to.tail.head, null)
          else Substituters.subst(this, from, to, null)
        }
      }

    /** Substitute all types of the form `TypeParamRef(from, N)` by
     *  `TypeParamRef(to, N)`.
     */
    final def subst(from: BindingType, to: BindingType)(using Context): Type =
      Substituters.subst(this, from, to, null)

    /** Substitute all occurrences of `This(cls)` by `tp` */
    final def substThis(cls: ClassSymbol, tp: Type)(using Context): Type =
      Substituters.substThis(this, cls, tp, null)

    /** As substThis, but only is class is a static owner (i.e. a globally accessible object) */
    final def substThisUnlessStatic(cls: ClassSymbol, tp: Type)(using Context): Type =
      if (cls.isStaticOwner) this else Substituters.substThis(this, cls, tp, null)

    /** Substitute all occurrences of `RecThis(binder)` by `tp` */
    final def substRecThis(binder: RecType, tp: Type)(using Context): Type =
      Substituters.substRecThis(this, binder, tp, null)

    /** Substitute a bound type by some other type */
    final def substParam(from: ParamRef, to: Type)(using Context): Type =
      Substituters.substParam(this, from, to, null)

    /** Substitute bound types by some other types */
    final def substParams(from: BindingType, to: List[Type])(using Context): Type =
      Substituters.substParams(this, from, to, null)

    /** Substitute all occurrences of symbols in `from` by references to corresponding symbols in `to`
     */
    final def substSym(from: List[Symbol], to: List[Symbol])(using Context): Type =
      Substituters.substSym(this, from, to, null)

    /** Substitute all occurrences of symbols in `from` by corresponding types in `to`.
     *  Unlike for `subst`, the `to` types can be type bounds. A TypeBounds target
     *  will be replaced by range that gets absorbed in an approximating type map.
     */
    final def substApprox(from: List[Symbol], to: List[Type])(using Context): Type =
      new Substituters.SubstApproxMap(from, to).apply(this)

// ----- misc -----------------------------------------------------------

    /** Turn type into a function type.
     *  @pre this is a method type without parameter dependencies.
     *  @param dropLast        the number of trailing parameters that should be dropped
     *                         when forming the function type.
     *  @param alwaysDependent if true, always create a dependent function type.
     */
    def toFunctionType(isJava: Boolean, dropLast: Int = 0, alwaysDependent: Boolean = false)(using Context): Type = this match {
      case mt: MethodType if !mt.isParamDependent =>
        val formals1 = if (dropLast == 0) mt.paramInfos else mt.paramInfos dropRight dropLast
        val isContextual = mt.isContextualMethod && !ctx.erasedTypes
        val isErased = mt.isErasedMethod && !ctx.erasedTypes
        val result1 = mt.nonDependentResultApprox match {
          case res: MethodType => res.toFunctionType(isJava)
          case res => res
        }
        val funType = defn.FunctionOf(
          formals1 mapConserve (_.translateFromRepeated(toArray = isJava)),
          result1, isContextual, isErased)
        if alwaysDependent || mt.isResultDependent then RefinedType(funType, nme.apply, mt)
        else funType
    }

    /** The signature of this type. This is by default NotAMethod,
     *  but is overridden for PolyTypes, MethodTypes, and TermRef types.
     *  (the reason why we deviate from the "final-method-with-pattern-match-in-base-class"
     *   pattern is that method signatures use caching, so encapsulation
     *   is improved using an OO scheme).
     */
    def signature(using Context): Signature = Signature.NotAMethod

    /** Drop annotation of given `cls` from this type */
    def dropAnnot(cls: Symbol)(using Context): Type = stripTypeVar match {
      case self @ AnnotatedType(pre, annot) =>
        if (annot.symbol eq cls) pre
        else self.derivedAnnotatedType(pre.dropAnnot(cls), annot)
      case _ =>
        this
    }

    def dropRepeatedAnnot(using Context): Type = dropAnnot(defn.RepeatedAnnot)

    def annotatedToRepeated(using Context): Type = this match {
      case tp @ ExprType(tp1) =>
        tp.derivedExprType(tp1.annotatedToRepeated)
      case self @ AnnotatedType(tp, annot) if annot matches defn.RetainsByNameAnnot =>
        self.derivedAnnotatedType(tp.annotatedToRepeated, annot)
      case AnnotatedType(tp, annot) if annot matches defn.RepeatedAnnot =>
        val typeSym = tp.typeSymbol.asClass
        assert(typeSym == defn.SeqClass || typeSym == defn.ArrayClass)
        tp.translateParameterized(typeSym, defn.RepeatedParamClass)
      case _ => this
    }

    /** A type capturing `ref` */
    def capturing(ref: CaptureRef)(using Context): Type =
      if captureSet.accountsFor(ref) then this
      else CapturingType(this, ref.singletonCaptureSet)

    /** A type capturing the capture set `cs`. If this type is already a capturing type
     *  the two capture sets are combined.
     */
    def capturing(cs: CaptureSet)(using Context): Type =
      if cs.isConst && cs.subCaptures(captureSet, frozen = true).isOK then this
      else this match
        case CapturingType(parent, cs1) => parent.capturing(cs1 ++ cs)
        case _ => CapturingType(this, cs)

    /** The set of distinct symbols referred to by this type, after all aliases are expanded */
    def coveringSet(using Context): Set[Symbol] =
      (new CoveringSetAccumulator).apply(Set.empty[Symbol], this)

    /** The number of applications and refinements in this type, after all aliases are expanded */
    def typeSize(using Context): Int =
      (new TypeSizeAccumulator).apply(0, this)

    /** Convert to text */
    def toText(printer: Printer): Text = printer.toText(this)

    /** Utility method to show the underlying type of a TypeProxy chain together
     *  with the proxy type itself.
     */
    def showWithUnderlying(n: Int = 1)(using Context): String = this match {
      case tp: TypeProxy if n > 0 => s"$show with underlying ${tp.underlying.showWithUnderlying(n - 1)}"
      case _ => show
    }

    /** A simplified version of this type which is equivalent wrt =:= to this type.
     *  This applies a typemap to the type which (as all typemaps) follows type
     *  variable instances and reduces typerefs over refined types. It also
     *
     *   - re-evaluates all occurrences of And/OrType with &/| because
     *     what was a union or intersection of type variables might be a simpler type
     *     after the type variables are instantiated.
     *   - maps poly params in the current constraint set back to their type vars.
     *   - forces match types to be fully defined and tries to normalize them.
     *
     *  NOTE: Simplifying an intersection type might change its erasure (for
     *  example, the Java erasure of `Object & Serializable` is `Object`,
     *  but its simplification is `Serializable`). This means that simplification
     *  should never be used in a `MethodicType`, because that could
     *  lead to a different `signature`. Since this isn't very useful anyway,
     *  this method handles this by never simplifying inside a `MethodicType`,
     *  except for replacing type parameters with associated type variables.
     */
    def simplified(using Context): Type = TypeOps.simplify(this, null)

    /** Compare `this == that`, assuming corresponding binders in `bs` are equal.
     *  The normal `equals` should be equivalent to `equals(that, null`)`.
     *  We usually override `equals` when we override `iso` except if the
     *  `equals` comes from a case class, so it already has the right definition anyway.
     */
    final def equals(that: Any, bs: BinderPairs): Boolean =
      (this `eq` that.asInstanceOf[AnyRef]) || this.iso(that, bs)

    /** Is `this` isomorphic to `that`, assuming pairs of matching binders `bs`?
     *  It is assumed that `this.ne(that)`.
     */
    protected def iso(that: Any, bs: BinderPairs): Boolean = this.equals(that)

    /** Equality used for hash-consing; uses `eq` on all recursive invocations,
     *  except where a BindingType is involved. The latter demand a deep isomorphism check.
     */
    def eql(that: Type): Boolean = this.equals(that)

    /** customized hash code of this type.
     *  NotCached for uncached types. Cached types
     *  compute hash and use it as the type's hashCode.
     */
    def hash: Int

    /** Compute hashcode relative to enclosing binders `bs` */
    def computeHash(bs: Binders): Int

    /** Is the `hash` of this type the same for all possible sequences of enclosing binders? */
    def hashIsStable: Boolean = true
  }

  // end Type

// ----- Type categories ----------------------------------------------

  /** A marker trait for cached types */
  trait CachedType extends Type

  /** A marker trait for type proxies.
   *  Each implementation is expected to redefine the `underlying` method.
   */
  abstract class TypeProxy extends Type {

    /** The type to which this proxy forwards operations. */
    def underlying(using Context): Type

    /** The closest supertype of this type. This is the same as `underlying`,
     *  except that
     *    - instead of a TyperBounds type it returns its upper bound, and
     *    - for applied types it returns the upper bound of the constructor re-applied to the arguments.
     */
    def superType(using Context): Type = underlying match {
      case TypeBounds(_, hi) => hi
      case st => st
    }

    def superTypeNormalized(using Context): Type = superType.normalized

    /** Same as superType, except for two differences:
     *   - opaque types are treated as transparent aliases
     *   - applied type are matchtype-reduced if possible
     *
     *  Note: the reason to reduce match type aliases here and not in `superType`
     *  is that `superType` is context-independent and cached, whereas matchtype
     *  reduction depends on context and should not be cached (at least not without
     *  the very specific cache invalidation condition for matchtypes).
     */
    def translucentSuperType(using Context): Type = superType
  }

  // Every type has to inherit one of the following four abstract type classes.,
  // which determine whether the type is cached, and whether
  // it is a proxy of some other type. The duplication in their methods
  // is for efficiency.

  /**  Instances of this class are cached and are not proxies. */
  abstract class CachedGroundType extends Type with CachedType {
    private var myHash = HashUnknown
    final def hash: Int = {
      if (myHash == HashUnknown) {
        myHash = computeHash(null)
        assert(myHash != HashUnknown)
      }
      myHash
    }
    override final def hashCode: Int =
      if (hash == NotCached) System.identityHashCode(this) else hash
  }

  /**  Instances of this class are cached and are proxies. */
  abstract class CachedProxyType extends TypeProxy with CachedType {
    protected var myHash: Int = HashUnknown
    final def hash: Int = {
      if (myHash == HashUnknown) {
        myHash = computeHash(null)
        assert(myHash != HashUnknown)
      }
      myHash
    }
    override final def hashCode: Int =
      if (hash == NotCached) System.identityHashCode(this) else hash
  }

  /**  Instances of this class are uncached and are not proxies. */
  abstract class UncachedGroundType extends Type {
    final def hash: Int = NotCached
    final def computeHash(bs: Binders): Int = NotCached
    if (monitored) {
      record(s"uncachable")
      record(s"uncachable: $getClass")
    }
  }

  /**  Instances of this class are uncached and are proxies. */
  abstract class UncachedProxyType extends TypeProxy {
    final def hash: Int = NotCached
    final def computeHash(bs: Binders): Int = NotCached
    if (monitored) {
      record(s"uncachable")
      record(s"uncachable: $getClass")
    }
  }

  /** A marker trait for types that apply only to type symbols */
  trait TypeType extends Type

  /** A marker trait for types that apply only to term symbols or that
   *  represent higher-kinded types.
   */
  trait TermType extends Type

  /** A marker trait for types that can be types of values or prototypes of value types */
  trait ValueTypeOrProto extends TermType

  /** A marker trait for types that can be types of values or that are higher-kinded  */
  trait ValueType extends ValueTypeOrProto

  /** A marker trait for types that are guaranteed to contain only a
   *  single non-null value (they might contain null in addition).
   */
  trait SingletonType extends TypeProxy with ValueType {
    def isOverloaded(using Context): Boolean = false
  }

  /** A trait for references in CaptureSets. These can be NamedTypes, ThisTypes or ParamRefs */
  trait CaptureRef extends SingletonType:
    private var myCaptureSet: CaptureSet | Null = _
    private var myCaptureSetRunId: Int = NoRunId
    private var mySingletonCaptureSet: CaptureSet.Const | Null = null

    /** Can the reference be tracked? This is true for all ThisTypes or ParamRefs
     *  but only for some NamedTypes.
     */
    def canBeTracked(using Context): Boolean

    /** Is the reference tracked? This is true if it can be tracked and the capture
     *  set of the underlying type is not always empty.
     */
    final def isTracked(using Context): Boolean = canBeTracked && !captureSetOfInfo.isAlwaysEmpty

    /** Is this reference the root capability `*` ? */
    def isRootCapability(using Context): Boolean = false

    /** Normalize reference so that it can be compared with `eq` for equality */
    def normalizedRef(using Context): CaptureRef = this

    /** The capture set consisting of exactly this reference */
    def singletonCaptureSet(using Context): CaptureSet.Const =
      if mySingletonCaptureSet == null then
        mySingletonCaptureSet = CaptureSet(this.normalizedRef)
      mySingletonCaptureSet.uncheckedNN

    /** The capture set of the type underlying this reference */
    def captureSetOfInfo(using Context): CaptureSet =
      if ctx.runId == myCaptureSetRunId then myCaptureSet.nn
      else if myCaptureSet.asInstanceOf[AnyRef] eq CaptureSet.Pending then CaptureSet.empty
      else
        myCaptureSet = CaptureSet.Pending
        val computed = CaptureSet.ofInfo(this)
        if ctx.phase != Phases.checkCapturesPhase || underlying.isProvisional then
          myCaptureSet = null
        else
          myCaptureSet = computed
          myCaptureSetRunId = ctx.runId
        computed

    def invalidateCaches() =
      myCaptureSetRunId = NoRunId

    override def captureSet(using Context): CaptureSet =
      val cs = captureSetOfInfo
      if canBeTracked && !cs.isAlwaysEmpty then singletonCaptureSet else cs
  end CaptureRef

  /** A trait for types that bind other types that refer to them.
   *  Instances are: LambdaType, RecType.
   */
  trait BindingType extends Type {

    /** If this type is in `bs`, a hashcode based on its position in `bs`.
     *  Otherise the standard identity hash.
     */
    override def identityHash(bs: Binders): Int = {
      def recur(n: Int, tp: BindingType, rest: Binders): Int =
        if (this `eq` tp) finishHash(hashing.mix(hashSeed, n), 1)
        else if (rest == null) System.identityHashCode(this)
        else recur(n + 1, rest.tp, rest.next)
      avoidSpecialHashes(
        if (bs == null) System.identityHashCode(this)
        else recur(1, bs.tp, bs.next))
    }

    def equalBinder(that: BindingType, bs: BinderPairs): Boolean =
      (this `eq` that) || bs != null && bs.matches(this, that)
  }

  /** A trait for proto-types, used as expected types in typer */
  trait ProtoType extends Type {
    def isMatchedBy(tp: Type, keepConstraint: Boolean = false)(using Context): Boolean
    def fold[T](x: T, ta: TypeAccumulator[T])(using Context): T
    def map(tm: TypeMap)(using Context): ProtoType

    /** If this prototype captures a context, the same prototype except that the result
     *  captures the given context `ctx`.
     */
    def withContext(ctx: Context): ProtoType = this

    override def dropIfProto = WildcardType
  }

  /** Implementations of this trait cache the results of `narrow`. */
  trait NarrowCached extends Type {
    private var myNarrow: TermRef | Null = null
    override def narrow(using Context): TermRef = {
      if (myNarrow == null) myNarrow = super.narrow
      myNarrow.nn
    }
  }

// --- NamedTypes ------------------------------------------------------------------

  abstract class NamedType extends CachedProxyType, ValueType { self =>

    type ThisType >: this.type <: NamedType
    type ThisName <: Name

    val prefix: Type
    def designator: Designator
    protected def designator_=(d: Designator): Unit

    assert(prefix.isValueType || (prefix eq NoPrefix), s"invalid prefix $prefix")

    private var myName: Name | Null = null
    private var lastDenotation: Denotation | Null = null
    private var lastSymbol: Symbol | Null = null
    private var checkedPeriod: Period = Nowhere
    private var myStableHash: Byte = 0
    private var mySignature: Signature = _
    private var mySignatureRunId: Int = NoRunId

    // Invariants:
    // (1) checkedPeriod != Nowhere     =>  lastDenotation != null
    // (2) lastDenotation != null       =>  lastSymbol != null
    // (3) mySignatureRunId != NoRunId  =>  mySignature != null

    def isType: Boolean = isInstanceOf[TypeRef]
    def isTerm: Boolean = isInstanceOf[TermRef]

    /** If designator is a name, this name. Otherwise, the original name
     *  of the designator symbol.
     */
    final def name(using Context): ThisName = {
      if (myName == null) myName = computeName
      myName.asInstanceOf[ThisName]
    }

    private def computeName: Name = designator match {
      case name: Name => name
      case sym: Symbol => sym.originDenotation.name
    }

    final override def signature(using Context): Signature =
      /** The signature computed from the last known denotation with `sigFromDenot`,
       *  or if there is none, the signature of the symbol. Signatures are always
       *  computed before erasure, since some symbols change their signature at erasure.
       */
      def computeSignature(using Context): Signature =
        val lastd = lastDenotation
        if lastd != null then sigFromDenot(lastd)
        else if ctx.erasedTypes then atPhase(erasurePhase)(computeSignature)
        else symbol.asSeenFrom(prefix).signature

      if ctx.runId != mySignatureRunId then
        mySignature = computeSignature
        if !mySignature.isUnderDefined then mySignatureRunId = ctx.runId
      mySignature
    end signature

    /** The signature computed from the current denotation with `sigFromDenot` if it is
     *  known without forcing.
     *  Otherwise the signature of the current symbol if it is known without forcing.
     *  Otherwise NotAMethod. Signatures are always computed before erasure, since
     *  some symbols change their signature at erasure.
     */
    private def currentSignature(using Context): Signature =
      if ctx.runId == mySignatureRunId then mySignature
      else
        val lastd = lastDenotation
        if lastd != null then sigFromDenot(lastd)
        else if ctx.erasedTypes then atPhase(erasurePhase)(currentSignature)
        else
          val sym = currentSymbol
          if sym.exists then sym.asSeenFrom(prefix).signature
          else Signature.NotAMethod

    /** The signature of a pre-erasure version of denotation `lastd`. */
    private def sigFromDenot(lastd: Denotation)(using Context) =
      if lastd.validFor.firstPhaseId <= erasurePhase.id then lastd.signature
      else lastd match
        case lastd: SingleDenotation => lastd.initial.signature
        case _ => Signature.OverloadedSignature

    final def symbol(using Context): Symbol =
      // We can rely on checkedPeriod (unlike in the definition of `denot` below)
      // because SymDenotation#installAfter never changes the symbol
      if (checkedPeriod == ctx.period) lastSymbol.nn else computeSymbol

    private def computeSymbol(using Context): Symbol =
      designator match {
        case sym: Symbol =>
          if (sym.isValidInCurrentRun) sym else denot.symbol
        case name =>
          (if (denotationIsCurrent) lastDenotation.nn else denot).symbol
      }

    /** There is a denotation computed which is valid (somewhere in) the
     *  current run.
     */
    def denotationIsCurrent(using Context): Boolean =
      lastDenotation != null && lastDenotation.uncheckedNN.validFor.runId == ctx.runId

    /** If the reference is symbolic or the denotation is current, its symbol, otherwise NoDenotation.
     *
     *  Note: This operation does not force the denotation, and is therefore
     *  timing dependent. It should only be used if the outcome of the
     *  essential computation does not depend on the symbol being present or not.
     *  It's currently used to take an optimized path in substituters and
     *  type accumulators, as well as to be safe in diagnostic printing.
     *  Normally, it's better to use `symbol`, not `currentSymbol`.
     */
    final def currentSymbol(using Context): Symbol = designator match {
      case sym: Symbol => sym
      case _ => if (denotationIsCurrent) lastDenotation.nn.symbol else NoSymbol
    }

    /** Retrieves currently valid symbol without necessarily updating denotation.
     *  Assumes that symbols do not change between periods in the same run.
     *  Used to get the class underlying a ThisType.
     */
    private[Types] def stableInRunSymbol(using Context): Symbol =
      if (checkedPeriod.runId == ctx.runId) lastSymbol.nn
      else symbol

    def info(using Context): Type = denot.info

    /** The denotation currently denoted by this type */
    final def denot(using Context): Denotation = {
      util.Stats.record("NamedType.denot")
      val now = ctx.period
      // Even if checkedPeriod == now we still need to recheck lastDenotation.validFor
      // as it may have been mutated by SymDenotation#installAfter
      if (checkedPeriod != Nowhere && lastDenotation.nn.validFor.contains(now)) {
        checkedPeriod = now
        lastDenotation.nn
      }
      else computeDenot
    }

    private def computeDenot(using Context): Denotation = {
      util.Stats.record("NamedType.computeDenot")

      def finish(d: Denotation) = {
        if (d.exists)
          // Avoid storing NoDenotations in the cache - we will not be able to recover from
          // them. The situation might arise that a type has NoDenotation in some later
          // phase but a defined denotation earlier (e.g. a TypeRef to an abstract type
          // is undefined after erasure.) We need to be able to do time travel back and
          // forth also in these cases.
          setDenot(d)
        d
      }

      def fromDesignator = designator match {
        case name: Name =>
          val sym = lastSymbol
          val allowPrivate = sym == null || (sym == NoSymbol) || sym.lastKnownDenotation.flagsUNSAFE.is(Private)
          finish(memberDenot(name, allowPrivate))
        case sym: Symbol =>
          val symd = sym.lastKnownDenotation
          if (symd.validFor.runId != ctx.runId && !stillValid(symd))
            finish(memberDenot(symd.initial.name, allowPrivate = false))
          else if (prefix.isArgPrefixOf(symd))
            finish(argDenot(sym.asType))
          else if (infoDependsOnPrefix(symd, prefix))
            finish(memberDenot(symd.initial.name, allowPrivate = symd.is(Private)))
          else
            finish(symd.current)
      }

      lastDenotation match {
        case lastd0: SingleDenotation =>
          val lastd = lastd0.skipRemoved
          if (lastd.validFor.runId == ctx.runId && (checkedPeriod != Nowhere)) finish(lastd.current)
          else lastd match {
            case lastd: SymDenotation =>
              if (stillValid(lastd) && (checkedPeriod != Nowhere)) finish(lastd.current)
              else finish(memberDenot(lastd.initial.name, allowPrivate = false))
            case _ =>
              fromDesignator
          }
        case _ => fromDesignator
      }
    }

    private def disambiguate(d: Denotation)(using Context): Denotation =
      disambiguate(d, currentSignature, currentSymbol.targetName)

    private def disambiguate(d: Denotation, sig: Signature | Null, target: Name)(using Context): Denotation =
      if (sig != null)
        d.atSignature(sig, target, relaxed = !ctx.erasedTypes) match {
          case d1: SingleDenotation => d1
          case d1 =>
            d1.atSignature(sig, target, relaxed = false) match {
              case d2: SingleDenotation => d2
              case d2 => d2.suchThat(currentSymbol.eq).orElse(d2)
            }
        }
      else d

    private def memberDenot(name: Name, allowPrivate: Boolean)(using Context): Denotation = {
      var d = memberDenot(prefix, name, allowPrivate)
      if (!d.exists && !allowPrivate && ctx.mode.is(Mode.Interactive))
        // In the IDE we might change a public symbol to private, and would still expect to find it.
        d = memberDenot(prefix, name, true)
      if (!d.exists && ctx.isAfterTyper && lastDenotation.isInstanceOf[SymDenotation])
        // name has changed; try load in earlier phase and make current
        d = atPhase(ctx.phaseId - 1)(memberDenot(name, allowPrivate)).current
      if (d.isOverloaded)
        d = disambiguate(d)
      d
    }

    private def memberDenot(prefix: Type, name: Name, allowPrivate: Boolean)(using Context): Denotation =
      if (allowPrivate) prefix.member(name) else prefix.nonPrivateMember(name)

    private def argDenot(param: TypeSymbol)(using Context): Denotation = {
      val cls = param.owner
      val args = prefix.baseType(cls).argInfos
      val typeParams = cls.typeParams

      def concretize(arg: Type, tparam: TypeSymbol) = arg match {
        case arg: TypeBounds => TypeRef(prefix, tparam)
        case arg => arg
      }
      val concretized = args.zipWithConserve(typeParams)(concretize)

      def rebase(arg: Type) = arg.subst(typeParams, concretized)

      val idx = typeParams.indexOf(param)

      if (0 <= idx && idx < args.length) {
        val argInfo = args(idx) match {
          case arg: TypeBounds =>
            val v = param.paramVarianceSign
            val pbounds = param.paramInfo
            if (v > 0 && pbounds.loBound.dealiasKeepAnnots.isExactlyNothing) TypeAlias(arg.hiBound & rebase(pbounds.hiBound))
            else if (v < 0 && pbounds.hiBound.dealiasKeepAnnots.isExactlyAny) TypeAlias(arg.loBound | rebase(pbounds.loBound))
            else arg recoverable_& rebase(pbounds)
          case arg => TypeAlias(arg)
        }
        param.derivedSingleDenotation(param, argInfo)
      }
      else {
        if (!ctx.reporter.errorsReported)
          throw new TypeError(
            i"""bad parameter reference $this at ${ctx.phase}
               |the parameter is ${param.showLocated} but the prefix $prefix
               |does not define any corresponding arguments.
               |idx = $idx, args = $args%, %,
               |constraint = ${ctx.typerState.constraint}""")
        NoDenotation
      }
    }

    /** Reload denotation by computing the member with the reference's name as seen
     *  from the reference's prefix.
     */
    def recomputeDenot()(using Context): Unit =
      setDenot(memberDenot(name, allowPrivate = !symbol.exists || symbol.is(Private)))

    private def setDenot(denot: Denotation)(using Context): Unit = {
      if (Config.checkNoDoubleBindings)
        if (ctx.settings.YnoDoubleBindings.value)
          checkSymAssign(denot.symbol)

      lastDenotation = denot
      lastSymbol = denot.symbol
      checkedPeriod = if (prefix.isProvisional) Nowhere else ctx.period
      designator match {
        case sym: Symbol if designator ne lastSymbol.nn =>
          designator = lastSymbol.asInstanceOf[Designator{ type ThisName = self.ThisName }]
        case _ =>
      }
      checkDenot()
    }

    private def checkDenot()(using Context) = {}

    private def checkSymAssign(sym: Symbol)(using Context) = {
      def selfTypeOf(sym: Symbol) =
        if (sym.isClass) sym.asClass.givenSelfType else NoType
      val lastSym = lastSymbol
      assert(
        (lastSym == null)
        ||
        (lastSym eq sym)
        ||
        !denotationIsCurrent
        ||
        lastSym.infoOrCompleter.isInstanceOf[ErrorType]
        ||
        !sym.exists
        ||
        !lastSym.exists
        ||
        sym.isPackageObject // package objects can be visited before we get around to index them
        ||
        sym.owner != lastSym.owner &&
          (sym.owner.derivesFrom(lastSym.owner)
           ||
           selfTypeOf(sym).derivesFrom(lastSym.owner)
           ||
           selfTypeOf(lastSym).derivesFrom(sym.owner)
          )
        ||
        sym == defn.AnyClass.primaryConstructor, {
          if lastSym == null then
            s"""data race? overwriting $lastSym with $sym in type $this,
             |period = ${ctx.phase} at run ${ctx.runId}"""
          else
            s"""data race? overwriting $lastSym with $sym in type $this,
             |last sym id = ${lastSym.id}, new sym id = ${sym.id},
             |last owner = ${lastSym.owner}, new owner = ${sym.owner},
             |period = ${ctx.phase} at run ${ctx.runId}""" })
    }

    /** A reference with the initial symbol in `symd` has an info that
     *  might depend on the given prefix.
     */
    private def infoDependsOnPrefix(symd: SymDenotation, prefix: Type)(using Context): Boolean =
      symd.maybeOwner.membersNeedAsSeenFrom(prefix) && !symd.is(NonMember)
      || prefix.isInstanceOf[Types.ThisType] && symd.is(Opaque) // see pos/i11277.scala for a test where this matters

    /** Is this a reference to a class or object member with an info that might depend
     *  on the prefix?
     */
    def isPrefixDependentMemberRef(using Context): Boolean = designator match {
      case sym: Symbol => infoDependsOnPrefix(sym, prefix)
      case _ => true
    }

    /** (1) Reduce a type-ref `W # X` or `W { ... } # U`, where `W` is a wildcard type
     *  to an (unbounded) wildcard type.
     *
     *  (2) Reduce a type-ref `T { X = U; ... } # X`  to   `U`
     *  provided `U` does not refer with a RecThis to the
     *  refinement type `T { X = U; ... }`
     */
    def reduceProjection(using Context): Type =
      if (isType) {
        val reduced = prefix.lookupRefined(name)
        if (reduced.exists) reduced else this
      }
      else this

    /** Guard against cycles that can arise if given `op`
     *  follows info. The problematic cases are a type alias to itself or
     *  bounded by itself or a val typed as itself:
     *
     *  type T <: T
     *  val x: x.type
     *
     *  These are errors but we have to make sure that operations do
     *  not loop before the error is detected.
     */
    final def controlled[T](op: => T)(using Context): T = try {
      ctx.base.underlyingRecursions += 1
      if (ctx.base.underlyingRecursions < Config.LogPendingUnderlyingThreshold)
        op
      else if (ctx.pendingUnderlying contains this)
        throw CyclicReference(symbol)
      else
        try {
          ctx.pendingUnderlying += this
          op
        }
        finally
          ctx.pendingUnderlying -= this
    }
    finally
      ctx.base.underlyingRecursions -= 1

    /** The argument corresponding to class type parameter `tparam` as seen from
     *  prefix `pre`. Can produce a TypeBounds type if `widenAbstract` is true,
     *  or prefix is an & or | type and parameter is non-variant.
     *  Otherwise, a typebounds argument is dropped and the original type parameter
     *  reference is returned.
     */
    def argForParam(pre: Type, widenAbstract: Boolean = false)(using Context): Type = {
      val tparam = symbol
      val cls = tparam.owner
      val base = pre.baseType(cls)
      base.stripped match {
        case AppliedType(tycon, allArgs) =>
          var tparams = cls.typeParams
          var args = allArgs
          var idx = 0
          while (tparams.nonEmpty && args.nonEmpty) {
            if (tparams.head.eq(tparam))
              return args.head match {
                case _: TypeBounds if !widenAbstract => TypeRef(pre, tparam)
                case arg => arg.boxedUnlessFun(tycon)
              }
            tparams = tparams.tail
            args = args.tail
            idx += 1
          }
          NoType
        case base: AndOrType =>
          var tp1 = argForParam(base.tp1)
          var tp2 = argForParam(base.tp2)
          val variance = tparam.paramVarianceSign
          if (isBounds(tp1) || isBounds(tp2) || variance == 0) {
            // compute argument as a type bounds instead of a point type
            tp1 = tp1.bounds
            tp2 = tp2.bounds
          }
          if (base.isAnd == variance >= 0) tp1 & tp2 else tp1 | tp2
        case _ =>
          if (pre.termSymbol.is(Package)) argForParam(pre.select(nme.PACKAGE))
          else if (pre.isExactlyNothing) pre
          else NoType
      }
    }

    /** A selection of the same kind, but with potentially a different prefix.
     *  The following normalizations are performed for type selections T#A:
     *
     *     T#A --> B                if A is bound to an alias `= B` in T
     *
     *  If Config.splitProjections is set:
     *
     *     (S & T)#A --> S#A        if T does not have a member named A
     *               --> T#A        if S does not have a member named A
     *               --> S#A & T#A  otherwise
     *     (S | T)#A --> S#A | T#A
     */
    def derivedSelect(prefix: Type)(using Context): Type =
      if (prefix eq this.prefix) this
      else if (prefix.isExactlyNothing) prefix
      else {
        if (isType) {
          val res =
            if (currentSymbol.isAllOf(ClassTypeParam)) argForParam(prefix)
            else prefix.lookupRefined(name)
          if (res.exists) return res
          if (Config.splitProjections)
            prefix match {
              case prefix: AndType =>
                def isMissing(tp: Type) = tp match {
                  case tp: TypeRef => !tp.info.exists
                  case _ => false
                }
                val derived1 = derivedSelect(prefix.tp1)
                val derived2 = derivedSelect(prefix.tp2)
                return (
                  if (isMissing(derived1)) derived2
                  else if (isMissing(derived2)) derived1
                  else prefix.derivedAndType(derived1, derived2))
              case prefix: OrType =>
                val derived1 = derivedSelect(prefix.tp1)
                val derived2 = derivedSelect(prefix.tp2)
                return prefix.derivedOrType(derived1, derived2)
              case _ =>
            }
        }
        if (prefix.isInstanceOf[WildcardType]) WildcardType
        else withPrefix(prefix)
      }

    /** A reference like this one, but with the given symbol, if it exists */
    final def withSym(sym: Symbol)(using Context): ThisType =
      if ((designator ne sym) && sym.exists) NamedType(prefix, sym).asInstanceOf[ThisType]
      else this

    /** A reference like this one, but with the given denotation, if it exists.
     *  Returns a new named type with the denotation's symbol if that symbol exists, and
     *  one of the following alternatives applies:
     *   1. The current designator is a symbol and the symbols differ, or
     *   2. The current designator is a name and the new symbolic named type
     *      does not have a currently known denotation.
     *   3. The current designator is a name and the new symbolic named type
     *      has the same info as the current info
     *  Otherwise the current denotation is overwritten with the given one.
     *
     *  Note: (2) and (3) are a "lock in mechanism" where a reference with a name as
     *  designator can turn into a symbolic reference.
     *
     *  Note: This is a subtle dance to keep the balance between going to symbolic
     *  references as much as we can (since otherwise we'd risk getting cycles)
     *  and to still not lose any type info in the denotation (since symbolic
     *  references often recompute their info directly from the symbol's info).
     *  A test case is neg/opaque-self-encoding.scala.
     */
    final def withDenot(denot: Denotation)(using Context): ThisType =
      if denot.exists then
        val adapted = withSym(denot.symbol)
        val result =
          if (adapted.eq(this)
              || designator.isInstanceOf[Symbol]
              || !adapted.denotationIsCurrent
              || adapted.info.eq(denot.info))
            adapted
          else this
        val lastDenot = result.lastDenotation
        denot match
          case denot: SymDenotation
          if denot.validFor.firstPhaseId < ctx.phase.id
            && lastDenot != null
            && lastDenot.validFor.lastPhaseId > denot.validFor.firstPhaseId
            && !lastDenot.isInstanceOf[SymDenotation] =>
            // In this case the new SymDenotation might be valid for all phases, which means
            // we would not recompute the denotation when travelling to an earlier phase, maybe
            // in the next run. We fix that problem by creating a UniqueRefDenotation instead.
            core.println(i"overwrite ${result.toString} / ${result.lastDenotation}, ${result.lastDenotation.getClass} with $denot at ${ctx.phaseId}")
            result.setDenot(
              UniqueRefDenotation(
                denot.symbol, denot.info,
                Period(ctx.runId, ctx.phaseId, denot.validFor.lastPhaseId),
                this.prefix))
          case _ =>
            result.setDenot(denot)
        result.asInstanceOf[ThisType]
      else // don't assign NoDenotation, we might need to recover later. Test case is pos/avoid.scala.
        this

    /** A reference like this one, but with the given prefix. */
    final def withPrefix(prefix: Type)(using Context): NamedType = {
      def reload(): NamedType = {
        val lastSym = lastSymbol.nn
        val allowPrivate = !lastSym.exists || lastSym.is(Private)
        var d = memberDenot(prefix, name, allowPrivate)
        if (d.isOverloaded && lastSym.exists)
          d = disambiguate(d,
                if (lastSym.signature == Signature.NotAMethod) Signature.NotAMethod
                else lastSym.asSeenFrom(prefix).signature,
                lastSym.targetName)
        NamedType(prefix, name, d)
      }
      if (prefix eq this.prefix) this
      else if (lastDenotation == null) NamedType(prefix, designator)
      else designator match {
        case sym: Symbol =>
          if (infoDependsOnPrefix(sym, prefix) && !prefix.isArgPrefixOf(sym)) {
            val candidate = reload()
            val falseOverride = sym.isClass && candidate.symbol.exists && candidate.symbol != symbol
              // A false override happens if we rebind an inner class to another type with the same name
              // in an outer subclass. This is wrong, since classes do not override. We need to
              // return a type with the existing class info as seen from the new prefix instead.
            if (falseOverride) NamedType(prefix, sym.name, denot.asSeenFrom(prefix))
            else candidate
          }
          else NamedType(prefix, sym)
        case name: Name => reload()
      }
    }

    override def equals(that: Any): Boolean = equals(that, null)

    override def iso(that: Any, bs: BinderPairs): Boolean = that match {
      case that: NamedType =>
        designator.equals(that.designator) &&
        prefix.equals(that.prefix, bs)
      case _ =>
        false
    }

    override def computeHash(bs: Binders): Int = doHash(bs, designator, prefix)

    override def hashIsStable: Boolean = {
      if (myStableHash == 0) myStableHash = if (prefix.hashIsStable) 1 else -1
      myStableHash > 0
    }

    override def eql(that: Type): Boolean = this eq that // safe because named types are hash-consed separately
  }

  /** A reference to an implicit definition. This can be either a TermRef or a
   *  Implicits.RenamedImplicitRef.
   */
  trait ImplicitRef {
    def implicitName(using Context): TermName
    def underlyingRef: TermRef
  }

  /** The singleton type for path prefix#myDesignator.
   */
  abstract case class TermRef(override val prefix: Type,
                              private var myDesignator: Designator)
    extends NamedType, ImplicitRef, CaptureRef {

    type ThisType = TermRef
    type ThisName = TermName

    override def designator: Designator = myDesignator
    override protected def designator_=(d: Designator): Unit = myDesignator = d

    //assert(name.toString != "<local Coder>")
    override def underlying(using Context): Type = {
      val d = denot
      if (d.isOverloaded) NoType else d.info
    }

    override def isOverloaded(using Context): Boolean = denot.isOverloaded

    def alternatives(using Context): List[TermRef] =
      denot.alternatives.map(withDenot(_))

    def altsWith(p: Symbol => Boolean)(using Context): List[TermRef] =
      denot.altsWith(p).map(withDenot(_))

    def implicitName(using Context): TermName = name
    def underlyingRef: TermRef = this

    /** A term reference can be tracked if it is a local term ref to a value
     *  or a method term parameter. References to term parameters of classes
     *  cannot be tracked individually.
     *  They are subsumed in the capture sets of the enclosing class.
     *  TODO: ^^^ What about call-by-name?
     */
    def canBeTracked(using Context) =
      ((prefix eq NoPrefix)
      || symbol.is(ParamAccessor) && (prefix eq symbol.owner.thisType)
      || isRootCapability
<<<<<<< HEAD
      ) && !symbol.is(Method)
=======
      ) && !symbol.isOneOf(UnstableValueFlags)
>>>>>>> 22193a39

    override def isRootCapability(using Context): Boolean =
      name == nme.CAPTURE_ROOT && symbol == defn.captureRoot

    override def normalizedRef(using Context): CaptureRef =
      if canBeTracked then symbol.termRef else this
  }

  abstract case class TypeRef(override val prefix: Type,
                              private var myDesignator: Designator)
    extends NamedType {

    type ThisType = TypeRef
    type ThisName = TypeName

    private var myCanDropAliasPeriod: Period = Nowhere
    private var myCanDropAlias: Boolean = _

    /** Given an alias type `type A = B` where a recursive comparison with `B` yields
     *  `false`, can we conclude that the comparison is definitely false?
     *  This could not be the case if `A` overrides some abstract type. Example:
     *
     *    class C { type A }
     *    class D { type A = Int }
     *    val c: C
     *    val d: D & c.type
     *    c.A <:< d.A   ?
     *
     *  The test should return true, by performing the logic in the bottom half of
     *  firstTry (where we check the names of types). But just following the alias
     *  from d.A to Int reduces the problem to `c.A <:< Int`, which returns `false`.
     *  So we can't drop the alias here, we need to do the backtracking to the name-
     *  based tests.
     */
    def canDropAlias(using Context) =
      if myCanDropAliasPeriod != ctx.period then
        myCanDropAlias =
          !symbol.canMatchInheritedSymbols
          || !prefix.baseClasses.exists(_.info.decls.lookup(name).is(Deferred))
        myCanDropAliasPeriod = ctx.period
      myCanDropAlias

    override def designator: Designator = myDesignator
    override protected def designator_=(d: Designator): Unit = myDesignator = d

    override def underlying(using Context): Type = info

    override def translucentSuperType(using Context) = info match {
      case TypeAlias(aliased) => aliased
      case TypeBounds(_, hi) =>
        if (symbol.isOpaqueAlias)
          symbol.opaqueAlias.asSeenFrom(prefix, symbol.owner).orElse(hi) // orElse can happen for malformed input
        else hi
      case _ => underlying
    }

    /** Hook that can be called from creation methods in TermRef and TypeRef */
    def validated(using Context): this.type =
      this
  }

  final class CachedTermRef(prefix: Type, designator: Designator, hc: Int) extends TermRef(prefix, designator) {
    assert((prefix ne NoPrefix) || designator.isInstanceOf[Symbol])
    myHash = hc
  }

  final class CachedTypeRef(prefix: Type, designator: Designator, hc: Int) extends TypeRef(prefix, designator) {
    assert((prefix ne NoPrefix) || designator.isInstanceOf[Symbol])
    myHash = hc
  }

  /** Assert current phase does not have erasure semantics */
  private def assertUnerased()(using Context) =
    if (Config.checkUnerased) assert(!ctx.phase.erasedTypes)

  /** The designator to be used for a named type creation with given prefix, name, and denotation.
   *  This is the denotation's symbol, if it exists and the prefix is not the this type
   *  of the class owning the symbol. The reason for the latter qualification is that
   *  when re-computing the denotation of a `this.<symbol>` reference we read the
   *  type directly off the symbol. But the given denotation might contain a more precise
   *  type than what can be computed from the symbol's info. We have to create in this case
   *  a reference with a name as designator so that the denotation will be correctly updated in
   *  the future. See also NamedType#withDenot. Test case is neg/opaque-self-encoding.scala.
   */
  private def designatorFor(prefix: Type, name: Name, denot: Denotation)(using Context): Designator = {
    def ownerIsPrefix(owner: Symbol) = prefix match
      case prefix: ThisType => prefix.sameThis(owner.thisType)
      case _ => false
    val sym = denot.symbol
    if (sym.exists && (prefix.eq(NoPrefix) || !ownerIsPrefix(sym.owner)))
      sym
    else
      name
  }

  object NamedType {
    def isType(desig: Designator)(using Context): Boolean = desig match {
      case sym: Symbol => sym.isType
      case name: Name => name.isTypeName
    }
    def apply(prefix: Type, designator: Designator)(using Context): NamedType =
      if (isType(designator)) TypeRef.apply(prefix, designator)
      else TermRef.apply(prefix, designator)
    def apply(prefix: Type, designator: Name, denot: Denotation)(using Context): NamedType =
      if (designator.isTermName) TermRef.apply(prefix, designator.asTermName, denot)
      else TypeRef.apply(prefix, designator.asTypeName, denot)
  }

  object TermRef {

    /** Create a term ref with given designator */
    def apply(prefix: Type, desig: Designator)(using Context): TermRef =
      ctx.uniqueNamedTypes.enterIfNew(prefix, desig, isTerm = true).asInstanceOf[TermRef]

    /** Create a term ref with given initial denotation. The name of the reference is taken
     *  from the denotation's symbol if the latter exists, or else it is the given name.
     */
    def apply(prefix: Type, name: TermName, denot: Denotation)(using Context): TermRef =
      apply(prefix, designatorFor(prefix, name, denot)).withDenot(denot)
  }

  object TypeRef {

    /** Create a type ref with given prefix and name */
    def apply(prefix: Type, desig: Designator)(using Context): TypeRef =
      ctx.uniqueNamedTypes.enterIfNew(prefix, desig, isTerm = false).asInstanceOf[TypeRef]

    /** Create a type ref with given initial denotation. The name of the reference is taken
     *  from the denotation's symbol if the latter exists, or else it is the given name.
     */
    def apply(prefix: Type, name: TypeName, denot: Denotation)(using Context): TypeRef =
      apply(prefix, designatorFor(prefix, name, denot)).withDenot(denot)
  }

  // --- Other SingletonTypes: ThisType/SuperType/ConstantType ---------------------------

  /** The type cls.this
   *  @param tref    A type ref which indicates the class `cls`.
   *  Note: we do not pass a class symbol directly, because symbols
   *  do not survive runs whereas typerefs do.
   */
  abstract case class ThisType(tref: TypeRef) extends CachedProxyType, CaptureRef {
    def cls(using Context): ClassSymbol = tref.stableInRunSymbol match {
      case cls: ClassSymbol => cls
      case _ if ctx.mode.is(Mode.Interactive) => defn.AnyClass // was observed to happen in IDE mode
    }

    override def underlying(using Context): Type =
      if (ctx.erasedTypes) tref
      else cls.info match {
        case cinfo: ClassInfo => cinfo.selfType
        case _: ErrorType | NoType if ctx.mode.is(Mode.Interactive) => cls.info
          // can happen in IDE if `cls` is stale
      }

    def canBeTracked(using Context) = true

    override def computeHash(bs: Binders): Int = doHash(bs, tref)

    override def eql(that: Type): Boolean = that match {
      case that: ThisType => tref.eq(that.tref)
      case _ => false
    }

    /** Check that the rhs is a ThisType that refers to the same class.
     */
    def sameThis(that: Type)(using Context): Boolean = (that eq this) || that.match
      case that: ThisType => this.cls eq that.cls
      case _ => false
  }

  final class CachedThisType(tref: TypeRef) extends ThisType(tref)

  object ThisType {
    /** Normally one should use ClassSymbol#thisType instead */
    def raw(tref: TypeRef)(using Context): CachedThisType =
      unique(new CachedThisType(tref))
  }

  /** The type of a super reference cls.super where
   *  `thistpe` is cls.this and `supertpe` is the type of the value referenced
   *  by `super`.
   */
  abstract case class SuperType(thistpe: Type, supertpe: Type) extends CachedProxyType with SingletonType {
    override def underlying(using Context): Type = supertpe
    override def superType(using Context): Type =
      thistpe.baseType(supertpe.typeSymbol)
    def derivedSuperType(thistpe: Type, supertpe: Type)(using Context): Type =
      if ((thistpe eq this.thistpe) && (supertpe eq this.supertpe)) this
      else SuperType(thistpe, supertpe)

    override def computeHash(bs: Binders): Int = doHash(bs, thistpe, supertpe)

    override def eql(that: Type): Boolean = that match {
      case that: SuperType => thistpe.eq(that.thistpe) && supertpe.eq(that.supertpe)
      case _ => false
    }
  }

  final class CachedSuperType(thistpe: Type, supertpe: Type) extends SuperType(thistpe, supertpe)

  object SuperType {
    def apply(thistpe: Type, supertpe: Type)(using Context): SuperType = {
      assert(thistpe != NoPrefix)
      unique(new CachedSuperType(thistpe, supertpe))
    }
  }

  /** A constant type with single `value`. */
  abstract case class ConstantType(value: Constant) extends CachedProxyType with SingletonType {
    override def underlying(using Context): Type = value.tpe

    override def computeHash(bs: Binders): Int = doHash(value)
  }

  final class CachedConstantType(value: Constant) extends ConstantType(value)

  object ConstantType {
    def apply(value: Constant)(using Context): ConstantType = {
      assertUnerased()
      unique(new CachedConstantType(value))
    }
  }

  // `refFn` can be null only if `computed` is true.
  case class LazyRef(private var refFn: (Context => (Type | Null)) | Null) extends UncachedProxyType with ValueType {
    private var myRef: Type | Null = null
    private var computed = false

    override def tryNormalize(using Context): Type = ref.tryNormalize

    def ref(using Context): Type =
      if computed then
        if myRef == null then
          // if errors were reported previously handle this by throwing a CyclicReference
          // instead of crashing immediately. A test case is neg/i6057.scala.
          assert(ctx.mode.is(Mode.CheckCyclic)
              || ctx.mode.is(Mode.Printing)
              || ctx.reporter.errorsReported)
          throw CyclicReference(NoDenotation)
      else
        computed = true
        val result = refFn.nn(ctx)
        refFn = null
        if result != null then myRef = result
        else assert(myRef != null)  // must have been `update`d
      myRef.nn

    /** Update the value of the lazyref, discarding the compute function `refFn`
     *  Can be called only as long as the ref is still undefined.
     */
    def update(tp: Type)(using Context) =
      assert(myRef == null || ctx.reporter.errorsReported)
      myRef = tp
      computed = true
      refFn = null

    def evaluating: Boolean = computed && myRef == null
    def completed: Boolean = myRef != null
    override def underlying(using Context): Type = ref
    override def toString: String = s"LazyRef(${if (computed) myRef else "..."})"
    override def equals(other: Any): Boolean = this.eq(other.asInstanceOf[AnyRef])
    override def hashCode: Int = System.identityHashCode(this)
  }
  object LazyRef:
    def of(refFn: Context ?=> (Type | Null)): LazyRef = LazyRef(refFn(using _))

  // --- Refined Type and RecType ------------------------------------------------

  abstract class RefinedOrRecType extends CachedProxyType with ValueType {
    def parent: Type
  }

  /** A refined type parent { refinement }
   *  @param parent      The type being refined
   *  @param refinedName The name of the refinement declaration
   *  @param refinedInfo The info of the refinement declaration
   */
  abstract case class RefinedType(parent: Type, refinedName: Name, refinedInfo: Type) extends RefinedOrRecType {

    if (refinedName.isTermName) assert(refinedInfo.isInstanceOf[TermType])
    else assert(refinedInfo.isInstanceOf[TypeType], this)
    assert(!refinedName.is(NameKinds.ExpandedName), this)

    override def underlying(using Context): Type = parent

    private def badInst =
      throw new AssertionError(s"bad instantiation: $this")

    def checkInst(using Context): this.type = this // debug hook

    def derivedRefinedType(parent: Type, refinedName: Name, refinedInfo: Type)(using Context): Type =
      if ((parent eq this.parent) && (refinedName eq this.refinedName) && (refinedInfo eq this.refinedInfo)) this
      else RefinedType(parent, refinedName, refinedInfo)

    /** Add this refinement to `parent`, provided `refinedName` is a member of `parent`. */
    def wrapIfMember(parent: Type)(using Context): Type =
      if (parent.member(refinedName).exists) derivedRefinedType(parent, refinedName, refinedInfo)
      else parent

    override def computeHash(bs: Binders): Int = doHash(bs, refinedName, refinedInfo, parent)
    override def hashIsStable: Boolean = refinedInfo.hashIsStable && parent.hashIsStable

    override def eql(that: Type): Boolean = that match {
      case that: RefinedType =>
        refinedName.eq(that.refinedName) &&
        refinedInfo.eq(that.refinedInfo) &&
        parent.eq(that.parent)
      case _ => false
    }

    // equals comes from case class; no matching override is needed

    override def iso(that: Any, bs: BinderPairs): Boolean = that match {
      case that: RefinedType =>
        refinedName.eq(that.refinedName) &&
        refinedInfo.equals(that.refinedInfo, bs) &&
        parent.equals(that.parent, bs)
      case _ => false
    }
  }

  class CachedRefinedType(parent: Type, refinedName: Name, refinedInfo: Type)
  extends RefinedType(parent, refinedName, refinedInfo)

  object RefinedType {
    @tailrec def make(parent: Type, names: List[Name], infos: List[Type])(using Context): Type =
      if (names.isEmpty) parent
      else make(RefinedType(parent, names.head, infos.head), names.tail, infos.tail)

    def apply(parent: Type, name: Name, info: Type)(using Context): RefinedType = {
      assert(!ctx.erasedTypes)
      unique(new CachedRefinedType(parent, name, info)).checkInst
    }
  }

  /** A recursive type. Instances should be constructed via the companion object.
   *
   *  @param parentExp A function that, given a recursive type R, produces a type
   *                   that can refer to R via a `RecThis(R)` node. This is used to
   *                   "tie the knot".
   *
   *  For example, in
   *    class C { type T1; type T2 }
   *    type C2 = C { type T1; type T2 = T1  }
   *
   *  The type of `C2` is a recursive type `{(x) => C{T1; T2 = x.T1}}`, written as
   *
   *    RecType(
   *      RefinedType(
   *        RefinedType(
   *         TypeRef(...,class C),
   *         T1,
   *         TypeBounds(...)),
   *        T2,
   *        TypeBounds(
   *          TypeRef(RecThis(...),T1),
   *          TypeRef(RecThis(...),T1))))
   *
   *  Where `RecThis(...)` points back to the enclosing `RecType`.
   */
  class RecType(parentExp: RecType => Type) extends RefinedOrRecType with BindingType {

    // See discussion in findMember#goRec why these vars are needed
    private[Types] var opened: Boolean = false
    private[Types] var openedTwice: Boolean = false

    val parent: Type = parentExp(this: @unchecked)

    private var myRecThis: RecThis | Null = null

    def recThis: RecThis = {
      if (myRecThis == null) myRecThis = new RecThisImpl(this)
      myRecThis.nn
    }

    override def underlying(using Context): Type = parent

    def derivedRecType(parent: Type)(using Context): RecType =
      if (parent eq this.parent) this
      else RecType(rt => parent.substRecThis(this, rt.recThis))

    def rebind(parent: Type)(using Context): Type =
      if (parent eq this.parent) this
      else RecType.closeOver(rt => parent.substRecThis(this, rt.recThis))

    def isReferredToBy(tp: Type)(using Context): Boolean = {
      val refacc = new TypeAccumulator[Boolean] {
        override def apply(x: Boolean, tp: Type) = x || {
          tp match {
            case tp: TypeRef => apply(x, tp.prefix)
            case tp: RecThis => RecType.this eq tp.binder
            case tp: LazyRef => this(x, tp.ref)
            case _ => foldOver(x, tp)
          }
        }
      }
      refacc.apply(false, tp)
    }

    override def computeHash(bs: Binders): Int = doHash(new SomeBinders(this, bs), parent)

    override def hashIsStable: Boolean = false
      // this is a conservative observation. By construction RecTypes contain at least
      // one RecThis occurrence. Since `stableHash` does not keep track of enclosing
      // bound types, it will return "unstable" for this occurrence and this would propagate.

    // No definition of `eql` --> fall back on equals, which calls iso

    override def equals(that: Any): Boolean = equals(that, null)

    override def iso(that: Any, bs: BinderPairs): Boolean = that match {
      case that: RecType =>
        parent.equals(that.parent, new SomeBinderPairs(this, that, bs))
      case _ => false
    }

    override def toString: String = s"RecType($parent | $hashCode)"

    private def checkInst(using Context): this.type = this // debug hook
  }

  object RecType {

    /** Create a RecType, normalizing its contents. This means:
     *
     *   1. Nested Rec types on the type's spine are merged with the outer one.
     *   2. Any refinement of the form `type T = z.T` on the spine of the type
     *      where `z` refers to the created rec-type is replaced by
     *      `type T`. This avoids infinite recursions later when we
     *      try to follow these references.
     *   TODO: Figure out how to guarantee absence of cycles
     *         of length > 1
     */
    def apply(parentExp: RecType => Type)(using Context): RecType = {
      val rt = new RecType(parentExp)
      def normalize(tp: Type): Type = tp.stripTypeVar match {
        case tp: RecType =>
          normalize(tp.parent.substRecThis(tp, rt.recThis))
        case tp @ RefinedType(parent, rname, rinfo) =>
          val rinfo1 = rinfo match {
            case TypeAlias(ref @ TypeRef(RecThis(`rt`), _)) if ref.name == rname => TypeBounds.empty
            case _ => rinfo
          }
          tp.derivedRefinedType(normalize(parent), rname, rinfo1)
        case tp =>
          tp
      }
      unique(rt.derivedRecType(normalize(rt.parent))).checkInst
    }

    /** Create a `RecType`, but only if the type generated by `parentExp` is indeed recursive. */
    def closeOver(parentExp: RecType => Type)(using Context): Type = {
      val rt = this(parentExp)
      if (rt.isReferredToBy(rt.parent)) rt else rt.parent
    }
  }

  // --- AndType/OrType ---------------------------------------------------------------

  abstract class AndOrType extends CachedGroundType with ValueType {
    def isAnd: Boolean
    def tp1: Type
    def tp2: Type

    def derivedAndOrType(tp1: Type, tp2: Type)(using Context) =
      if ((tp1 eq this.tp1) && (tp2 eq this.tp2)) this
      else this match
        case tp: OrType => OrType.make(tp1, tp2, tp.isSoft)
        case tp: AndType => AndType.make(tp1, tp2, checkValid = true)
  }

  abstract case class AndType(tp1: Type, tp2: Type) extends AndOrType {
    def isAnd: Boolean = true
    private var myBaseClassesPeriod: Period = Nowhere
    private var myBaseClasses: List[ClassSymbol] = _
    /** Base classes of are the merge of the operand base classes. */
    override final def baseClasses(using Context): List[ClassSymbol] = {
      if (myBaseClassesPeriod != ctx.period) {
        val bcs1 = tp1.baseClasses
        val bcs1set = BaseClassSet(bcs1)
        def recur(bcs2: List[ClassSymbol]): List[ClassSymbol] = bcs2 match {
          case bc2 :: bcs2rest =>
            if (bcs1set contains bc2)
              if (bc2.is(Trait)) recur(bcs2rest)
              else bcs1 // common class, therefore rest is the same in both sequences
            else bc2 :: recur(bcs2rest)
          case nil => bcs1
        }
        myBaseClasses = recur(tp2.baseClasses)
        myBaseClassesPeriod = ctx.period
      }
      myBaseClasses
    }

    private var myFactorCount = 0
    override def andFactorCount =
      if myFactorCount == 0 then
      	myFactorCount = tp1.andFactorCount + tp2.andFactorCount
      myFactorCount

    def derivedAndType(tp1: Type, tp2: Type)(using Context): Type =
      if ((tp1 eq this.tp1) && (tp2 eq this.tp2)) this
      else AndType.make(tp1, tp2, checkValid = true)

    def derived_& (tp1: Type, tp2: Type)(using Context): Type =
      if ((tp1 eq this.tp1) && (tp2 eq this.tp2)) this
      else tp1 & tp2

    override def computeHash(bs: Binders): Int = doHash(bs, tp1, tp2)

    override def eql(that: Type): Boolean = that match {
      case that: AndType => tp1.eq(that.tp1) && tp2.eq(that.tp2)
      case _ => false
    }
  }

  final class CachedAndType(tp1: Type, tp2: Type) extends AndType(tp1, tp2)

  object AndType {
    def apply(tp1: Type, tp2: Type)(using Context): AndType = {
      assert(tp1.isValueTypeOrWildcard &&
             tp2.isValueTypeOrWildcard, i"$tp1 & $tp2 / " + s"$tp1 & $tp2")
      unchecked(tp1, tp2)
    }

    def balanced(tp1: Type, tp2: Type)(using Context): AndType =
      tp1 match
        case AndType(tp11, tp12) if tp1.andFactorCount > tp2.andFactorCount * 2 =>
          if tp11.andFactorCount < tp12.andFactorCount then
            return apply(tp12, balanced(tp11, tp2))
          else
            return apply(tp11, balanced(tp12, tp2))
        case _ =>
      tp2 match
        case AndType(tp21, tp22) if tp2.andFactorCount > tp1.andFactorCount * 2 =>
          if tp22.andFactorCount < tp21.andFactorCount then
            return apply(balanced(tp1, tp22), tp21)
          else
            return apply(balanced(tp1, tp21), tp22)
        case _ =>
      apply(tp1, tp2)

    def unchecked(tp1: Type, tp2: Type)(using Context): AndType = {
      assertUnerased()
      unique(new CachedAndType(tp1, tp2))
    }

    /** Make an AndType using `op` unless clearly unnecessary (i.e. without
     *  going through `&`).
     */
    def make(tp1: Type, tp2: Type, checkValid: Boolean = false)(using Context): Type =
      if ((tp1 eq tp2) || (tp2 eq defn.AnyType))
        tp1
      else if (tp1 eq defn.AnyType)
        tp2
      else
        if (checkValid) apply(tp1, tp2) else unchecked(tp1, tp2)

    /** Like `make`, but also supports higher-kinded types as argument */
    def makeHk(tp1: Type, tp2: Type)(using Context): Type =
      TypeComparer.liftIfHK(tp1, tp2, AndType.make(_, _, checkValid = false), makeHk, _ | _)
  }

  abstract case class OrType(tp1: Type, tp2: Type) extends AndOrType {
    def isAnd: Boolean = false
    def isSoft: Boolean
    private var myBaseClassesPeriod: Period = Nowhere
    private var myBaseClasses: List[ClassSymbol] = _
    /** Base classes of are the intersection of the operand base classes. */
    override final def baseClasses(using Context): List[ClassSymbol] = {
      if (myBaseClassesPeriod != ctx.period) {
        val bcs1 = tp1.baseClasses
        val bcs1set = BaseClassSet(bcs1)
        def recur(bcs2: List[ClassSymbol]): List[ClassSymbol] = bcs2 match {
          case bc2 :: bcs2rest =>
            if (bcs1set contains bc2)
              if (bc2.is(Trait)) bc2 :: recur(bcs2rest)
              else bcs2
            else recur(bcs2rest)
          case nil =>
            bcs2
        }
        myBaseClasses = recur(tp2.baseClasses)
        myBaseClassesPeriod = ctx.period
      }
      myBaseClasses
    }

    private var myFactorCount = 0
    override def orFactorCount(soft: Boolean) =
      if this.isSoft == soft then
        if myFactorCount == 0 then
          myFactorCount = tp1.orFactorCount(soft) + tp2.orFactorCount(soft)
        myFactorCount
      else 1

    assert(tp1.isValueTypeOrWildcard &&
           tp2.isValueTypeOrWildcard, s"$tp1 $tp2")

    private var myJoin: Type = _
    private var myJoinPeriod: Period = Nowhere

    /** Replace or type by the closest non-or type above it */
    def join(using Context): Type = {
      if (myJoinPeriod != ctx.period) {
        myJoin = TypeOps.orDominator(this)
        core.println(i"join of $this == $myJoin")
        assert(myJoin != this)
        myJoinPeriod = ctx.period
      }
      myJoin
    }

    private var myUnion: Type = _
    private var myUnionPeriod: Period = Nowhere

    override def widenUnionWithoutNull(using Context): Type =
      if myUnionPeriod != ctx.period then
        myUnion =
          if isSoft then
            TypeComparer.lub(tp1.widenUnionWithoutNull, tp2.widenUnionWithoutNull, canConstrain = true, isSoft = isSoft) match
              case union: OrType => union.join
              case res => res
          else derivedOrType(tp1.widenUnionWithoutNull, tp2.widenUnionWithoutNull, soft = isSoft)
        if !isProvisional then myUnionPeriod = ctx.period
      myUnion

    private var atomsRunId: RunId = NoRunId
    private var myAtoms: Atoms = _
    private var myWidened: Type = _

    private def ensureAtomsComputed()(using Context): Unit =
      if atomsRunId != ctx.runId then
        myAtoms =
          if tp1.hasClassSymbol(defn.NothingClass) then tp2.atoms
          else if tp2.hasClassSymbol(defn.NothingClass) then tp1.atoms
          else tp1.atoms | tp2.atoms
        val tp1w = tp1.widenSingletons
        val tp2w = tp2.widenSingletons
        myWidened = if ((tp1 eq tp1w) && (tp2 eq tp2w)) this else TypeComparer.lub(tp1w, tp2w, isSoft = isSoft)
        atomsRunId = ctx.runId

    override def atoms(using Context): Atoms =
      ensureAtomsComputed()
      myAtoms

    override def widenSingletons(using Context): Type = {
      ensureAtomsComputed()
      myWidened
    }

    def derivedOrType(tp1: Type, tp2: Type, soft: Boolean = isSoft)(using Context): Type =
      if ((tp1 eq this.tp1) && (tp2 eq this.tp2) && soft == isSoft) this
      else OrType.make(tp1, tp2, soft)

    override def computeHash(bs: Binders): Int =
      doHash(bs, if isSoft then 0 else 1, tp1, tp2)

    override def eql(that: Type): Boolean = that match {
      case that: OrType => tp1.eq(that.tp1) && tp2.eq(that.tp2) && isSoft == that.isSoft
      case _ => false
    }
  }

  final class CachedOrType(tp1: Type, tp2: Type, override val isSoft: Boolean) extends OrType(tp1, tp2)

  object OrType {

    def apply(tp1: Type, tp2: Type, soft: Boolean)(using Context): OrType = {
      assertUnerased()
      unique(new CachedOrType(tp1, tp2, soft))
    }

    def balanced(tp1: Type, tp2: Type, soft: Boolean)(using Context): OrType =
      tp1 match
        case OrType(tp11, tp12) if tp1.orFactorCount(soft) > tp2.orFactorCount(soft) * 2 =>
          if tp11.orFactorCount(soft) < tp12.orFactorCount(soft) then
            return apply(tp12, balanced(tp11, tp2, soft), soft)
          else
            return apply(tp11, balanced(tp12, tp2, soft), soft)
        case _ =>
      tp2 match
        case OrType(tp21, tp22) if tp2.orFactorCount(soft) > tp1.orFactorCount(soft) * 2 =>
          if tp22.orFactorCount(soft) < tp21.orFactorCount(soft) then
            return apply(balanced(tp1, tp22, soft), tp21, soft)
          else
            return apply(balanced(tp1, tp21, soft), tp22, soft)
        case _ =>
      apply(tp1, tp2, soft)

    def make(tp1: Type, tp2: Type, soft: Boolean)(using Context): Type =
      if (tp1 eq tp2) tp1
      else apply(tp1, tp2, soft)

    /** Like `make`, but also supports higher-kinded types as argument */
    def makeHk(tp1: Type, tp2: Type)(using Context): Type =
      TypeComparer.liftIfHK(tp1, tp2, OrType(_, _, soft = true), makeHk, _ & _)
  }

  /** An extractor object to pattern match against a nullable union.
   *  e.g.
   *
   *  (tp: Type) match
   *    case OrNull(tp1) => // tp had the form `tp1 | Null`
   *    case _ => // tp was not a nullable union
   */
  object OrNull {
    def apply(tp: Type)(using Context) =
      if tp.isNullType then tp else OrType(tp, defn.NullType, soft = false)
    def unapply(tp: Type)(using Context): Option[Type] =
      val tp1 = tp.stripNull
      if tp1 ne tp then Some(tp1) else None
  }

  // ----- ExprType and LambdaTypes -----------------------------------

  // Note: method types are cached whereas poly types are not. The reason
  // is that most poly types are cyclic via poly params,
  // and therefore two different poly types would never be equal.

  trait MethodicType extends TermType

  /** A by-name parameter type of the form `=> T`, or the type of a method with no parameter list. */
  abstract case class ExprType(resType: Type)
  extends CachedProxyType with MethodicType {
    override def resultType(using Context): Type = resType
    override def underlying(using Context): Type = resType

    override def signature(using Context): Signature = Signature.NotAMethod

    def derivedExprType(resType: Type)(using Context): ExprType =
      if (resType eq this.resType) this else ExprType(resType)

    override def computeHash(bs: Binders): Int = doHash(bs, resType)
    override def hashIsStable: Boolean = resType.hashIsStable

    override def eql(that: Type): Boolean = that match {
      case that: ExprType => resType.eq(that.resType)
      case _ => false
    }

    // equals comes from case class; no matching override is needed

    override def iso(that: Any, bs: BinderPairs): Boolean = that match {
      case that: ExprType => resType.equals(that.resType, bs)
      case _ => false
    }
  }

  final class CachedExprType(resultType: Type) extends ExprType(resultType)

  object ExprType {
    def apply(resultType: Type)(using Context): ExprType = {
      assertUnerased()
      unique(new CachedExprType(resultType))
    }
  }

  /** The lambda type square:
   *
   *    LambdaType   |   TermLambda      |   TypeLambda
   *    -------------+-------------------+------------------
   *    HKLambda     |   HKTermLambda    |   HKTypeLambda
   *    MethodOrPoly |   MethodType	     |   PolyType
   */
  trait LambdaType extends BindingType with TermType { self =>
    type ThisName <: Name
    type PInfo <: Type
    type This <: LambdaType{type PInfo = self.PInfo}
    type ParamRefType <: ParamRef

    def paramNames: List[ThisName]
    def paramInfos: List[PInfo]
    def resType: Type
    protected def newParamRef(n: Int): ParamRefType

    override def resultType(using Context): Type = resType

    def isResultDependent(using Context): Boolean
    def isParamDependent(using Context): Boolean

    final def isTermLambda: Boolean = isInstanceOf[TermLambda]
    final def isTypeLambda: Boolean = isInstanceOf[TypeLambda]
    final def isHigherKinded: Boolean = isInstanceOf[TypeProxy]

    private var myParamRefs: List[ParamRefType] | Null = null

    def paramRefs: List[ParamRefType] = {
      if myParamRefs == null then
        def recur(paramNames: List[ThisName], i: Int): List[ParamRefType] =
          paramNames match
            case _ :: rest => newParamRef(i) :: recur(rest, i + 1)
            case _ => Nil
        myParamRefs = recur(paramNames, 0)
      myParamRefs.nn
    }

    /** Like `paramInfos` but substitute parameter references with the given arguments */
    final def instantiateParamInfos(argTypes: => List[Type])(using Context): List[Type] =
      if (isParamDependent) paramInfos.mapConserve(_.substParams(this, argTypes))
      else paramInfos

    /** Like `resultType` but substitute parameter references with the given arguments */
    final def instantiate(argTypes: => List[Type])(using Context): Type =
      if (isResultDependent) resultType.substParams(this, argTypes)
      else resultType

    def companion: LambdaTypeCompanion[ThisName, PInfo, This]

    /** The type `[tparams := paramRefs] tp`, where `tparams` can be
     *  either a list of type parameter symbols or a list of lambda parameters
     *
     *  @pre If `tparams` is a list of lambda parameters, then it must be the
     *       full, in-order list of type parameters of some type constructor, as
     *       can be obtained using `TypeApplications#typeParams`.
     */
    def integrate(tparams: List[ParamInfo], tp: Type)(using Context): Type =
      (tparams: @unchecked) match {
        case LambdaParam(lam, _) :: _ => tp.subst(lam, this) // This is where the precondition is necessary.
        case params: List[Symbol @unchecked] => tp.subst(params, paramRefs)
      }

    final def derivedLambdaType(paramNames: List[ThisName] = this.paramNames,
                          paramInfos: List[PInfo] = this.paramInfos,
                          resType: Type = this.resType)(using Context): LambdaType =
      if ((paramNames eq this.paramNames) && (paramInfos eq this.paramInfos) && (resType eq this.resType)) this
      else newLikeThis(paramNames, paramInfos, resType)

    def newLikeThis(paramNames: List[ThisName], paramInfos: List[PInfo], resType: Type)(using Context): This =
      def substParams(pinfos: List[PInfo], to: This): List[PInfo] = pinfos match
        case pinfos @ (pinfo :: rest) =>
          pinfos.derivedCons(pinfo.subst(this, to).asInstanceOf[PInfo], substParams(rest, to))
        case nil =>
          nil
      companion(paramNames)(
          x => substParams(paramInfos, x),
          x => resType.subst(this, x))

    protected def prefixString: String
    override def toString: String = s"$prefixString($paramNames, $paramInfos, $resType)"
  }

  abstract class HKLambda extends CachedProxyType with LambdaType {
    final override def underlying(using Context): Type = resType
    final override def hashIsStable: Boolean = resType.hashIsStable && paramInfos.hashIsStable
    final override def equals(that: Any): Boolean = equals(that, null)
  }

  /** The superclass of MethodType and PolyType. */
  sealed abstract class MethodOrPoly extends UncachedGroundType with LambdaType with MethodicType {

    // Invariants:
    // (1) mySignatureRunId != NoRunId      =>  mySignature != null
    // (2) myJavaSignatureRunId != NoRunId  =>  myJavaSignature != null

    private var mySignature: Signature = _
    private var mySignatureRunId: Int = NoRunId
    private var myJavaSignature: Signature = _
    private var myJavaSignatureRunId: Int = NoRunId
    private var myScala2Signature: Signature = _
    private var myScala2SignatureRunId: Int = NoRunId

    /** If `isJava` is false, the Scala signature of this method. Otherwise, its Java signature.
     *
     *  This distinction is needed because the same method type
     *  might be part of both a Java and Scala class and each language has
     *  different type erasure rules.
     *
     *  Invariants:
     *  - Two distinct method overloads defined in the same _Scala_ class will
     *    have distinct _Scala_ signatures.
     *  - Two distinct methods overloads defined in the same _Java_ class will
     *    have distinct _Java_ signatures.
     *
     *  @see SingleDenotation#signature
     */
    def signature(sourceLanguage: SourceLanguage)(using Context): Signature =
      def computeSignature(using Context): Signature =
        val resultSignature = resultType match
          case tp: MethodOrPoly => tp.signature(sourceLanguage)
          case tp: ExprType => tp.signature
          case tp =>
            if tp.isRef(defn.UnitClass) then Signature(Nil, defn.UnitClass.fullName.asTypeName)
            else Signature(tp, sourceLanguage)
        this match
          case tp: MethodType =>
            val params = if (isErasedMethod) Nil else tp.paramInfos
            resultSignature.prependTermParams(params, sourceLanguage)
          case tp: PolyType =>
            resultSignature.prependTypeParams(tp.paramNames.length)

      sourceLanguage match
        case SourceLanguage.Java =>
          if ctx.runId != myJavaSignatureRunId then
            myJavaSignature = computeSignature
            if !myJavaSignature.isUnderDefined then myJavaSignatureRunId = ctx.runId
          myJavaSignature
        case SourceLanguage.Scala2 =>
          if ctx.runId != myScala2SignatureRunId then
            myScala2Signature = computeSignature
            if !myScala2Signature.isUnderDefined then myScala2SignatureRunId = ctx.runId
          myScala2Signature
        case SourceLanguage.Scala3 =>
          if ctx.runId != mySignatureRunId then
            mySignature = computeSignature
            if !mySignature.isUnderDefined then mySignatureRunId = ctx.runId
          mySignature
    end signature

    /** The Scala signature of this method. Note that two distinct Java method
     *  overloads may have the same Scala signature, the other overload of
     *  `signature` can be used to avoid ambiguity if necessary.
     */
    final override def signature(using Context): Signature =
      signature(sourceLanguage = SourceLanguage.Scala3)

    final override def hashCode: Int = System.identityHashCode(this)

    final override def equals(that: Any): Boolean = equals(that, null)

    // No definition of `eql` --> fall back on equals, which is `eq`

    final override def iso(that: Any, bs: BinderPairs): Boolean = that match {
      case that: MethodOrPoly =>
        paramNames.eqElements(that.paramNames) &&
        companion.eq(that.companion) && {
          val bs1 = new SomeBinderPairs(this, that, bs)
          paramInfos.equalElements(that.paramInfos, bs1) &&
          resType.equals(that.resType, bs1)
        }
      case _ =>
        false
    }
  }

  trait TermLambda extends LambdaType { thisLambdaType =>
    import DepStatus._
    type ThisName = TermName
    type PInfo = Type
    type This <: TermLambda
    type ParamRefType = TermParamRef

    override def resultType(using Context): Type =
      if (dependencyStatus == FalseDeps) { // dealias all false dependencies
        val dealiasMap = new TypeMap with IdentityCaptRefMap {
          def apply(tp: Type) = tp match {
            case tp @ TypeRef(pre, _) =>
              tp.info match {
                case TypeAlias(alias) if depStatus(NoDeps, pre) == TrueDeps => apply(alias)
                case _ => mapOver(tp)
              }
            case _ =>
              mapOver(tp)
          }
        }
        dealiasMap(resType)
      }
      else resType

    private var myDependencyStatus: DependencyStatus = Unknown
    private var myParamDependencyStatus: DependencyStatus = Unknown

    private def depStatus(initial: DependencyStatus, tp: Type)(using Context): DependencyStatus =
      class DepAcc extends TypeAccumulator[DependencyStatus]:
        def apply(status: DependencyStatus, tp: Type) = compute(status, tp, this)
      def combine(x: DependencyStatus, y: DependencyStatus) =
        val status = (x & StatusMask) max (y & StatusMask)
        val provisional = (x | y) & Provisional
        (if status == TrueDeps then status else status | provisional).toByte
      def compute(status: DependencyStatus, tp: Type, theAcc: TypeAccumulator[DependencyStatus] | Null): DependencyStatus =
        def applyPrefix(tp: NamedType) =
          if tp.isInstanceOf[SingletonType] && tp.currentSymbol.isStatic
          then status // Note: a type ref with static symbol can still be dependent since the symbol might be refined in the enclosing type. See pos/15331.scala.
          else compute(status, tp.prefix, theAcc)
        if status == TrueDeps then status
        else tp match
          case tp: TypeRef =>
            val status1 = applyPrefix(tp)
            tp.info match { // follow type alias to avoid dependency
              case TypeAlias(alias) if status1 == TrueDeps =>
                combine(compute(status, alias, theAcc), FalseDeps)
              case _ =>
                status1
            }
          case tp: TermRef => applyPrefix(tp)
          case tp: AppliedType => tp.fold(status, compute(_, _, theAcc))
          case tp: TypeVar if !tp.isInstantiated => combine(status, Provisional)
          case tp: TermParamRef if tp.binder eq thisLambdaType => TrueDeps
          case tp: AnnotatedType =>
            tp match
              case CapturingType(parent, refs) =>
                (compute(status, parent, theAcc) /: refs.elems) {
                  (s, ref) => ref match
                    case tp: TermParamRef if tp.binder eq thisLambdaType => combine(s, CaptureDeps)
                    case _ => s
                }
              case _ =>
                if tp.annot.refersToParamOf(thisLambdaType) then TrueDeps
                else compute(status, tp.parent, theAcc)
          case _: ThisType | _: BoundType | NoPrefix => status
          case t: LazyRef =>
            if t.completed then compute(status, t.ref, theAcc)
            else Unknown
          case _ =>
            (if theAcc != null then theAcc else DepAcc()).foldOver(status, tp)
      compute(initial, tp, null)
    end depStatus

    /** The dependency status of this method. Some examples:
     *
     *    class C extends { type S; type T = String }
     *    def f(x: C)(y: Boolean)   // dependencyStatus = NoDeps
     *    def f(x: C)(y: x.S)       // dependencyStatus = TrueDeps
     *    def f(x: C)(y: x.T)       // dependencyStatus = FalseDeps, i.e.
     *                              // dependency can be eliminated by dealiasing.
     */
    private def dependencyStatus(using Context): DependencyStatus =
      if (myDependencyStatus != Unknown) myDependencyStatus
      else {
        val result = depStatus(NoDeps, resType)
        if ((result & Provisional) == 0) myDependencyStatus = result
        (result & StatusMask).toByte
      }

    /** The parameter dependency status of this method. Analogous to `dependencyStatus`,
     *  but tracking dependencies in same parameter list.
     */
    private def paramDependencyStatus(using Context): DependencyStatus =
      if (myParamDependencyStatus != Unknown) myParamDependencyStatus
      else {
        val result =
          if (paramInfos.isEmpty) NoDeps
          else paramInfos.tail.foldLeft(NoDeps)(depStatus(_, _))
        if ((result & Provisional) == 0) myParamDependencyStatus = result
        (result & StatusMask).toByte
      }

    /** Does result type contain references to parameters of this method type,
     *  which cannot be eliminated by de-aliasing?
     */
    def isResultDependent(using Context): Boolean =
      dependencyStatus == TrueDeps || dependencyStatus == CaptureDeps

    /** Does one of the parameter types contain references to earlier parameters
     *  of this method type which cannot be eliminated by de-aliasing?
     */
    def isParamDependent(using Context): Boolean = paramDependencyStatus == TrueDeps

    /** Is there a dependency involving a reference in a capture set, but
     *  otherwise no true result dependency?
     */
    def isCaptureDependent(using Context) = dependencyStatus == CaptureDeps

    def newParamRef(n: Int): TermParamRef = new TermParamRefImpl(this, n)

    /** The least supertype of `resultType` that does not contain parameter dependencies */
    def nonDependentResultApprox(using Context): Type =
      if isResultDependent then
        val dropDependencies = new ApproximatingTypeMap with IdempotentCaptRefMap {
          def apply(tp: Type) = tp match {
            case tp @ TermParamRef(`thisLambdaType`, _) =>
              range(defn.NothingType, atVariance(1)(apply(tp.underlying)))
            case CapturingType(_, _) =>
              mapOver(tp)
            case AnnotatedType(parent, ann) if ann.refersToParamOf(thisLambdaType) =>
              val parent1 = mapOver(parent)
              if ann.symbol == defn.RetainsAnnot || ann.symbol == defn.RetainsByNameAnnot then
                range(
                  AnnotatedType(parent1, CaptureSet.empty.toRegularAnnotation(ann.symbol)),
                  AnnotatedType(parent1, CaptureSet.universal.toRegularAnnotation(ann.symbol)))
              else
                parent1
            case _ => mapOver(tp)
          }
        }
        dropDependencies(resultType)
      else resultType
  }

  abstract case class MethodType(paramNames: List[TermName])(
      paramInfosExp: MethodType => List[Type],
      resultTypeExp: MethodType => Type)
    extends MethodOrPoly with TermLambda with NarrowCached { thisMethodType =>

    type This = MethodType

    val paramInfos: List[Type] = paramInfosExp(this: @unchecked)
    val resType: Type = resultTypeExp(this: @unchecked)
    assert(resType.exists)

    def companion: MethodTypeCompanion

    final override def isImplicitMethod: Boolean =
      companion.eq(ImplicitMethodType) ||
      companion.eq(ErasedImplicitMethodType) ||
      isContextualMethod
    final override def isErasedMethod: Boolean =
      companion.eq(ErasedMethodType) ||
      companion.eq(ErasedImplicitMethodType) ||
      companion.eq(ErasedContextualMethodType)
    final override def isContextualMethod: Boolean =
      companion.eq(ContextualMethodType) ||
      companion.eq(ErasedContextualMethodType)

    protected def prefixString: String = companion.prefixString
  }

  final class CachedMethodType(paramNames: List[TermName])(paramInfosExp: MethodType => List[Type], resultTypeExp: MethodType => Type, val companion: MethodTypeCompanion)
    extends MethodType(paramNames)(paramInfosExp, resultTypeExp)

  abstract class LambdaTypeCompanion[N <: Name, PInfo <: Type, LT <: LambdaType] {
    def syntheticParamName(n: Int): N

    @sharable private val memoizedNames = util.HashMap[Int, List[N]]()
    def syntheticParamNames(n: Int): List[N] = synchronized {
      memoizedNames.getOrElseUpdate(n, (0 until n).map(syntheticParamName).toList)
    }

    def apply(paramNames: List[N])(paramInfosExp: LT => List[PInfo], resultTypeExp: LT => Type)(using Context): LT
    def apply(paramNames: List[N], paramInfos: List[PInfo], resultType: Type)(using Context): LT =
      apply(paramNames)(_ => paramInfos, _ => resultType)
    def apply(paramInfos: List[PInfo])(resultTypeExp: LT => Type)(using Context): LT =
      apply(syntheticParamNames(paramInfos.length))(_ => paramInfos, resultTypeExp)
    def apply(paramInfos: List[PInfo], resultType: Type)(using Context): LT =
      apply(syntheticParamNames(paramInfos.length), paramInfos, resultType)

    protected def toPInfo(tp: Type)(using Context): PInfo

    def fromParams[PI <: ParamInfo.Of[N]](params: List[PI], resultType: Type)(using Context): Type =
      if (params.isEmpty) resultType
      else apply(params.map(_.paramName))(
        tl => params.map(param => toPInfo(tl.integrate(params, param.paramInfo))),
        tl => tl.integrate(params, resultType))
  }

  abstract class TermLambdaCompanion[LT <: TermLambda]
  extends LambdaTypeCompanion[TermName, Type, LT] {
    def toPInfo(tp: Type)(using Context): Type = tp
    def syntheticParamName(n: Int): TermName = nme.syntheticParamName(n)
  }

  abstract class TypeLambdaCompanion[LT <: TypeLambda]
  extends LambdaTypeCompanion[TypeName, TypeBounds, LT] {
    def toPInfo(tp: Type)(using Context): TypeBounds = (tp: @unchecked) match {
      case tp: TypeBounds => tp
      case tp: ErrorType => TypeAlias(tp)
    }
    def syntheticParamName(n: Int): TypeName = tpnme.syntheticTypeParamName(n)
  }

  abstract class MethodTypeCompanion(val prefixString: String) extends TermLambdaCompanion[MethodType] { self =>

    /** Produce method type from parameter symbols, with special mappings for repeated
     *  and inline parameters:
     *   - replace @repeated annotations on Seq or Array types by <repeated> types
     *   - add @inlineParam to inline parameters
     */
    def fromSymbols(params: List[Symbol], resultType: Type)(using Context): MethodType = {
      def translateInline(tp: Type): Type = tp match {
        case ExprType(resType) => ExprType(AnnotatedType(resType, Annotation(defn.InlineParamAnnot)))
        case _ => AnnotatedType(tp, Annotation(defn.InlineParamAnnot))
      }
      def translateErased(tp: Type): Type = tp match {
        case ExprType(resType) => ExprType(AnnotatedType(resType, Annotation(defn.ErasedParamAnnot)))
        case _ => AnnotatedType(tp, Annotation(defn.ErasedParamAnnot))
      }
      def paramInfo(param: Symbol) = {
        var paramType = param.info.annotatedToRepeated
        if (param.is(Inline)) paramType = translateInline(paramType)
        if (param.is(Erased)) paramType = translateErased(paramType)
        paramType
      }

      apply(params.map(_.name.asTermName))(
         tl => params.map(p => tl.integrate(params, paramInfo(p))),
         tl => tl.integrate(params, resultType))
    }

    final def apply(paramNames: List[TermName])(paramInfosExp: MethodType => List[Type], resultTypeExp: MethodType => Type)(using Context): MethodType =
      checkValid(unique(new CachedMethodType(paramNames)(paramInfosExp, resultTypeExp, self)))

    def checkValid(mt: MethodType)(using Context): mt.type = {
      if (Config.checkMethodTypes)
        for ((paramInfo, idx) <- mt.paramInfos.zipWithIndex)
          paramInfo.foreachPart {
            case TermParamRef(`mt`, j) => assert(j < idx, mt)
            case _ =>
          }
      mt
    }
  }

  object MethodType extends MethodTypeCompanion("MethodType") {
    def companion(isContextual: Boolean = false, isImplicit: Boolean = false, isErased: Boolean = false): MethodTypeCompanion =
      if (isContextual)
        if (isErased) ErasedContextualMethodType else ContextualMethodType
      else if (isImplicit)
        if (isErased) ErasedImplicitMethodType else ImplicitMethodType
      else
        if (isErased) ErasedMethodType else MethodType
  }
  object ErasedMethodType extends MethodTypeCompanion("ErasedMethodType")
  object ContextualMethodType extends MethodTypeCompanion("ContextualMethodType")
  object ErasedContextualMethodType extends MethodTypeCompanion("ErasedContextualMethodType")
  object ImplicitMethodType extends MethodTypeCompanion("ImplicitMethodType")
  object ErasedImplicitMethodType extends MethodTypeCompanion("ErasedImplicitMethodType")

  /** A ternary extractor for MethodType */
  object MethodTpe {
    def unapply(mt: MethodType)(using Context): Some[(List[TermName], List[Type], Type)] =
      Some((mt.paramNames, mt.paramInfos, mt.resultType))
  }

  trait TypeLambda extends LambdaType {
    type ThisName = TypeName
    type PInfo = TypeBounds
    type This <: TypeLambda
    type ParamRefType = TypeParamRef

    def isResultDependent(using Context): Boolean = true
    def isParamDependent(using Context): Boolean = true

    def newParamRef(n: Int): TypeParamRef = new TypeParamRefImpl(this, n)

    @threadUnsafe lazy val typeParams: List[LambdaParam] =
      paramNames.indices.toList.map(new LambdaParam(this, _))

    def derivedLambdaAbstraction(paramNames: List[TypeName], paramInfos: List[TypeBounds], resType: Type)(using Context): Type =
      resType match {
        case resType: AliasingBounds =>
          resType.derivedAlias(newLikeThis(paramNames, paramInfos, resType.alias))
        case resType @ TypeBounds(lo, hi) =>
          resType.derivedTypeBounds(
            if (lo.isRef(defn.NothingClass)) lo else newLikeThis(paramNames, paramInfos, lo),
            newLikeThis(paramNames, paramInfos, hi))
        case _ =>
          derivedLambdaType(paramNames, paramInfos, resType)
      }
  }

  /** A type lambda of the form `[X_0 B_0, ..., X_n B_n] => T`
   *
   *  @param  paramNames      The names `X_0`, ..., `X_n`
   *  @param  paramInfosExp  A function that, given the polytype itself, returns the
   *                          parameter bounds `B_1`, ..., `B_n`
   *  @param  resultTypeExp   A function that, given the polytype itself, returns the
   *                          result type `T`.
   *  @param  variances       The variances of the type parameters, if the type lambda
   *                          carries variances, i.e. it is a bound of an abstract type
   *                          or the rhs of a match alias or opaque alias. The parameter
   *                          is Nil for all other lambdas.
   *
   *  Variances are stored in the `typeParams` list of the lambda.
   */
  class HKTypeLambda(val paramNames: List[TypeName], @constructorOnly variances: List[Variance])(
      paramInfosExp: HKTypeLambda => List[TypeBounds], resultTypeExp: HKTypeLambda => Type)
  extends HKLambda with TypeLambda {
    type This = HKTypeLambda
    def companion: HKTypeLambda.type = HKTypeLambda

    val paramInfos: List[TypeBounds] = paramInfosExp(this: @unchecked)
    val resType: Type = resultTypeExp(this: @unchecked)

    private def setVariances(tparams: List[LambdaParam], vs: List[Variance]): Unit =
      if tparams.nonEmpty then
        tparams.head.declaredVariance = vs.head
        setVariances(tparams.tail, vs.tail)

    override val isDeclaredVarianceLambda = variances.nonEmpty
    if isDeclaredVarianceLambda then setVariances(typeParams, variances)

    def declaredVariances =
      if isDeclaredVarianceLambda then typeParams.map(_.declaredVariance)
      else Nil

    override def computeHash(bs: Binders): Int =
      doHash(new SomeBinders(this, bs), declaredVariances ::: paramNames, resType, paramInfos)

    // No definition of `eql` --> fall back on equals, which calls iso

    final override def iso(that: Any, bs: BinderPairs): Boolean = that match {
      case that: HKTypeLambda =>
        paramNames.eqElements(that.paramNames)
        && isDeclaredVarianceLambda == that.isDeclaredVarianceLambda
        && (!isDeclaredVarianceLambda
            || typeParams.corresponds(that.typeParams)((x, y) =>
                  x.declaredVariance == y.declaredVariance))
        && {
          val bs1 = new SomeBinderPairs(this, that, bs)
          // `paramInfos` and `resType` might still be uninstantiated at this point
          (paramInfos: List[TypeBounds] | Null) != null && (resType: Type | Null) != null &&
          paramInfos.equalElements(that.paramInfos, bs1) &&
          resType.equals(that.resType, bs1)
        }
      case _ =>
        false
    }

    override def newLikeThis(paramNames: List[ThisName], paramInfos: List[PInfo], resType: Type)(using Context): This =
      newLikeThis(paramNames, declaredVariances, paramInfos, resType)

    def newLikeThis(paramNames: List[ThisName], variances: List[Variance], paramInfos: List[PInfo], resType: Type)(using Context): This =
      HKTypeLambda(paramNames, variances)(
          x => paramInfos.mapConserve(_.subst(this, x).asInstanceOf[PInfo]),
          x => resType.subst(this, x))

    def withVariances(variances: List[Variance])(using Context): This =
      newLikeThis(paramNames, variances, paramInfos, resType)

    protected def prefixString: String = "HKTypeLambda"
    final override def toString: String =
      if isDeclaredVarianceLambda then
        s"HKTypeLambda($paramNames, $paramInfos, $resType, ${declaredVariances.map(_.flagsString)})"
      else super.toString

    assert(resType.isInstanceOf[TermType], this)
    assert(paramNames.nonEmpty)
  }

  /** The type of a polymorphic method. It has the same form as HKTypeLambda,
   *  except it applies to terms and parameters do not have variances.
   */
  class PolyType(val paramNames: List[TypeName])(
      paramInfosExp: PolyType => List[TypeBounds], resultTypeExp: PolyType => Type)
  extends MethodOrPoly with TypeLambda {

    type This = PolyType
    def companion: PolyType.type = PolyType

    val paramInfos: List[TypeBounds] = paramInfosExp(this: @unchecked)
    val resType: Type = resultTypeExp(this: @unchecked)

    assert(resType.isInstanceOf[TermType], this)
    assert(paramNames.nonEmpty)

    override def isContextualMethod = resType.isContextualMethod
    override def isImplicitMethod = resType.isImplicitMethod

    /** Merge nested polytypes into one polytype. nested polytypes are normally not supported
     *  but can arise as temporary data structures.
     */
    def flatten(using Context): PolyType = resType match {
      case that: PolyType =>
        val shiftedSubst = (x: PolyType) => new TypeMap {
          def apply(t: Type) = t match {
            case TypeParamRef(`that`, n) => x.paramRefs(n + paramNames.length)
            case t => mapOver(t)
          }
        }
        PolyType(paramNames ++ that.paramNames)(
          x => this.paramInfos.mapConserve(_.subst(this, x).bounds) ++
               that.paramInfos.mapConserve(shiftedSubst(x)(_).bounds),
          x => shiftedSubst(x)(that.resultType).subst(this, x))
      case _ => this
    }

    protected def prefixString: String = "PolyType"
  }

  object HKTypeLambda extends TypeLambdaCompanion[HKTypeLambda] {
    def apply(paramNames: List[TypeName])(
        paramInfosExp: HKTypeLambda => List[TypeBounds],
        resultTypeExp: HKTypeLambda => Type)(using Context): HKTypeLambda =
      apply(paramNames, Nil)(paramInfosExp, resultTypeExp)

    def apply(paramNames: List[TypeName], variances: List[Variance])(
        paramInfosExp: HKTypeLambda => List[TypeBounds],
        resultTypeExp: HKTypeLambda => Type)(using Context): HKTypeLambda =
      unique(new HKTypeLambda(paramNames, variances)(paramInfosExp, resultTypeExp))

    def unapply(tl: HKTypeLambda): Some[(List[LambdaParam], Type)] =
      Some((tl.typeParams, tl.resType))

    def any(n: Int)(using Context): HKTypeLambda =
      apply(syntheticParamNames(n))(
        pt => List.fill(n)(TypeBounds.empty), pt => defn.AnyType)

    override def fromParams[PI <: ParamInfo.Of[TypeName]](params: List[PI], resultType: Type)(using Context): Type =
      resultType match
        case bounds: TypeBounds => boundsFromParams(params, bounds)
        case _ => super.fromParams(params, resultType)

    /** Distributes Lambda inside type bounds. Examples:
     *
     *      type T[X] = U        becomes    type T = [X] -> U
     *      type T[X] <: U       becomes    type T >: Nothing <: ([X] -> U)
     *      type T[X] >: L <: U  becomes    type T >: ([X] -> L) <: ([X] -> U)
     *
     *  The variances of regular TypeBounds types, as well as of match aliases
     *  and of opaque aliases are always determined from the given parameters
     *  `params`. The variances of other type aliases are determined from
     *  the given parameters only if one of these parameters carries a `+`
     *  or `-` variance annotation. Type aliases without variance annotation
     *  are treated structurally. That is, their parameter variances are
     *  determined by how the parameter(s) appear in the result type.
     *
     *  Examples:
     *
     *    type T[X] >: A              // X is invariant
     *    type T[X] <: List[X]        // X is invariant
     *    type T[X] = List[X]         // X is covariant (determined structurally)
     *    opaque type T[X] = List[X]  // X is invariant
     *    opaque type T[+X] = List[X] // X is covariant
     *    type T[A, B] = A => B       // A is contravariant, B is covariant (determined structurally)
     *    type T[A, +B] = A => B      // A is invariant, B is covariant
     */
    def boundsFromParams[PI <: ParamInfo.Of[TypeName]](params: List[PI], bounds: TypeBounds)(using Context): TypeBounds = {
      def expand(tp: Type, useVariances: Boolean) =
        if params.nonEmpty && useVariances then
          apply(params.map(_.paramName), params.map(_.paramVariance))(
            tl => params.map(param => toPInfo(tl.integrate(params, param.paramInfo))),
            tl => tl.integrate(params, tp))
        else
          super.fromParams(params, tp)
      def isOpaqueAlias = params match
        case (param: Symbol) :: _ => param.owner.is(Opaque)
        case _ => false
      bounds match {
        case bounds: MatchAlias =>
          bounds.derivedAlias(expand(bounds.alias, true))
        case bounds: TypeAlias =>
          bounds.derivedAlias(expand(bounds.alias,
            isOpaqueAlias || params.exists(!_.paramVariance.isEmpty)))
        case TypeBounds(lo, hi) =>
          bounds.derivedTypeBounds(
            if lo.isRef(defn.NothingClass) then lo else expand(lo, true),
            expand(hi, true))
      }
    }
  }

  object PolyType extends TypeLambdaCompanion[PolyType] {
    def apply(paramNames: List[TypeName])(
        paramInfosExp: PolyType => List[TypeBounds],
        resultTypeExp: PolyType => Type)(using Context): PolyType =
      unique(new PolyType(paramNames)(paramInfosExp, resultTypeExp))

    def unapply(tl: PolyType): Some[(List[LambdaParam], Type)] =
      Some((tl.typeParams, tl.resType))
  }

  private object DepStatus {
    type DependencyStatus = Byte
    final val Unknown: DependencyStatus = 0      // not yet computed
    final val NoDeps: DependencyStatus = 1       // no dependent parameters found
    final val FalseDeps: DependencyStatus = 2    // all dependent parameters are prefixes of non-depended alias types
<<<<<<< HEAD
    final val CaptureDeps: DependencyStatus = 3  // dependencies in capture sets under -Ycc, otherwise only false dependencoes
=======
    final val CaptureDeps: DependencyStatus = 3  // dependencies in capture sets under captureChecking, otherwise only false dependencoes
>>>>>>> 22193a39
    final val TrueDeps: DependencyStatus = 4     // some truly dependent parameters exist
    final val StatusMask: DependencyStatus = 7   // the bits indicating actual dependency status
    final val Provisional: DependencyStatus = 8  // set if dependency status can still change due to type variable instantiations
  }

  // ----- Type application: LambdaParam, AppliedType ---------------------

  /** The parameter of a type lambda */
  case class LambdaParam(tl: TypeLambda, n: Int) extends ParamInfo, printing.Showable {
    type ThisName = TypeName

    def isTypeParam(using Context): Boolean = tl.paramNames.head.isTypeName
    def paramName(using Context): tl.ThisName = tl.paramNames(n)
    def paramInfo(using Context): tl.PInfo = tl.paramInfos(n)
    def paramInfoAsSeenFrom(pre: Type)(using Context): tl.PInfo = paramInfo
    def paramInfoOrCompleter(using Context): Type = paramInfo
    def paramRef(using Context): Type = tl.paramRefs(n)

    private var myVariance: FlagSet = UndefinedFlags

    /** Low level setter, only called from Variances.setStructuralVariances */
    def storedVariance_= (v: Variance): Unit =
      myVariance = v

    /** Low level getter, only called from Variances.setStructuralVariances */
    def storedVariance: Variance =
      myVariance

    /** Set the declared variance of this parameter.
     *  @pre the containing lambda is a isDeclaredVarianceLambda
     */
    def declaredVariance_=(v: Variance): Unit =
      assert(tl.isDeclaredVarianceLambda)
      assert(myVariance == UndefinedFlags)
      myVariance = v

    /** The declared variance of this parameter.
     *  @pre the containing lambda is a isDeclaredVarianceLambda
     */
    def declaredVariance: Variance =
      assert(tl.isDeclaredVarianceLambda)
      assert(myVariance != UndefinedFlags)
      myVariance

    /** The declared or structural variance of this parameter. */
    def paramVariance(using Context): Variance =
      if myVariance == UndefinedFlags then
        tl match
          case tl: HKTypeLambda =>
            setStructuralVariances(tl)
          case _ =>
            myVariance = Invariant
      myVariance

    def toText(printer: Printer): Text = printer.toText(this)
  }

  /** A type application `C[T_1, ..., T_n]` */
  abstract case class AppliedType(tycon: Type, args: List[Type])
  extends CachedProxyType with ValueType {

    private var validSuper: Period = Nowhere
    private var cachedSuper: Type = uninitialized

    // Boolean caches: 0 = uninitialized, -1 = false, 1 = true
    private var myStableHash: Byte = 0
    private var myGround: Byte = 0

    private var myisStableRunId: RunId = NoRunId
    private var myIsStable: Boolean = uninitialized

    private var myEvalRunId: RunId = NoRunId
    private var myEvalued: Type = uninitialized

    def isGround(acc: TypeAccumulator[Boolean])(using Context): Boolean =
      if myGround == 0 then myGround = if acc.foldOver(true, this) then 1 else -1
      myGround > 0

    private[Types] def cachedIsStable(using Context): Boolean =
      // We need to invalidate the cache when the run changes because the case
      // `TermRef` of `Type#isStable` reads denotations, which depend on the
      // run. See docs/_docs/internals/periods.md for more information. We do
      // not need to check the phase because once a type is not provisional, its
      // stability should not change anymore.
      if myisStableRunId != ctx.runId then
        val res: Boolean = computeIsStable
        // We don't cache if the type is provisional because `Type#isStable`
        // calls `Type#stripTypeVar` which might return different results later.
        if !isProvisional then
          myisStableRunId = ctx.runId
          myIsStable = res
        res
      else
        myIsStable

    private def computeIsStable(using Context): Boolean = tycon match
      case tycon: TypeRef if defn.isCompiletimeAppliedType(tycon.symbol) && args.forall(_.isStable) => true
      case _ => false

    override def underlying(using Context): Type = tycon

    override def superType(using Context): Type =
      if ctx.period != validSuper then
        validSuper = if (tycon.isProvisional) Nowhere else ctx.period
        cachedSuper = tycon match
          case tycon: HKTypeLambda => defn.AnyType
          case tycon: TypeRef if tycon.symbol.isClass => tycon
          case tycon: TypeProxy => tycon.superType.applyIfParameterized(args)
          case _ => defn.AnyType
      cachedSuper

    override def translucentSuperType(using Context): Type = tycon match {
      case tycon: TypeRef if tycon.symbol.isOpaqueAlias =>
        tycon.translucentSuperType.applyIfParameterized(args)
      case _ =>
        tryNormalize.orElse(superType)
    }

    inline def map(inline op: Type => Type)(using Context) =
      def mapArgs(args: List[Type]): List[Type] = args match
        case args @ (arg :: rest) => args.derivedCons(op(arg), mapArgs(rest))
        case nil => nil
      derivedAppliedType(op(tycon), mapArgs(args))

    inline def fold[T](x: T, inline op: (T, Type) => T)(using Context): T =
      def foldArgs(x: T, args: List[Type]): T = args match
        case arg :: rest => foldArgs(op(x, arg), rest)
        case nil => x
      foldArgs(op(x, tycon), args)

    override def tryNormalize(using Context): Type = tycon.stripTypeVar match {
      case tycon: TypeRef =>
        def tryMatchAlias = tycon.info match {
          case MatchAlias(alias) =>
            trace(i"normalize $this", typr, show = true) {
              MatchTypeTrace.recurseWith(this) {
                alias.applyIfParameterized(args.map(_.normalized)).tryNormalize
              }
            }
          case _ =>
            NoType
        }
        tryCompiletimeConstantFold.orElse(tryMatchAlias)
      case _ =>
        NoType
    }

    /** Does this application expand to a match type? */
    def isMatchAlias(using Context): Boolean = tycon.stripTypeVar match
      case tycon: TypeRef =>
        tycon.info match
          case _: MatchAlias => true
          case _ => false
      case _ => false

    /** Is this an unreducible application to wildcard arguments?
     *  This is the case if tycon is higher-kinded. This means
     *  it is a subtype of a hk-lambda, but not a match alias.
     *  (normal parameterized aliases are removed in `appliedTo`).
     *  Applications of higher-kinded type constructors to wildcard arguments
     *  are equivalent to existential types, which are not supported.
     */
    def isUnreducibleWild(using Context): Boolean =
      tycon.isLambdaSub && hasWildcardArg && !isMatchAlias

    def tryCompiletimeConstantFold(using Context): Type =
      if myEvalRunId == ctx.runId then myEvalued
      else
        val res = TypeEval.tryCompiletimeConstantFold(this)
        if !isProvisional then
          myEvalRunId = ctx.runId
          myEvalued = res
        res

    def lowerBound(using Context): Type = tycon.stripTypeVar match {
      case tycon: TypeRef =>
        tycon.info match {
          case TypeBounds(lo, hi) =>
            if (lo eq hi) superType // optimization, can profit from caching in this case
            else lo.applyIfParameterized(args)
          case _ => NoType
        }
      case tycon: AppliedType =>
        tycon.lowerBound.applyIfParameterized(args)
      case _ =>
        NoType
    }

    def tyconTypeParams(using Context): List[ParamInfo] = {
      val tparams = tycon.typeParams
      if (tparams.isEmpty) HKTypeLambda.any(args.length).typeParams else tparams
    }

    def hasWildcardArg(using Context): Boolean = args.exists(isBounds)

    def derivedAppliedType(tycon: Type, args: List[Type])(using Context): Type =
      if ((tycon eq this.tycon) && (args eq this.args)) this
      else tycon.appliedTo(args)

    override def computeHash(bs: Binders): Int = doHash(bs, tycon, args)

    override def hashIsStable: Boolean = {
      if (myStableHash == 0) myStableHash = if (tycon.hashIsStable && args.hashIsStable) 1 else -1
      myStableHash > 0
    }

    override def eql(that: Type): Boolean = this `eq` that // safe because applied types are hash-consed separately

    // equals comes from case class; no matching override is needed

    final override def iso(that: Any, bs: BinderPairs): Boolean = that match {
      case that: AppliedType => tycon.equals(that.tycon, bs) && args.equalElements(that.args, bs)
      case _ => false
    }
  }

  final class CachedAppliedType(tycon: Type, args: List[Type], hc: Int) extends AppliedType(tycon, args) {
    myHash = hc
  }

  object AppliedType {
    def apply(tycon: Type, args: List[Type])(using Context): AppliedType = {
      assertUnerased()
      ctx.base.uniqueAppliedTypes.enterIfNew(tycon, args)
    }
  }

  // ----- BoundTypes: ParamRef, RecThis ----------------------------------------

  abstract class BoundType extends CachedProxyType with ValueType {
    type BT <: Type
    val binder: BT
    def copyBoundType(bt: BT): Type
    override def hashIsStable: Boolean = false
  }

  abstract class ParamRef extends BoundType {
    type BT <: LambdaType
    def paramNum: Int
    def paramName: binder.ThisName = binder.paramNames(paramNum)

    override def underlying(using Context): Type = {
      // TODO: update paramInfos's type to nullable
      val infos: List[Type] | Null = binder.paramInfos
      if (infos == null) NoType // this can happen if the referenced generic type is not initialized yet
      else infos(paramNum)
    }

    override def computeHash(bs: Binders): Int = doHash(paramNum, binder.identityHash(bs))

    override def equals(that: Any): Boolean = equals(that, null)

    override def iso(that: Any, bs: BinderPairs): Boolean = that match {
      case that: ParamRef => paramNum == that.paramNum && binder.equalBinder(that.binder, bs)
      case _ => false
    }

    protected def kindString: String

    override def toString: String =
      try s"${kindString}ParamRef($paramName)"
      catch {
        case ex: IndexOutOfBoundsException => s"ParamRef(<bad index: $paramNum>)"
      }
  }

  /** Only created in `binder.paramRefs`. Use `binder.paramRefs(paramNum)` to
   *  refer to `TermParamRef(binder, paramNum)`.
   */
  abstract case class TermParamRef(binder: TermLambda, paramNum: Int) extends ParamRef, CaptureRef {
    type BT = TermLambda
    def canBeTracked(using Context) = true
    def kindString: String = "Term"
    def copyBoundType(bt: BT): Type = bt.paramRefs(paramNum)
  }

  private final class TermParamRefImpl(binder: TermLambda, paramNum: Int) extends TermParamRef(binder, paramNum)

  /** Only created in `binder.paramRefs`. Use `binder.paramRefs(paramNum)` to
   *  refer to `TypeParamRef(binder, paramNum)`.
   */
  abstract case class TypeParamRef(binder: TypeLambda, paramNum: Int) extends ParamRef {
    type BT = TypeLambda
    def kindString: String = "Type"
    def copyBoundType(bt: BT): Type = bt.paramRefs(paramNum)

    /** Optimized version of occursIn, avoid quadratic blowup when solving
     *  constraints over large ground types.
     */
    override def occursIn(that: Type)(using Context): Boolean = !that.isGround && super.occursIn(that)

    /** Looking only at the structure of `bound`, is one of the following true?
     *     - fromBelow and param <:< bound
     *     - !fromBelow and param >:> bound
     */
    def occursIn(bound: Type, fromBelow: Boolean)(using Context): Boolean = bound.stripTypeVar match {
      case bound: ParamRef => bound == this
      case bound: AndType  => occursIn(bound.tp1, fromBelow) && occursIn(bound.tp2, fromBelow)
      case bound: OrType   => occursIn(bound.tp1, fromBelow) || occursIn(bound.tp2, fromBelow)
      case _ => false
    }
  }

  private final class TypeParamRefImpl(binder: TypeLambda, paramNum: Int) extends TypeParamRef(binder, paramNum)

  /** a self-reference to an enclosing recursive type. The only creation method is
   *  `binder.recThis`, returning `RecThis(binder)`.
   */
  abstract case class RecThis(binder: RecType) extends BoundType with SingletonType {
    type BT = RecType
    override def underlying(using Context): RecType = binder
    def copyBoundType(bt: BT): RecThis = bt.recThis

    // need to customize hashCode and equals to prevent infinite recursion
    // between RecTypes and RecRefs.
    override def computeHash(bs: Binders): Int = addDelta(binder.identityHash(bs), 41)

    override def equals(that: Any): Boolean = equals(that, null)

    override def iso(that: Any, bs: BinderPairs): Boolean = that match {
      case that: RecThis => binder.equalBinder(that.binder, bs)
      case _ => false
    }

    override def toString: String =
      try s"RecThis(${binder.hashCode})"
      catch {
        case ex: NullPointerException => s"RecThis(<under construction>)"
      }
  }

  private final class RecThisImpl(binder: RecType) extends RecThis(binder)

  // @sharable private var skid: Int = 0

  // ----- Skolem types -----------------------------------------------

  /** A skolem type reference with underlying type `info`.
   *
   * For Dotty, a skolem type is a singleton type of some unknown value of type `info`.
   * Note that care is needed when creating them, since not all types need to be inhabited.
   * A skolem is equal to itself and no other type.
   */
  case class SkolemType(info: Type) extends CachedProxyType with ValueType with SingletonType {
    override def underlying(using Context): Type = info
    def derivedSkolemType(info: Type)(using Context): SkolemType =
      if (info eq this.info) this else SkolemType(info)

    override def computeHash(bs: Binders): Int = identityHash(bs)
    override def equals(that: Any): Boolean = this.eq(that.asInstanceOf[AnyRef])

    def withName(name: Name): this.type = { myRepr = name; this }

    //skid += 1
    //val id = skid
    //assert(id != 10)

    private var myRepr: Name | Null = null
    def repr(using Context): Name = {
      if (myRepr == null) myRepr = SkolemName.fresh()
      myRepr.nn
    }

    override def toString: String = s"SkolemType($hashCode)"
  }

  /** A skolem type used to wrap the type of the qualifier of a selection.
   *
   *  When typing a selection `e.f`, if `e` is unstable then we unconditionally
   *  skolemize it. We use a subclass of `SkolemType` for this so that
   *  [[TypeOps#asSeenFrom]] may treat it specially for optimization purposes,
   *  see its implementation for more details.
   */
  class QualSkolemType(info: Type) extends SkolemType(info) {
    override def derivedSkolemType(info: Type)(using Context): SkolemType =
      if (info eq this.info) this else QualSkolemType(info)
  }
  object QualSkolemType {
    def apply(info: Type): QualSkolemType = new QualSkolemType(info)
  }

  // ------------ Type variables ----------------------------------------

  /** In a TypeApply tree, a TypeVar is created for each argument type to be inferred.
   *  Every type variable is referred to by exactly one inferred type parameter of some
   *  TypeApply tree.
   *
   *  A type variable is essentially a switch that models some part of a substitution.
   *  It is first linked to `origin`, a poly param that's in the current constraint set.
   *  It can then be (once) instantiated to some other type. The instantiation is
   *  recorded in the type variable itself, or else, if the current type state
   *  is different from the variable's creation state (meaning unrolls are possible)
   *  in the current typer state.
   *
   *  @param  origin           the parameter that's tracked by the type variable.
   *  @param  creatorState     the typer state in which the variable was created.
   *  @param  initNestingLevel the initial nesting level of the type variable. (c.f. nestingLevel)
   */
  final class TypeVar private(initOrigin: TypeParamRef, creatorState: TyperState | Null, val initNestingLevel: Int) extends CachedProxyType with ValueType {
    private var currentOrigin = initOrigin

    def origin: TypeParamRef = currentOrigin

    /** Set origin to new parameter. Called if we merge two conflicting constraints.
     *  See OrderingConstraint#merge, OrderingConstraint#rename
     */
    def setOrigin(p: TypeParamRef) = currentOrigin = p

    /** The permanent instance type of the variable, or NoType is none is given yet */
    private var myInst: Type = NoType

    private[core] def inst: Type = myInst
    private[core] def setInst(tp: Type): Unit =
      myInst = tp
      if tp.exists && owningState != null then
        val owningState1 = owningState.uncheckedNN.get
        if owningState1 != null then
          owningState1.ownedVars -= this
          owningState = null // no longer needed; null out to avoid a memory leak

    private[core] def resetInst(ts: TyperState): Unit =
      assert(myInst.exists)
      myInst = NoType
      owningState = new WeakReference(ts)

    /** The state owning the variable. This is at first `creatorState`, but it can
     *  be changed to an enclosing state on a commit.
     */
    private[core] var owningState: WeakReference[TyperState] | Null =
      if (creatorState == null) null else new WeakReference(creatorState)

    /** The nesting level of this type variable in the current typer state. This is usually
     *  the same as `initNestingLevel`, but can be decremented by calling `TyperState#setNestingLevel`.
     *  Symbols with a nestingLevel strictly greater than this level will not appear in the
     *  instantiation of this type variable. This is enforced in `ConstraintHandling`,
     *  dependig on the Config flags setting `checkLevelsOnConstraints` and `checkLevelsOnInstantiation`.
     *
     *  Under `checkLevelsOnConstraints` we maintain the invariant that
     *  the `nonParamBounds` of a type variable never refer to a type with a
     *  greater `nestingLevel` (see `legalBound` for the reason why this
     *  cannot be delayed until instantiation). Then, on instantiation,
     *  we replace any param in the param bound with a level greater than
     *  nestingLevel (see `fullLowerBound`).
     *
     *  Under `checkLevelsOnInstantiation`, we avoid incorrect levels only
     *  when a type variable is instantiated, see `ConstraintHandling$fixLevels`.
     *  Under this mode, the `nestingLevel` of a type variable can be made
     *  smaller when fixing the levels for some other type variable instance.
     */
    def nestingLevel(using Context): Int = ctx.typerState.nestingLevel(this)

    /** The instance type of this variable, or NoType if the variable is currently
     *  uninstantiated
     */
    def instanceOpt(using Context): Type =
      if (inst.exists) inst else ctx.typerState.constraint.instType(this)

    /** Is the variable already instantiated? */
    def isInstantiated(using Context): Boolean = instanceOpt.exists

    /** Instantiate variable with given type */
    def instantiateWith(tp: Type)(using Context): Type = {
      assert(tp ne this, i"self instantiation of $origin, constraint = ${ctx.typerState.constraint}")
      assert(!myInst.exists, i"$origin is already instantiated to $myInst but we attempted to instantiate it to $tp")
      typr.println(i"instantiating $this with $tp")

      if Config.checkConstraintsSatisfiable then
        assert(currentEntry.bounds.contains(tp),
          i"$origin is constrained to be $currentEntry but attempted to instantiate it to $tp")

      if ((ctx.typerState eq owningState.nn.get.uncheckedNN) && !TypeComparer.subtypeCheckInProgress)
        setInst(tp)
      ctx.typerState.constraint = ctx.typerState.constraint.replace(origin, tp)
      tp
    }

    /** Instantiate variable from the constraints over its `origin`.
     *  If `fromBelow` is true, the variable is instantiated to the lub
     *  of its lower bounds in the current constraint; otherwise it is
     *  instantiated to the glb of its upper bounds. However, a lower bound
     *  instantiation can be a singleton type only if the upper bound
     *  is also a singleton type.
     */
    def instantiate(fromBelow: Boolean)(using Context): Type =
      val tp = TypeComparer.instanceType(origin, fromBelow, widenUnions, nestingLevel)
      if myInst.exists then // The line above might have triggered instantiation of the current type variable
        myInst
      else
        instantiateWith(tp)

    /** Widen unions when instantiating this variable in the current context? */
    def widenUnions(using Context): Boolean = !ctx.typerState.constraint.isHard(this)

    /** For uninstantiated type variables: the entry in the constraint (either bounds or
     *  provisional instance value)
     */
    private def currentEntry(using Context): Type = ctx.typerState.constraint.entry(origin)

    /** For uninstantiated type variables: Is the lower bound different from Nothing? */
    def hasLowerBound(using Context): Boolean = !currentEntry.loBound.isExactlyNothing

    /** For uninstantiated type variables: Is the upper bound different from Any? */
    def hasUpperBound(using Context): Boolean = !currentEntry.hiBound.isRef(defn.AnyClass)

    /** Unwrap to instance (if instantiated) or origin (if not), until result
     *  is no longer a TypeVar
     */
    override def stripTypeVar(using Context): Type = {
      val inst = instanceOpt
      if (inst.exists) inst.stripTypeVar else origin
    }

    override def stripped(using Context): Type = stripTypeVar.stripped

    /** If the variable is instantiated, its instance, otherwise its origin */
    override def underlying(using Context): Type = {
      val inst = instanceOpt
      if (inst.exists) inst else origin
    }

    override def computeHash(bs: Binders): Int = identityHash(bs)
    override def equals(that: Any): Boolean = this.eq(that.asInstanceOf[AnyRef])

    override def toString: String = {
      def instStr = if (inst.exists) s" -> $inst" else ""
      s"TypeVar($origin$instStr)"
    }
  }
  object TypeVar:
    def apply(using Context)(initOrigin: TypeParamRef, creatorState: TyperState | Null, nestingLevel: Int = ctx.nestingLevel) =
      new TypeVar(initOrigin, creatorState, nestingLevel)

  type TypeVars = SimpleIdentitySet[TypeVar]

  // ------ MatchType ---------------------------------------------------------------

  /**    scrutinee match { case_1 ... case_n }
   *
   *  where
   *
   *     case_i  =   [X1, ..., Xn] patternType => resultType
   *
   *  and `X_1,...X_n` are the type variables bound in `patternType`
   */
  abstract case class MatchType(bound: Type, scrutinee: Type, cases: List[Type]) extends CachedProxyType with ValueType {
    def derivedMatchType(bound: Type, scrutinee: Type, cases: List[Type])(using Context): MatchType =
      if (bound.eq(this.bound) && scrutinee.eq(this.scrutinee) && cases.eqElements(this.cases)) this
      else MatchType(bound, scrutinee, cases)

    def caseType(tp: Type)(using Context): Type = tp match {
      case tp: HKTypeLambda => caseType(tp.resType)
      case defn.MatchCase(_, body) => body
    }

    def alternatives(using Context): List[Type] = cases.map(caseType)
    def underlying(using Context): Type = bound

    private var myReduced: Type | Null = null
    private var reductionContext: util.MutableMap[Type, Type] = _

    override def tryNormalize(using Context): Type =
      try
        reduced.normalized
      catch
        case ex: Throwable =>
          handleRecursive("normalizing", s"${scrutinee.show} match ..." , ex)

    def reduced(using Context): Type = {

      def contextInfo(tp: Type): Type = tp match {
        case tp: TypeParamRef =>
          val constraint = ctx.typerState.constraint
          if (constraint.entry(tp).exists) TypeComparer.fullBounds(tp)
          else NoType
        case tp: TypeRef =>
          val bounds = ctx.gadt.fullBounds(tp.symbol)
          if (bounds == null) NoType else bounds
        case tp: TypeVar =>
          tp.underlying
      }

      def updateReductionContext(footprint: collection.Set[Type]): Unit =
        reductionContext = util.HashMap()
        for (tp <- footprint)
          reductionContext(tp) = contextInfo(tp)
        typr.println(i"footprint for $this $hashCode: ${footprint.toList.map(x => (x, contextInfo(x)))}%, %")

      def isUpToDate: Boolean =
        reductionContext.keysIterator.forall { tp =>
          reductionContext(tp) `eq` contextInfo(tp)
        }

      record("MatchType.reduce called")
      if !Config.cacheMatchReduced
          || myReduced == null
          || !isUpToDate
          || MatchTypeTrace.isRecording
      then
        record("MatchType.reduce computed")
        if (myReduced != null) record("MatchType.reduce cache miss")
        myReduced =
          trace(i"reduce match type $this $hashCode", matchTypes, show = true) {
            def matchCases(cmp: TrackingTypeComparer): Type =
              val saved = ctx.typerState.snapshot()
              try cmp.matchCases(scrutinee.normalized, cases)
              catch case ex: Throwable =>
                handleRecursive("reduce type ", i"$scrutinee match ...", ex)
              finally
                updateReductionContext(cmp.footprint)
                ctx.typerState.resetTo(saved)
                  // this drops caseLambdas in constraint and undoes any typevar
                  // instantiations during matchtype reduction

            TypeComparer.tracked(matchCases)
          }
      myReduced.nn
    }

    /** True if the reduction uses GADT constraints. */
    def reducesUsingGadt(using Context): Boolean =
      (reductionContext ne null) && reductionContext.keysIterator.exists {
        case tp: TypeRef => reductionContext(tp).exists
        case _           => false
      }

    override def computeHash(bs: Binders): Int = doHash(bs, scrutinee, bound :: cases)

    override def eql(that: Type): Boolean = that match {
      case that: MatchType =>
        bound.eq(that.bound) && scrutinee.eq(that.scrutinee) && cases.eqElements(that.cases)
      case _ => false
    }
  }

  class CachedMatchType(bound: Type, scrutinee: Type, cases: List[Type]) extends MatchType(bound, scrutinee, cases)

  object MatchType {
    def apply(bound: Type, scrutinee: Type, cases: List[Type])(using Context): MatchType =
      unique(new CachedMatchType(bound, scrutinee, cases))

    def thatReducesUsingGadt(tp: Type)(using Context): Boolean = tp match
      case MatchType.InDisguise(mt) => mt.reducesUsingGadt
      case mt: MatchType            => mt.reducesUsingGadt
      case _                        => false

    /** Extractor for match types hidden behind an AppliedType/MatchAlias. */
    object InDisguise:
      def unapply(tp: AppliedType)(using Context): Option[MatchType] = tp match
        case AppliedType(tycon: TypeRef, args) => tycon.info match
          case MatchAlias(alias) => alias.applyIfParameterized(args) match
            case mt: MatchType => Some(mt)
            case _ => None
          case _ => None
        case _ => None
  }

  // ------ ClassInfo, Type Bounds --------------------------------------------------

  type TypeOrSymbol = Type | Symbol

  /** Roughly: the info of a class during a period.
   *  @param prefix           The prefix on which parents, decls, and selfType need to be rebased.
   *  @param cls              The class symbol.
   *  @param declaredParents  The parent types of this class.
   *                          These are all normalized to be TypeRefs by moving any refinements
   *                          to be member definitions of the class itself.
   *                          Unlike `parents`, the types are not seen as seen from `prefix`.
   *  @param decls            The symbols defined directly in this class.
   *  @param selfInfo         The type of `this` in this class, if explicitly given,
   *                          NoType otherwise. If class is compiled from source, can also
   *                          be a reference to the self symbol containing the type.
   */
  abstract case class ClassInfo(
      prefix: Type,
      cls: ClassSymbol,
      declaredParents: List[Type],
      decls: Scope,
      selfInfo: TypeOrSymbol) extends CachedGroundType with TypeType {

    private var selfTypeCache: Type | Null = null
    private var appliedRefCache: Type | Null = null

    /** The self type of a class is the conjunction of
     *   - the explicit self type if given (or the info of a given self symbol), and
     *   - the fully applied reference to the class itself.
     */
    def selfType(using Context): Type = {
      val clsd = cls.classDenot
      if (selfTypeCache == null)
        selfTypeCache = {
          val givenSelf = clsd.givenSelfType
          if (!givenSelf.isValueType) appliedRef
          else if (clsd.is(Module)) givenSelf
          else if (ctx.erasedTypes) appliedRef
          else givenSelf match
            case givenSelf @ EventuallyCapturingType(tp, _) =>
              givenSelf.derivedAnnotatedType(tp & appliedRef, givenSelf.annot)
            case _ =>
              AndType(givenSelf, appliedRef)
        }
      selfTypeCache.nn
    }

    def appliedRef(using Context): Type = {
      if (appliedRefCache == null)
        appliedRefCache =
          TypeRef(prefix, cls).appliedTo(cls.classDenot.typeParams.map(_.typeRef))
      appliedRefCache.nn
    }

    // cached because baseType needs parents
    private var parentsCache: List[Type] | Null = null

    override def parents(using Context): List[Type] = {
      if (parentsCache == null)
        parentsCache = declaredParents.mapConserve(_.asSeenFrom(prefix, cls.owner))
      parentsCache.nn
    }

    protected def newLikeThis(prefix: Type, declaredParents: List[Type], decls: Scope, selfInfo: TypeOrSymbol)(using Context): ClassInfo =
      ClassInfo(prefix, cls, declaredParents, decls, selfInfo)

    def derivedClassInfo(prefix: Type)(using Context): ClassInfo =
      if (prefix eq this.prefix) this
      else newLikeThis(prefix, declaredParents, decls, selfInfo)

    def derivedClassInfo(prefix: Type = this.prefix, declaredParents: List[Type] = this.declaredParents, decls: Scope = this.decls, selfInfo: TypeOrSymbol = this.selfInfo)(using Context): ClassInfo =
      if ((prefix eq this.prefix) && (declaredParents eq this.declaredParents) && (decls eq this.decls) && (selfInfo eq this.selfInfo)) this
      else newLikeThis(prefix, declaredParents, decls, selfInfo)

    /** If this class has opaque type alias members, a new class info
     *  with their aliases added as refinements to the self type of the class.
     *  Otherwise, this classInfo.
     *  If there are opaque alias members, updates `cls` to have `Opaque` flag as a side effect.
     */
    def integrateOpaqueMembers(using Context): ClassInfo =
      decls.toList.foldLeft(this) { (cinfo, sym) =>
        if sym.isOpaqueAlias then
          cls.setFlag(Opaque)
          def force(using Context) =
            if sym.isOpaqueAlias then // could have been reset because of a syntax error
              sym.infoOrCompleter match
                case completer: LazyType =>
                  completer.complete(sym) // will update the LazyRef
                  null                    // tells the LazyRef to use the updated value
                case info => // can occur under cyclic references, e.g. i6225.scala
                  defn.AnyType
            else defn.AnyType         // dummy type in case of errors
          def refineSelfType(selfType: Type) =
            RefinedType(selfType, sym.name,
              TypeAlias(
                withMode(Mode.CheckCyclic)(
                  LazyRef.of(force))))
          cinfo.selfInfo match
            case self: Type =>
              cinfo.derivedClassInfo(
                selfInfo = refineSelfType(self.orElse(defn.AnyType)))
            case self: Symbol =>
              self.info = refineSelfType(self.info)
              cinfo
        else cinfo
      }

    override def computeHash(bs: Binders  | Null): Int = doHash(bs, cls, prefix)
    override def hashIsStable: Boolean = prefix.hashIsStable && declaredParents.hashIsStable

    override def eql(that: Type): Boolean = that match {
      case that: ClassInfo =>
        prefix.eq(that.prefix) &&
        cls.eq(that.cls) &&
        declaredParents.eqElements(that.declaredParents) &&
        decls.eq(that.decls) &&
        selfInfo.eq(that.selfInfo)
      case _ => false
    }

    override def equals(that: Any): Boolean = equals(that, null)

    override def iso(that: Any, bs: BinderPairs): Boolean = that match {
      case that: ClassInfo =>
        prefix.equals(that.prefix, bs) &&
        cls.eq(that.cls) &&
        declaredParents.equalElements(that.declaredParents, bs) &&
        decls.eq(that.decls) &&
        selfInfo.eq(that.selfInfo)
      case _ => false
    }

    override def toString: String = s"ClassInfo($prefix, $cls, $declaredParents)"
  }

  class CachedClassInfo(prefix: Type, cls: ClassSymbol, declaredParents: List[Type], decls: Scope, selfInfo: TypeOrSymbol)
    extends ClassInfo(prefix, cls, declaredParents, decls, selfInfo)

  /** A class for temporary class infos where `parents` are not yet known */
  final class TempClassInfo(prefix: Type, cls: ClassSymbol, decls: Scope, selfInfo: TypeOrSymbol)
  extends CachedClassInfo(prefix, cls, Nil, decls, selfInfo) {

    /** Convert to classinfo with known parents */
    def finalized(parents: List[Type])(using Context): ClassInfo =
      ClassInfo(prefix, cls, parents, decls, selfInfo)

    override def newLikeThis(prefix: Type, declaredParents: List[Type], decls: Scope, selfInfo: TypeOrSymbol)(using Context): ClassInfo =
      TempClassInfo(prefix, cls, decls, selfInfo)

    override def toString: String = s"TempClassInfo($prefix, $cls)"
  }

  object ClassInfo {
    def apply(prefix: Type, cls: ClassSymbol, declaredParents: List[Type], decls: Scope, selfInfo: TypeOrSymbol = NoType)(using Context): ClassInfo =
      unique(new CachedClassInfo(prefix, cls, declaredParents, decls, selfInfo))
  }

  /** Type bounds >: lo <: hi */
  abstract case class TypeBounds(lo: Type, hi: Type) extends CachedProxyType with TypeType {

    assert(lo.isInstanceOf[TermType], lo)
    assert(hi.isInstanceOf[TermType], hi)

    override def underlying(using Context): Type = hi

    /** The non-alias type bounds type with given bounds */
    def derivedTypeBounds(lo: Type, hi: Type)(using Context): TypeBounds =
      if ((lo eq this.lo) && (hi eq this.hi)) this
      else TypeBounds(lo, hi)

    def contains(tp: Type)(using Context): Boolean = tp match {
      case tp: TypeBounds => lo <:< tp.lo && tp.hi <:< hi
      case tp: ClassInfo =>
        val cls = tp.cls
        // Note: Taking a normal typeRef does not work here. A normal ref might contain
        // also other information about the named type (e.g. bounds).
        contains(
          TypeRef(tp.prefix, cls)
            .withDenot(new UniqueRefDenotation(cls, tp, cls.validFor, tp.prefix)))
      case _ =>
        lo <:< tp && tp <:< hi
    }

    def & (that: TypeBounds)(using Context): TypeBounds =
      // This will try to preserve the FromJavaObjects type in upper bounds.
      // For example, (? <: FromJavaObjects | Null) & (? <: Any),
      // we want to get (? <: FromJavaObjects | Null) intead of (? <: Any),
      // because we may check the result <:< (? <: Object | Null) later.
      if this.hi.containsFromJavaObject
        && (this.hi frozen_<:< that.hi)
        && (that.lo frozen_<:< this.lo) then
        // FromJavaObject in tp1.hi guarantees tp2.hi <:< tp1.hi
        // prefer tp1 if FromJavaObject is in its hi
        this
      else if that.hi.containsFromJavaObject
        && (that.hi frozen_<:< this.hi)
        && (this.lo frozen_<:< that.lo) then
        // Similarly, prefer tp2 if FromJavaObject is in its hi
        that
      else if (this.lo frozen_<:< that.lo) && (that.hi frozen_<:< this.hi) then that
      else if (that.lo frozen_<:< this.lo) && (this.hi frozen_<:< that.hi) then this
      else TypeBounds(this.lo | that.lo, this.hi & that.hi)

    def | (that: TypeBounds)(using Context): TypeBounds =
      if ((this.lo frozen_<:< that.lo) && (that.hi frozen_<:< this.hi)) this
      else if ((that.lo frozen_<:< this.lo) && (this.hi frozen_<:< that.hi)) that
      else TypeBounds(this.lo & that.lo, this.hi | that.hi)

    override def & (that: Type)(using Context): Type = that match {
      case that: TypeBounds => this & that
      case _ => super.& (that)
    }

    override def | (that: Type)(using Context): Type = that match {
      case that: TypeBounds => this | that
      case _ => super.| (that)
    }

    override def computeHash(bs: Binders): Int = doHash(bs, lo, hi)
    override def hashIsStable: Boolean = lo.hashIsStable && hi.hashIsStable

    override def equals(that: Any): Boolean = equals(that, null)

    override def iso(that: Any, bs: BinderPairs): Boolean = that match {
      case that: AliasingBounds => false
      case that: TypeBounds => lo.equals(that.lo, bs) && hi.equals(that.hi, bs)
      case _ => false
    }

    override def eql(that: Type): Boolean = that match {
      case that: AliasingBounds => false
      case that: TypeBounds => lo.eq(that.lo) && hi.eq(that.hi)
      case _ => false
    }
  }

  class RealTypeBounds(lo: Type, hi: Type) extends TypeBounds(lo, hi)

  /** Common supertype of `TypeAlias` and `MatchAlias` */
  abstract class AliasingBounds(val alias: Type) extends TypeBounds(alias, alias) {

    def derivedAlias(alias: Type)(using Context): AliasingBounds

    override def computeHash(bs: Binders): Int = doHash(bs, alias)
    override def hashIsStable: Boolean = alias.hashIsStable

    override def iso(that: Any, bs: BinderPairs): Boolean = that match {
      case that: AliasingBounds => this.isTypeAlias == that.isTypeAlias && alias.equals(that.alias, bs)
      case _ => false
    }

    // equals comes from case class; no matching override is needed

    override def eql(that: Type): Boolean = that match {
      case that: AliasingBounds => this.isTypeAlias == that.isTypeAlias && alias.eq(that.alias)
      case _ => false
    }
  }

  /**    = T
   */
  class TypeAlias(alias: Type) extends AliasingBounds(alias) {
    def derivedAlias(alias: Type)(using Context): AliasingBounds =
      if (alias eq this.alias) this else TypeAlias(alias)
  }

  /**    = T     where `T` is a `MatchType`
   *
   *  Match aliases are treated differently from type aliases. Their sides are mutually
   *  subtypes of each other but one side is not generally substitutable for the other.
   *  If we assumed full substitutivity, we would have to reject all recursive match
   *  aliases (or else take the jump and allow full recursive types).
   */
  class MatchAlias(alias: Type) extends AliasingBounds(alias) {
    def derivedAlias(alias: Type)(using Context): AliasingBounds =
      if (alias eq this.alias) this else MatchAlias(alias)
  }

  object TypeBounds {
    def apply(lo: Type, hi: Type)(using Context): TypeBounds =
      unique(new RealTypeBounds(lo, hi))
    def empty(using Context): TypeBounds =
      val result = ctx.base.emptyTypeBounds
      if result == null then
        ctx.base.emptyTypeBounds = apply(defn.NothingType, defn.AnyType)
        empty
      else
        result
    def emptyPolyKind(using Context): TypeBounds = apply(defn.NothingType, defn.AnyKindType)
    def upper(hi: Type)(using Context): TypeBounds = apply(defn.NothingType, hi)
    def lower(lo: Type)(using Context): TypeBounds = apply(lo, defn.AnyType)
  }

  object TypeAlias {
    def apply(alias: Type)(using Context): TypeAlias = unique(new TypeAlias(alias))
    def unapply(tp: TypeAlias): Option[Type] = Some(tp.alias)
  }

  object MatchAlias {
    def apply(alias: Type)(using Context): MatchAlias = unique(new MatchAlias(alias))
    def unapply(tp: MatchAlias): Option[Type] = Some(tp.alias)
  }

  // ----- Annotated and Import types -----------------------------------------------

  /** An annotated type tpe @ annot */
  abstract case class AnnotatedType(parent: Type, annot: Annotation) extends CachedProxyType, ValueType {

    override def underlying(using Context): Type = parent

    def derivedAnnotatedType(parent: Type, annot: Annotation)(using Context): AnnotatedType =
      if ((parent eq this.parent) && (annot eq this.annot)) this
      else AnnotatedType(parent, annot)

    override def stripTypeVar(using Context): Type =
      derivedAnnotatedType(parent.stripTypeVar, annot)

    override def stripAnnots(using Context): Type = parent.stripAnnots

    override def stripped(using Context): Type = parent.stripped

    private var isRefiningKnown = false
    private var isRefiningCache: Boolean = _

    def isRefining(using Context): Boolean = {
      if (!isRefiningKnown) {
        isRefiningCache = annot.symbol.derivesFrom(defn.RefiningAnnotationClass)
        isRefiningKnown = true
      }
      isRefiningCache
    }

    // equals comes from case class; no matching override is needed

    override def computeHash(bs: Binders): Int =
      doHash(bs, annot.hash, parent)
    override def hashIsStable: Boolean =
      parent.hashIsStable

    override def eql(that: Type): Boolean = that match
      case that: AnnotatedType => (parent eq that.parent) && (annot eql that.annot)
      case _ => false

    override def iso(that: Any, bs: BinderPairs): Boolean = that match
      case that: AnnotatedType => parent.equals(that.parent, bs) && (annot eql that.annot)
      case _ => false
  }

  class CachedAnnotatedType(parent: Type, annot: Annotation) extends AnnotatedType(parent, annot)

  object AnnotatedType:
    def make(underlying: Type, annots: List[Annotation])(using Context): Type =
      annots.foldLeft(underlying)(apply(_, _))
    def apply(parent: Type, annot: Annotation)(using Context): AnnotatedType =
      unique(CachedAnnotatedType(parent, annot))
  end AnnotatedType

  // Special type objects and classes -----------------------------------------------------

  /** The type of an erased array */
  abstract case class JavaArrayType(elemType: Type) extends CachedGroundType with ValueType {
    def derivedJavaArrayType(elemtp: Type)(using Context): JavaArrayType =
      if (elemtp eq this.elemType) this else JavaArrayType(elemtp)

    override def computeHash(bs: Binders): Int = doHash(bs, elemType)
    override def hashIsStable: Boolean = elemType.hashIsStable

    override def eql(that: Type): Boolean = that match {
      case that: JavaArrayType => elemType.eq(that.elemType)
      case _ => false
    }
  }
  final class CachedJavaArrayType(elemType: Type) extends JavaArrayType(elemType)
  object JavaArrayType {
    def apply(elemType: Type)(using Context): JavaArrayType = unique(new CachedJavaArrayType(elemType))
  }

  /** The type of an import clause tree */
  case class ImportType(expr: Tree) extends UncachedGroundType

  /** Sentinel for "missing type" */
  @sharable case object NoType extends CachedGroundType {
    override def computeHash(bs: Binders): Int = hashSeed
  }

  /** Missing prefix */
  @sharable case object NoPrefix extends CachedGroundType {
    override def computeHash(bs: Binders): Int = hashSeed
  }

  /** A common superclass of `ErrorType` and `TryDynamicCallSite`. Instances of this
   *  class are at the same time subtypes and supertypes of every other type.
   */
  abstract class FlexType extends UncachedGroundType with ValueType

  abstract class ErrorType extends FlexType {
    def msg(using Context): Message
  }

  object ErrorType:
    def apply(m: Message)(using Context): ErrorType =
      val et = new PreviousErrorType
      ctx.base.errorTypeMsg(et) = m
      et
    def apply(s: => String)(using Context): ErrorType =
      apply(s.toMessage)
  end ErrorType

  class PreviousErrorType extends ErrorType:
    def msg(using Context): Message =
      ctx.base.errorTypeMsg.get(this) match
        case Some(m) => m
        case None => "error message from previous run no longer available".toMessage

  object UnspecifiedErrorType extends ErrorType {
    override def msg(using Context): Message = "unspecified error".toMessage
  }

  /* Type used to track Select nodes that could not resolve a member and their qualifier is a scala.Dynamic. */
  object TryDynamicCallType extends FlexType

  /** Wildcard type, possibly with bounds */
  abstract case class WildcardType(optBounds: Type) extends CachedGroundType with TermType {

    def effectiveBounds(using Context): TypeBounds = optBounds match
      case bounds: TypeBounds => bounds
      case _ => TypeBounds.empty

    def derivedWildcardType(optBounds: Type)(using Context): WildcardType =
      if (optBounds eq this.optBounds) this
      else if (!optBounds.exists) WildcardType
      else WildcardType(optBounds.asInstanceOf[TypeBounds])

    override def computeHash(bs: Binders): Int = doHash(bs, optBounds)
    override def hashIsStable: Boolean = optBounds.hashIsStable

    override def eql(that: Type): Boolean = that match {
      case that: WildcardType => optBounds.eq(that.optBounds)
      case _ => false
    }

    // equals comes from case class; no matching override is needed

    override def iso(that: Any, bs: BinderPairs): Boolean = that match {
      case that: WildcardType => optBounds.equals(that.optBounds, bs)
      case _ => false
    }
  }

  final class CachedWildcardType(optBounds: Type) extends WildcardType(optBounds)

  @sharable object WildcardType extends WildcardType(NoType) {
    def apply(bounds: TypeBounds)(using Context): WildcardType =
      if bounds eq TypeBounds.empty then
        val result = ctx.base.emptyWildcardBounds
        if result == null then
          ctx.base.emptyWildcardBounds = unique(CachedWildcardType(bounds))
          apply(bounds)
        else
          result
      else unique(CachedWildcardType(bounds))
  }

  /** An extractor for single abstract method types.
   *  A type is a SAM type if it is a reference to a class or trait, which
   *
   *   - has a single abstract method with a method type (ExprType
   *     and PolyType not allowed!) whose result type is not an implicit function type
   *     and which is not marked inline.
   *   - can be instantiated without arguments or with just () as argument.
   *
   *  The pattern `SAMType(sam)` matches a SAM type, where `sam` is the
   *  type of the single abstract method.
   */
  object SAMType {
    def zeroParamClass(tp: Type)(using Context): Type = tp match {
      case tp: ClassInfo =>
        def zeroParams(tp: Type): Boolean = tp.stripPoly match {
          case mt: MethodType => mt.paramInfos.isEmpty && !mt.resultType.isInstanceOf[MethodType]
          case et: ExprType => true
          case _ => false
        }
        // `ContextFunctionN` does not have constructors
        val ctor = tp.cls.primaryConstructor
        if (!ctor.exists || zeroParams(ctor.info)) tp
        else NoType
      case tp: AppliedType =>
        zeroParamClass(tp.superType)
      case tp: TypeRef =>
        zeroParamClass(tp.underlying)
      case tp: RefinedType =>
        zeroParamClass(tp.underlying)
      case tp: TypeBounds =>
        zeroParamClass(tp.underlying)
      case tp: TypeVar =>
        zeroParamClass(tp.underlying)
      case tp: AnnotatedType =>
        zeroParamClass(tp.underlying)
      case _ =>
        NoType
    }
    def isInstantiatable(tp: Type)(using Context): Boolean = zeroParamClass(tp) match {
      case cinfo: ClassInfo if !cinfo.cls.isOneOf(FinalOrSealed) =>
        val selfType = cinfo.selfType.asSeenFrom(tp, cinfo.cls)
        tp <:< selfType
      case _ =>
        false
    }
    def unapply(tp: Type)(using Context): Option[MethodType] =
      if (isInstantiatable(tp)) {
        val absMems = tp.possibleSamMethods
        if (absMems.size == 1)
          absMems.head.info match {
            case mt: MethodType if !mt.isParamDependent &&
                !defn.isContextFunctionType(mt.resultType) =>
              val cls = tp.classSymbol

              // Given a SAM type such as:
              //
              //     import java.util.function.Function
              //     Function[? >: String, ? <: Int]
              //
              // the single abstract method will have type:
              //
              //     (x: Function[? >: String, ? <: Int]#T): Function[? >: String, ? <: Int]#R
              //
              // which is not implementable outside of the scope of Function.
              //
              // To avoid this kind of issue, we approximate references to
              // parameters of the SAM type by their bounds, this way in the
              // above example we get:
              //
              //    (x: String): Int
              val approxParams = new ApproximatingTypeMap {
                def apply(tp: Type): Type = tp match {
                  case tp: TypeRef if tp.symbol.isAllOf(ClassTypeParam) && tp.symbol.owner == cls =>
                    tp.info match {
                      case info: AliasingBounds =>
                        mapOver(info.alias)
                      case TypeBounds(lo, hi) =>
                        range(atVariance(-variance)(apply(lo)), apply(hi))
                      case _ =>
                        range(defn.NothingType, defn.AnyType) // should happen only in error cases
                    }
                  case _ =>
                    mapOver(tp)
                }
              }
              val approx =
                if ctx.owner.isContainedIn(cls) then mt
                else approxParams(mt).asInstanceOf[MethodType]
              Some(approx)
            case _ =>
              None
          }
        else if (tp isRef defn.PartialFunctionClass)
          // To maintain compatibility with 2.x, we treat PartialFunction specially,
          // pretending it is a SAM type. In the future it would be better to merge
          // Function and PartialFunction, have Function1 contain a isDefinedAt method
          //     def isDefinedAt(x: T) = true
          // and overwrite that method whenever the function body is a sequence of
          // case clauses.
          absMems.find(_.symbol.name == nme.apply).map(_.info.asInstanceOf[MethodType])
        else None
      }
      else None
  }

  // ----- TypeMaps --------------------------------------------------------------------

  /** Where a traversal should stop */
  enum StopAt:
    case None    // traverse everything
    case Package // stop at package references
    case Static  // stop at static references

  /** Common base class of TypeMap and TypeAccumulator */
  abstract class VariantTraversal:
    protected[dotc] var variance: Int = 1

    inline protected def atVariance[T](v: Int)(op: => T): T = {
      val saved = variance
      variance = v
      val res = op
      variance = saved
      res
    }

    protected def stopAt: StopAt = StopAt.Static

    /** Can the prefix of this static reference be omitted if the reference
     *  itself can be omitted? Overridden in TypeOps#avoid.
     */
    protected def isStaticPrefix(pre: Type)(using Context): Boolean = true

    protected def stopBecauseStaticOrLocal(tp: NamedType)(using Context): Boolean =
      (tp.prefix eq NoPrefix)
      || {
        val stop = stopAt
        stop == StopAt.Static && tp.currentSymbol.isStatic && isStaticPrefix(tp.prefix)
        || stop == StopAt.Package && tp.currentSymbol.is(Package)
      }
  end VariantTraversal

  /** A supertrait for some typemaps that are bijections. Used for capture checking.
   *  BiTypeMaps should map capture references to capture references.
   */
  trait BiTypeMap extends TypeMap:
    thisMap =>

    /** The inverse of the type map as a function */
    def inverse(tp: Type): Type

    /** The inverse of the type map as a BiTypeMap map, which
     *  has the original type map as its own inverse.
     */
    def inverseTypeMap(using Context) = new BiTypeMap:
      def apply(tp: Type) = thisMap.inverse(tp)
      def inverse(tp: Type) = thisMap.apply(tp)

    /** A restriction of this map to a function on tracked CaptureRefs */
    def forward(ref: CaptureRef): CaptureRef = this(ref) match
      case result: CaptureRef if result.canBeTracked => result

    /** A restriction of the inverse to a function on tracked CaptureRefs */
    def backward(ref: CaptureRef): CaptureRef = inverse(ref) match
      case result: CaptureRef if result.canBeTracked => result
  end BiTypeMap

  abstract class TypeMap(implicit protected var mapCtx: Context)
  extends VariantTraversal with (Type => Type) { thisMap =>

    def apply(tp: Type): Type

    protected def derivedSelect(tp: NamedType, pre: Type): Type =
      tp.derivedSelect(pre)
    protected def derivedRefinedType(tp: RefinedType, parent: Type, info: Type): Type =
      tp.derivedRefinedType(parent, tp.refinedName, info)
    protected def derivedRecType(tp: RecType, parent: Type): Type =
      tp.rebind(parent)
    protected def derivedAlias(tp: AliasingBounds, alias: Type): Type =
      tp.derivedAlias(alias)
    protected def derivedTypeBounds(tp: TypeBounds, lo: Type, hi: Type): Type =
      tp.derivedTypeBounds(lo, hi)
    protected def derivedSuperType(tp: SuperType, thistp: Type, supertp: Type): Type =
      tp.derivedSuperType(thistp, supertp)
    protected def derivedAppliedType(tp: AppliedType, tycon: Type, args: List[Type]): Type =
      tp.derivedAppliedType(tycon, args)
    protected def derivedAndType(tp: AndType, tp1: Type, tp2: Type): Type =
      tp.derivedAndType(tp1, tp2)
    protected def derivedOrType(tp: OrType, tp1: Type, tp2: Type): Type =
      tp.derivedOrType(tp1, tp2)
    protected def derivedMatchType(tp: MatchType, bound: Type, scrutinee: Type, cases: List[Type]): Type =
      tp.derivedMatchType(bound, scrutinee, cases)
    protected def derivedAnnotatedType(tp: AnnotatedType, underlying: Type, annot: Annotation): Type =
      tp.derivedAnnotatedType(underlying, annot)
    protected def derivedCapturingType(tp: Type, parent: Type, refs: CaptureSet): Type =
      tp.derivedCapturingType(parent, refs)
    protected def derivedWildcardType(tp: WildcardType, bounds: Type): Type =
      tp.derivedWildcardType(bounds)
    protected def derivedSkolemType(tp: SkolemType, info: Type): Type =
      tp.derivedSkolemType(info)
    protected def derivedClassInfo(tp: ClassInfo, pre: Type): Type =
      tp.derivedClassInfo(pre)
    protected def derivedJavaArrayType(tp: JavaArrayType, elemtp: Type): Type =
      tp.derivedJavaArrayType(elemtp)
    protected def derivedExprType(tp: ExprType, restpe: Type): Type =
      tp.derivedExprType(restpe)
    // note: currying needed  because Scala2 does not support param-dependencies
    protected def derivedLambdaType(tp: LambdaType)(formals: List[tp.PInfo], restpe: Type): Type =
      tp.derivedLambdaType(tp.paramNames, formals, restpe)

    protected def mapArgs(args: List[Type], tparams: List[ParamInfo]): List[Type] = args match
      case arg :: otherArgs if tparams.nonEmpty =>
        val arg1 = arg match
          case arg: TypeBounds => this(arg)
          case arg => atVariance(variance * tparams.head.paramVarianceSign)(this(arg))
        val otherArgs1 = mapArgs(otherArgs, tparams.tail)
        if ((arg1 eq arg) && (otherArgs1 eq otherArgs)) args
        else arg1 :: otherArgs1
      case nil =>
        nil

    protected def mapOverLambda(tp: LambdaType) =
      val restpe = tp.resultType
      val saved = variance
      variance = if (defn.MatchCase.isInstance(restpe)) 0 else -variance
      val ptypes1 = tp.paramInfos.mapConserve(this).asInstanceOf[List[tp.PInfo]]
      variance = saved
      derivedLambdaType(tp)(ptypes1, this(restpe))

    def isRange(tp: Type): Boolean = tp.isInstanceOf[Range]

    protected def mapCapturingType(tp: Type, parent: Type, refs: CaptureSet, v: Int): Type =
      val saved = variance
      variance = v
      try derivedCapturingType(tp, this(parent), refs.map(this))
      finally variance = saved

    /** Map this function over given type */
    def mapOver(tp: Type): Type = {
      record(s"TypeMap mapOver ${getClass}")
      record("TypeMap mapOver total")
      val ctx = this.mapCtx // optimization for performance
      given Context = ctx
      tp match {
        case tp: NamedType =>
          if stopBecauseStaticOrLocal(tp) then tp
          else
            val prefix1 = atVariance(variance max 0)(this(tp.prefix))
              // A prefix is never contravariant. Even if say `p.A` is used in a contravariant
              // context, we cannot assume contravariance for `p` because `p`'s lower
              // bound might not have a binding for `A` (e.g. the lower bound could be `Nothing`).
              // By contrast, covariance does translate to the prefix, since we have that
              // if `p <: q` then `p.A <: q.A`, and well-formedness requires that `A` is a member
              // of `p`'s upper bound.
            derivedSelect(tp, prefix1)

        case tp: AppliedType =>
          derivedAppliedType(tp, this(tp.tycon), mapArgs(tp.args, tp.tyconTypeParams))

        case tp: LambdaType =>
          mapOverLambda(tp)

        case tp: AliasingBounds =>
          derivedAlias(tp, atVariance(0)(this(tp.alias)))

        case tp: TypeBounds =>
          variance = -variance
          val lo1 = this(tp.lo)
          variance = -variance
          derivedTypeBounds(tp, lo1, this(tp.hi))

        case tp: TypeVar =>
          val inst = tp.instanceOpt
          if (inst.exists) apply(inst) else tp

        case tp: ExprType =>
          derivedExprType(tp, this(tp.resultType))

        case CapturingType(parent, refs) =>
          mapCapturingType(tp, parent, refs, variance)

        case tp @ AnnotatedType(underlying, annot) =>
          val underlying1 = this(underlying)
          val annot1 = annot.mapWith(this)
          if annot1 eq EmptyAnnotation then underlying1
          else derivedAnnotatedType(tp, underlying1, annot1)

        case _: ThisType
          | _: BoundType
          | NoPrefix =>
          tp

        case tp: ProtoType =>
          tp.map(this)

        case tp: RefinedType =>
          derivedRefinedType(tp, this(tp.parent), this(tp.refinedInfo))

        case tp: RecType =>
          record("TypeMap.RecType")
          derivedRecType(tp, this(tp.parent))

        case tp @ SuperType(thistp, supertp) =>
          derivedSuperType(tp, this(thistp), this(supertp))

        case tp: LazyRef =>
          LazyRef { refCtx =>
            given Context = refCtx
            val ref1 = tp.ref
            if refCtx.runId == mapCtx.runId then this(ref1)
            else // splice in new run into map context
              val saved = mapCtx
              mapCtx = mapCtx.fresh
                .setPeriod(Period(refCtx.runId, mapCtx.phaseId))
                .setRun(refCtx.run)
              try this(ref1) finally mapCtx = saved
          }

        case tp: ClassInfo =>
          mapClassInfo(tp)

        case tp: AndType =>
          derivedAndType(tp, this(tp.tp1), this(tp.tp2))

        case tp: OrType =>
          derivedOrType(tp, this(tp.tp1), this(tp.tp2))

        case tp: MatchType =>
          val bound1 = this(tp.bound)
          val scrut1 = atVariance(0)(this(tp.scrutinee))
          derivedMatchType(tp, bound1, scrut1, tp.cases.mapConserve(this))

        case tp: SkolemType =>
          derivedSkolemType(tp, this(tp.info))

        case tp: WildcardType =>
          derivedWildcardType(tp, mapOver(tp.optBounds))

        case tp: JavaArrayType =>
          derivedJavaArrayType(tp, this(tp.elemType))

        case _ =>
          tp
      }
    }

    private def treeTypeMap = new TreeTypeMap(typeMap = this)

    def mapOver(syms: List[Symbol]): List[Symbol] = mapSymbols(syms, treeTypeMap)

    def mapOver(scope: Scope): Scope = {
      val elems = scope.toList
      val elems1 = mapOver(elems)
      if (elems1 eq elems) scope
      else newScopeWith(elems1: _*)
    }

    def mapOver(tree: Tree): Tree = treeTypeMap(tree)

    /** Can be overridden. By default, only the prefix is mapped. */
    protected def mapClassInfo(tp: ClassInfo): Type =
      derivedClassInfo(tp, this(tp.prefix))

    def andThen(f: Type => Type): TypeMap = new TypeMap {
      override def stopAt = thisMap.stopAt
      def apply(tp: Type) = f(thisMap(tp))
    }
  }

  /** A type map that maps also parents and self type of a ClassInfo */
  abstract class DeepTypeMap(using Context) extends TypeMap {
    override def mapClassInfo(tp: ClassInfo): ClassInfo = {
      val prefix1 = this(tp.prefix)
      val parents1 = tp.declaredParents mapConserve this
      val selfInfo1: TypeOrSymbol = tp.selfInfo match {
        case selfInfo: Type => this(selfInfo)
        case selfInfo => selfInfo
      }
      tp.derivedClassInfo(prefix1, parents1, tp.decls, selfInfo1)
    }
  }

  @sharable object IdentityTypeMap extends TypeMap()(NoContext) {
    def apply(tp: Type): Type = tp
  }

  /** A type map that approximates TypeBounds types depending on
   *  variance.
   *
   *  if variance > 0 : approximate by upper bound
   *     variance < 0 : approximate by lower bound
   *     variance = 0 : propagate bounds to next outer level
   */
  abstract class ApproximatingTypeMap(using Context) extends TypeMap { thisMap =>

    protected def range(lo: Type, hi: Type): Type =
      if (variance > 0) hi
      else if (variance < 0) lo
      else if (lo `eq` hi) lo
      else Range(lower(lo), upper(hi))

    protected def emptyRange = range(defn.NothingType, defn.AnyType)

    protected def lower(tp: Type): Type = tp match {
      case tp: Range => tp.lo
      case _ => tp
    }

    protected def upper(tp: Type): Type = tp match {
      case tp: Range => tp.hi
      case _ => tp
    }

    protected def rangeToBounds(tp: Type): Type = tp match {
      case Range(lo, hi) => TypeBounds(lo, hi)
      case _ => tp
    }

    private var expandingBounds: Boolean = false

    /** Use an alterate type `tp` that replaces a range. This can happen if the
     *  prefix of a Select is a range and the selected symbol is an alias type
     *  or a value with a singleton type. In both cases we can forget the prefix
     *  and use the symbol's type.
     */
    protected def useAlternate(tp: Type): Type = reapply(tp)

    /** Whether it is currently expanding bounds
     *
     *  It is used to avoid following LazyRef in F-Bounds
     */
    def isExpandingBounds: Boolean = expandingBounds

    protected def expandBounds(tp: TypeBounds): Type =
      val saved = expandingBounds
      expandingBounds = true
      val res = range(atVariance(-variance)(reapply(tp.lo)), reapply(tp.hi))
      expandingBounds = saved
      res

    /** Try to widen a named type to its info relative to given prefix `pre`, where possible.
     *  The possible cases are listed inline in the code.
     */
    def tryWiden(tp: NamedType, pre: Type): Type = pre.member(tp.name) match {
      case d: SingleDenotation =>
        val tp1 = d.info.dealiasKeepAnnots
        tp1.stripAnnots match {
          case TypeAlias(alias) =>
            // if H#T = U, then for any x in L..H, x.T =:= U,
            // hence we can replace with U under all variances
<<<<<<< HEAD
            reapply(alias.rewrapAnnots(tp1))
=======
            useAlternate(alias.rewrapAnnots(tp1))
>>>>>>> 22193a39
          case bounds: TypeBounds =>
            // If H#T = ? >: S <: U, then for any x in L..H, S <: x.T <: U,
            // hence we can replace with S..U under all variances
            expandBounds(bounds)
          case info: SingletonType =>
            // if H#x: y.type, then for any x in L..H, x.type =:= y.type,
            // hence we can replace with y.type under all variances
            useAlternate(info)
          case _ =>
            NoType
        }
      case _ => NoType
    }

    /** Expand parameter reference corresponding to prefix `pre`;
     *  If the expansion is a wildcard parameter reference, convert its
     *  underlying bounds to a range, otherwise return the expansion.
     */
    def expandParam(tp: NamedType, pre: Type): Type =
      tp.argForParam(pre) match {
        case arg @ TypeRef(pre, _) if pre.isArgPrefixOf(arg.symbol) =>
          arg.info match {
            case argInfo: TypeBounds => expandBounds(argInfo)
            case argInfo => useAlternate(arg)
          }
        case arg: TypeBounds => expandBounds(arg)
        case arg => useAlternate(arg)
      }

    /** Derived selection.
     *  @pre   the (upper bound of) prefix `pre` has a member named `tp.name`.
     */
    override protected def derivedSelect(tp: NamedType, pre: Type): Type =
      if (pre eq tp.prefix) tp
      else pre match {
        case Range(preLo, preHi) =>
          val forwarded =
            if (tp.symbol.isAllOf(ClassTypeParam)) expandParam(tp, preHi)
            else tryWiden(tp, preHi)
          forwarded.orElse(
            range(super.derivedSelect(tp, preLo).loBound, super.derivedSelect(tp, preHi).hiBound))
        case _ =>
          super.derivedSelect(tp, pre) match {
            case TypeBounds(lo, hi) => range(lo, hi)
            case tp => tp
          }
      }

    override protected def derivedRefinedType(tp: RefinedType, parent: Type, info: Type): Type =
      if ((parent eq tp.parent) && (info eq tp.refinedInfo)) tp
      else parent match {
        case Range(parentLo, parentHi) =>
          range(derivedRefinedType(tp, parentLo, info), derivedRefinedType(tp, parentHi, info))
        case _ =>
          def propagate(lo: Type, hi: Type) =
            range(derivedRefinedType(tp, parent, lo), derivedRefinedType(tp, parent, hi))
          if (parent.isExactlyNothing) parent
          else info match {
            case Range(infoLo: TypeBounds, infoHi: TypeBounds) =>
              assert(variance == 0)
              if (!infoLo.isTypeAlias && !infoHi.isTypeAlias) propagate(infoLo, infoHi)
              else range(defn.NothingType, parent)
            case Range(infoLo, infoHi) =>
              propagate(infoLo, infoHi)
            case _ =>
              tp.derivedRefinedType(parent, tp.refinedName, info)
          }
      }

    override protected def derivedRecType(tp: RecType, parent: Type): Type =
      if (parent eq tp.parent) tp
      else parent match {
        case Range(lo, hi) => range(tp.rebind(lo), tp.rebind(hi))
        case _ => tp.rebind(parent)
      }

    override protected def derivedAlias(tp: AliasingBounds, alias: Type): Type =
      if (alias eq tp.alias) tp
      else alias match {
        case Range(lo, hi) =>
          if (variance > 0) TypeBounds(lo, hi)
          else range(tp.derivedAlias(lo), tp.derivedAlias(hi))
        case _ => tp.derivedAlias(alias)
      }

    override protected def derivedTypeBounds(tp: TypeBounds, lo: Type, hi: Type): Type =
      if ((lo eq tp.lo) && (hi eq tp.hi)) tp
      else if (isRange(lo) || isRange(hi))
        if (variance > 0) TypeBounds(lower(lo), upper(hi))
        else range(TypeBounds(upper(lo), lower(hi)), TypeBounds(lower(lo), upper(hi)))
      else tp.derivedTypeBounds(lo, hi)

    override protected def derivedSuperType(tp: SuperType, thistp: Type, supertp: Type): Type =
      if (isRange(thistp) || isRange(supertp)) emptyRange
      else tp.derivedSuperType(thistp, supertp)

    override protected def derivedAppliedType(tp: AppliedType, tycon: Type, args: List[Type]): Type =
      tycon match {
        case Range(tyconLo, tyconHi) =>
          range(derivedAppliedType(tp, tyconLo, args), derivedAppliedType(tp, tyconHi, args))
        case _ =>
          if args.exists(isRange) then
            if variance > 0 then
              tp.derivedAppliedType(tycon, args.map(rangeToBounds)) match
                case tp1: AppliedType if tp1.isUnreducibleWild && ctx.phase != checkCapturesPhase =>
                  // don't infer a type that would trigger an error later in
                  // Checking.checkAppliedType; fall through to default handling instead
                case tp1 =>
                  return tp1
            end if
            val loBuf, hiBuf = new mutable.ListBuffer[Type]
            // Given `C[A1, ..., An]` where some A's are ranges, try to find
            // non-range arguments L1, ..., Ln and H1, ..., Hn such that
            // C[L1, ..., Ln] <: C[H1, ..., Hn] by taking the right limits of
            // ranges that appear in as co- or contravariant arguments.
            // Fail for non-variant argument ranges (see use-site else branch below).
            // If successful, the L-arguments are in loBut, the H-arguments in hiBuf.
            // @return  operation succeeded for all arguments.
            def distributeArgs(args: List[Type], tparams: List[ParamInfo]): Boolean = args match {
              case Range(lo, hi) :: args1 =>
                val v = tparams.head.paramVarianceSign
                if (v == 0) false
                else {
                  if (v > 0) { loBuf += lo; hiBuf += hi }
                  else { loBuf += hi; hiBuf += lo }
                  distributeArgs(args1, tparams.tail)
                }
              case arg :: args1 =>
                loBuf += arg; hiBuf += arg
                distributeArgs(args1, tparams.tail)
              case nil =>
                true
            }
            if (distributeArgs(args, tp.tyconTypeParams))
              range(tp.derivedAppliedType(tycon, loBuf.toList),
                    tp.derivedAppliedType(tycon, hiBuf.toList))
            else if tycon.isLambdaSub || args.exists(isRangeOfNonTermTypes) then
              range(defn.NothingType, defn.AnyType)
            else
              // See lampepfl/dotty#14152
              range(defn.NothingType, tp.derivedAppliedType(tycon, args.map(rangeToBounds)))
          else tp.derivedAppliedType(tycon, args)
      }

    private def isRangeOfNonTermTypes(tp: Type): Boolean = tp match
      case Range(lo, hi) => !lo.isInstanceOf[TermType] || !hi.isInstanceOf[TermType]
      case _             => false

    override protected def derivedAndType(tp: AndType, tp1: Type, tp2: Type): Type =
      if (isRange(tp1) || isRange(tp2)) range(lower(tp1) & lower(tp2), upper(tp1) & upper(tp2))
      else tp.derivedAndType(tp1, tp2)

    override protected def derivedOrType(tp: OrType, tp1: Type, tp2: Type): Type =
      if (isRange(tp1) || isRange(tp2)) range(lower(tp1) | lower(tp2), upper(tp1) | upper(tp2))
      else tp.derivedOrType(tp1, tp2)

    override protected def derivedAnnotatedType(tp: AnnotatedType, underlying: Type, annot: Annotation): Type =
      underlying match {
        case Range(lo, hi) =>
          range(tp.derivedAnnotatedType(lo, annot), tp.derivedAnnotatedType(hi, annot))
        case _ =>
          if (underlying.isExactlyNothing) underlying
          else tp.derivedAnnotatedType(underlying, annot)
      }
    override protected def derivedCapturingType(tp: Type, parent: Type, refs: CaptureSet): Type =
      parent match // TODO ^^^ handle ranges in capture sets as well
        case Range(lo, hi) =>
          range(derivedCapturingType(tp, lo, refs), derivedCapturingType(tp, hi, refs))
        case _ =>
          tp.derivedCapturingType(parent, refs)

    override protected def derivedWildcardType(tp: WildcardType, bounds: Type): WildcardType =
      tp.derivedWildcardType(rangeToBounds(bounds))

    override protected def derivedMatchType(tp: MatchType, bound: Type, scrutinee: Type, cases: List[Type]): Type =
      bound match
        case Range(lo, hi) =>
          range(derivedMatchType(tp, lo, scrutinee, cases), derivedMatchType(tp, hi, scrutinee, cases))
        case _ =>
          scrutinee match
            case Range(lo, hi) => range(bound.bounds.lo, bound.bounds.hi)
            case _ =>
              if cases.exists(isRange) then
                Range(
                  tp.derivedMatchType(bound, scrutinee, cases.map(lower)),
                  tp.derivedMatchType(bound, scrutinee, cases.map(upper)))
              else
                tp.derivedMatchType(bound, scrutinee, cases)

    override protected def derivedSkolemType(tp: SkolemType, info: Type): Type =
      if info eq tp.info then tp
      // By definition, a skolem is neither a subtype nor a supertype of a
      // different skolem. So, regardless of `variance`, we cannot return a
      // fresh skolem when approximating an existing skolem, we can only return
      // a range.
      else range(defn.NothingType, info)

    override protected def derivedClassInfo(tp: ClassInfo, pre: Type): Type = {
      assert(!isRange(pre))
        // we don't know what to do here; this case has to be handled in subclasses
        // (typically by handling ClassInfo's specially, in case they can be encountered).
      tp.derivedClassInfo(pre)
    }

    override protected def derivedLambdaType(tp: LambdaType)(formals: List[tp.PInfo], restpe: Type): Type =
      restpe match {
        case Range(lo, hi) =>
          range(derivedLambdaType(tp)(formals, lo), derivedLambdaType(tp)(formals, hi))
        case _ =>
          if formals.exists(isRange) then
            range(
              derivedLambdaType(tp)(formals.map(upper(_).asInstanceOf[tp.PInfo]), restpe),
              derivedLambdaType(tp)(formals.map(lower(_).asInstanceOf[tp.PInfo]), restpe))
          else
            tp.derivedLambdaType(tp.paramNames, formals, restpe)
      }

    override def mapCapturingType(tp: Type, parent: Type, refs: CaptureSet, v: Int): Type =
      if v == 0 then
        range(mapCapturingType(tp, parent, refs, -1), mapCapturingType(tp, parent, refs, 1))
      else
        super.mapCapturingType(tp, parent, refs, v)

    protected def reapply(tp: Type): Type = apply(tp)
  }

  /** A range of possible types between lower bound `lo` and upper bound `hi`.
   *  Only used internally in `ApproximatingTypeMap`.
   */
  case class Range(lo: Type, hi: Type) extends UncachedGroundType {
    assert(!lo.isInstanceOf[Range])
    assert(!hi.isInstanceOf[Range])

    override def toText(printer: Printer): Text =
      lo.toText(printer) ~ ".." ~ hi.toText(printer)
  }

  /** Approximate wildcards by their bounds */
  class AvoidWildcardsMap(using Context) extends ApproximatingTypeMap:
    protected def mapWild(t: WildcardType) =
      val bounds = t.effectiveBounds
      range(atVariance(-variance)(apply(bounds.lo)), apply(bounds.hi))
    def apply(t: Type): Type = t match
      case t: WildcardType => mapWild(t)
      case _ => mapOver(t)

  // ----- TypeAccumulators ----------------------------------------------------

  abstract class TypeAccumulator[T](implicit protected val accCtx: Context)
  extends VariantTraversal with ((T, Type) => T) {

    def apply(x: T, tp: Type): T

    protected def applyToAnnot(x: T, annot: Annotation): T = x // don't go into annotations

    protected final def applyToPrefix(x: T, tp: NamedType): T =
      atVariance(variance max 0)(this(x, tp.prefix)) // see remark on NamedType case in TypeMap

    def foldOver(x: T, tp: Type): T = {
      record(s"foldOver $getClass")
      record(s"foldOver total")
      tp match {
      case tp: TypeRef =>
        if stopBecauseStaticOrLocal(tp) then x
        else
          val tp1 = tp.prefix.lookupRefined(tp.name)
          if (tp1.exists) this(x, tp1) else applyToPrefix(x, tp)

      case tp @ AppliedType(tycon, args) =>
        @tailrec def foldArgs(x: T, tparams: List[ParamInfo], args: List[Type]): T =
          if (args.isEmpty || tparams.isEmpty) x
          else {
            val tparam = tparams.head
            val acc = args.head match {
              case arg: TypeBounds => this(x, arg)
              case arg => atVariance(variance * tparam.paramVarianceSign)(this(x, arg))
            }
            foldArgs(acc, tparams.tail, args.tail)
          }
        foldArgs(this(x, tycon), tp.tyconTypeParams, args)

      case _: BoundType | _: ThisType => x

      case tp: LambdaType =>
        val restpe = tp.resultType
        val saved = variance
        variance = if (defn.MatchCase.isInstance(restpe)) 0 else -variance
        val y = foldOver(x, tp.paramInfos)
        variance = saved
        this(y, restpe)

      case tp: TermRef =>
        if stopBecauseStaticOrLocal(tp) then x else applyToPrefix(x, tp)

      case tp: TypeVar =>
        this(x, tp.underlying)

      case ExprType(restpe) =>
        this(x, restpe)

      case bounds @ TypeBounds(lo, hi) =>
        if (lo eq hi) atVariance(0)(this(x, lo))
        else {
          variance = -variance
          val y = this(x, lo)
          variance = -variance
          this(y, hi)
        }

      case tp: AndType =>
        this(this(x, tp.tp1), tp.tp2)

      case tp: OrType =>
        this(this(x, tp.tp1), tp.tp2)

      case tp: MatchType =>
        val x1 = this(x, tp.bound)
        val x2 = atVariance(0)(this(x1, tp.scrutinee))
        foldOver(x2, tp.cases)

      case CapturingType(parent, refs) =>
        (this(x, parent) /: refs.elems)(this)

      case AnnotatedType(underlying, annot) =>
        this(applyToAnnot(x, annot), underlying)

      case tp: ProtoType =>
        tp.fold(x, this)

      case tp: RefinedType =>
        this(this(x, tp.parent), tp.refinedInfo)

      case tp: WildcardType =>
        this(x, tp.optBounds)

      case tp @ ClassInfo(prefix, _, _, _, _) =>
        this(x, prefix)

      case tp: JavaArrayType =>
        this(x, tp.elemType)

      case tp: SkolemType =>
        this(x, tp.info)

      case SuperType(thistp, supertp) =>
        this(this(x, thistp), supertp)

      case tp: LazyRef =>
        this(x, tp.ref)

      case tp: RecType =>
        this(x, tp.parent)

      case _ => x
    }}

    @tailrec final def foldOver(x: T, ts: List[Type]): T = ts match {
      case t :: ts1 => foldOver(apply(x, t), ts1)
      case nil => x
    }
  }

  abstract class TypeTraverser(using Context) extends TypeAccumulator[Unit] {
    def traverse(tp: Type): Unit
    def apply(x: Unit, tp: Type): Unit = traverse(tp)
    protected def traverseChildren(tp: Type): Unit = foldOver((), tp)
  }

  class ExistsAccumulator(
      p: Type => Boolean,
      override val stopAt: StopAt,
      forceLazy: Boolean)(using Context) extends TypeAccumulator[Boolean]:
    def apply(x: Boolean, tp: Type): Boolean =
      x || p(tp) || (forceLazy || !tp.isInstanceOf[LazyRef]) && foldOver(x, tp)

  class ForeachAccumulator(p: Type => Unit, override val stopAt: StopAt)(using Context) extends TypeAccumulator[Unit] {
    def apply(x: Unit, tp: Type): Unit = foldOver(p(tp), tp)
  }

  class NamedPartsAccumulator(p: NamedType => Boolean)(using Context)
  extends TypeAccumulator[List[NamedType]]:
    def maybeAdd(xs: List[NamedType], tp: NamedType): List[NamedType] = if p(tp) then tp :: xs else xs
    val seen = util.HashSet[Type]()
    def apply(xs: List[NamedType], tp: Type): List[NamedType] =
      if seen contains tp then xs
      else
        seen += tp
        tp match
          case tp: TypeRef =>
            foldOver(maybeAdd(xs, tp), tp)
          case tp: ThisType =>
            apply(xs, tp.tref)
          case NoPrefix =>
            foldOver(xs, tp)
          case tp: TermRef =>
            apply(foldOver(maybeAdd(xs, tp), tp), tp.underlying)
          case tp: AppliedType =>
            foldOver(xs, tp)
          case TypeBounds(lo, hi) =>
            apply(apply(xs, lo), hi)
          case tp: ParamRef =>
            apply(xs, tp.underlying)
          case tp: ConstantType =>
            apply(xs, tp.underlying)
          case _ =>
            foldOver(xs, tp)
  end NamedPartsAccumulator

  class isGroundAccumulator(using Context) extends TypeAccumulator[Boolean] {
    def apply(x: Boolean, tp: Type): Boolean = x && {
      tp match {
        case _: TypeParamRef => false
        case tp: TypeVar => apply(x, tp.underlying)
        case tp: AppliedType => tp.isGround(this)
        case _ => foldOver(x, tp)
      }
    }
  }

  class TypeSizeAccumulator(using Context) extends TypeAccumulator[Int] {
    var seen = util.HashSet[Type](initialCapacity = 8)
    def apply(n: Int, tp: Type): Int =
      if seen.contains(tp) then n
      else {
        seen += tp
        tp match {
          case tp: AppliedType =>
            foldOver(n + 1, tp)
          case tp: RefinedType =>
            foldOver(n + 1, tp)
          case tp: TypeRef if tp.info.isTypeAlias =>
            apply(n, tp.superType)
          case tp: TypeParamRef =>
            apply(n, TypeComparer.bounds(tp))
          case _ =>
            foldOver(n, tp)
        }
      }
  }

  class CoveringSetAccumulator(using Context) extends TypeAccumulator[Set[Symbol]] {
    var seen = util.HashSet[Type](initialCapacity = 8)
    def apply(cs: Set[Symbol], tp: Type): Set[Symbol] =
      if seen.contains(tp) then cs
      else {
        seen += tp
        tp match {
          case tp if tp.isExactlyAny || tp.isExactlyNothing =>
            cs
          case tp: AppliedType =>
            foldOver(cs + tp.typeSymbol, tp)
          case tp: RefinedType =>
            foldOver(cs + tp.typeSymbol, tp)
          case tp: TypeRef if tp.info.isTypeAlias =>
            apply(cs, tp.superType)
          case tp: TypeRef if tp.symbol.isClass =>
            foldOver(cs + tp.typeSymbol, tp)
          case tp: TermRef =>
            val tsym = if (tp.termSymbol.is(Param)) tp.underlying.typeSymbol else tp.termSymbol
            foldOver(cs + tsym, tp)
          case tp: TypeParamRef =>
            apply(cs, TypeComparer.bounds(tp))
          case other =>
            foldOver(cs, tp)
        }
      }
  }

  //   ----- Name Filters --------------------------------------------------

  /** A name filter selects or discards a member name of a type `pre`.
   *  To enable efficient caching, name filters have to satisfy the
   *  following invariant: If `keep` is a name filter, and `pre` has
   *  class `C` as a base class, then
   *
   *    keep(pre, name)  implies  keep(C.this, name)
   */
  abstract class NameFilter {
    def apply(pre: Type, name: Name)(using Context): Boolean

    /** Filter does not need to be rechecked with full prefix, if it
     *  has been already checked for the class denotation of the prefix
     */
    def isStable: Boolean
  }

  /** A filter for names of abstract types of a given type */
  object abstractTypeNameFilter extends NameFilter {
    def apply(pre: Type, name: Name)(using Context): Boolean =
      name.isTypeName && {
        val mbr = pre.nonPrivateMember(name)
        mbr.symbol.is(Deferred) && mbr.info.isInstanceOf[RealTypeBounds]
      }
    def isStable = false
  }

  /** A filter for names of abstract types of a given type */
  object nonClassTypeNameFilter extends NameFilter {
    def apply(pre: Type, name: Name)(using Context): Boolean =
      name.isTypeName && {
        val mbr = pre.member(name)
        mbr.symbol.isType && !mbr.symbol.isClass
      }
    def isStable = false
  }

  /** A filter for names of deferred term definitions of a given type */
  object abstractTermNameFilter extends NameFilter {
    def apply(pre: Type, name: Name)(using Context): Boolean =
      name.isTermName && pre.nonPrivateMember(name).hasAltWith(_.symbol.is(Deferred))
    def isStable = false
  }

  /** A filter for names of type aliases of a given type */
  object typeAliasNameFilter extends NameFilter {
    def apply(pre: Type, name: Name)(using Context): Boolean =
      name.isTypeName && {
        val mbr = pre.nonPrivateMember(name)
        mbr.symbol.isAliasType
      }
    def isStable = false
  }

  object typeNameFilter extends NameFilter {
    def apply(pre: Type, name: Name)(using Context): Boolean = name.isTypeName
    def isStable = true
  }

  object fieldFilter extends NameFilter {
    def apply(pre: Type, name: Name)(using Context): Boolean =
      name.isTermName && (pre member name).hasAltWith(!_.symbol.is(Method))
    def isStable = true
  }

  object takeAllFilter extends NameFilter {
    def apply(pre: Type, name: Name)(using Context): Boolean = name != nme.CONSTRUCTOR
    def isStable = true
  }

  object implicitFilter extends NameFilter {
    /** A dummy filter method.
     *  Implicit filtering is handled specially in computeMemberNames, so
     *  no post-filtering is needed.
     */
    def apply(pre: Type, name: Name)(using Context): Boolean = true
    def isStable = true
  }

  // ----- Debug ---------------------------------------------------------

  @sharable var debugTrace: Boolean = false

  val watchList: List[TypeName] = List[String](
  ) map (_.toTypeName)

  def isWatched(tp: Type)(using Context): Boolean = tp match {
    case ref: TypeRef => watchList contains ref.name
    case _ => false
  }

  // ----- Helpers and Decorator implicits --------------------------------------

  implicit def decorateTypeApplications(tpe: Type): TypeApplications = new TypeApplications(tpe)

  extension (tps1: List[Type]) {
    @tailrec def hashIsStable: Boolean =
      tps1.isEmpty || tps1.head.hashIsStable && tps1.tail.hashIsStable
    @tailrec def equalElements(tps2: List[Type], bs: BinderPairs): Boolean =
      (tps1 `eq` tps2) || {
        if (tps1.isEmpty) tps2.isEmpty
        else tps2.nonEmpty && tps1.head.equals(tps2.head, bs) && tps1.tail.equalElements(tps2.tail, bs)
      }
  }

  private val keepAlways: AnnotatedType => Context ?=> Boolean = _ => true
  private val keepNever: AnnotatedType => Context ?=> Boolean = _ => false
  private val keepIfRefining: AnnotatedType => Context ?=> Boolean = _.isRefining

  val isBounds: Type => Boolean = _.isInstanceOf[TypeBounds]
}<|MERGE_RESOLUTION|>--- conflicted
+++ resolved
@@ -2790,11 +2790,7 @@
       ((prefix eq NoPrefix)
       || symbol.is(ParamAccessor) && (prefix eq symbol.owner.thisType)
       || isRootCapability
-<<<<<<< HEAD
-      ) && !symbol.is(Method)
-=======
       ) && !symbol.isOneOf(UnstableValueFlags)
->>>>>>> 22193a39
 
     override def isRootCapability(using Context): Boolean =
       name == nme.CAPTURE_ROOT && symbol == defn.captureRoot
@@ -4242,11 +4238,7 @@
     final val Unknown: DependencyStatus = 0      // not yet computed
     final val NoDeps: DependencyStatus = 1       // no dependent parameters found
     final val FalseDeps: DependencyStatus = 2    // all dependent parameters are prefixes of non-depended alias types
-<<<<<<< HEAD
-    final val CaptureDeps: DependencyStatus = 3  // dependencies in capture sets under -Ycc, otherwise only false dependencoes
-=======
     final val CaptureDeps: DependencyStatus = 3  // dependencies in capture sets under captureChecking, otherwise only false dependencoes
->>>>>>> 22193a39
     final val TrueDeps: DependencyStatus = 4     // some truly dependent parameters exist
     final val StatusMask: DependencyStatus = 7   // the bits indicating actual dependency status
     final val Provisional: DependencyStatus = 8  // set if dependency status can still change due to type variable instantiations
@@ -5815,11 +5807,7 @@
           case TypeAlias(alias) =>
             // if H#T = U, then for any x in L..H, x.T =:= U,
             // hence we can replace with U under all variances
-<<<<<<< HEAD
-            reapply(alias.rewrapAnnots(tp1))
-=======
             useAlternate(alias.rewrapAnnots(tp1))
->>>>>>> 22193a39
           case bounds: TypeBounds =>
             // If H#T = ? >: S <: U, then for any x in L..H, S <: x.T <: U,
             // hence we can replace with S..U under all variances
