package dotty.tools
package dotc
package core

import Symbols.*
import Flags.*
import Names.*
import StdNames.*, NameOps.*
import NullOpsDecorator.*
import NameKinds.{SkolemName, WildcardParamName}
import Scopes.*
import Constants.*
import Contexts.*
import Phases.*
import Annotations.*
import SymDenotations.*
import Decorators.*
import Denotations.*
import Periods.*
import CheckRealizable.*
import Variances.{Variance, setStructuralVariances, Invariant}
import typer.Nullables
import util.Stats.*
import util.{SimpleIdentityMap, SimpleIdentitySet}
import ast.tpd.*
import ast.TreeTypeMap
import printing.Texts.*
import printing.Printer
import Hashable.*
import Uniques.*
import collection.mutable
import config.Config
import config.Feature.sourceVersion
import config.SourceVersion
import annotation.{tailrec, constructorOnly}
import scala.util.hashing.{ MurmurHash3 => hashing }
import config.Printers.{core, typr, matchTypes}
import reporting.{trace, Message}
import java.lang.ref.WeakReference
import compiletime.uninitialized
import cc.{CapturingType, CaptureRef, CaptureSet, SingletonCaptureRef, isTrackableRef,
           derivedCapturingType, isBoxedCapturing, isCaptureChecking, isRetains, isRetainsLike}
import CaptureSet.{CompareResult, IdempotentCaptRefMap, IdentityCaptRefMap}

import scala.annotation.internal.sharable
import scala.annotation.threadUnsafe
<<<<<<< HEAD
=======
import dotty.tools.dotc.cc.ccConfig
>>>>>>> c33db50d

object Types extends TypeUtils {

  @sharable private var nextId = 0

  implicit def eqType: CanEqual[Type, Type] = CanEqual.derived

  /** Main class representing types.
   *
   *  The principal subclasses and sub-objects are as follows:
   *
   *  ```none
   *  Type -+- ProxyType --+- NamedType ----+--- TypeRef
   *        |              |                 \
   *        |              +- SingletonType-+-+- TermRef
   *        |              |                |
   *        |              |                +--- ThisType
   *        |              |                +--- SuperType
   *        |              |                +--- ConstantType
   *        |              |                +--- TermParamRef
   *        |              |                +----RecThis
   *        |              |                +--- SkolemType
   *        |              +- TypeParamRef
   *        |              +- RefinedOrRecType -+-- RefinedType
   *        |              |                    +-- RecType
   *        |              +- AppliedType
   *        |              +- TypeBounds
   *        |              +- ExprType
   *        |              +- AnnotatedType
   *        |              +- TypeVar
   *        |              +- HKTypeLambda
   *        |              +- MatchType
   *        |              +- FlexibleType
   *        |              +- LazyRef
   *        |
   *        +- GroundType -+- AndType
   *                       +- OrType
   *                       +- MethodOrPoly ---+-- PolyType
   *                       |                  +-- MethodType
   *                       +- ClassInfo
   *                       |
   *                       +- NoType
   *                       +- NoPrefix
   *                       +- ErrorType
   *                       +- WildcardType
   *  ```
   *
   *  Note: please keep in sync with copy in `docs/docs/internals/type-system.md`.
   */
  abstract class Type extends Hashable with printing.Showable {

// ----- Tests -----------------------------------------------------

//    // debug only: a unique identifier for a type
//    val uniqId = {
//      nextId = nextId + 1
//      if (nextId == 19555)
//        println("foo")
//      nextId
//    }

    /** A cache indicating whether the type was still provisional, last time we checked */
    @sharable private var mightBeProvisional = true

    /** Is this type still provisional? This is the case if the type contains, or depends on,
     *  uninstantiated type variables or type symbols that have the Provisional flag set.
     *  This is an antimonotonic property - once a type is not provisional, it stays so forever.
     *
     *  FIXME: The semantics of this flag are broken by the existence of `TypeVar#resetInst`,
     *         a non-provisional type could go back to being provisional after
     *         a call to `resetInst`. This means all caches that rely on `isProvisional`
     *         can likely end up returning stale results.
     */
    def isProvisional(using Context): Boolean = mightBeProvisional && testProvisional

    private def testProvisional(using Context): Boolean =
      class ProAcc extends TypeAccumulator[Boolean]:
        override def apply(x: Boolean, t: Type) = x || test(t, this)
      def test(t: Type, theAcc: TypeAccumulator[Boolean] | Null): Boolean =
        if t.mightBeProvisional then
          t.mightBeProvisional = t match
            case t: TypeRef =>
              t.currentSymbol.isProvisional || !t.currentSymbol.isStatic && {
                (t: Type).mightBeProvisional = false // break cycles
                test(t.prefix, theAcc)
                || t.denot.infoOrCompleter.match
                    case info: LazyType => true
                    case info: AliasingBounds => test(info.alias, theAcc)
                    case TypeBounds(lo, hi) => test(lo, theAcc) || test(hi, theAcc)
                    case _ => false
              }
            case t: TermRef =>
              !t.currentSymbol.isStatic && test(t.prefix, theAcc)
            case t: AppliedType =>
              t.fold(false, (x, tp) => x || test(tp, theAcc))
            case t: TypeVar =>
              !t.isPermanentlyInstantiated || test(t.permanentInst, theAcc)
            case t: LazyRef =>
              !t.completed || test(t.ref, theAcc)
            case t: ParamRef =>
              (t: Type).mightBeProvisional = false // break cycles
              test(t.underlying, theAcc)
            case _ =>
              (if theAcc != null then theAcc else ProAcc()).foldOver(false, t)
        end if
        t.mightBeProvisional
      end test
      test(this, null)
    end testProvisional

    /** Is this type different from NoType? */
    final def exists: Boolean = this.ne(NoType)

    /** This type, if it exists, otherwise `that` type */
    inline def orElse(inline that: Type): Type = if (exists) this else that

    /** Is this type a value type? */
    final def isValueType: Boolean = this.isInstanceOf[ValueType]

    /** Is this a value type or a type lambda? */
    final def isValueTypeOrLambda: Boolean = isValueType || this.isInstanceOf[TypeLambda]

    /** Is this a value type or a wildcard? */
    final def isValueTypeOrWildcard: Boolean = isValueType || this.isInstanceOf[WildcardType]

    /** Does this type denote a stable reference (i.e. singleton type)?
      *
      * Like in isStableMember, "stability" means idempotence.
      * Rationale: If an expression has a stable type, the expression must be idempotent, so stable types
      * must be singleton types of stable expressions. */
    final def isStable(using Context): Boolean = stripTypeVar match {
      case tp: TermRef => tp.symbol.isStableMember && tp.prefix.isStable || tp.info.isStable
      case _: SingletonType | NoPrefix => true
      case tp: RefinedOrRecType => tp.parent.isStable
      case tp: ExprType => tp.resultType.isStable
      case tp: AnnotatedType =>
        // NOTE UncheckedStableAnnot was originally meant to be put on fields,
        // not on types. Allowing it on types is a Scala 3 extension. See:
        // https://www.scala-lang.org/files/archive/spec/2.11/11-annotations.html#scala-compiler-annotations
        tp.annot.symbol == defn.UncheckedStableAnnot || tp.parent.isStable
      case tp: AndType =>
        // TODO: fix And type check when tp contains type parames for explicit-nulls flow-typing
        // see: tests/explicit-nulls/pos/flow-stable.scala.disabled
        tp.tp1.isStable && (realizability(tp.tp2) eq Realizable) ||
        tp.tp2.isStable && (realizability(tp.tp1) eq Realizable)
      case tp: AppliedType => tp.cachedIsStable
      case _ => false
    }

    /** Is this type a (possibly refined, applied, aliased or annotated) type reference
     *  to the given type symbol?
     *  @sym  The symbol to compare to. It must be a class symbol or abstract type.
     *        It makes no sense for it to be an alias type because isRef would always
     *        return false in that case.
     */
    def isRef(sym: Symbol, skipRefined: Boolean = true)(using Context): Boolean = this match {
      case this1: TypeRef =>
        // avoid forcing symbol if it's a class, not a type alias (see i15177.FakeEnum.scala)
        if this1.symbol.isClass then this1.symbol eq sym
        else this1.info match { // see comment in Namer#TypeDefCompleter#typeSig
          case TypeAlias(tp) => tp.isRef(sym, skipRefined)
          case _ => this1.symbol eq sym
        }
      case this1: RefinedOrRecType if skipRefined =>
        this1.parent.isRef(sym, skipRefined)
      case this1: AppliedType =>
        val this2 = this1.dealias
        if (this2 ne this1) this2.isRef(sym, skipRefined)
        else this1.underlying.isRef(sym, skipRefined)
      case this1: TypeVar =>
        this1.instanceOpt.isRef(sym, skipRefined)
      case this1: AnnotatedType =>
        this1.parent.isRef(sym, skipRefined)
      case _ => false
    }

    /** Is this type a (neither aliased nor applied nor annotated) reference to class `sym`? */
    def isDirectRef(sym: Symbol)(using Context): Boolean = stripTypeVar match {
      case this1: TypeRef =>
        this1.name == sym.name && // avoid forcing info if names differ
        (this1.symbol eq sym)
      case _ =>
        false
    }

    def isAny(using Context): Boolean     = isRef(defn.AnyClass, skipRefined = false)
    def isAnyRef(using Context): Boolean  = isRef(defn.ObjectClass, skipRefined = false)
    def isAnyKind(using Context): Boolean = isRef(defn.AnyKindClass, skipRefined = false)

    def isTopType(using Context): Boolean = dealias match
      case tp: TypeRef => defn.topClasses.contains(tp.symbol)
      case _ => false

    /** Is this type exactly Null (no vars, aliases, refinements etc allowed)? */
    def isExactlyNull(using Context): Boolean = this match {
      case tp: TypeRef =>
        tp.name == tpnme.Null && (tp.symbol eq defn.NullClass)
      case _ => false
    }

    /** Is this type exactly Nothing (no vars, aliases, refinements etc allowed)? */
    def isExactlyNothing(using Context): Boolean = this match {
      case tp: TypeRef =>
        tp.name == tpnme.Nothing && (tp.symbol eq defn.NothingClass)
      case _ => false
    }

    /** Is this type exactly Any (no vars, aliases, refinements etc allowed)? */
    def isExactlyAny(using Context): Boolean = this match {
      case tp: TypeRef =>
        tp.name == tpnme.Any && (tp.symbol eq defn.AnyClass)
      case _ => false
    }

    /** Is this type exactly `Any`, or a type lambda ending in `Any`? */
    def isTopOfSomeKind(using Context): Boolean = dealias match
      case tp: TypeLambda => tp.resType.isTopOfSomeKind
      case _ => isExactlyAny

    def isBottomType(using Context): Boolean =
      if ctx.mode.is(Mode.SafeNulls) && !ctx.phase.erasedTypes then hasClassSymbol(defn.NothingClass)
      else isBottomTypeAfterErasure

    def isBottomTypeAfterErasure(using Context): Boolean =
      val d = defn
      hasClassSymbol(d.NothingClass) || hasClassSymbol(d.NullClass)

    /** True if this type is an instance of the given `cls` or an instance of
     *  a non-bottom subclass of `cls`.
     */
    final def derivesFrom(cls: Symbol)(using Context): Boolean = {
      def isLowerBottomType(tp: Type) =
        tp.isBottomType
        && (tp.hasClassSymbol(defn.NothingClass)
            || cls != defn.NothingClass && !cls.isValueClass)
      def loop(tp: Type): Boolean = tp match {
        case tp: TypeRef =>
          val sym = tp.symbol
          if (sym.isClass) sym.derivesFrom(cls) else loop(tp.superType)
        case tp: AppliedType =>
          tp.superType.derivesFrom(cls)
        case tp: MatchType =>
          tp.bound.derivesFrom(cls) || tp.reduced.derivesFrom(cls)
        case tp: TypeProxy =>
          loop(tp.underlying)
        case tp: AndType =>
          loop(tp.tp1) || loop(tp.tp2)
        case tp: OrType =>
          // If the type is `T | Null` or `T | Nothing`, the class is != Nothing,
          // and `T` derivesFrom the class, then the OrType derivesFrom the class.
          // Otherwise, we need to check both sides derivesFrom the class.
          if isLowerBottomType(tp.tp1) then
            loop(tp.tp2)
          else if isLowerBottomType(tp.tp2) then
            loop(tp.tp1)
          else
            loop(tp.tp1) && loop(tp.tp2)
        case tp: JavaArrayType =>
          cls == defn.ObjectClass
        case _ =>
          false
      }
      loop(this)
    }

    def isFromJavaObject(using Context): Boolean =
      isRef(defn.ObjectClass) && (typeSymbol eq defn.FromJavaObjectSymbol)

    def containsFromJavaObject(using Context): Boolean = this match
      case tp: FlexibleType => tp.underlying.containsFromJavaObject
      case tp: OrType => tp.tp1.containsFromJavaObject || tp.tp2.containsFromJavaObject
      case tp: AndType => tp.tp1.containsFromJavaObject && tp.tp2.containsFromJavaObject
      case _ => isFromJavaObject

    /** True iff `symd` is a denotation of a class type parameter and the reference
     *  `<pre> . <symd>` is an actual argument reference, i.e. `pre` is not the
     *  ThisType of `symd`'s owner, or a reference to `symd`'s owner.'
     */
    def isArgPrefixOf(symd: SymDenotation)(using Context): Boolean =
      symd.exists
      && !symd.owner.is(Package) // Early exit if possible because the next check would force SymbolLoaders
      && symd.isAllOf(ClassTypeParam)
      && { this match
          case tp: ThisType => tp.cls ne symd.owner
          case tp: TypeRef => tp.symbol ne symd.owner
          case _ => true
      }

    /** Is this type a (possibly aliased) singleton type? */
    def isSingleton(using Context): Boolean = dealias.isInstanceOf[SingletonType]

<<<<<<< HEAD
=======
    /** Is this type a (possibly aliased) singleton type or a type proxy
     *  or an AndType where one operand is effectively a singleton?
     */
    def isEffectivelySingleton(using Context): Boolean = dealias match
      case tp: SingletonType => true
      case tp: TypeProxy => tp.superType.isEffectivelySingleton
      case AndType(tpL, tpR) => tpL.isEffectivelySingleton || tpR.isEffectivelySingleton
      case _ => false

>>>>>>> c33db50d
    /** Is this upper-bounded by a (possibly aliased) singleton type?
     *  Overridden in TypeVar
     */
    def isSingletonBounded(frozen: Boolean)(using Context): Boolean = this.dealias.normalized match
      case tp: SingletonType => tp.isStable
      case tp: TypeRef =>
        tp.name == tpnme.Singleton && tp.symbol == defn.SingletonClass
        || tp.superType.isSingletonBounded(frozen)
      case tp: TypeVar if !tp.isInstantiated =>
        if frozen then tp frozen_<:< defn.SingletonType else tp <:< defn.SingletonType
      case tp: HKTypeLambda => false
      case tp: TypeProxy => tp.superType.isSingletonBounded(frozen)
      case AndType(tpL, tpR) => tpL.isSingletonBounded(frozen) || tpR.isSingletonBounded(frozen)
      case _ => false

    /** Is this type of kind `AnyKind`? */
    def hasAnyKind(using Context): Boolean = {
      @tailrec def loop(tp: Type): Boolean = tp match {
        case tp: TypeRef =>
          val sym = tp.symbol
          if (sym.isClass) sym == defn.AnyKindClass else loop(tp.translucentSuperType)
        case tp: TypeProxy =>
          loop(tp.underlying) // underlying OK here since an AnyKinded type cannot be a type argument of another type
        case _ =>
          false
      }
      loop(this)
    }

    /** Is this type guaranteed not to have `null` as a value? */
    final def isNotNull(using Context): Boolean = this match {
      case tp: ConstantType => tp.value.value != null
      case tp: FlexibleType => false
      case tp: ClassInfo => !tp.cls.isNullableClass && tp.cls != defn.NothingClass
      case tp: AppliedType => tp.superType.isNotNull
      case tp: TypeBounds => tp.lo.isNotNull
      case tp: TypeProxy => tp.underlying.isNotNull
      case AndType(tp1, tp2) => tp1.isNotNull || tp2.isNotNull
      case OrType(tp1, tp2) => tp1.isNotNull && tp2.isNotNull
      case _ => false
    }

    /** Is this type produced as a repair for an error? */
    final def isError(using Context): Boolean = stripTypeVar.isInstanceOf[ErrorType]

    /** Is some part of the widened version of this type produced as a repair for an error?
     *
     */
    def isErroneous(using Context): Boolean =
      try widen.existsPart(_.isError, forceLazy = false)
      catch case ex: TypeError => true

    /** Is this type unusable for implicit search or overloading resolution
     *  since it has embedded errors that can match anything? This is weaker and more
     *  ad-hoc than isErroneous. The main differences are that we always consider aliases
     *  (since these are relevant for inference or resolution) but never consider prefixes
     *  (since these often do not constrain the search space anyway).
     */
    def unusableForInference(using Context): Boolean = try widenDealias match
      case AppliedType(tycon, args) => tycon.unusableForInference || args.exists(_.unusableForInference)
      case RefinedType(parent, _, rinfo) => parent.unusableForInference || rinfo.unusableForInference
      case TypeBounds(lo, hi) => lo.unusableForInference || hi.unusableForInference
      case tp: FlexibleType => tp.underlying.unusableForInference
      case tp: AndOrType => tp.tp1.unusableForInference || tp.tp2.unusableForInference
      case tp: LambdaType => tp.resultType.unusableForInference || tp.paramInfos.exists(_.unusableForInference)
      case WildcardType(optBounds) => optBounds.unusableForInference
      case CapturingType(parent, refs) => parent.unusableForInference || refs.elems.exists(_.unusableForInference)
      case _: ErrorType => true
      case _ => false
    catch case ex: Throwable => handleRecursive("unusableForInference", show, ex)

    /** Does the type carry an annotation that is an instance of `cls`? */
    @tailrec final def hasAnnotation(cls: ClassSymbol)(using Context): Boolean = stripTypeVar match {
      case AnnotatedType(tp, annot) => (annot matches cls) || (tp hasAnnotation cls)
      case _ => false
    }

    /** Returns the annotation that is an instance of `cls` carried by the type. */
    @tailrec final def getAnnotation(cls: ClassSymbol)(using Context): Option[Annotation] = stripTypeVar match {
      case AnnotatedType(tp, annot) =>
        if annot.matches(cls) then Some(annot)
        else tp.getAnnotation(cls)
      case _ =>
        None
    }

    /** Does this type have a supertype with an annotation satisfying given predicate `p`? */
    def derivesAnnotWith(p: Annotation => Boolean)(using Context): Boolean = this match {
      case tp: AnnotatedType => p(tp.annot) || tp.parent.derivesAnnotWith(p)
      case tp: TypeProxy => tp.superType.derivesAnnotWith(p)
      case AndType(l, r) => l.derivesAnnotWith(p) || r.derivesAnnotWith(p)
      case OrType(l, r) => l.derivesAnnotWith(p) && r.derivesAnnotWith(p)
      case _ => false
    }

    /** Does this type occur as a part of type `that`? */
    def occursIn(that: Type)(using Context): Boolean =
      that.existsPart(this == _)

    /** Does this type not refer to TypeParamRefs or uninstantiated TypeVars? */
    final def isGround(using Context): Boolean =
      (new isGroundAccumulator).apply(true, this)

    /** Is this a type of a repeated parameter? */
    def isRepeatedParam(using Context): Boolean =
      typeSymbol eq defn.RepeatedParamClass

    /** Is this a parameter type that allows implicit argument converson? */
    def isInto(using Context): Boolean = this match
      case AnnotatedType(_, annot) => annot.symbol == defn.IntoParamAnnot
      case _ => false

    /** Is this the type of a method that has a repeated parameter type as
     *  last parameter type?
     */
    def isVarArgsMethod(using Context): Boolean = stripPoly match {
      case mt: MethodType => mt.paramInfos.nonEmpty && mt.paramInfos.last.isRepeatedParam
      case _ => false
    }

    /** Is this the type of a method that has a by-name parameters? */
    def isMethodWithByNameArgs(using Context): Boolean = stripPoly match {
      case mt: MethodType => mt.paramInfos.exists(_.isInstanceOf[ExprType])
      case _ => false
    }

    /** Is this the type of a method with a leading empty parameter list?
     */
    def isNullaryMethod(using Context): Boolean = stripPoly match {
      case MethodType(Nil) => true
      case _ => false
    }

    /** Is this an alias TypeBounds? */
    final def isTypeAlias: Boolean = this.isInstanceOf[TypeAlias]

    /** Is this a Method or PolyType which has implicit or contextual parameters? */
    def isImplicitMethod: Boolean = false

    /** Is this a Method or PolyType which has contextual parameters as first value parameter list? */
    def isContextualMethod: Boolean = false

    /** Is this a MethodType for which the parameters will not be used? */
    def hasErasedParams(using Context): Boolean = false

    /** Is this a match type or a higher-kinded abstraction of one? */
    def isMatch(using Context): Boolean = stripped match
      case tp: MatchType => true
      case tp: HKTypeLambda => tp.resType.isMatch
      case _ => false

    /** Does this application expand to a match type? */
    def isMatchAlias(using Context): Boolean = underlyingNormalizable.isMatch

    /** Is this a higher-kinded type lambda with given parameter variances?
     *  These lambdas are used as the RHS of higher-kinded abstract types or
     *  type aliases. The variance info is strictly needed only for abstract types.
     *  For type aliases we allow the user to write the variance, and we use it
     *  to check that the structural variance of the type lambda is compatible
     *  with the declared variance, and that the declared variance is compatible
     *  with any abstract types that are overridden.
     *
     *  But it's important to note that the variance of a type parameter in
     *  a type lambda is strictly determined by how it occurs in the body of
     *  the lambda. Declared variances have no influence here. For instance
     *  the following two lambdas are variant, even though no parameter variance
     *  is indicated:
     *
     *      [X] =>> List[X]      // covariant
     *      [X] =>> X => Unit    // contravariant
     *
     *  Why store declared variances in lambdas at all? It's because type symbols are just
     *  normal symbols, and there is no field in a Symbol that keeps a list of variances.
     *  Generally we have the design that we store all info that applies to some symbols
     *  but not others in the symbol's types.
     */
    def isDeclaredVarianceLambda: Boolean = false

    /** Does this type contain wildcard types? */
    final def containsWildcardTypes(using Context) =
      existsPart(_.isInstanceOf[WildcardType], StopAt.Static, forceLazy = false)

// ----- Higher-order combinators -----------------------------------

    /** Returns true if there is a part of this type that satisfies predicate `p`.
     */
    final def existsPart(p: Type => Boolean, stopAt: StopAt = StopAt.None, forceLazy: Boolean = true)(using Context): Boolean =
      new ExistsAccumulator(p, stopAt, forceLazy).apply(false, this)

    /** Returns true if all parts of this type satisfy predicate `p`.
     */
    final def forallParts(p: Type => Boolean)(using Context): Boolean =
      !existsPart(!p(_))

    /** Performs operation on all parts of this type */
    final def foreachPart(p: Type => Unit, stopAt: StopAt = StopAt.None)(using Context): Unit =
      new ForeachAccumulator(p, stopAt).apply((), this)

    /** The parts of this type which are type or term refs and which
     *  satisfy predicate `p`.
     *
     *  @param p                   The predicate to satisfy
     */
    def namedPartsWith(p: NamedType => Boolean)(using Context): List[NamedType] =
      new NamedPartsAccumulator(p).apply(Nil, this)

    /** Map function `f` over elements of an AndType, rebuilding with function `g` */
    def mapReduceAnd[T](f: Type => T)(g: (T, T) => T)(using Context): T = stripTypeVar match {
      case AndType(tp1, tp2) => g(tp1.mapReduceAnd(f)(g), tp2.mapReduceAnd(f)(g))
      case _ => f(this)
    }

    /** Map function `f` over elements of an OrType, rebuilding with function `g` */
    final def mapReduceOr[T](f: Type => T)(g: (T, T) => T)(using Context): T = stripTypeVar match {
      case OrType(tp1, tp2) => g(tp1.mapReduceOr(f)(g), tp2.mapReduceOr(f)(g))
      case _ => f(this)
    }

// ----- Associated symbols ----------------------------------------------

    /** The type symbol associated with the type */
    @tailrec final def typeSymbol(using Context): Symbol = this match {
      case tp: TypeRef => tp.symbol
      case tp: TypeProxy => tp.underlying.typeSymbol
      case tp: ClassInfo => tp.cls
      case  _: JavaArrayType => defn.ArrayClass
      case _ => NoSymbol
    }

    /** The least class or trait of which this type is a subtype or parameterized
     *  instance, or NoSymbol if none exists (either because this type is not a
     *  value type, or because superclasses are ambiguous).
     */
    final def classSymbol(using Context): Symbol = this match
      case tp: TypeRef =>
        val sym = tp.symbol
        if (sym.isClass) sym else tp.superType.classSymbol
      case tp: TypeProxy =>
        tp.superType.classSymbol
      case tp: ClassInfo =>
        tp.cls
      case AndType(l, r) =>
        val lsym = l.classSymbol
        val rsym = r.classSymbol
        if (lsym isSubClass rsym) lsym
        else if (rsym isSubClass lsym) rsym
        else NoSymbol
      case tp: OrType =>
        if tp.tp1.hasClassSymbol(defn.NothingClass) then
          tp.tp2.classSymbol
        else if tp.tp2.hasClassSymbol(defn.NothingClass) then
          tp.tp1.classSymbol
        else
          def tp1Null = tp.tp1.hasClassSymbol(defn.NullClass)
          def tp2Null = tp.tp2.hasClassSymbol(defn.NullClass)
          if ctx.erasedTypes && (tp1Null || tp2Null) then
            val otherSide = if tp1Null then tp.tp2.classSymbol else tp.tp1.classSymbol
            if otherSide.isValueClass then defn.AnyClass else otherSide
          else
            tp.join.classSymbol
      case _: JavaArrayType =>
        defn.ArrayClass
      case _ =>
        NoSymbol

    /** The least (wrt <:<) set of symbols satisfying the `include` predicate of which this type is a subtype
     */
    final def parentSymbols(include: Symbol => Boolean)(using Context): List[Symbol] = this match {
      case tp: TypeRef =>
        val sym = tp.symbol
        if (include(sym)) sym :: Nil else tp.superType.parentSymbols(include)
      case tp: TypeProxy =>
        tp.superType.parentSymbols(include)
      case tp: ClassInfo =>
        tp.cls :: Nil
      case AndType(l, r) =>
        l.parentSymbols(include).setUnion(r.parentSymbols(include))
      case OrType(l, r) =>
        l.parentSymbols(include) intersect r.parentSymbols(include) // TODO does not conform to spec
      case _ =>
        Nil
    }

    /** The least (wrt <:<) set of class symbols of which this type is a subtype
     */
    final def classSymbols(using Context): List[ClassSymbol] =
      parentSymbols(_.isClass).asInstanceOf

    /** Same as `this.classSymbols.contains(cls)` but more efficient */
    final def hasClassSymbol(cls: Symbol)(using Context): Boolean = this match
      case tp: TypeRef   =>
        val sym = tp.symbol
        sym == cls || !sym.isClass && tp.superType.hasClassSymbol(cls)
      case tp: TypeProxy =>
        tp.superType.hasClassSymbol(cls)
      case tp: ClassInfo =>
        tp.cls == cls
      case AndType(l, r) =>
        l.hasClassSymbol(cls) || r.hasClassSymbol(cls)
      case OrType(l, r) =>
        l.hasClassSymbol(cls) && r.hasClassSymbol(cls)
      case _ =>
        false

    /** Same as hasClassSmbol(MatchableClass), except that we also follow the constraint
     *  bounds of type variables in the constraint.
     */
    def isMatchableBound(using Context): Boolean = dealias match
      case tp: TypeRef =>
        val sym = tp.symbol
        sym == defn.MatchableClass || !sym.isClass && tp.superType.isMatchableBound
      case tp: TypeParamRef =>
        ctx.typerState.constraint.entry(tp) match
          case bounds: TypeBounds => bounds.hi.isMatchableBound
          case _ => false
      case tp: TypeProxy => tp.superType.isMatchableBound
      case tp: AndType => tp.tp1.isMatchableBound || tp.tp2.isMatchableBound
      case tp: OrType => tp.tp1.isMatchableBound && tp.tp2.isMatchableBound
      case _ => false

    /** The term symbol associated with the type */
    @tailrec final def termSymbol(using Context): Symbol = this match {
      case tp: TermRef => tp.symbol
      case tp: TypeProxy => tp.underlying.termSymbol
      case _ => NoSymbol
    }

    /** The base classes of this type as determined by ClassDenotation
     *  in linearization order, with the class itself as first element.
     *  Inherited by all type proxies. Overridden for And and Or types.
     *  `Nil` for all other types.
     */
    def baseClasses(using Context): List[ClassSymbol] =
      record("baseClasses")
      try
        this match
          case tp: TypeProxy =>
            tp.superType.baseClasses
          case tp: ClassInfo =>
            tp.cls.classDenot.baseClasses
          case tp: WildcardType =>
            tp.effectiveBounds.hi.baseClasses
          case _ => Nil
      catch case ex: Throwable =>
        handleRecursive("base classes of", this.show, ex)

// ----- Member access -------------------------------------------------

    /** The scope of all declarations of this type.
     *  Defined by ClassInfo, inherited by type proxies.
     *  Empty scope for all other types.
     */
    @tailrec final def decls(using Context): Scope = this match {
      case tp: ClassInfo =>
        tp.decls
      case tp: TypeProxy =>
        tp.superType.decls
      case _ =>
        EmptyScope
    }

    /** A denotation containing the declaration(s) in this type with the given name.
     *  The result is either a SymDenotation or a MultiDenotation of SymDenotations.
     *  The info(s) are the original symbol infos, no translation takes place.
     */
    final def decl(name: Name)(using Context): Denotation = {
      record("decl")
      findDecl(name, EmptyFlags)
    }

    /** A denotation containing the non-private declaration(s) in this type with the given name */
    final def nonPrivateDecl(name: Name)(using Context): Denotation =
      findDecl(name, Private)

    /** A denotation containing the declaration(s) in this type with the given
     *  name, as seen from prefix type `pre`. Declarations that have a flag
     *  in `excluded` are omitted.
     */
    @tailrec final def findDecl(name: Name, excluded: FlagSet)(using Context): Denotation = this match {
      case tp: ClassInfo =>
        tp.decls.denotsNamed(name).filterWithFlags(EmptyFlags, excluded).toDenot(NoPrefix)
      case tp: TypeProxy =>
        tp.superType.findDecl(name, excluded)
      case err: ErrorType =>
        newErrorSymbol(classSymbol orElse defn.RootClass, name, err.msg)
      case _ =>
        NoDenotation
    }

    /** The member of this type with the given name  */
    final def member(name: Name)(using Context): Denotation = {
      record("member")
      memberBasedOnFlags(name, required = EmptyFlags, excluded = EmptyFlags)
    }

    /** The non-private member of this type with the given name. */
    final def nonPrivateMember(name: Name)(using Context): Denotation = {
      record("nonPrivateMember")
      memberBasedOnFlags(name, required = EmptyFlags, excluded = Flags.Private)
    }

    /** The member with given `name` and required and/or excluded flags */
    final def memberBasedOnFlags(name: Name, required: FlagSet = EmptyFlags, excluded: FlagSet = EmptyFlags)(using Context): Denotation = {
      // We need a valid prefix for `asSeenFrom`
      val pre = this match {
        case tp: ClassInfo => tp.appliedRef
        case _ => widenIfUnstable
      }
      findMember(name, pre, required, excluded)
    }

    /** The implicit members with given name. If there are none and the denotation
     *  contains private members, also look for shadowed non-private implicits.
     */
    def implicitMembersNamed(name: Name)(using Context): List[SingleDenotation] =
      val d = member(name)
      val alts = d.altsWith(_.isOneOf(GivenOrImplicitVal))
      if alts.isEmpty && d.hasAltWith(_.symbol.is(Private)) then
        nonPrivateMember(name).altsWith(_.isOneOf(GivenOrImplicitVal))
      else alts

    /** Find member of this type with given `name`, all `required`
     *  flags and no `excluded` flag and produce a denotation that contains
     *  the type of the member as seen from given prefix `pre`.
     */
    final def findMember(name: Name, pre: Type, required: FlagSet = EmptyFlags, excluded: FlagSet = EmptyFlags)(using Context): Denotation = {
      @tailrec def go(tp: Type): Denotation = tp match {
        case tp: TermRef =>
          go (tp.underlying match {
            case mt: MethodType
            if mt.paramInfos.isEmpty && tp.symbol.is(StableRealizable) => mt.resultType
            case tp1 => tp1
          })
        case tp: TypeRef =>
          tp.denot match {
            case d: ClassDenotation => d.findMember(name, pre, required, excluded)
            case d => go(d.info)
          }
        case tp: AppliedType =>
          tp.tycon match {
            case tc: TypeRef =>
              if (tc.symbol.isClass) go(tc)
              else {
                val normed = tp.tryNormalize
                go(if (normed.exists) normed else tp.superType)
              }
            case tc: HKTypeLambda =>
              goApplied(tp, tc)
            case _ =>
              go(tp.superType)
          }
        case tp: ThisType => // ??? inline
          goThis(tp)
        case tp: RefinedType =>
          if (name eq tp.refinedName) goRefined(tp) else go(tp.parent)
        case tp: RecType =>
          goRec(tp)
        case tp: TypeParamRef =>
          goParam(tp)
        case tp: SuperType =>
          goSuper(tp)
        case tp: MatchType =>
          val normed = tp.tryNormalize
          go(if (normed.exists) normed else tp.underlying)
        case tp: TypeProxy =>
          go(tp.underlying)
        case tp: ClassInfo =>
          tp.cls.findMember(name, pre, required, excluded)
        case AndType(l, r) =>
          goAnd(l, r)
        case tp: OrType =>
          goOr(tp)
        case tp: JavaArrayType =>
          defn.ObjectType.findMember(name, pre, required, excluded)
        case err: ErrorType =>
          newErrorSymbol(pre.classSymbol orElse defn.RootClass, name, err.msg)
        case _ =>
          NoDenotation
      }
      def goRec(tp: RecType) =
        // TODO: change tp.parent to nullable or other values
        if ((tp.parent: Type | Null) == null) NoDenotation
        else if (tp eq pre) go(tp.parent)
        else
          //println(s"find member $pre . $name in $tp")

          // We have to be careful because we might open the same (wrt eq) recursive type
          // twice during findMember with two different prefixes, which risks picking the wrong prefix
          // in the `substRecThis(rt, pre)` call below. To avoid this problem we do a defensive copy
          // of the recursive type if the new prefix `pre` is neq the prefix with which the
          // type was previously opened.

          val openedPre = tp.openedWithPrefix
          val rt =
            if openedPre.exists && (openedPre ne pre) then // defensive copy
              RecType(rt => tp.parent.substRecThis(tp, rt.recThis))
            else tp
          rt.openedWithPrefix = pre
          try go(rt.parent).mapInfo(_.substRecThis(rt, pre))
          finally rt.openedWithPrefix = NoType
      end goRec

      def goRefined(tp: RefinedType) = {
        val pdenot = go(tp.parent)
        val pinfo = pdenot.info
        val rinfo = tp.refinedInfo
        if (name.isTypeName && !pinfo.isInstanceOf[ClassInfo]) { // simplified case that runs more efficiently
          val jointInfo =
            if rinfo.isInstanceOf[TypeAlias] && !ctx.mode.is(Mode.CheckBoundsOrSelfType) then
              // In normal situations, the only way to "improve" on rinfo is to return an empty type bounds
              // So, we do not lose anything essential in "widening" to rinfo.
              // We need to compute the precise info only when checking for empty bounds
              // which is communicated by the CheckBoundsOrSelfType mode.
              rinfo
            else if ctx.base.pendingMemberSearches.contains(name) then
              pinfo safe_& rinfo
            else
              pinfo recoverable_& rinfo
          pdenot.asSingleDenotation.derivedSingleDenotation(pdenot.symbol, jointInfo)
        }
        else
          val isRefinedMethod = rinfo.isInstanceOf[MethodOrPoly]
          rinfo match
            case CapturingType(_, refs: CaptureSet.RefiningVar) if ccConfig.optimizedRefinements =>
              pdenot.asSingleDenotation.derivedSingleDenotation(pdenot.symbol, rinfo)
            case _ =>
              val joint = pdenot.meet(
                new JointRefDenotation(NoSymbol, rinfo, Period.allInRun(ctx.runId), pre, isRefinedMethod),
                pre,
                safeIntersection = ctx.base.pendingMemberSearches.contains(name))
              joint match
                case joint: SingleDenotation
                if isRefinedMethod
                  && (rinfo <:< joint.info
                    || name == nme.apply && defn.isFunctionType(tp.parent)) =>
                  // use `rinfo` to keep the right parameter names for named args. See i8516.scala.
                  joint.derivedSingleDenotation(joint.symbol, rinfo, pre, isRefinedMethod)
                case _ =>
                  joint
      }

      def goApplied(tp: AppliedType, tycon: HKTypeLambda) =
        go(tycon.resType).mapInfo(info =>
          tycon.derivedLambdaAbstraction(tycon.paramNames, tycon.paramInfos, info).appliedTo(tp.args))

      def goThis(tp: ThisType) =
        val underlying = tp.underlying
        val d = go(underlying)
        if d.exists then
          if underlying.isInstanceOf[AndType] then
            // The underlying type of `this` is specified in a self type clause.
            // In this case we need to exclude all private members from `d` which are
            // not defined in the class of the `this` type. We could do this test
            // always, but the restriction to test only if `underlying` is an AndType
            // is made to save execution time in the common case. See i9844.scala for test cases.
            def qualifies(sd: SingleDenotation) =
              !sd.symbol.is(Private) || sd.symbol.owner == tp.cls
            d.match
              case d: SingleDenotation => if qualifies(d) then d else NoDenotation
              case d => d.filterWithPredicate(qualifies)
            .orElse:
              // Only inaccessible private symbols were found. But there could still be
              // shadowed non-private symbols, so as a fallback search for those.
              // Test case is i18361.scala.
              findMember(name, pre, required, excluded | Private)
          else d
        else
          // There is a special case to handle:
          //   trait Super { this: Sub => private class Inner {} println(this.Inner) }
          //   class Sub extends Super
          // When resolving Super.this.Inner, the normal logic goes to the self type and
          // looks for Inner from there. But this fails because Inner is private.
          // We fix the problem by having the following fallback case, which links up the
          // member in Super instead of Sub.
          // As an example of this in the wild, see
          // loadClassWithPrivateInnerAndSubSelf in ShowClassTests
          go(tp.cls.typeRef) orElse d

      def goParam(tp: TypeParamRef) = {
        val next = tp.underlying
        ctx.typerState.constraint.entry(tp) match {
          case bounds: TypeBounds if bounds ne next =>
            go(bounds.hi)
          case _ =>
            go(next)
        }
      }

      def goSuper(tp: SuperType) = go(tp.underlying) match {
        case d: JointRefDenotation =>
          typr.println(i"redirecting super.$name from $tp to ${d.symbol.showLocated}")
          new UniqueRefDenotation(d.symbol, tp.memberInfo(d.symbol), currentStablePeriod, pre)
        case d => d
      }

      def goAnd(l: Type, r: Type) =
        go(l).meet(go(r), pre, safeIntersection = ctx.base.pendingMemberSearches.contains(name))

      def goOr(tp: OrType) =
        inline def searchAfterJoin =
          // we need to keep the invariant that `pre <: tp`. Branch `union-types-narrow-prefix`
          // achieved that by narrowing `pre` to each alternative, but it led to merge errors in
          // lots of places. The present strategy is instead of widen `tp` using `join` to be a
          // supertype of `pre`.
          go(tp.join)

        if Nullables.unsafeNullsEnabled then tp match
          case OrNull(tp1) if tp1 <:< defn.ObjectType  =>
            // Selecting `name` from a type `T | Null` is like selecting `name` from `T`, if
            // unsafeNulls is enabled and T is a subtype of AnyRef.
            // This can throw at runtime, but we trade soundness for usability.
            tp1.findMember(name, pre.stripNull(), required, excluded)
          case _ =>
            searchAfterJoin
        else searchAfterJoin

      val recCount = ctx.base.findMemberCount
      if (recCount >= Config.LogPendingFindMemberThreshold)
        ctx.base.pendingMemberSearches = name :: ctx.base.pendingMemberSearches
      ctx.base.findMemberCount = recCount + 1
      try go(this)
      catch {
        case ex: Throwable =>
          core.println(s"findMember exception for $this member $name, pre = $pre, recCount = $recCount")

          def showPrefixSafely(pre: Type)(using Context): String = pre.stripTypeVar match {
            case pre: TermRef => i"${pre.symbol.name}."
            case pre: TypeRef => i"${pre.symbol.name}#"
            case pre: TypeProxy => showPrefixSafely(pre.superType)
            case _ => if (pre.typeSymbol.exists) i"${pre.typeSymbol.name}#" else "."
          }

          handleRecursive("find-member", i"${showPrefixSafely(pre)}$name", ex)
      }
      finally {
        if (recCount >= Config.LogPendingFindMemberThreshold)
          ctx.base.pendingMemberSearches = ctx.base.pendingMemberSearches.tail
        ctx.base.findMemberCount = recCount
      }
    }

    /** The set of names of members of this type that pass the given name filter
     *  when seen as members of `pre`. More precisely, these are all
     *  of members `name` such that `keepOnly(pre, name)` is `true`.
     *  @note: OK to use a Set[Name] here because Name hashcodes are replayable,
     *         hence the Set will always give the same names in the same order.
     */
    final def memberNames(keepOnly: NameFilter, pre: Type = this)(using Context): Set[Name] = this match {
      case tp: ClassInfo =>
        val names = tp.cls.classDenot.memberNames(keepOnly)
        if keepOnly.isStable then names else names.filter(keepOnly(pre, _))
      case tp: RefinedType =>
        val ns = tp.parent.memberNames(keepOnly, pre)
        if (keepOnly(pre, tp.refinedName)) ns + tp.refinedName else ns
      case tp: TypeProxy =>
        tp.superType.memberNames(keepOnly, pre)
      case tp: AndType =>
        tp.tp1.memberNames(keepOnly, pre) | tp.tp2.memberNames(keepOnly, pre)
      case tp: OrType =>
        tp.tp1.memberNames(keepOnly, pre) & tp.tp2.memberNames(keepOnly, pre)
      case _ =>
        Set()
    }

    def memberDenots(keepOnly: NameFilter, f: (Name, mutable.Buffer[SingleDenotation]) => Unit)(using Context): Seq[SingleDenotation] = {
      val buf = mutable.ListBuffer[SingleDenotation]()
      for (name <- memberNames(keepOnly)) f(name, buf)
      buf.toList
    }

    /** The set of abstract term members of this type. */
    final def abstractTermMembers(using Context): Seq[SingleDenotation] = {
      record("abstractTermMembers")
      memberDenots(abstractTermNameFilter,
          (name, buf) => buf ++= nonPrivateMember(name).altsWith(_.is(Deferred)))
    }

    /**
     * Returns the set of methods that are abstract and do not overlap with any of
     * [[java.lang.Object]] methods.
     *
     * Conceptually, a SAM (functional interface) has exactly one abstract method.
     * If an interface declares an abstract method overriding one of the public
     * methods of [[java.lang.Object]], that also does not count toward the interface's
     * abstract method count.
     *
     * @see https://docs.oracle.com/javase/8/docs/api/java/lang/FunctionalInterface.html
     *
     * @return the set of methods that are abstract and do not match any of [[java.lang.Object]]
     *
     */
    final def possibleSamMethods(using Context): Seq[SingleDenotation] = {
      record("possibleSamMethods")
      atPhaseNoLater(erasurePhase) {
        abstractTermMembers.toList.filterConserve { m =>
          !m.symbol.matchingMember(defn.ObjectType).exists
          && !m.symbol.isSuperAccessor
          && !m.symbol.isInlineMethod
        }
      }.map(_.current)
    }

    /** The set of abstract type members of this type. */
    final def abstractTypeMembers(using Context): Seq[SingleDenotation] = {
      record("abstractTypeMembers")
      memberDenots(abstractTypeNameFilter,
          (name, buf) => buf += nonPrivateMember(name).asSingleDenotation)
    }

    /** The set of abstract type members of this type. */
    final def nonClassTypeMembers(using Context): Seq[SingleDenotation] = {
      record("nonClassTypeMembers")
      memberDenots(nonClassTypeNameFilter,
          (name, buf) => buf += member(name).asSingleDenotation)
    }

    /** The set of type alias members of this type */
    final def typeAliasMembers(using Context): Seq[SingleDenotation] = {
      record("typeAliasMembers")
      memberDenots(typeAliasNameFilter,
          (name, buf) => buf += member(name).asSingleDenotation)
    }

    /** The set of type members of this type */
    final def typeMembers(using Context): Seq[SingleDenotation] = {
      record("typeMembers")
      memberDenots(typeNameFilter,
          (name, buf) => buf += member(name).asSingleDenotation)
    }

    /** The set of implicit term members of this type */
    final def implicitMembers(using Context): List[TermRef] = {
      record("implicitMembers")
      memberDenots(implicitFilter,
          (name, buf) => buf ++= implicitMembersNamed(name))
        .toList.map(d => TermRef(this, d.symbol.asTerm))
    }

    /** The set of member classes of this type */
    final def memberClasses(using Context): Seq[SingleDenotation] = {
      record("memberClasses")
      memberDenots(typeNameFilter,
        (name, buf) => buf ++= member(name).altsWith(x => x.isClass))
    }

    final def fields(using Context): Seq[SingleDenotation] = {
      record("fields")
      memberDenots(fieldFilter,
        (name, buf) => buf ++= member(name).altsWith(x => !x.is(Method)))
    }

    /** The set of members of this type that have all of `required` flags but none of `excluded` flags set. */
    final def membersBasedOnFlags(required: FlagSet, excluded: FlagSet)(using Context): Seq[SingleDenotation] = {
      record("membersBasedOnFlags")
      memberDenots(takeAllFilter,
        (name, buf) => buf ++= memberBasedOnFlags(name, required, excluded).alternatives)
    }

    /** All members of this type. Warning: this can be expensive to compute! */
    final def allMembers(using Context): Seq[SingleDenotation] = {
      record("allMembers")
      memberDenots(takeAllFilter, (name, buf) => buf ++= member(name).alternatives)
    }

    /** The info of `sym`, seen as a member of this type. */
    final def memberInfo(sym: Symbol)(using Context): Type =
      sym.info.asSeenFrom(this, sym.owner)

    /** This type seen as if it were the type of a member of prefix type `pre`
     *  declared in class `cls`.
     */
    final def asSeenFrom(pre: Type, cls: Symbol)(using Context): Type = {
      record("asSeenFrom")
      if (!cls.membersNeedAsSeenFrom(pre)) this
      else TypeOps.asSeenFrom(this, pre, cls)
    }

// ----- Subtype-related --------------------------------------------

    /** Is this type a subtype of that type? */
    final def <:<(that: Type)(using Context): Boolean = {
      record("<:<")
      TypeComparer.topLevelSubType(this, that)
    }

    /** Is this type a subtype of that type? */
    final def frozen_<:<(that: Type)(using Context): Boolean = {
      record("frozen_<:<")
      TypeComparer.isSubTypeWhenFrozen(this, that)
    }

    /** Is this type the same as that type?
     *  This is the case iff `this <:< that` and `that <:< this`.
     */
    final def =:=(that: Type)(using Context): Boolean = {
      record("=:=")
      TypeComparer.isSameType(this, that)
    }

    final def frozen_=:=(that: Type)(using Context): Boolean =
      TypeComparer.isSameTypeWhenFrozen(this, that)

    /** Is this type a primitive value type which can be widened to the primitive value type `that`? */
    def isValueSubType(that: Type)(using Context): Boolean = widenDealias match
      case self: TypeRef if self.symbol.isPrimitiveValueClass =>
        that.widenExpr.dealias match
          case that: TypeRef if that.symbol.isPrimitiveValueClass =>
            defn.isValueSubClass(self.symbol, that.symbol)
          case _ =>
            false
      case _ =>
        false

    def relaxed_<:<(that: Type)(using Context): Boolean =
      (this <:< that) || (this isValueSubType that)

    /** Is this type a legal type for member `sym1` that overrides another
     *  member `sym2` of type `that`? This is the same as `<:<`, except that
     *  @param relaxedCheck   if true type `Null` becomes a subtype of non-primitive value types in TypeComparer.
     *  @param matchLoosely   if true the types `=> T` and `()T` are seen as overriding each other.
     *  @param checkClassInfo if true we check that ClassInfos are within bounds of abstract types
     *
     *  @param isSubType      a function used for checking subtype relationships.
     */
    final def overrides(that: Type, relaxedCheck: Boolean, matchLoosely: => Boolean, checkClassInfo: Boolean = true,
                        isSubType: (Type, Type) => Context ?=> Boolean = (tp1, tp2) => tp1 frozen_<:< tp2)(using Context): Boolean = {
      val overrideCtx = if relaxedCheck then ctx.relaxedOverrideContext else ctx
      inContext(overrideCtx) {
        !checkClassInfo && this.isInstanceOf[ClassInfo]
        || isSubType(this.widenExpr, that.widenExpr)
        || matchLoosely && {
            val this1 = this.widenNullaryMethod
            val that1 = that.widenNullaryMethod
            ((this1 `ne` this) || (that1 `ne` that)) && this1.overrides(that1, relaxedCheck, false, checkClassInfo)
          }
      }
    }

    /** Is this type close enough to that type so that members
     *  with the two types would override each other?
     *  This means:
     *    - Either both types are polytypes with the same number of
     *      type parameters and their result types match after renaming
     *      corresponding type parameters
     *    - Or both types are method types with =:=-equivalent(*) parameter types
     *      and matching result types after renaming corresponding parameter types
     *      if the method types are dependent.
     *    - Or both types are =:=-equivalent
     *    - Or phase.erasedTypes is false, and neither type takes
     *      term or type parameters.
     *
     *  (*) when matching with a Java method, we also regard Any and Object as equivalent
     *      parameter types.
     *
     *  Under explicit nulls, this function will always use unsafe-nulls semamtics to
     *  check the types. This is because we are using a relaxed rule (ignoring `Null` types)
     *  to check overriding Java methods.
     */
    def matches(that: Type)(using Context): Boolean = {
      record("matches")
      val overrideCtx = if ctx.explicitNulls then ctx.relaxedOverrideContext else ctx
      TypeComparer.matchesType(this, that, relaxed = !ctx.phase.erasedTypes)(using overrideCtx)
    }

    /** This is the same as `matches` except that it also matches => T with T and
     *  vice versa.
     */
    def matchesLoosely(that: Type)(using Context): Boolean =
      (this matches that) || {
        val thisResult = this.widenExpr
        val thatResult = that.widenExpr
        (this eq thisResult) != (that eq thatResult) && (thisResult matchesLoosely thatResult)
      }

    /** The basetype of this type with given class symbol, NoType if `base` is not a class. */
    final def baseType(base: Symbol)(using Context): Type = {
      record("baseType")
      base.denot match {
        case classd: ClassDenotation => classd.baseTypeOf(this)
        case _ => NoType
      }
    }

    def & (that: Type)(using Context): Type = {
      record("&")
      TypeComparer.glb(this, that)
    }

    /** Safer version of `&`.
     *
     *  This version does not simplify the bounds of the intersection of
     *  two TypeBounds. The simplification done by `&` requires subtyping checks
     *  which may end up calling `&` again, in most cases this should be safe
     *  but because of F-bounded types, this can result in an infinite loop
     *  (which will be masked unless `-Yno-deep-subtypes` is enabled).
     *  pos/i536 demonstrates that the infinite loop can also involve lower bounds.
     */
    def safe_& (that: Type)(using Context): Type = (this, that) match {
      case (TypeBounds(lo1, hi1), TypeBounds(lo2, hi2)) =>
        TypeBounds(
          OrType.makeHk(lo1.stripLazyRef, lo2.stripLazyRef),
          AndType.makeHk(hi1.stripLazyRef, hi2.stripLazyRef))
      case _ =>
        this & that
    }

    /** `this & that`, but handle CyclicReferences by falling back to `safe_&`.
     */
    def recoverable_&(that: Type)(using Context): Type =
      try this & that
      catch {
        case ex: CyclicReference => this safe_& that
          // A test case where this happens is tests/pos/i536.scala.
          // The & causes a subtype check which calls baseTypeRef again with the same
          // superclass.
      }

    def | (that: Type)(using Context): Type = {
      record("|")
      TypeComparer.lub(this, that)
    }

// ----- Unwrapping types -----------------------------------------------

    /** Map a TypeVar to either its instance if it is instantiated, or its origin,
     *  if not, until the result is no longer a TypeVar. Identity on all other types.
     */
    def stripTypeVar(using Context): Type = this

    /** Remove all AnnotatedTypes wrapping this type.
     */
    def stripAnnots(keep: Annotation => Context ?=> Boolean)(using Context): Type = this
    final def stripAnnots(using Context): Type = stripAnnots(_ => false)

    /** Strip TypeVars and Annotation and CapturingType wrappers */
    def stripped(using Context): Type = this

    def strippedDealias(using Context): Type =
      val tp1 = stripped.dealias
      if tp1 ne this then tp1.strippedDealias else this

    def rewrapAnnots(tp: Type)(using Context): Type = tp.stripTypeVar match {
      case AnnotatedType(tp1, annot) => AnnotatedType(rewrapAnnots(tp1), annot)
      case _ => this
    }

    /** Strip PolyType prefixes */
    def stripPoly(using Context): Type = this match {
      case tp: PolyType => tp.resType.stripPoly
      case _ => this
    }

    /** Strip LazyRef wrappers */
    def stripLazyRef(using Context): Type = this match
      case lzy: LazyRef => lzy.ref.stripLazyRef
      case _ => this

    /** Widen from singleton type to its underlying non-singleton
     *  base type by applying one or more `underlying` dereferences,
     *  Also go from => T to T.
     *  Identity for all other types. Example:
     *
     *  class Outer { class C ; val x: C }
     *  def o: Outer
     *  <o.x.type>.widen = o.C
     */
    final def widen(using Context): Type = this match
      case _: TypeRef | _: MethodOrPoly => this // fast path for most frequent cases
      case tp: TermRef => // fast path for next most frequent case
        val denot = tp.denot
        if denot.isOverloaded then tp else denot.info.widen
      case tp: SingletonType => tp.underlying.widen
      case tp: ExprType => tp.resultType.widen
      case tp =>
        val tp1 = tp.stripped
        if tp1 eq tp then tp
        else
          val tp2 = tp1.widen
          if tp2 ne tp1 then tp2 else tp

    /** Widen from singleton type to its underlying non-singleton
     *  base type by applying one or more `underlying` dereferences.
     */
    final def widenSingleton(using Context): Type = stripped match {
      case tp: TermRef =>
        val denot = tp.denot
        if denot.isOverloaded then this else denot.info.widenSingleton
      case tp: SingletonType => tp.underlying.widenSingleton
      case _ => this
    }

    /** Widen from TermRef to its underlying non-termref
     *  base type, while also skipping Expr types.
     */
    final def widenTermRefExpr(using Context): Type = stripTypeVar match {
      case tp: TermRef =>
        val denot = tp.denot
        if denot.isOverloaded then this else denot.info.widenExpr.widenTermRefExpr
      case _ => this
    }

    /** Widen from ExprType type to its result type.
     *  (Note: no stripTypeVar needed because TypeVar's can't refer to ExprTypes.)
     */
    final def widenExpr: Type = this match {
      case tp: ExprType => tp.resType
      case _ => this
    }

    /** Widen type if it is unstable (i.e. an ExprType, or TermRef to unstable symbol */
    final def widenIfUnstable(using Context): Type = stripTypeVar match {
      case tp: ExprType => tp.resultType.widenIfUnstable
      case tp: TermRef if tp.symbol.exists && !tp.symbol.isStableMember => tp.underlying.widenIfUnstable
      case _ => this
    }

    /** If this is a skolem, its underlying type, otherwise the type itself */
    final def widenSkolem(using Context): Type = this match {
      case tp: SkolemType => tp.underlying
      case _ => this
    }

    /** Widen this type and if the result contains embedded soft union types, replace
     *  them by their joins.
     *  "Embedded" means: inside type lambdas, intersections or recursive types,
     *  in prefixes of refined types, or in hard union types.
     *  If an embedded soft union is found, we first try to simplify or eliminate it by
     *  re-lubbing it while allowing type parameters to be constrained further.
     *  Any remaining union types are replaced by their joins.
     *
     *  For instance, if `A` is an unconstrained type variable, then
     *
     *    ArrayBuffer[Int] | ArrayBuffer[A]
     *
     *  is approximated by constraining `A` to be =:= to `Int` and returning `ArrayBuffer[Int]`
     *  instead of `ArrayBuffer[? >: Int | A <: Int & A]`
     *
     *  Exception (if `-YexplicitNulls` is set): if this type is a nullable union (i.e. of the form `T | Null`),
     *  then the top-level union isn't widened. This is needed so that type inference can infer nullable types.
     */
    def widenUnion(using Context): Type = widen match
      case tp: OrType =>
        val tp1 = tp.stripNull(stripFlexibleTypes = false)
        if tp1 ne tp then
          val tp1Widen = tp1.widenUnionWithoutNull
          if tp1Widen.isRef(defn.AnyClass) then tp1Widen
          else tp.derivedOrType(tp1Widen, defn.NullType)
        else
          tp.widenUnionWithoutNull
      case tp =>
        tp.widenUnionWithoutNull

    /** Overridden in OrType */
    def widenUnionWithoutNull(using Context): Type = widen match
      case tp: AndType =>
        tp.derivedAndType(tp.tp1.widenUnionWithoutNull, tp.tp2.widenUnionWithoutNull)
      case tp: RefinedType =>
        tp.derivedRefinedType(parent = tp.parent.widenUnion)
      case tp: RecType =>
        tp.rebind(tp.parent.widenUnion)
      case tp: HKTypeLambda =>
        tp.derivedLambdaType(resType = tp.resType.widenUnion)
      case tp: FlexibleType =>
        tp.derivedFlexibleType(tp.hi.widenUnionWithoutNull)
      case tp =>
        tp

    /** Widen all top-level singletons reachable by dealiasing
     *  and going to the operands of & and |.
     *  Overridden and cached in OrType.
     */
    def widenSingletons(skipSoftUnions: Boolean = false)(using Context): Type = dealias match {
      case tp: SingletonType =>
        tp.widen
      case tp: OrType =>
        val tp1w = tp.widenSingletons(skipSoftUnions)
        if (tp1w eq tp) this else tp1w
      case tp: AndType =>
        val tp1w = tp.tp1.widenSingletons(skipSoftUnions)
        val tp2w = tp.tp2.widenSingletons(skipSoftUnions)
        if ((tp.tp1 eq tp1w) && (tp.tp2 eq tp2w)) this else tp1w & tp2w
      case _ =>
        this
    }

    /** If this is a nullary method type, its result type */
    def widenNullaryMethod(using Context): Type = this match
      case tp @ MethodType(Nil) => tp.resType
      case _ => this

    /** The singleton types that must or may be in this type. @see Atoms.
     *  Overridden and cached in OrType.
     */
    def atoms(using Context): Atoms =
      def normalize(tp: Type): Type = tp match
        case tp: SingletonType =>
          tp.underlying.dealias match
            case tp1: SingletonType => normalize(tp1)
            case _ =>
              tp match
                case tp: TermRef => tp.derivedSelect(normalize(tp.prefix))
                case _ => tp
        case _ => tp

      def single(tp: Type): Atoms =
        if tp.isStable then
          val set = Set.empty + normalize(tp)
          Atoms.Range(set, set)
        else Atoms.Unknown

      dealias.normalized match
        case tp: SingletonType =>
          tp.underlying.atoms match
            case as @ Atoms.Range(lo, hi) =>
              if hi.size == 1 then as // if there's just one atom, there's no uncertainty which one it is
              else Atoms.Range(Set.empty, hi)
            case Atoms.Unknown =>
              single(tp)
        case tp: ExprType => tp.resType.atoms
        case tp: OrType => tp.atoms // `atoms` overridden in OrType
        case tp: AndType => tp.tp1.atoms & tp.tp2.atoms
        case tp: TypeRef if tp.symbol.is(ModuleClass) =>
          // The atom of a module class is the module itself,
          // this corresponds to the special case in TypeComparer
          // which ensures that `X$ <:< X.type` returns true.
          single(tp.symbol.companionModule.termRef.asSeenFrom(tp.prefix, tp.symbol.owner))
        case tp: TypeProxy =>
          tp.superType.atoms match
            case Atoms.Range(_, hi) => Atoms.Range(Set.empty, hi)
            case Atoms.Unknown => Atoms.Unknown
        case _ => Atoms.Unknown

    private def dealias1(keep: AnnotatedType => Context ?=> Boolean, keepOpaques: Boolean)(using Context): Type = this match {
      case tp: TypeRef =>
        if (tp.symbol.isClass) tp
        else tp.info match {
          case TypeAlias(alias) if !(keepOpaques && tp.symbol.is(Opaque)) =>
            alias.dealias1(keep, keepOpaques)
          case _ => tp
        }
      case app @ AppliedType(tycon, _) =>
        val tycon1 = tycon.dealias1(keep, keepOpaques)
        if (tycon1 ne tycon) app.superType.dealias1(keep, keepOpaques)
        else this
      case tp: TypeVar =>
        val tp1 = tp.instanceOpt
        if (tp1.exists) tp1.dealias1(keep, keepOpaques) else tp
      case tp: AnnotatedType =>
        val parent1 = tp.parent.dealias1(keep, keepOpaques)
        if keep(tp) then tp.derivedAnnotatedType(parent1, tp.annot)
        else tp match
          case tp @ CapturingType(parent, refs) =>
            tp.derivedCapturingType(parent1, refs)
          case _ =>
            parent1
      case tp: LazyRef =>
        tp.ref.dealias1(keep, keepOpaques)
      case _ => this
    }

    /** Follow aliases and dereference LazyRefs, annotated types and instantiated
     *  TypeVars until type is no longer alias type, annotated type, LazyRef,
     *  or instantiated type variable.
     */
    final def dealias(using Context): Type = dealias1(keepNever, keepOpaques = false)

    /** Follow aliases and dereference LazyRefs and instantiated TypeVars until type
     *  is no longer alias type, LazyRef, or instantiated type variable.
     *  Goes through annotated types and rewraps annotations on the result.
     */
    final def dealiasKeepAnnots(using Context): Type = dealias1(keepAlways, keepOpaques = false)

    /** Like `dealiasKeepAnnots`, but keeps only refining annotations */
    final def dealiasKeepRefiningAnnots(using Context): Type = dealias1(keepIfRefining, keepOpaques = false)

    /** Like dealias, but does not follow aliases if symbol is Opaque. This is
     *  necessary if we want to look at the info of a symbol containing opaque
     *  type aliases but pretend "it's from the outside". For instance, consider:
     *
     *    opaque type IArray[T] = Array[? <: T]
     *    object IArray:
     *      def head[T](xs: IArray[T]): T = ???
     *
     *  If we dealias types in the info of `head`, those types appear with prefix
     *  IArray.this, where IArray's self type is `IArray { type IArray[T] = Array[? <: T] }`.
     *  Hence, if we see IArray it will appear as an alias of [T] =>> Array[? <: T].
     *  But if we want to see the type from the outside of object IArray we need to
     *  suppress this dealiasing. A test case where this matters is i18909.scala.
     *  Here, we dealias symbol infos at the start of capture checking in operation `fluidify`.
     *  We have to be careful not to accidentally reveal opaque aliases when doing so.
     */
    final def dealiasKeepOpaques(using Context): Type = dealias1(keepNever, keepOpaques = true)

    /** Like dealiasKeepAnnots, but does not follow opaque aliases. See `dealiasKeepOpaques`
     *  for why this is sometimes necessary.
     */
    final def dealiasKeepAnnotsAndOpaques(using Context): Type =
      dealias1(keepAlways, keepOpaques = true)

    /** Approximate this type with a type that does not contain skolem types. */
    final def deskolemized(using Context): Type =
      val deskolemizer = new ApproximatingTypeMap {
        def apply(tp: Type) = /*trace(i"deskolemize($tp) at $variance", show = true)*/
          tp match {
            case tp: SkolemType => range(defn.NothingType, atVariance(1)(apply(tp.info)))
            case _ => mapOver(tp)
          }
      }
      deskolemizer(this)

    /** The result of normalization, or the type itself if none apply. */
    final def normalized(using Context): Type = tryNormalize.orElse(this)

    /** If this type has an underlying match type or applied compiletime.ops,
     *  then the result after applying all toplevel normalizations, otherwise NoType.
     */
    def tryNormalize(using Context): Type = underlyingNormalizable match
      case mt: MatchType => mt.reduced.normalized
      case tp: AppliedType => tp.tryCompiletimeConstantFold
      case _ => NoType

    /** Perform successive strippings, and beta-reductions of applied types until
     *  a match type or applied compiletime.ops is reached, if any, otherwise NoType.
     */
    def underlyingNormalizable(using Context): Type = stripped.stripLazyRef match
      case tp: MatchType => tp
      case tp: AppliedType => tp.underlyingNormalizable
      case _ => NoType

    private def widenDealias1(keep: AnnotatedType => Context ?=> Boolean)(using Context): Type = {
      val res = this.widen.dealias1(keep, keepOpaques = false)
      if (res eq this) res else res.widenDealias1(keep)
    }

    /** Perform successive widenings and dealiasings until none can be applied anymore */
    final def widenDealias(using Context): Type = widenDealias1(keepNever)

    /** Perform successive widenings and dealiasings while rewrapping annotations, until none can be applied anymore */
    final def widenDealiasKeepAnnots(using Context): Type = widenDealias1(keepAlways)

    /** Perform successive widenings and dealiasings while rewrapping refining annotations, until none can be applied anymore */
    final def widenDealiasKeepRefiningAnnots(using Context): Type = widenDealias1(keepIfRefining)

    /** Widen from constant type to its underlying non-constant
     *  base type.
     */
    final def deconst(using Context): Type = stripTypeVar match {
      case tp: ConstantType => tp.value.tpe
      case _ => this
    }

    /** Dealias, and if result is a dependent function type, drop the `apply` refinement. */
    final def dropDependentRefinement(using Context): Type = dealias match {
      case RefinedType(parent, nme.apply, mt) if defn.isNonRefinedFunction(parent) => parent
      case tp => tp
    }

    /** The type constructor of an applied type, otherwise the type itself */
    final def typeConstructor(using Context): Type = this match {
      case AppliedType(tycon, _) => tycon
      case _ => this
    }

    /** If this is a (possibly aliased, annotated, and/or parameterized) reference to
     *  a class, the class type ref, otherwise NoType.
     *  @param  refinementOK   If `true` we also skip refinements.
     */
    def underlyingClassRef(refinementOK: Boolean)(using Context): Type = dealias match {
      case tp: TypeRef =>
        if (tp.symbol.isClass) tp
        else if (tp.symbol.isAliasType) tp.underlying.underlyingClassRef(refinementOK)
        else NoType
      case tp: AppliedType =>
        if (tp.tycon.isLambdaSub) NoType
        else tp.superType.underlyingClassRef(refinementOK)
      case tp: AnnotatedType =>
        tp.parent.underlyingClassRef(refinementOK)
      case tp: RefinedType =>
        if (refinementOK) tp.underlying.underlyingClassRef(refinementOK) else NoType
      case tp: RecType =>
        tp.underlying.underlyingClassRef(refinementOK)
      case _ =>
        NoType
    }

    /** The iterator of underlying types as long as type is a TypeProxy.
     *  Useful for diagnostics
     */
    def underlyingIterator(using Context): Iterator[Type] = new Iterator[Type] {
      var current = Type.this
      var hasNext = true
      def next = {
        val res = current
        hasNext = current.isInstanceOf[TypeProxy]
        if (hasNext) current = current.asInstanceOf[TypeProxy].underlying
        res
      }
    }

    /** A prefix-less refined this or a termRef to a new skolem symbol
     *  that has the given type as info.
     */
    def narrow(using Context): TermRef =
      TermRef(NoPrefix, newSkolem(this))

    /** Useful for diagnostics: The underlying type if this type is a type proxy,
     *  otherwise NoType
     */
    def underlyingIfProxy(using Context): Type = this match {
      case this1: TypeProxy => this1.underlying
      case _ => NoType
    }

    /** If this is a repeated type, its element type, otherwise the type itself */
    def repeatedToSingle(using Context): Type = this match {
      case tp @ ExprType(tp1) => tp.derivedExprType(tp1.repeatedToSingle)
      case _                  => if (isRepeatedParam) this.argTypesHi.head else this
    }

    // ----- Normalizing typerefs over refined types ----------------------------

    /** If this normalizes* to a refinement type that has a refinement for `name` (which might be followed
     *  by other refinements), and the refined info is a type alias, return the alias,
     *  otherwise return NoType. Used to reduce types of the form
     *
     *    P { ... type T = / += / -= U ... } # T
     *
     *  to just U. Analogously, `P { val x: S} # x` is reduced to `S` if `S`
     *  is a singleton type.
     *
     *  Does not perform the reduction if the resulting type would contain
     *  a reference to the "this" of the current refined type, except if the "this"
     *  reference can be avoided by following an alias. Example:
     *
     *      P { type T = String, type R = P{...}.T } # R  -->  String
     *
     *  (*) normalizes means: follow instantiated typevars and aliases.
     */
    def lookupRefined(name: Name)(using Context): Type =
      @tailrec def loop(pre: Type): Type = pre match
        case pre: RefinedType =>
          pre.refinedInfo match {
            case tp: AliasingBounds =>
              if (pre.refinedName ne name) loop(pre.parent) else tp.alias
            case tp: SingletonType =>
              if pre.refinedName ne name then loop(pre.parent) else tp
            case _ =>
              loop(pre.parent)
          }
        case pre: RecType =>
          val candidate = pre.parent.lookupRefined(name)
          if (candidate.exists && !pre.isReferredToBy(candidate))
            //println(s"lookupRefined ${this.toString} . $name, pre: $pre ---> $candidate / ${candidate.toString}")
            candidate
          else NoType
        case SkolemType(tp) =>
          loop(tp)
        case pre: TypeRef =>
          pre.info match {
            case TypeAlias(alias) => loop(alias)
            case _ => NoType
          }
        case pre: (TypeVar | AnnotatedType) =>
          loop(pre.underlying)
        case _ =>
          NoType

      loop(this)
    end lookupRefined

    /** The type <this . name> , reduced if possible */
    def select(name: Name)(using Context): Type =
      NamedType(this, name, member(name)).reduceProjection

    /** The type <this . name> with given denotation, reduced if possible. */
    def select(name: Name, denot: Denotation)(using Context): Type =
      NamedType(this, name, denot).reduceProjection

    /** The type <this . sym>, reduced if possible */
    def select(sym: Symbol)(using Context): Type =
      NamedType(this, sym).reduceProjection

    def select(name: TermName)(using Context): TermRef =
      TermRef(this, name, member(name))

    def select(name: TermName, sig: Signature, target: Name)(using Context): TermRef =
      TermRef(this, name, member(name).atSignature(sig, target, relaxed = !ctx.erasedTypes))

// ----- Access to parts --------------------------------------------

    /** The normalized prefix of this type is:
     *  For an alias type, the normalized prefix of its alias
     *  For all other named type and class infos: the prefix.
     *  Inherited by all other type proxies.
     *  `NoType` for all other types.
     */
    @tailrec final def normalizedPrefix(using Context): Type = this match {
      case tp: NamedType =>
        if (tp.symbol.info.isTypeAlias) tp.info.normalizedPrefix else tp.prefix
      case tp: ClassInfo =>
        tp.prefix
      case tp: TypeProxy =>
        tp.superType.normalizedPrefix
      case _ =>
        NoType
    }

    /** The full parent types, including all type arguments */
    def parents(using Context): List[Type] = this match {
      case tp @ AppliedType(tycon, args) if tycon.typeSymbol.isClass =>
        tycon.parents.map(_.subst(tycon.typeSymbol.typeParams, args))
      case tp: TypeRef =>
        if (tp.info.isInstanceOf[TempClassInfo])
          tp.recomputeDenot()
            // We usually should have `!tp.info.isInstanceOf[TempClassInfo]` here, but
            // this can be falsified for code with illegal cyclic references. See neg/i7107.scala.
        tp.info.parents
      case tp: TypeProxy =>
        tp.superType.parents
      case _ => Nil
    }

    /** The first parent of this type, AnyRef if list of parents is empty */
    def firstParent(using Context): Type = parents match {
      case p :: _ => p
      case _ => defn.AnyType
    }

    /** The parameter types of a PolyType or MethodType, Empty list for others */
    final def paramInfoss(using Context): List[List[Type]] = stripPoly match {
      case mt: MethodType => mt.paramInfos :: mt.resultType.paramInfoss
      case _ => Nil
    }

    /** The parameter names of a PolyType or MethodType, Empty list for others */
    final def paramNamess(using Context): List[List[TermName]] = stripPoly match {
      case mt: MethodType => mt.paramNames :: mt.resultType.paramNamess
      case _ => Nil
    }

    /** The parameter types in the first parameter section of a generic type or MethodType, Empty list for others */
    final def firstParamTypes(using Context): List[Type] = stripPoly match {
      case mt: MethodType => mt.paramInfos
      case _ => Nil
    }

    /** The parameter names in the first parameter section of a generic type or MethodType, Empty list for others */
    final def firstParamNames(using Context): List[TermName] = stripPoly match {
      case mt: MethodType => mt.paramNames
      case _ => Nil
    }

    /** Is this either not a method at all, or a parameterless method? */
    final def isParameterless(using Context): Boolean = stripPoly match {
      case mt: MethodType => false
      case _ => true
    }

    /** Is this (an alias of) the `scala.Null` type? */
    final def isNullType(using Context) = isRef(defn.NullClass)

    /** Is this (an alias of) the `scala.Nothing` type? */
    final def isNothingType(using Context) = isRef(defn.NothingClass)

    /** The resultType of a LambdaType, or ExprType, the type itself for others */
    def resultType(using Context): Type = this

    /** The final result type of a PolyType, MethodType, or ExprType, after skipping
     *  all parameter sections, the type itself for all others.
     */
    def finalResultType(using Context): Type = resultType.stripPoly match {
      case mt: MethodType => mt.resultType.finalResultType
      case _ => resultType
    }

    /** Determine the expected function type from the prototype.
     *  If no function type is found, NoType is returned. If multiple
     *  function types are found in an intersection, their intersection
     *  is returned. This works since `&` invokes `TypeComparer.distributeAnd`, which
     *  ensures that `(A1 => B1) & (A2 => B2)` simplifies to `(A1 | A2) => (B1 & B2)`,
     *  so the result is again a function type. An analogous distribution mechanism
     *  does not exist for `|`. Therefore, a union of function types also yields `NoType`,
     *  since we cannot determine a single expected function type.
     */
    def findFunctionType(using Context): Type = dealias match
      case tp: AndType =>
        tp.tp1.findFunctionType & tp.tp2.findFunctionType
      case tp: OrType =>
        val tf1 = tp.tp1.findFunctionType
        val tf2 = tp.tp2.findFunctionType
        if !tf1.exists then tf2
        else if !tf2.exists then tf1
        else NoType
      case t if defn.isFunctionType(t) =>
        t
      case t @ SAMType(_, _) =>
        t
      case _ =>
        NoType

    /** This type seen as a TypeBounds */
    final def bounds(using Context): TypeBounds = this match {
      case tp: TypeBounds => tp
      case ci: ClassInfo => TypeAlias(ci.appliedRef)
      case wc: WildcardType =>
        wc.optBounds match {
          case bounds: TypeBounds => bounds
          case NoType => TypeBounds.empty
        }
      case _ => TypeAlias(this)
    }

    /** The lower bound of a TypeBounds type, the type itself otherwise */
    def loBound: Type = this match {
      case tp: TypeBounds => tp.lo
      case _ => this
    }

    /** The upper bound of a TypeBounds type, the type itself otherwise */
    def hiBound: Type = this match {
      case tp: TypeBounds => tp.hi
      case _ => this
    }

    /** The type parameter with given `name`. This tries first `decls`
     *  in order not to provoke a cycle by forcing the info. If that yields
     *  no symbol it tries `member` as an alternative.
     */
    def typeParamNamed(name: TypeName)(using Context): Symbol =
      classSymbol.unforcedDecls.lookup(name) orElse member(name).symbol

    /** If this is a prototype with some ignored component, reveal one more
     *  layer of it. Otherwise the type itself.
     */
    def deepenProto(using Context): Type = this

    /** If this is a prototype with some ignored component, reveal it, and
     *  deepen the result transitively. Otherwise the type itself.
     */
    def deepenProtoTrans(using Context): Type = this

    /** If this is an ignored proto type, its underlying type, otherwise the type itself */
    def revealIgnored: Type = this

    /** If this is a proto type, WildcardType, otherwise the type itself */
    def dropIfProto: Type = this

    /** If this is an AndType, the number of factors, 1 for all other types */
    def andFactorCount: Int = 1

    /** If this is a OrType, the number of factors if that match `soft`,
     *  1 for all other types.
     */
    def orFactorCount(soft: Boolean): Int = 1

// ----- Substitutions -----------------------------------------------------

    /** Substitute all types that refer in their symbol attribute to
     *  one of the symbols in `from` by the corresponding types in `to`.
     */
    final def subst(from: List[Symbol], to: List[Type])(using Context): Type =
      if (from.isEmpty) this
      else {
        val from1 = from.tail
        if (from1.isEmpty) Substituters.subst1(this, from.head, to.head, null)
        else {
          val from2 = from1.tail
          if (from2.isEmpty) Substituters.subst2(this, from.head, to.head, from1.head, to.tail.head, null)
          else Substituters.subst(this, from, to, null)
        }
      }

    /** Substitute all types of the form `TypeParamRef(from, N)` by
     *  `TypeParamRef(to, N)`.
     */
    final def subst(from: BindingType, to: BindingType)(using Context): Type =
      Substituters.subst(this, from, to, null)

    /** Substitute all occurrences of `This(cls)` by `tp` */
    final def substThis(cls: ClassSymbol, tp: Type)(using Context): Type =
      Substituters.substThis(this, cls, tp, null)

    /** As substThis, but only is class is a static owner (i.e. a globally accessible object) */
    final def substThisUnlessStatic(cls: ClassSymbol, tp: Type)(using Context): Type =
      if (cls.isStaticOwner) this else Substituters.substThis(this, cls, tp, null)

    /** Substitute all occurrences of `RecThis(binder)` by `tp` */
    final def substRecThis(binder: RecType, tp: Type)(using Context): Type =
      Substituters.substRecThis(this, binder, tp, null)

    /** Substitute a bound type by some other type */
    final def substParam(from: ParamRef, to: Type)(using Context): Type =
      Substituters.substParam(this, from, to, null)

    /** Substitute bound types by some other types */
    final def substParams(from: BindingType, to: List[Type])(using Context): Type =
      Substituters.substParams(this, from, to, null)

    /** Substitute all occurrences of symbols in `from` by references to corresponding symbols in `to`
     */
    final def substSym(from: List[Symbol], to: List[Symbol])(using Context): Type =
      Substituters.substSym(this, from, to, null)

    /** Substitute all occurrences of symbols in `from` by corresponding types in `to`.
     *  Unlike for `subst`, the `to` types can be type bounds. A TypeBounds target
     *  will be replaced by range that gets absorbed in an approximating type map.
     */
    final def substApprox(from: List[Symbol], to: List[Type])(using Context): Type =
      new Substituters.SubstApproxMap(from, to).apply(this)

// ----- misc -----------------------------------------------------------

    /** Turn type into a function type.
     *  @pre this is a method type without parameter dependencies.
     *  @param isJava          translate repeated params as as java `Array`s?
     *  @param alwaysDependent if true, always create a dependent function type.
     */
    def toFunctionType(isJava: Boolean = false, alwaysDependent: Boolean = false)(using Context): Type = this match {
      case mt: MethodType =>
        assert(!mt.isParamDependent)
        def nonDependentFunType =
          val isContextual = mt.isContextualMethod && !ctx.erasedTypes
          val result1 = mt.nonDependentResultApprox match {
            case res: MethodType => res.toFunctionType(isJava)
            case res => res
          }
          defn.FunctionNOf(
            mt.paramInfos.mapConserve:
              _.translateFromRepeated(toArray = isJava)
               .mapIntoAnnot(defn.IntoParamAnnot, null),
            result1, isContextual)
        if mt.hasErasedParams then
          defn.PolyFunctionOf(mt)
        else if alwaysDependent || mt.isResultDependent then
          RefinedType(nonDependentFunType, nme.apply, mt)
        else nonDependentFunType
      case poly @ PolyType(_, mt: MethodType) =>
        assert(!mt.isParamDependent)
        defn.PolyFunctionOf(poly)
    }

    /** The signature of this type. This is by default NotAMethod,
     *  but is overridden for PolyTypes, MethodTypes, and TermRef types.
     *  (the reason why we deviate from the "final-method-with-pattern-match-in-base-class"
     *   pattern is that method signatures use caching, so encapsulation
     *   is improved using an OO scheme).
     */
    def signature(using Context): Signature = Signature.NotAMethod

    /** Drop annotation of given `cls` from this type */
    def dropAnnot(cls: Symbol)(using Context): Type = stripTypeVar match {
      case self @ AnnotatedType(pre, annot) =>
        if (annot.symbol eq cls) pre
        else self.derivedAnnotatedType(pre.dropAnnot(cls), annot)
      case _ =>
        this
    }

    def dropRepeatedAnnot(using Context): Type = dropAnnot(defn.RepeatedAnnot)

    /** A translation from types of original parameter ValDefs to the types
     *  of parameters in MethodTypes.
     *  Translates `Seq[T] @repeated` or `Array[T] @repeated` to `<repeated>[T]`.
     *  That way, repeated arguments are made manifest without risk of dropped annotations.
     */
    def annotatedToRepeated(using Context): Type = this match {
      case tp @ ExprType(tp1) =>
        tp.derivedExprType(tp1.annotatedToRepeated)
      case self @ AnnotatedType(tp, annot) if annot matches defn.RetainsByNameAnnot =>
        self.derivedAnnotatedType(tp.annotatedToRepeated, annot)
      case AnnotatedType(tp, annot) if annot matches defn.RepeatedAnnot =>
        val typeSym = tp.typeSymbol.asClass
        assert(typeSym == defn.SeqClass || typeSym == defn.ArrayClass)
        tp.translateParameterized(typeSym, defn.RepeatedParamClass)
      case _ => this
    }

    /** A mapping between mapping one kind of into annotation to another or
     *  dropping into annotations.
     *  @param from the into annotation to map
     *  @param to   either the replacement annotation symbol, or `null`
     *              in which case the `from` annotations are dropped.
     */
    def mapIntoAnnot(from: ClassSymbol, to: ClassSymbol | Null)(using Context): Type = this match
      case self @ AnnotatedType(tp, annot) =>
        val tp1 = tp.mapIntoAnnot(from, to)
        if annot.symbol == from then
          if to == null then tp1
          else AnnotatedType(tp1, Annotation(to, annot.tree.span))
        else self.derivedAnnotatedType(tp1, annot)
      case AppliedType(tycon, arg :: Nil) if tycon.typeSymbol == defn.RepeatedParamClass =>
        val arg1 = arg.mapIntoAnnot(from, to)
        if arg1 eq arg then this
        else AppliedType(tycon, arg1 :: Nil)
      case defn.FunctionOf(argTypes, resType, isContextual) =>
        val resType1 = resType.mapIntoAnnot(from, to)
        if resType1 eq resType then this
        else defn.FunctionOf(argTypes, resType1, isContextual)
      case RefinedType(parent, rname, mt: MethodOrPoly) =>
        val mt1 = mt.mapIntoAnnot(from, to)
        if mt1 eq mt then this
        else RefinedType(parent.mapIntoAnnot(from, to), rname, mt1)
      case mt: MethodOrPoly =>
        mt.derivedLambdaType(resType = mt.resType.mapIntoAnnot(from, to))
      case tp: ExprType =>
        tp.derivedExprType(tp.resType.mapIntoAnnot(from, to))
      case _ =>
        this

    /** The set of distinct symbols referred to by this type, after all aliases are expanded */
    def coveringSet(using Context): Set[Symbol] =
      (new CoveringSetAccumulator).apply(Set.empty[Symbol], this)

    /** The number of applications and refinements in this type, after all aliases are expanded */
    def typeSize(using Context): Int =
      (new TypeSizeAccumulator).apply(0, this)

    /** Convert to text */
    def toText(printer: Printer): Text = printer.toText(this)

    /** Utility method to show the underlying type of a TypeProxy chain together
     *  with the proxy type itself.
     */
    def showWithUnderlying(n: Int = 1)(using Context): String = this match {
      case tp: TypeProxy if n > 0 => s"$show with underlying ${tp.underlying.showWithUnderlying(n - 1)}"
      case _ => show
    }

    /** A simplified version of this type which is equivalent wrt =:= to this type.
     *  This applies a typemap to the type which (as all typemaps) follows type
     *  variable instances and reduces typerefs over refined types. It also
     *
     *   - re-evaluates all occurrences of And/OrType with &/| because
     *     what was a union or intersection of type variables might be a simpler type
     *     after the type variables are instantiated.
     *   - maps poly params in the current constraint set back to their type vars.
     *   - forces match types to be fully defined and tries to normalize them.
     *
     *  NOTE: Simplifying an intersection type might change its erasure (for
     *  example, the Java erasure of `Object & Serializable` is `Object`,
     *  but its simplification is `Serializable`). This means that simplification
     *  should never be used in a `MethodicType`, because that could
     *  lead to a different `signature`. Since this isn't very useful anyway,
     *  this method handles this by never simplifying inside a `MethodicType`,
     *  except for replacing type parameters with associated type variables.
     */
    def simplified(using Context): Type =
      // A recursive match type will have the recursive call
      // wrapped in a LazyRef.  For example in i18175, the recursive calls
      // to IsPiped within the definition of IsPiped are all wrapped in LazyRefs.
      // In addition to that, TypeMaps, such as the one that backs TypeOps.simplify,
      // by default will rewrap a LazyRef when applying its function.
      // The result of those two things means that given a big enough input
      // that recurses enough times through one or multiple match types,
      // reducing and simplifying the result of the case bodies,
      // can end up with a large stack of directly-nested lazy refs.
      // And if that nesting level breaches `Config.LogPendingSubTypesThreshold`,
      // then TypeComparer will eventually start returning `false` for `isSubType`.
      // Or, under -Yno-deep-subtypes, start throwing AssertionErrors.
      // So, we eagerly strip that lazy ref here to avoid the stacking.
      val tp = stripLazyRef
      TypeOps.simplify(tp, null)

    /** Compare `this == that`, assuming corresponding binders in `bs` are equal.
     *  The normal `equals` should be equivalent to `equals(that, null`)`.
     *  We usually override `equals` when we override `iso` except if the
     *  `equals` comes from a case class, so it already has the right definition anyway.
     */
    final def equals(that: Any, bs: BinderPairs): Boolean =
      (this `eq` that.asInstanceOf[AnyRef]) || this.iso(that, bs)

    /** Is `this` isomorphic to `that`, assuming pairs of matching binders `bs`?
     *  It is assumed that `this.ne(that)`.
     */
    protected def iso(that: Any, bs: BinderPairs): Boolean = this.equals(that)

    /** Equality used for hash-consing; uses `eq` on all recursive invocations,
     *  except where a BindingType is involved. The latter demand a deep isomorphism check.
     */
    def eql(that: Type): Boolean = this.equals(that)

    /** customized hash code of this type.
     *  NotCached for uncached types. Cached types
     *  compute hash and use it as the type's hashCode.
     */
    def hash: Int

    /** Compute hashcode relative to enclosing binders `bs` */
    def computeHash(bs: Binders): Int

    /** Is the `hash` of this type the same for all possible sequences of enclosing binders? */
    def hashIsStable: Boolean = true
  }

  // end Type

// ----- Type categories ----------------------------------------------

  /** A marker trait for cached types */
  trait CachedType extends Type

  /** A marker trait for type proxies.
   *  Each implementation is expected to redefine the `underlying` method.
   */
  abstract class TypeProxy extends Type {

    /** The type to which this proxy forwards operations. */
    def underlying(using Context): Type

    /** The closest supertype of this type. This is the same as `underlying`,
     *  except that
     *    - instead of a TyperBounds type it returns its upper bound, and
     *    - for applied types it returns the upper bound of the constructor re-applied to the arguments.
     */
    def superType(using Context): Type = underlying match {
      case TypeBounds(_, hi) => hi
      case st => st
    }

    def superTypeNormalized(using Context): Type = superType.normalized

    /** Same as superType, except for two differences:
     *   - opaque types are treated as transparent aliases
     *   - applied type are matchtype-reduced if possible
     *
     *  Note: the reason to reduce match type aliases here and not in `superType`
     *  is that `superType` is context-independent and cached, whereas matchtype
     *  reduction depends on context and should not be cached (at least not without
     *  the very specific cache invalidation condition for matchtypes).
     */
    def translucentSuperType(using Context): Type = superType
  }

  // Every type has to inherit one of the following four abstract type classes.,
  // which determine whether the type is cached, and whether
  // it is a proxy of some other type. The duplication in their methods
  // is for efficiency.

  /**  Instances of this class are cached and are not proxies. */
  abstract class CachedGroundType extends Type with CachedType {
    private var myHash = HashUnknown
    final def hash: Int = {
      if (myHash == HashUnknown) {
        myHash = computeHash(null)
        assert(myHash != HashUnknown)
      }
      myHash
    }
    override final def hashCode: Int =
      if (hash == NotCached) System.identityHashCode(this) else hash
  }

  /**  Instances of this class are cached and are proxies. */
  abstract class CachedProxyType extends TypeProxy with CachedType {
    protected var myHash: Int = HashUnknown
    final def hash: Int = {
      if (myHash == HashUnknown) {
        myHash = computeHash(null)
        assert(myHash != HashUnknown)
      }
      myHash
    }
    override final def hashCode: Int =
      if (hash == NotCached) System.identityHashCode(this) else hash
  }

  /**  Instances of this class are uncached and are not proxies. */
  abstract class UncachedGroundType extends Type {
    final def hash: Int = NotCached
    final def computeHash(bs: Binders): Int = NotCached
    if (monitored) {
      record(s"uncachable")
      record(s"uncachable: $getClass")
    }
  }

  /**  Instances of this class are uncached and are proxies. */
  abstract class UncachedProxyType extends TypeProxy {
    final def hash: Int = NotCached
    final def computeHash(bs: Binders): Int = NotCached
    if (monitored) {
      record(s"uncachable")
      record(s"uncachable: $getClass")
    }
  }

  /** A marker trait for types that apply only to type symbols */
  trait TypeType extends Type

  /** A marker trait for types that apply only to term symbols or that
   *  represent higher-kinded types.
   */
  trait TermType extends Type

  /** A marker trait for types that can be types of values or prototypes of value types */
  trait ValueTypeOrProto extends TermType

  /** A marker trait for types that can be types of values or that are higher-kinded  */
  trait ValueType extends ValueTypeOrProto

  /** A marker trait for types that are guaranteed to contain only a
   *  single non-null value (they might contain null in addition).
   */
  trait SingletonType extends TypeProxy with ValueType {
    def isOverloaded(using Context): Boolean = false
  }

  /** A trait for types that bind other types that refer to them.
   *  Instances are: LambdaType, RecType.
   */
  trait BindingType extends Type {

    /** If this type is in `bs`, a hashcode based on its position in `bs`.
     *  Otherise the standard identity hash.
     */
    override def identityHash(bs: Binders): Int = {
      def recur(n: Int, tp: BindingType, rest: Binders): Int =
        if (this `eq` tp) finishHash(hashing.mix(hashSeed, n), 1)
        else if (rest == null) System.identityHashCode(this)
        else recur(n + 1, rest.tp, rest.next)
      avoidSpecialHashes(
        if (bs == null) System.identityHashCode(this)
        else recur(1, bs.tp, bs.next))
    }

    def equalBinder(that: BindingType, bs: BinderPairs): Boolean =
      (this `eq` that) || bs != null && bs.matches(this, that)
  }

  /** A trait for proto-types, used as expected types in typer */
  trait ProtoType extends Type {
    def isMatchedBy(tp: Type, keepConstraint: Boolean = false)(using Context): Boolean
    def fold[T](x: T, ta: TypeAccumulator[T])(using Context): T
    def map(tm: TypeMap)(using Context): ProtoType

    /** If this prototype captures a context, the same prototype except that the result
     *  captures the given context `ctx`.
     */
    def withContext(ctx: Context): ProtoType = this

    override def dropIfProto = WildcardType
  }

  /** Implementations of this trait cache the results of `narrow`. */
  trait NarrowCached extends Type {
    private var myNarrow: TermRef | Null = null
    override def narrow(using Context): TermRef = {
      if (myNarrow == null) myNarrow = super.narrow
      myNarrow.nn
    }
  }

// --- NamedTypes ------------------------------------------------------------------

  abstract class NamedType extends CachedProxyType, ValueType, Product { self =>

    type ThisType >: this.type <: NamedType
    type ThisName <: Name

    val prefix: Type
    def designator: Designator
    protected def designator_=(d: Designator): Unit
    def _1: Type
    def _2: Designator

    assert(NamedType.validPrefix(prefix), s"invalid prefix $prefix")

    private var myName: Name | Null = null
    private var lastDenotation: Denotation | Null = null
    private var lastSymbol: Symbol | Null = null
    private var checkedPeriod: Period = Nowhere
    private var myStableHash: Byte = 0
    private var mySignature: Signature = uninitialized
    private var mySignatureRunId: Int = NoRunId

    // Invariants:
    // (1) checkedPeriod != Nowhere     =>  lastDenotation != null
    // (2) lastDenotation != null       =>  lastSymbol != null
    // (3) mySignatureRunId != NoRunId  =>  mySignature != null

    def isType: Boolean = isInstanceOf[TypeRef]
    def isTerm: Boolean = isInstanceOf[TermRef]

    /** If designator is a name, this name. Otherwise, the original name
     *  of the designator symbol.
     */
    final def name(using Context): ThisName = {
      if (myName == null) myName = computeName
      myName.asInstanceOf[ThisName]
    }

    private def computeName: Name = designator match {
      case name: Name => name
      case sym: Symbol => sym.originDenotation.name
    }

    final override def signature(using Context): Signature =
      /** The signature computed from the last known denotation with `sigFromDenot`,
       *  or if there is none, the signature of the symbol. Signatures are always
       *  computed before erasure, since some symbols change their signature at erasure.
       */
      def computeSignature(using Context): Signature =
        val lastd = lastDenotation
        if lastd != null then sigFromDenot(lastd)
        else if ctx.erasedTypes then atPhase(erasurePhase)(computeSignature)
        else symbol.asSeenFrom(prefix).signature

      if ctx.runId != mySignatureRunId then
        mySignature = computeSignature
        if !mySignature.isUnderDefined && !isProvisional then mySignatureRunId = ctx.runId
      mySignature
    end signature

    /** The signature computed from the current denotation with `sigFromDenot` if it is
     *  known without forcing.
     *  Otherwise the signature of the current symbol if it is known without forcing.
     *  Otherwise NotAMethod. Signatures are always computed before erasure, since
     *  some symbols change their signature at erasure.
     */
    private def currentSignature(using Context): Signature =
      if ctx.runId == mySignatureRunId then mySignature
      else
        val lastd = lastDenotation
        if lastd != null then sigFromDenot(lastd)
        else if ctx.erasedTypes then atPhase(erasurePhase)(currentSignature)
        else
          val sym = currentSymbol
          if sym.exists then sym.asSeenFrom(prefix).signature
          else Signature.NotAMethod

    /** The signature of a pre-erasure version of denotation `lastd`. */
    private def sigFromDenot(lastd: Denotation)(using Context) =
      if lastd.validFor.firstPhaseId <= erasurePhase.id then lastd.signature
      else lastd match
        case lastd: SingleDenotation => lastd.initial.signature
        case _ => Signature.OverloadedSignature

    final def symbol(using Context): Symbol =
      // We can rely on checkedPeriod (unlike in the definition of `denot` below)
      // because SymDenotation#installAfter never changes the symbol
      if (checkedPeriod.code == ctx.period.code) lastSymbol.asInstanceOf[Symbol]
      else computeSymbol

    private def computeSymbol(using Context): Symbol =
      val result = designator match
        case sym: Symbol =>
          if (sym.isValidInCurrentRun) sym else denot.symbol
        case name =>
          (if (denotationIsCurrent) lastDenotation.asInstanceOf[Denotation] else denot).symbol
      if checkedPeriod.code != NowhereCode then checkedPeriod = ctx.period
      result

    /** There is a denotation computed which is valid (somewhere in) the
     *  current run.
     */
    def denotationIsCurrent(using Context): Boolean =
      lastDenotation != null && lastDenotation.uncheckedNN.validFor.runId == ctx.runId

    /** If the reference is symbolic or the denotation is current, its symbol, otherwise NoDenotation.
     *
     *  Note: This operation does not force the denotation, and is therefore
     *  timing dependent. It should only be used if the outcome of the
     *  essential computation does not depend on the symbol being present or not.
     *  It's currently used to take an optimized path in substituters and
     *  type accumulators, as well as to be safe in diagnostic printing.
     *  Normally, it's better to use `symbol`, not `currentSymbol`.
     */
    final def currentSymbol(using Context): Symbol = designator match {
      case sym: Symbol => sym
      case _ => if (denotationIsCurrent) lastDenotation.nn.symbol else NoSymbol
    }

    /** Like `currentSymbol`, but force the denotation if the symbol isn't valid.
     *  Compared to `stableInRunSymbol`, this doesn't force the denotation for non-symbolic named types,
     *  because currentSymbol returns NoSymbol, which is `Permanent`, so always "isValidInCurrentRun".
     *  Forcing the denotation breaks tests/run/enrich-gentraversable.scala. */
    private def currentValidSymbol(using Context): Symbol =
      val sym = currentSymbol
      if sym.isValidInCurrentRun then sym else denot.symbol

    /** Retrieves currently valid symbol without necessarily updating denotation.
     *  Assumes that symbols do not change between periods in the same run.
     *  Used to get the class underlying a ThisType.
     */
    private[Types] def stableInRunSymbol(using Context): Symbol =
      if (checkedPeriod.runId == ctx.runId) lastSymbol.nn
      else symbol

    def info(using Context): Type = denot.info

    /** The denotation currently denoted by this type. Extremely hot. Carefully optimized
     *  to be as small as possible.
     */
    final def denot(using Context): Denotation =
      util.Stats.record("NamedType.denot")
      val lastd = lastDenotation.asInstanceOf[Denotation]
      // Even if checkedPeriod == now we still need to recheck lastDenotation.validFor
      // as it may have been mutated by SymDenotation#installAfter
      if checkedPeriod.code != NowhereCode && lastd.validFor.contains(ctx.period) then lastd
      else computeDenot

    private def computeDenot(using Context): Denotation = {
      util.Stats.record("NamedType.computeDenot")

      def finish(d: Denotation) = {
        if (d.exists)
          // Avoid storing NoDenotations in the cache - we will not be able to recover from
          // them. The situation might arise that a type has NoDenotation in some later
          // phase but a defined denotation earlier (e.g. a TypeRef to an abstract type
          // is undefined after erasure.) We need to be able to do time travel back and
          // forth also in these cases.
          setDenot(d)
        d
      }

      def fromDesignator = designator match {
        case name: Name =>
          val sym = lastSymbol
          val allowPrivate = sym == null || (sym == NoSymbol) || sym.lastKnownDenotation.flagsUNSAFE.is(Private)
          finish(memberDenot(name, allowPrivate))
        case sym: Symbol =>
          val symd = sym.lastKnownDenotation
          if (symd.validFor.runId != ctx.runId && !stillValid(symd))
            finish(memberDenot(symd.initial.name, allowPrivate = false))
          else if (prefix.isArgPrefixOf(symd))
            finish(argDenot(sym.asType))
          else if (infoDependsOnPrefix(symd, prefix))
            finish(memberDenot(symd.initial.name, allowPrivate = symd.is(Private)))
          else
            finish(symd.current)
      }

      lastDenotation match {
        case lastd0: SingleDenotation =>
          val lastd = lastd0.skipRemoved
          if lastd.validFor.runId == ctx.runId && checkedPeriod.code != NowhereCode then
            finish(lastd.current)
          else lastd match {
            case lastd: SymDenotation =>
              if stillValid(lastd) && checkedPeriod.code != NowhereCode then finish(lastd.current)
              else finish(memberDenot(lastd.initial.name, allowPrivate = false))
            case _ =>
              fromDesignator
          }
        case _ => fromDesignator
      }
    }

    private def disambiguate(d: Denotation)(using Context): Denotation =
      // this method might be triggered while the denotation is already being recomputed
      // in NamedType, so it's better to use lastKnownDenotation instead, as targetName
      // should not change between phases/runs
      disambiguate(d, currentSignature, currentSymbol.lastKnownDenotation.targetName)

    private def disambiguate(d: Denotation, sig: Signature | Null, target: Name)(using Context): Denotation =
      if (sig != null)
        d.atSignature(sig, target, relaxed = !ctx.erasedTypes) match {
          case d1: SingleDenotation => d1
          case d1 =>
            d1.atSignature(sig, target, relaxed = false) match {
              case d2: SingleDenotation => d2
              case d2 => d2.suchThat(currentSymbol.eq).orElse(d2)
            }
        }
      else d

    private def memberDenot(name: Name, allowPrivate: Boolean)(using Context): Denotation = {
      var d = memberDenot(prefix, name, allowPrivate)
      if (!d.exists && !allowPrivate && ctx.mode.is(Mode.Interactive))
        // In the IDE we might change a public symbol to private, and would still expect to find it.
        d = memberDenot(prefix, name, true)
      if (!d.exists && ctx.isAfterTyper && lastDenotation.isInstanceOf[SymDenotation])
        // name has changed; try load in earlier phase and make current
        d = atPhase(ctx.phaseId - 1)(memberDenot(name, allowPrivate)).current
      if (d.isOverloaded)
        d = disambiguate(d)
      d
    }

    private def memberDenot(prefix: Type, name: Name, allowPrivate: Boolean)(using Context): Denotation =
      if (allowPrivate) prefix.member(name) else prefix.nonPrivateMember(name)

    private def argDenot(param: TypeSymbol)(using Context): Denotation = {
      val cls = param.owner
      val args = prefix.baseType(cls).argInfos
      val typeParams = cls.typeParams

      def concretize(arg: Type, tparam: TypeSymbol) = arg match {
        case arg: TypeBounds => TypeRef(prefix, tparam)
        case arg => arg
      }
      val concretized = args.zipWithConserve(typeParams)(concretize)

      def rebase(arg: Type) = arg.subst(typeParams, concretized)

      val idx = typeParams.indexOf(param)

      if (0 <= idx && idx < args.length) {
        val argInfo = args(idx) match {
          case arg: TypeBounds =>
            val v = param.paramVarianceSign
            val pbounds = param.paramInfo
            if (v > 0 && pbounds.loBound.dealiasKeepAnnots.isExactlyNothing) TypeAlias(arg.hiBound & rebase(pbounds.hiBound))
            else if (v < 0 && pbounds.hiBound.dealiasKeepAnnots.isExactlyAny) TypeAlias(arg.loBound | rebase(pbounds.loBound))
            else arg recoverable_& rebase(pbounds)
          case arg => TypeAlias(arg)
        }
        param.derivedSingleDenotation(param, argInfo)
      }
      else {
        if (!ctx.reporter.errorsReported)
          throw TypeError(
            em"""bad parameter reference $this at ${ctx.phase}
                |the parameter is ${param.showLocated} but the prefix $prefix
                |does not define any corresponding arguments.
                |idx = $idx, args = $args%, %,
                |constraint = ${ctx.typerState.constraint}""")
        NoDenotation
      }
    }

    /** Reload denotation by computing the member with the reference's name as seen
     *  from the reference's prefix.
     */
    def recomputeDenot()(using Context): Unit =
      setDenot(memberDenot(name, allowPrivate = !symbol.exists || symbol.is(Private)))

    private def setDenot(denot: Denotation)(using Context): Unit = {
      if ctx.base.checkNoDoubleBindings then
        checkSymAssign(denot.symbol)

      lastDenotation = denot
      lastSymbol = denot.symbol
      checkedPeriod = if (prefix.isProvisional) Nowhere else ctx.period
      designator match {
        case sym: Symbol if designator ne lastSymbol.nn =>
          designator = lastSymbol.asInstanceOf[Designator{ type ThisName = self.ThisName }]
        case _ =>
      }
      checkDenot()
    }

    private def checkDenot()(using Context) = {}
      //if name.toString == "getConstructor" then
      //  println(i"set denot of $this to ${denot.info}, ${denot.getClass}, ${Phases.phaseOf(denot.validFor.lastPhaseId)} at ${ctx.phase}")

    private def checkSymAssign(sym: Symbol)(using Context) = {
      def selfTypeOf(sym: Symbol) =
        if (sym.isClass) sym.asClass.givenSelfType else NoType
      val lastSym = lastSymbol
      assert(
        (lastSym == null)
        ||
        (lastSym eq sym)
        ||
        !denotationIsCurrent
        ||
        lastSym.infoOrCompleter.isInstanceOf[ErrorType]
        ||
        !sym.exists
        ||
        !lastSym.exists
        ||
        sym.isPackageObject // package objects can be visited before we get around to index them
        ||
        sym.owner != lastSym.owner &&
          (sym.owner.derivesFrom(lastSym.owner)
           ||
           selfTypeOf(sym).derivesFrom(lastSym.owner)
           ||
           selfTypeOf(lastSym).derivesFrom(sym.owner)
          )
        ||
        sym == defn.AnyClass.primaryConstructor, {
          if lastSym == null then
            s"""data race? overwriting $lastSym with $sym in type $this,
             |period = ${ctx.phase} at run ${ctx.runId}"""
          else
            s"""data race? overwriting $lastSym with $sym in type $this,
             |last sym id = ${lastSym.id}, new sym id = ${sym.id},
             |last owner = ${lastSym.owner}, new owner = ${sym.owner},
             |period = ${ctx.phase} at run ${ctx.runId}""" })
    }

    /** A reference with the initial symbol in `symd` has an info that
     *  might depend on the given prefix.
     *  Note: If M is an abstract type or non-final term member in trait or class C,
     *  its info depends even on C.this if class C has a self type that refines
     *  the info of M.
     */
    private def infoDependsOnPrefix(symd: SymDenotation, prefix: Type)(using Context): Boolean =

      def refines(tp: Type, name: Name): Boolean = tp match
        case tp: TypeRef =>
          tp.symbol match
            case cls: ClassSymbol =>
              val otherd = cls.nonPrivateMembersNamed(name)
              otherd.exists && !otherd.containsSym(symd.symbol)
            case tsym =>
              refines(tsym.info.hiBound, name)
                // avoid going through tp.denot, since that might call infoDependsOnPrefix again
        case RefinedType(parent, rname, _) =>
          rname == name || refines(parent, name)
        case tp: TypeProxy =>
          refines(tp.underlying, name)
        case AndType(tp1, tp2) =>
          refines(tp1, name) || refines(tp2, name)
        case _ =>
          false

      def givenSelfTypeOrCompleter(cls: Symbol) = cls.infoOrCompleter match
        case cinfo: ClassInfo =>
          cinfo.selfInfo match
            case sym: Symbol => sym.infoOrCompleter
            case tpe: Type => tpe
        case _ => NoType

      symd.maybeOwner.membersNeedAsSeenFrom(prefix) && !symd.is(NonMember)
      || prefix.match
        case prefix: Types.ThisType =>
          (symd.isAbstractOrParamType
            || symd.isTerm
                && !symd.flagsUNSAFE.isOneOf(Module | Final | Param)
                && !symd.isConstructor
                && !symd.maybeOwner.isEffectivelyFinal)
          && prefix.sameThis(symd.maybeOwner.thisType)
          && refines(givenSelfTypeOrCompleter(prefix.cls), symd.name)
        case _ => false
    end infoDependsOnPrefix

    /** Is this a reference to a class or object member with an info that might depend
     *  on the prefix?
     */
    def isPrefixDependentMemberRef(using Context): Boolean = designator match {
      case sym: Symbol => infoDependsOnPrefix(sym, prefix)
      case _ => true
    }

    /** Reduce a type ref P # X, where X is a type alias and P is a refined type or
     *  a class type. If P is a refined type `T { X = U; ... }`, reduce P to U,
     *  provided U does not refer with a RecThis to the same refined type. If P is a
     *  class type, reduce it to the dealiasd version of P # X. This means that at typer
     *  we create projections only for inner classes with class prefixes, since projections
     *  of P # X where X is an abstract type are handled by skolemization. At later phases
     *  these projections might arise, though.
     */
    def reduceProjection(using Context): Type =
      val reduced = prefix.lookupRefined(name)
      if reduced.exists then reduced
      else prefix.stripTypeVar match
        case pre: (AppliedType | TypeRef)
        if prefix.dealias.typeSymbol.isClass && this.symbol.isAliasType => dealias
        case _ => this

    /** Guard against cycles that can arise if given `op`
     *  follows info. The problematic cases are a type alias to itself or
     *  bounded by itself or a val typed as itself:
     *
     *  type T <: T
     *  val x: x.type
     *
     *  These are errors but we have to make sure that operations do
     *  not loop before the error is detected.
     */
    final def controlled[T](op: => T)(using Context): T = try {
      ctx.base.underlyingRecursions += 1
      if (ctx.base.underlyingRecursions < Config.LogPendingUnderlyingThreshold)
        op
      else if (ctx.pendingUnderlying contains this)
        throw CyclicReference(symbol)
      else
        try {
          ctx.pendingUnderlying += this
          op
        }
        finally
          ctx.pendingUnderlying -= this
    }
    finally
      ctx.base.underlyingRecursions -= 1

    /** The argument corresponding to class type parameter `tparam` as seen from
     *  prefix `pre`. Can produce a TypeBounds type if `widenAbstract` is true,
     *  or prefix is an & or | type and parameter is non-variant.
     *  Otherwise, a typebounds argument is dropped and the original type parameter
     *  reference is returned.
     */
    def argForParam(pre: Type, widenAbstract: Boolean = false)(using Context): Type = {
      val tparam = symbol
      val cls = tparam.owner
      val base = pre.baseType(cls)
      base.stripped match {
        case AppliedType(tycon, allArgs) =>
          var tparams = cls.typeParams
          var args = allArgs
          var idx = 0
          while (tparams.nonEmpty && args.nonEmpty) {
            if (tparams.head.eq(tparam))
              return args.head match {
                case _: TypeBounds if !widenAbstract => TypeRef(pre, tparam)
                case arg => arg
              }
            tparams = tparams.tail
            args = args.tail
            idx += 1
          }
          NoType
        case base: AndOrType =>
          var tp1 = argForParam(base.tp1)
          var tp2 = argForParam(base.tp2)
          val variance = tparam.paramVarianceSign
          if (isBounds(tp1) || isBounds(tp2) || variance == 0) {
            // compute argument as a type bounds instead of a point type
            tp1 = tp1.bounds
            tp2 = tp2.bounds
          }
          if (base.isAnd == variance >= 0) tp1 & tp2 else tp1 | tp2
        case _ =>
          if (pre.termSymbol.is(Package)) argForParam(pre.select(nme.PACKAGE))
          else if (pre.isExactlyNothing) pre
          else NoType
      }
    }

    /** A selection of the same kind, but with potentially a different prefix.
     *  The following normalizations are performed for type selections T#A:
     *
     *     T#A --> B                if A is bound to an alias `= B` in T
     *
     *  If Config.splitProjections is set:
     *
     *     (S & T)#A --> S#A        if T does not have a member named A
     *               --> T#A        if S does not have a member named A
     *               --> S#A & T#A  otherwise
     *     (S | T)#A --> S#A | T#A
     */
    def derivedSelect(prefix: Type)(using Context): Type =
      if prefix eq this.prefix then this
      else if prefix.isExactlyNothing then prefix
      else
        val reduced =
          if isType && currentValidSymbol.isAllOf(ClassTypeParam) then argForParam(prefix)
          else prefix.lookupRefined(name)
        if reduced.exists then return reduced
        if Config.splitProjections && isType then
          prefix match
            case prefix: AndType =>
              def isMissing(tp: Type) = tp match
                case tp: TypeRef => !tp.info.exists
                case _ => false
              val derived1 = derivedSelect(prefix.tp1)
              val derived2 = derivedSelect(prefix.tp2)
              return
                if isMissing(derived1) then derived2
                else if isMissing(derived2) then derived1
                else prefix.derivedAndType(derived1, derived2)
            case prefix: OrType =>
              val derived1 = derivedSelect(prefix.tp1)
              val derived2 = derivedSelect(prefix.tp2)
              return prefix.derivedOrType(derived1, derived2)
            case _ =>
        if prefix.isInstanceOf[WildcardType] then WildcardType.sameKindAs(this)
        else withPrefix(prefix)

    /** A reference like this one, but with the given symbol, if it exists */
    private def withSym(sym: Symbol)(using Context): ThisType =
      if designator ne sym then NamedType(prefix, sym).asInstanceOf[ThisType]
      else this

    private def withName(name: Name)(using Context): ThisType =
      if designator ne name then NamedType(prefix, name).asInstanceOf[ThisType]
      else this

    /** A reference like this one, but with the given denotation, if it exists.
     *  Returns a new named type with the denotation's symbol as designator
     *  if that symbol exists and it is different from the current designator.
     *  Returns a new named type with the denotations's name as designator
     *  if the denotation is overloaded and its name is different from the
     *  current designator.
     */
    final def withDenot(denot: Denotation)(using Context): ThisType =
      if denot.exists then
        val adapted =
          if denot.symbol.exists then withSym(denot.symbol)
          else if denot.isOverloaded then withName(denot.name)
          else this
        val lastDenot = adapted.lastDenotation
        denot match
          case denot: SymDenotation
          if denot.validFor.firstPhaseId < ctx.phase.id
            && lastDenot != null
            && lastDenot.validFor.lastPhaseId > denot.validFor.firstPhaseId
            && !lastDenot.isInstanceOf[SymDenotation] =>
            // In this case the new SymDenotation might be valid for all phases, which means
            // we would not recompute the denotation when travelling to an earlier phase, maybe
            // in the next run. We fix that problem by creating a UniqueRefDenotation instead.
            core.println(i"overwrite ${adapted.toString} / ${adapted.lastDenotation}, ${adapted.lastDenotation.getClass} with $denot at ${ctx.phaseId}")
            adapted.setDenot(
              UniqueRefDenotation(
                denot.symbol, denot.info,
                Period(ctx.runId, ctx.phaseId, denot.validFor.lastPhaseId),
                this.prefix))
          case _ =>
            adapted.setDenot(denot)
        adapted.asInstanceOf[ThisType]
      else // don't assign NoDenotation, we might need to recover later. Test case is pos/avoid.scala.
        this

    /** A reference like this one, but with the given prefix. */
    final def withPrefix(prefix: Type)(using Context): Type = {
      def reload(): NamedType = {
        val sym = stableInRunSymbol
        val allowPrivate = !sym.exists || sym.is(Private)
        var d = memberDenot(prefix, name, allowPrivate)
        if (d.isOverloaded && sym.exists)
          d = disambiguate(d,
                if (sym.signature == Signature.NotAMethod) Signature.NotAMethod
                else sym.asSeenFrom(prefix).signature,
                sym.targetName)
        NamedType(prefix, name, d)
      }
      if (prefix eq this.prefix) this
      else if !NamedType.validPrefix(prefix) then
        throw TypeError(em"invalid new prefix $prefix cannot replace ${this.prefix} in type $this")
      else if (lastDenotation == null) NamedType(prefix, designator)
      else designator match {
        case sym: Symbol =>
          if (infoDependsOnPrefix(sym, prefix) && !prefix.isArgPrefixOf(sym)) {
            val candidate = reload()
            val falseOverride = sym.isClass && candidate.symbol.exists && candidate.symbol != symbol
              // A false override happens if we rebind an inner class to another type with the same name
              // in an outer subclass. This is wrong, since classes do not override. We need to
              // return a type with the existing class info as seen from the new prefix instead.
            if (falseOverride) NamedType(prefix, sym.name, denot.asSeenFrom(prefix))
            else candidate
          }
          else NamedType(prefix, sym)
        case name: Name => reload()
      }
    }

    override def equals(that: Any): Boolean = equals(that, null)

    override def iso(that: Any, bs: BinderPairs): Boolean = that match {
      case that: NamedType =>
        designator.equals(that.designator) &&
        prefix.equals(that.prefix, bs)
      case _ =>
        false
    }

    override def computeHash(bs: Binders): Int = doHash(bs, designator, prefix)

    override def hashIsStable: Boolean = {
      if (myStableHash == 0) myStableHash = if (prefix.hashIsStable) 1 else -1
      myStableHash > 0
    }

    override def eql(that: Type): Boolean = this eq that // safe because named types are hash-consed separately
  }

  /** A reference to an implicit definition. This can be either a TermRef or a
   *  Implicits.RenamedImplicitRef.
   */
  trait ImplicitRef {
    def implicitName(using Context): TermName
    def underlyingRef: TermRef
  }

  /** The singleton type for path prefix#myDesignator.
   */
  abstract case class TermRef(override val prefix: Type,
                              private var myDesignator: Designator)
    extends NamedType, ImplicitRef, SingletonCaptureRef {

    type ThisType = TermRef
    type ThisName = TermName

    override def designator: Designator = myDesignator
    override protected def designator_=(d: Designator): Unit = myDesignator = d

    //assert(name.toString != "<local Coder>")
    override def underlying(using Context): Type = {
      val d = denot
      if (d.isOverloaded) NoType else d.info
    }

    override def isOverloaded(using Context): Boolean = denot.isOverloaded

    def alternatives(using Context): List[TermRef] =
      denot.alternatives.map(withDenot(_))

    def altsWith(p: Symbol => Boolean)(using Context): List[TermRef] =
      denot.altsWith(p).map(withDenot(_))

    def implicitName(using Context): TermName = name
    def underlyingRef: TermRef = this

  }

  abstract case class TypeRef(override val prefix: Type,
                              private var myDesignator: Designator)
    extends NamedType, CaptureRef {

    type ThisType = TypeRef
    type ThisName = TypeName

    private var myCanDropAliasPeriod: Period = Nowhere
    private var myCanDropAlias: Boolean = uninitialized

    /** Given an alias type `type A = B` where a recursive comparison with `B` yields
     *  `false`, can we conclude that the comparison is definitely false?
     *  This could not be the case if `A` overrides some abstract type. Example:
     *
     *    class C { type A }
     *    class D { type A = Int }
     *    val c: C
     *    val d: D & c.type
     *    c.A <:< d.A   ?
     *
     *  The test should return true, by performing the logic in the bottom half of
     *  firstTry (where we check the names of types). But just following the alias
     *  from d.A to Int reduces the problem to `c.A <:< Int`, which returns `false`.
     *  So we can't drop the alias here, we need to do the backtracking to the name-
     *  based tests.
     */
    def canDropAlias(using Context) =
      if myCanDropAliasPeriod != ctx.period then
        myCanDropAlias =
          !symbol.canMatchInheritedSymbols
          || !prefix.baseClasses.exists(_.info.decls.lookup(name).is(Deferred))
        myCanDropAliasPeriod = ctx.period
      myCanDropAlias

    override def designator: Designator = myDesignator
    override protected def designator_=(d: Designator): Unit = myDesignator = d

    override def underlying(using Context): Type = info

    override def translucentSuperType(using Context) = info match {
      case TypeAlias(aliased) => aliased
      case TypeBounds(_, hi) =>
        if (symbol.isOpaqueAlias)
          symbol.opaqueAlias.asSeenFrom(prefix, symbol.owner).orElse(hi) // orElse can happen for malformed input
        else hi
      case _ => underlying
    }

    /** Hook that can be called from creation methods in TermRef and TypeRef */
    def validated(using Context): this.type =
      this

  }

  final class CachedTermRef(prefix: Type, designator: Designator, hc: Int) extends TermRef(prefix, designator) {
    assert((prefix ne NoPrefix) || designator.isInstanceOf[Symbol])
    myHash = hc
  }

  final class CachedTypeRef(prefix: Type, designator: Designator, hc: Int) extends TypeRef(prefix, designator) {
    assert((prefix ne NoPrefix) || designator.isInstanceOf[Symbol])
    myHash = hc
  }

  /** Assert current phase does not have erasure semantics */
  private def assertUnerased()(using Context) =
    if (Config.checkUnerased) assert(!ctx.phase.erasedTypes)

  /** The designator to be used for a named type creation with given prefix, name, and denotation.
   *  This is the denotation's symbol, if it exists and the prefix is not the this type
   *  of the class owning the symbol. The reason for the latter qualification is that
   *  when re-computing the denotation of a `this.<symbol>` reference we read the
   *  type directly off the symbol. But the given denotation might contain a more precise
   *  type than what can be computed from the symbol's info. We have to create in this case
   *  a reference with a name as designator so that the denotation will be correctly updated in
   *  the future. See also NamedType#withDenot. Test case is neg/opaque-self-encoding.scala.
   */
  private def designatorFor(prefix: Type, name: Name, denot: Denotation)(using Context): Designator = {
    def ownerIsPrefix(owner: Symbol) = prefix match
      case prefix: ThisType => prefix.sameThis(owner.thisType)
      case _ => false
    val sym = denot.symbol
    if (sym.exists && (prefix.eq(NoPrefix) || !ownerIsPrefix(sym.owner)))
      sym
    else
      name
  }

  object NamedType {
    def isType(desig: Designator)(using Context): Boolean = desig match {
      case sym: Symbol => sym.isType
      case name: Name => name.isTypeName
    }
    def apply(prefix: Type, designator: Designator)(using Context): NamedType =
      if (isType(designator)) TypeRef.apply(prefix, designator)
      else TermRef.apply(prefix, designator)
    def apply(prefix: Type, designator: Name, denot: Denotation)(using Context): NamedType =
      if (designator.isTermName) TermRef.apply(prefix, designator.asTermName, denot)
      else TypeRef.apply(prefix, designator.asTypeName, denot)
    def unapply(tp: NamedType): NamedType = tp

    def validPrefix(prefix: Type): Boolean = prefix.isValueType || (prefix eq NoPrefix)
  }

  object TermRef {

    /** Create a term ref with given designator */
    def apply(prefix: Type, desig: Designator)(using Context): TermRef =
      ctx.uniqueNamedTypes.enterIfNew(prefix, desig, isTerm = true).asInstanceOf[TermRef]

    /** Create a term ref with given initial denotation. The name of the reference is taken
     *  from the denotation's symbol if the latter exists, or else it is the given name.
     */
    def apply(prefix: Type, name: TermName, denot: Denotation)(using Context): TermRef =
      apply(prefix, designatorFor(prefix, name, denot)).withDenot(denot)
  }

  object TypeRef {

    /** Create a type ref with given prefix and name */
    def apply(prefix: Type, desig: Designator)(using Context): TypeRef =
      ctx.uniqueNamedTypes.enterIfNew(prefix, desig, isTerm = false).asInstanceOf[TypeRef]

    /** Create a type ref with given initial denotation. The name of the reference is taken
     *  from the denotation's symbol if the latter exists, or else it is the given name.
     */
    def apply(prefix: Type, name: TypeName, denot: Denotation)(using Context): TypeRef =
      apply(prefix, designatorFor(prefix, name, denot)).withDenot(denot)
  }

  // --- Other SingletonTypes: ThisType/SuperType/ConstantType ---------------------------

  /** The type cls.this
   *  @param tref    A type ref which indicates the class `cls`.
   *  Note: we do not pass a class symbol directly, because symbols
   *  do not survive runs whereas typerefs do.
   */
  abstract case class ThisType(tref: TypeRef)
  extends CachedProxyType, SingletonCaptureRef {
    def cls(using Context): ClassSymbol = tref.stableInRunSymbol match {
      case cls: ClassSymbol => cls
      case _ if ctx.mode.is(Mode.Interactive) => defn.AnyClass // was observed to happen in IDE mode
    }

    override def underlying(using Context): Type =
      if (ctx.erasedTypes) tref
      else cls.info match {
        case cinfo: ClassInfo => cinfo.selfType
        case _: ErrorType | NoType
          if ctx.mode.is(Mode.Interactive) || ctx.tolerateErrorsForBestEffort => cls.info
          // can happen in IDE if `cls` is stale
      }

    override def computeHash(bs: Binders): Int = doHash(bs, tref)

    override def eql(that: Type): Boolean = that match {
      case that: ThisType => tref.eq(that.tref)
      case _ => false
    }

    /** Check that the rhs is a ThisType that refers to the same class.
     */
    def sameThis(that: Type)(using Context): Boolean = (that eq this) || that.match
      case that: ThisType => this.cls eq that.cls
      case _ => false
  }

  final class CachedThisType(tref: TypeRef) extends ThisType(tref)

  object ThisType {
    /** Normally one should use ClassSymbol#thisType instead */
    def raw(tref: TypeRef)(using Context): CachedThisType =
      unique(new CachedThisType(tref))
  }

  /** The type of a super reference cls.super where
   *  `thistpe` is cls.this and `supertpe` is the type of the value referenced
   *  by `super`.
   */
  abstract case class SuperType(thistpe: Type, supertpe: Type) extends CachedProxyType with SingletonType {
    override def underlying(using Context): Type = supertpe
    override def superType(using Context): Type =
      if supertpe.typeSymbol.exists then thistpe.baseType(supertpe.typeSymbol)
      else super.superType
    def derivedSuperType(thistpe: Type, supertpe: Type)(using Context): Type =
      if ((thistpe eq this.thistpe) && (supertpe eq this.supertpe)) this
      else SuperType(thistpe, supertpe)

    override def computeHash(bs: Binders): Int = doHash(bs, thistpe, supertpe)

    override def eql(that: Type): Boolean = that match {
      case that: SuperType => thistpe.eq(that.thistpe) && supertpe.eq(that.supertpe)
      case _ => false
    }
  }

  final class CachedSuperType(thistpe: Type, supertpe: Type) extends SuperType(thistpe, supertpe)

  object SuperType {
    def apply(thistpe: Type, supertpe: Type)(using Context): SuperType = {
      assert(thistpe != NoPrefix)
      unique(new CachedSuperType(thistpe, supertpe))
    }
  }

  /** A constant type with single `value`. */
  abstract case class ConstantType(value: Constant) extends CachedProxyType with SingletonType {
    override def underlying(using Context): Type = value.tpe

    override def computeHash(bs: Binders): Int = doHash(value)
  }

  final class CachedConstantType(value: Constant) extends ConstantType(value)

  object ConstantType {
    def apply(value: Constant)(using Context): ConstantType = {
      assertUnerased()
      unique(new CachedConstantType(value))
    }
  }

  // `refFn` can be null only if `computed` is true.
  case class LazyRef(private var refFn: (Context => (Type | Null)) | Null) extends UncachedProxyType with ValueType {
    private var myRef: Type | Null = null
    private var computed = false

    def ref(using Context): Type =
      if computed then
        if myRef == null then
          // if errors were reported previously handle this by throwing a CyclicReference
          // instead of crashing immediately. A test case is neg/i6057.scala.
          assert(ctx.mode.is(Mode.CheckCyclic)
              || ctx.mode.is(Mode.Printing)
              || ctx.reporter.errorsReported)
          throw CyclicReference(NoDenotation)
      else
        computed = true
        val result = refFn.nn(ctx)
        refFn = null
        if result != null then myRef = result
        else assert(myRef != null)  // must have been `update`d
      myRef.nn

    /** Update the value of the lazyref, discarding the compute function `refFn`
     *  Can be called only as long as the ref is still undefined.
     */
    def update(tp: Type)(using Context) =
      assert(myRef == null || ctx.reporter.errorsReported)
      myRef = tp
      computed = true
      refFn = null

    def evaluating: Boolean = computed && myRef == null
    def completed: Boolean = myRef != null
    override def underlying(using Context): Type = ref
    override def toString: String = s"LazyRef(${if (computed) myRef else "..."})"
    override def equals(other: Any): Boolean = this.eq(other.asInstanceOf[AnyRef])
    override def hashCode: Int = System.identityHashCode(this)
  }
  object LazyRef:
    def of(refFn: Context ?=> (Type | Null)): LazyRef = LazyRef(refFn(using _))

  // --- Refined Type and RecType ------------------------------------------------

  abstract class RefinedOrRecType extends CachedProxyType with ValueType {
    def parent: Type
  }

  /** A refined type parent { refinement }
   *  @param parent      The type being refined
   *  @param refinedName The name of the refinement declaration
   *  @param refinedInfo The info of the refinement declaration
   */
  abstract case class RefinedType(parent: Type, refinedName: Name, refinedInfo: Type) extends RefinedOrRecType {

    if (refinedName.isTermName) assert(refinedInfo.isInstanceOf[TermType])
    else assert(refinedInfo.isInstanceOf[TypeType], this)
    assert(!refinedName.is(NameKinds.ExpandedName), this)

    override def underlying(using Context): Type = parent

    private def badInst =
      throw new AssertionError(s"bad instantiation: $this")

    def checkInst(using Context): this.type = this // debug hook

    final def derivedRefinedType
        (parent: Type = this.parent, refinedName: Name = this.refinedName, refinedInfo: Type = this.refinedInfo)
        (using Context): Type =
      if ((parent eq this.parent) && (refinedName eq this.refinedName) && (refinedInfo eq this.refinedInfo)) this
      else RefinedType(parent, refinedName, refinedInfo)

    /** Add this refinement to `parent`, provided `refinedName` is a member of `parent`. */
    def wrapIfMember(parent: Type)(using Context): Type =
      if (parent.member(refinedName).exists) derivedRefinedType(parent, refinedName, refinedInfo)
      else parent

    override def computeHash(bs: Binders): Int = doHash(bs, refinedName, refinedInfo, parent)
    override def hashIsStable: Boolean = refinedInfo.hashIsStable && parent.hashIsStable

    override def eql(that: Type): Boolean = that match {
      case that: RefinedType =>
        refinedName.eq(that.refinedName) &&
        refinedInfo.eq(that.refinedInfo) &&
        parent.eq(that.parent)
      case _ => false
    }

    // equals comes from case class; no matching override is needed

    override def iso(that: Any, bs: BinderPairs): Boolean = that match {
      case that: RefinedType =>
        refinedName.eq(that.refinedName) &&
        refinedInfo.equals(that.refinedInfo, bs) &&
        parent.equals(that.parent, bs)
      case _ => false
    }
  }

  class CachedRefinedType(parent: Type, refinedName: Name, refinedInfo: Type)
  extends RefinedType(parent, refinedName, refinedInfo)

  object RefinedType {
    @tailrec def make(parent: Type, names: List[Name], infos: List[Type])(using Context): Type =
      if (names.isEmpty) parent
      else make(RefinedType(parent, names.head, infos.head), names.tail, infos.tail)

    def apply(parent: Type, name: Name, info: Type)(using Context): RefinedType = {
      assert(!ctx.erasedTypes)
      unique(new CachedRefinedType(parent, name, info)).checkInst
    }
  }

  /** A recursive type. Instances should be constructed via the companion object.
   *
   *  @param parentExp A function that, given a recursive type R, produces a type
   *                   that can refer to R via a `RecThis(R)` node. This is used to
   *                   "tie the knot".
   *
   *  For example, in
   *    class C { type T1; type T2 }
   *    type C2 = C { type T1; type T2 = T1  }
   *
   *  The type of `C2` is a recursive type `{(x) => C{T1; T2 = x.T1}}`, written as
   *
   *    RecType(
   *      RefinedType(
   *        RefinedType(
   *         TypeRef(...,class C),
   *         T1,
   *         TypeBounds(...)),
   *        T2,
   *        TypeBounds(
   *          TypeRef(RecThis(...),T1),
   *          TypeRef(RecThis(...),T1))))
   *
   *  Where `RecThis(...)` points back to the enclosing `RecType`.
   */
  class RecType(parentExp: RecType => Type) extends RefinedOrRecType with BindingType {

    // See discussion in findMember#goRec why this field is needed
    private[Types] var openedWithPrefix: Type = NoType

    val parent: Type = parentExp(this: @unchecked)

    private var myRecThis: RecThis | Null = null

    def recThis: RecThis = {
      if (myRecThis == null) myRecThis = new RecThisImpl(this)
      myRecThis.nn
    }

    override def underlying(using Context): Type = parent

    def derivedRecType(parent: Type)(using Context): RecType =
      if (parent eq this.parent) this
      else RecType(rt => parent.substRecThis(this, rt.recThis))

    def rebind(parent: Type)(using Context): Type =
      if (parent eq this.parent) this
      else RecType.closeOver(rt => parent.substRecThis(this, rt.recThis))

    def isReferredToBy(tp: Type)(using Context): Boolean = {
      val refacc = new TypeAccumulator[Boolean] {
        override def apply(x: Boolean, tp: Type) = x || {
          tp match {
            case tp: TypeRef => apply(x, tp.prefix)
            case tp: RecThis => RecType.this eq tp.binder
            case tp: LazyRef => this(x, tp.ref)
            case _ => foldOver(x, tp)
          }
        }
      }
      refacc.apply(false, tp)
    }

    override def computeHash(bs: Binders): Int = doHash(new SomeBinders(this, bs), parent)

    override def hashIsStable: Boolean = false
      // this is a conservative observation. By construction RecTypes contain at least
      // one RecThis occurrence. Since `stableHash` does not keep track of enclosing
      // bound types, it will return "unstable" for this occurrence and this would propagate.

    // No definition of `eql` --> fall back on equals, which calls iso

    override def equals(that: Any): Boolean = equals(that, null)

    override def iso(that: Any, bs: BinderPairs): Boolean = that match {
      case that: RecType =>
        parent.equals(that.parent, new SomeBinderPairs(this, that, bs))
      case _ => false
    }

    override def toString: String = s"RecType($parent | $hashCode)"

    private def checkInst(using Context): this.type = this // debug hook
  }

  object RecType {

    /** Create a RecType, normalizing its contents. This means:
     *
     *   1. Nested Rec types on the type's spine are merged with the outer one.
     *   2. Any refinement of the form `type T = z.T` on the spine of the type
     *      where `z` refers to the created rec-type is replaced by
     *      `type T`. This avoids infinite recursions later when we
     *      try to follow these references.
     *   TODO: Figure out how to guarantee absence of cycles
     *         of length > 1
     */
    def apply(parentExp: RecType => Type)(using Context): RecType = {
      val rt = new RecType(parentExp)
      def normalize(tp: Type): Type = tp.stripTypeVar match {
        case tp: RecType =>
          normalize(tp.parent.substRecThis(tp, rt.recThis))
        case tp @ RefinedType(parent, rname, rinfo) =>
          val rinfo1 = rinfo match {
            case TypeAlias(ref @ TypeRef(RecThis(`rt`), _)) if ref.name == rname => TypeBounds.empty
            case _ => rinfo
          }
          tp.derivedRefinedType(normalize(parent), rname, rinfo1)
        case tp =>
          tp
      }
      unique(rt.derivedRecType(normalize(rt.parent))).checkInst
    }

    /** Create a `RecType`, but only if the type generated by `parentExp` is indeed recursive. */
    def closeOver(parentExp: RecType => Type)(using Context): Type = {
      val rt = this(parentExp)
      if (rt.isReferredToBy(rt.parent)) rt else rt.parent
    }
  }

  // --- FlexibleType -----------------------------------------------------------------

  /* A flexible type is a type with a custom subtyping relationship.
   * It is used by explicit nulls to represent a type coming from Java which can be
   * considered as nullable or non-nullable depending on the context, in a similar way to Platform
   * Types in Kotlin. A `FlexibleType(T)` generally behaves like a type variable with special bounds
   * `T | Null .. T`, so that `T | Null <: FlexibleType(T) <: T`.
   * A flexible type will be erased to its original type `T`.
   */
  case class FlexibleType protected(lo: Type, hi: Type) extends CachedProxyType with ValueType {

    override def underlying(using Context): Type = hi

    def derivedFlexibleType(hi: Type)(using Context): Type =
      if hi eq this.hi then this else FlexibleType(hi)

    override def computeHash(bs: Binders): Int = doHash(bs, hi)

    override final def baseClasses(using Context): List[ClassSymbol] = hi.baseClasses
  }

  object FlexibleType {
    def apply(tp: Type)(using Context): FlexibleType = tp match {
      case ft: FlexibleType => ft
      case _ =>
        // val tp1 = tp.stripNull()
        // if tp1.isNullType then
        //   // (Null)? =:= ? >: Null <: (Object & Null)
        //   FlexibleType(tp, AndType(defn.ObjectType, defn.NullType))
        // else
        //   // (T | Null)? =:= ? >: T | Null <: T
        //   // (T)? =:= ? >: T | Null <: T
        //   val hi = tp1
        //   val lo = if hi eq tp then OrNull(hi) else tp
        //   FlexibleType(lo, hi)
        //
        // The commented out code does more work to analyze the original type to ensure the
        // flexible type is always a subtype of the original type and the Object type.
        // It is not necessary according to the use cases, so we choose to use a simpler
        // rule.
        FlexibleType(OrNull(tp), tp)
    }
  }

  // --- AndType/OrType ---------------------------------------------------------------

  abstract class AndOrType extends CachedGroundType with ValueType {
    def isAnd: Boolean
    def tp1: Type
    def tp2: Type

    def derivedAndOrType(tp1: Type, tp2: Type)(using Context) =
      if ((tp1 eq this.tp1) && (tp2 eq this.tp2)) this
      else this match
        case tp: OrType => OrType.make(tp1, tp2, tp.isSoft)
        case tp: AndType => AndType.make(tp1, tp2, checkValid = true)

    override def hashIsStable: Boolean = tp1.hashIsStable && tp2.hashIsStable
  }

  abstract case class AndType(tp1: Type, tp2: Type) extends AndOrType {
    def isAnd: Boolean = true
    private var myBaseClassesPeriod: Period = Nowhere
    private var myBaseClasses: List[ClassSymbol] = uninitialized
    /** Base classes are the merge of the operand base classes. */
    override final def baseClasses(using Context): List[ClassSymbol] = {
      if (myBaseClassesPeriod != ctx.period) {
        val bcs1 = tp1.baseClasses
        val bcs1set = BaseClassSet(bcs1)
        def recur(bcs2: List[ClassSymbol]): List[ClassSymbol] = bcs2 match {
          case bc2 :: bcs2rest =>
            if (bcs1set contains bc2)
              if (bc2.is(Trait)) recur(bcs2rest)
              else bcs1 // common class, therefore rest is the same in both sequences
            else bc2 :: recur(bcs2rest)
          case nil => bcs1
        }
        myBaseClasses = recur(tp2.baseClasses)
        myBaseClassesPeriod = ctx.period
      }
      myBaseClasses
    }

    private var myFactorCount = 0
    override def andFactorCount =
      if myFactorCount == 0 then
        myFactorCount = tp1.andFactorCount + tp2.andFactorCount
      myFactorCount

    def derivedAndType(tp1: Type, tp2: Type)(using Context): Type =
      if ((tp1 eq this.tp1) && (tp2 eq this.tp2)) this
      else AndType.make(tp1, tp2, checkValid = true)

    def derived_& (tp1: Type, tp2: Type)(using Context): Type =
      if ((tp1 eq this.tp1) && (tp2 eq this.tp2)) this
      else tp1 & tp2

    override def computeHash(bs: Binders): Int = doHash(bs, tp1, tp2)

    override def eql(that: Type): Boolean = that match {
      case that: AndType => tp1.eq(that.tp1) && tp2.eq(that.tp2)
      case _ => false
    }

    override protected def iso(that: Any, bs: BinderPairs) = that match
      case that: AndType => tp1.equals(that.tp1, bs) && tp2.equals(that.tp2, bs)
      case _ => false
  }

  final class CachedAndType(tp1: Type, tp2: Type) extends AndType(tp1, tp2)

  object AndType {
    def apply(tp1: Type, tp2: Type)(using Context): AndType =
      def where = i"in intersection $tp1 & $tp2"
      expectValueTypeOrWildcard(tp1, where)
      expectValueTypeOrWildcard(tp2, where)
      unchecked(tp1, tp2)

    def balanced(tp1: Type, tp2: Type)(using Context): AndType =
      tp1 match
        case AndType(tp11, tp12) if tp1.andFactorCount > tp2.andFactorCount * 2 =>
          if tp11.andFactorCount < tp12.andFactorCount then
            return apply(tp12, balanced(tp11, tp2))
          else
            return apply(tp11, balanced(tp12, tp2))
        case _ =>
      tp2 match
        case AndType(tp21, tp22) if tp2.andFactorCount > tp1.andFactorCount * 2 =>
          if tp22.andFactorCount < tp21.andFactorCount then
            return apply(balanced(tp1, tp22), tp21)
          else
            return apply(balanced(tp1, tp21), tp22)
        case _ =>
      apply(tp1, tp2)

    def unchecked(tp1: Type, tp2: Type)(using Context): AndType = {
      assertUnerased()
      unique(new CachedAndType(tp1, tp2))
    }

    /** Make an AndType using `op` unless clearly unnecessary (i.e. without
     *  going through `&`).
     */
    def make(tp1: Type, tp2: Type, checkValid: Boolean = false)(using Context): Type =
      if ((tp1 eq tp2) || (tp2 eq defn.AnyType))
        tp1
      else if (tp1 eq defn.AnyType)
        tp2
      else
        if (checkValid) apply(tp1, tp2) else unchecked(tp1, tp2)

    /** Like `make`, but also supports higher-kinded types as argument */
    def makeHk(tp1: Type, tp2: Type)(using Context): Type =
      TypeComparer.liftIfHK(tp1, tp2, AndType.make(_, _, checkValid = false), makeHk, _ | _)
  }

  abstract case class OrType protected(tp1: Type, tp2: Type) extends AndOrType {
    def isAnd: Boolean = false
    def isSoft: Boolean
    private var myBaseClassesPeriod: Period = Nowhere
    private var myBaseClasses: List[ClassSymbol] = uninitialized
    /** Base classes are the intersection of the operand base classes. */
    override final def baseClasses(using Context): List[ClassSymbol] = {
      if (myBaseClassesPeriod != ctx.period) {
        val bcs1 = tp1.baseClasses
        val bcs1set = BaseClassSet(bcs1)
        def recur(bcs2: List[ClassSymbol]): List[ClassSymbol] = bcs2 match {
          case bc2 :: bcs2rest =>
            if (bcs1set contains bc2)
              if (bc2.is(Trait)) bc2 :: recur(bcs2rest)
              else bcs2
            else recur(bcs2rest)
          case nil =>
            bcs2
        }
        myBaseClasses = recur(tp2.baseClasses)
        myBaseClassesPeriod = ctx.period
      }
      myBaseClasses
    }

    private var myFactorCount = 0
    override def orFactorCount(soft: Boolean) =
      if this.isSoft == soft then
        if myFactorCount == 0 then
          myFactorCount = tp1.orFactorCount(soft) + tp2.orFactorCount(soft)
        myFactorCount
      else 1

    private var myJoin: Type = uninitialized
    private var myJoinPeriod: Period = Nowhere

    /** Replace or type by the closest non-or type above it */
    def join(using Context): Type = {
      if (myJoinPeriod != ctx.period) {
        myJoin = TypeOps.orDominator(this)
        core.println(i"join of $this == $myJoin")
        assert(myJoin != this)
        myJoinPeriod = ctx.period
      }
      myJoin
    }

    private var myUnion: Type = uninitialized
    private var myUnionPeriod: Period = Nowhere

    override def widenUnionWithoutNull(using Context): Type =
      if myUnionPeriod != ctx.period then
        val union = TypeComparer.lub(
          tp1.widenUnionWithoutNull, tp2.widenUnionWithoutNull, canConstrain = isSoft, isSoft = isSoft)
        myUnion = union match
          case union: OrType if isSoft => union.join
          case _ => union
        if !isProvisional then myUnionPeriod = ctx.period
      myUnion

    private var atomsRunId: RunId = NoRunId
    private var widenedRunId: RunId = NoRunId
    private var myAtoms: Atoms = uninitialized
    private var myWidened: Type = uninitialized

    private def computeAtoms()(using Context): Atoms =
      val tp1n = tp1.normalized
      val tp2n = tp2.normalized
      if tp1n.hasClassSymbol(defn.NothingClass) then tp2.atoms
      else if tp2n.hasClassSymbol(defn.NothingClass) then tp1.atoms
      else tp1n.atoms | tp2n.atoms

    private def computeWidenSingletons()(using Context): Type =
      val tp1w = tp1.widenSingletons()
      val tp2w = tp2.widenSingletons()
      if ((tp1 eq tp1w) && (tp2 eq tp2w)) this else TypeComparer.lub(tp1w, tp2w, isSoft = isSoft)

    override def atoms(using Context): Atoms =
      if atomsRunId != ctx.runId then
        myAtoms = computeAtoms()
        if !isProvisional then atomsRunId = ctx.runId
      myAtoms

    override def widenSingletons(skipSoftUnions: Boolean)(using Context): Type =
      if isSoft && skipSoftUnions then this
      else
        if widenedRunId != ctx.runId then
          myWidened = computeWidenSingletons()
          if !isProvisional then widenedRunId = ctx.runId
        myWidened

    def derivedOrType(tp1: Type, tp2: Type, soft: Boolean = isSoft)(using Context): Type =
      if ((tp1 eq this.tp1) && (tp2 eq this.tp2) && soft == isSoft) this
      else OrType.make(tp1, tp2, soft)

    override def computeHash(bs: Binders): Int =
      doHash(bs, if isSoft then 0 else 1, tp1, tp2)

    override def eql(that: Type): Boolean = that match {
      case that: OrType => tp1.eq(that.tp1) && tp2.eq(that.tp2) && isSoft == that.isSoft
      case _ => false
    }

    override protected def iso(that: Any, bs: BinderPairs) = that match
      case that: OrType => tp1.equals(that.tp1, bs) && tp2.equals(that.tp2, bs) && isSoft == that.isSoft
      case _ => false
  }

  final class CachedOrType(tp1: Type, tp2: Type, override val isSoft: Boolean) extends OrType(tp1, tp2)

  object OrType {

    def apply(tp1: Type, tp2: Type, soft: Boolean)(using Context): OrType = {
      def where = i"in union $tp1 | $tp2"
      if !ctx.usedBestEffortTasty then
        expectValueTypeOrWildcard(tp1, where)
        expectValueTypeOrWildcard(tp2, where)
      assertUnerased()
      unique(new CachedOrType(tp1, tp2, soft))
    }

    def balanced(tp1: Type, tp2: Type, soft: Boolean)(using Context): OrType =
      tp1 match
        case OrType(tp11, tp12) if tp1.orFactorCount(soft) > tp2.orFactorCount(soft) * 2 =>
          if tp11.orFactorCount(soft) < tp12.orFactorCount(soft) then
            return apply(tp12, balanced(tp11, tp2, soft), soft)
          else
            return apply(tp11, balanced(tp12, tp2, soft), soft)
        case _ =>
      tp2 match
        case OrType(tp21, tp22) if tp2.orFactorCount(soft) > tp1.orFactorCount(soft) * 2 =>
          if tp22.orFactorCount(soft) < tp21.orFactorCount(soft) then
            return apply(balanced(tp1, tp22, soft), tp21, soft)
          else
            return apply(balanced(tp1, tp21, soft), tp22, soft)
        case _ =>
      apply(tp1, tp2, soft)

    def make(tp1: Type, tp2: Type, soft: Boolean)(using Context): Type =
      if (tp1 eq tp2) tp1
      else apply(tp1, tp2, soft)

    /** Like `make`, but also supports higher-kinded types as argument */
    def makeHk(tp1: Type, tp2: Type)(using Context): Type =
      TypeComparer.liftIfHK(tp1, tp2, OrType(_, _, soft = true), makeHk, _ & _)
  }

  def expectValueTypeOrWildcard(tp: Type, where: => String)(using Context): Unit =
    if !tp.isValueTypeOrWildcard then
      assert(!ctx.isAfterTyper, s"$tp in $where") // we check correct kinds at PostTyper
      throw TypeError(em"$tp is not a value type, cannot be used $where")

  /** An extractor object to pattern match against a nullable union
   *  (including flexible types).
   *  e.g.
   *
   *  (tp: Type) match
   *    case OrNull(tp1) => // tp had the form `tp1 | Null`
   *    case _ => // tp was not a nullable union
   */
  object OrNull {
    def apply(tp: Type)(using Context) =
      if tp.isNullType then tp else OrType(tp, defn.NullType, soft = false)
    def unapply(tp: Type)(using Context): Option[Type] =
      val tp1 = tp.stripNull()
      if tp1 ne tp then Some(tp1) else None
  }

  // ----- ExprType and LambdaTypes -----------------------------------

  // Note: method types are cached whereas poly types are not. The reason
  // is that most poly types are cyclic via poly params,
  // and therefore two different poly types would never be equal.

  trait MethodicType extends TermType

  /** A by-name parameter type of the form `=> T`, or the type of a method with no parameter list. */
  abstract case class ExprType(resType: Type)
  extends CachedProxyType with MethodicType {
    override def resultType(using Context): Type = resType
    override def underlying(using Context): Type = resType

    override def signature(using Context): Signature = Signature.NotAMethod

    def derivedExprType(resType: Type)(using Context): ExprType =
      if (resType eq this.resType) this else ExprType(resType)

    override def computeHash(bs: Binders): Int = doHash(bs, resType)
    override def hashIsStable: Boolean = resType.hashIsStable

    override def eql(that: Type): Boolean = that match {
      case that: ExprType => resType.eq(that.resType)
      case _ => false
    }

    // equals comes from case class; no matching override is needed

    override def iso(that: Any, bs: BinderPairs): Boolean = that match {
      case that: ExprType => resType.equals(that.resType, bs)
      case _ => false
    }
  }

  final class CachedExprType(resultType: Type) extends ExprType(resultType)

  object ExprType {
    def apply(resultType: Type)(using Context): ExprType = {
      assertUnerased()
      unique(new CachedExprType(resultType))
    }
  }

  /** The lambda type square:
   *
   *    LambdaType   |   TermLambda      |   TypeLambda
   *    -------------+-------------------+------------------
   *    HKLambda     |   HKTermLambda    |   HKTypeLambda
   *    MethodOrPoly |   MethodType      |   PolyType
   */
  trait LambdaType extends BindingType with TermType { self =>
    type ThisName <: Name
    type PInfo <: Type
    type This >: this.type <: LambdaType{type PInfo = self.PInfo}
    type ParamRefType <: ParamRef

    def paramNames: List[ThisName]
    def paramInfos: List[PInfo]
    def resType: Type
    protected def newParamRef(n: Int): ParamRefType

    override def resultType(using Context): Type = resType

    def isResultDependent(using Context): Boolean
    def isParamDependent(using Context): Boolean

    final def isTermLambda: Boolean = isInstanceOf[TermLambda]
    final def isTypeLambda: Boolean = isInstanceOf[TypeLambda]
    final def isHigherKinded: Boolean = isInstanceOf[TypeProxy]

    private var myParamRefs: List[ParamRefType] | Null = null

    def paramRefs: List[ParamRefType] = {
      if myParamRefs == null then
        def recur(paramNames: List[ThisName], i: Int): List[ParamRefType] =
          paramNames match
            case _ :: rest => newParamRef(i) :: recur(rest, i + 1)
            case _ => Nil
        myParamRefs = recur(paramNames, 0)
      myParamRefs.nn
    }

    /** Like `paramInfos` but substitute parameter references with the given arguments */
    final def instantiateParamInfos(argTypes: => List[Type])(using Context): List[Type] =
      if (isParamDependent) paramInfos.mapConserve(_.substParams(this, argTypes))
      else paramInfos

    /** Like `resultType` but substitute parameter references with the given arguments */
    final def instantiate(argTypes: => List[Type])(using Context): Type =
      if (isResultDependent) resultType.substParams(this, argTypes)
      else resultType

    def companion: LambdaTypeCompanion[ThisName, PInfo, This]

    /** The type `[tparams := paramRefs] tp`, where `tparams` can be
     *  either a list of type parameter symbols or a list of lambda parameters
     *
     *  @pre If `tparams` is a list of lambda parameters, then it must be the
     *       full, in-order list of type parameters of some type constructor, as
     *       can be obtained using `TypeApplications#typeParams`.
     */
    def integrate(tparams: List[ParamInfo], tp: Type)(using Context): Type =
      (tparams: @unchecked) match {
        case LambdaParam(lam, _) :: _ => tp.subst(lam, this) // This is where the precondition is necessary.
        case params: List[Symbol @unchecked] => tp.subst(params, paramRefs)
      }

    final def derivedLambdaType(paramNames: List[ThisName] = this.paramNames,
                          paramInfos: List[PInfo] = this.paramInfos,
                          resType: Type = this.resType)(using Context): This =
      if ((paramNames eq this.paramNames) && (paramInfos eq this.paramInfos) && (resType eq this.resType)) this
      else newLikeThis(paramNames, paramInfos, resType)

    def newLikeThis(paramNames: List[ThisName], paramInfos: List[PInfo], resType: Type)(using Context): This =
      def substParams(pinfos: List[PInfo], to: This): List[PInfo] = pinfos match
        case pinfos @ (pinfo :: rest) =>
          pinfos.derivedCons(pinfo.subst(this, to).asInstanceOf[PInfo], substParams(rest, to))
        case nil =>
          nil
      companion(paramNames)(
          x => substParams(paramInfos, x),
          x => resType.subst(this, x))

    protected def prefixString: String
    override def toString: String = s"$prefixString($paramNames, $paramInfos, $resType)"
  }

  abstract class HKLambda extends CachedProxyType with LambdaType {
    final override def underlying(using Context): Type = resType
    final override def hashIsStable: Boolean = resType.hashIsStable && paramInfos.hashIsStable
    final override def equals(that: Any): Boolean = equals(that, null)
  }

  /** The superclass of MethodType and PolyType. */
  sealed abstract class MethodOrPoly extends UncachedGroundType with LambdaType with MethodicType {

    // Invariants:
    // (1) mySignatureRunId != NoRunId      =>  mySignature != null
    // (2) myJavaSignatureRunId != NoRunId  =>  myJavaSignature != null

    private var mySignature: Signature = uninitialized
    private var mySignatureRunId: Int = NoRunId
    private var myJavaSignature: Signature = uninitialized
    private var myJavaSignatureRunId: Int = NoRunId
    private var myScala2Signature: Signature = uninitialized
    private var myScala2SignatureRunId: Int = NoRunId

    /** If `isJava` is false, the Scala signature of this method. Otherwise, its Java signature.
     *
     *  This distinction is needed because the same method type
     *  might be part of both a Java and Scala class and each language has
     *  different type erasure rules.
     *
     *  Invariants:
     *  - Two distinct method overloads defined in the same _Scala_ class will
     *    have distinct _Scala_ signatures.
     *  - Two distinct methods overloads defined in the same _Java_ class will
     *    have distinct _Java_ signatures.
     *
     *  @see SingleDenotation#signature
     */
    def signature(sourceLanguage: SourceLanguage)(using Context): Signature =
      def computeSignature(using Context): Signature =
        val resultSignature = resultType match
          case tp: MethodOrPoly => tp.signature(sourceLanguage)
          case tp: ExprType => tp.signature
          case tp =>
            if tp.isRef(defn.UnitClass) then Signature(Nil, defn.UnitClass.fullName.asTypeName)
            else Signature(tp, sourceLanguage)
        this match
          case tp: MethodType =>
            val params = if (hasErasedParams)
              tp.paramInfos
                .zip(tp.erasedParams)
                .collect { case (param, isErased) if !isErased => param }
            else tp.paramInfos
            resultSignature.prependTermParams(params, sourceLanguage)
          case tp: PolyType =>
            resultSignature.prependTypeParams(tp.paramNames.length)

      sourceLanguage match
        case SourceLanguage.Java =>
          if ctx.runId != myJavaSignatureRunId then
            myJavaSignature = computeSignature
            if !myJavaSignature.isUnderDefined && !isProvisional then myJavaSignatureRunId = ctx.runId
          myJavaSignature
        case SourceLanguage.Scala2 =>
          if ctx.runId != myScala2SignatureRunId then
            myScala2Signature = computeSignature
            if !myScala2Signature.isUnderDefined && !isProvisional then myScala2SignatureRunId = ctx.runId
          myScala2Signature
        case SourceLanguage.Scala3 =>
          if ctx.runId != mySignatureRunId then
            mySignature = computeSignature
            if !mySignature.isUnderDefined && !isProvisional then mySignatureRunId = ctx.runId
          mySignature
    end signature

    /** The Scala signature of this method. Note that two distinct Java method
     *  overloads may have the same Scala signature, the other overload of
     *  `signature` can be used to avoid ambiguity if necessary.
     */
    final override def signature(using Context): Signature =
      signature(sourceLanguage = SourceLanguage.Scala3)

    final override def hashCode: Int = System.identityHashCode(this)

    final override def equals(that: Any): Boolean = equals(that, null)

    // No definition of `eql` --> fall back on equals, which is `eq`

    final override def iso(that: Any, bs: BinderPairs): Boolean = that match {
      case that: MethodOrPoly =>
        paramNames.eqElements(that.paramNames) &&
        companion.eq(that.companion) && {
          val bs1 = new SomeBinderPairs(this, that, bs)
          paramInfos.equalElements(that.paramInfos, bs1) &&
          resType.equals(that.resType, bs1)
        }
      case _ =>
        false
    }
  }

  trait TermLambda extends LambdaType { thisLambdaType =>
    import DepStatus.*
    type ThisName = TermName
    type PInfo = Type
    type This >: this.type <: TermLambda
    type ParamRefType = TermParamRef

    override def resultType(using Context): Type =
      if (dependencyStatus == FalseDeps) { // dealias all false dependencies
        val dealiasMap = new TypeMap with IdentityCaptRefMap {
          def apply(tp: Type) = tp match {
            case tp @ TypeRef(pre, _) =>
              tp.info match {
                case TypeAlias(alias) if depStatus(NoDeps, pre) == TrueDeps => apply(alias)
                case _ => mapOver(tp)
              }
            case _ =>
              mapOver(tp)
          }
        }
        dealiasMap(resType)
      }
      else resType

    private var myDependencyStatus: DependencyStatus = Unknown
    private var myParamDependencyStatus: DependencyStatus = Unknown

    private def depStatus(initial: DependencyStatus, tp: Type)(using Context): DependencyStatus =
      class DepAcc extends TypeAccumulator[DependencyStatus]:
        def apply(status: DependencyStatus, tp: Type) = compute(status, tp, this)
      def combine(x: DependencyStatus, y: DependencyStatus) =
        val status = (x & StatusMask) max (y & StatusMask)
        val provisional = (x | y) & Provisional
        (if status == TrueDeps then status else status | provisional).toByte
      def compute(status: DependencyStatus, tp: Type, theAcc: TypeAccumulator[DependencyStatus] | Null): DependencyStatus =
        def applyPrefix(tp: NamedType) =
          if tp.isInstanceOf[SingletonType] && tp.currentSymbol.isStatic
          then status // Note: a type ref with static symbol can still be dependent since the symbol might be refined in the enclosing type. See pos/15331.scala.
          else compute(status, tp.prefix, theAcc)
        if status == TrueDeps then status
        else tp match
          case tp: TypeRef =>
            val status1 = applyPrefix(tp)
            tp.info match { // follow type alias to avoid dependency
              case TypeAlias(alias) if status1 == TrueDeps =>
                combine(compute(status, alias, theAcc), FalseDeps)
              case _ =>
                status1
            }
          case tp: TermRef => applyPrefix(tp)
          case tp: AppliedType => tp.fold(status, compute(_, _, theAcc))
          case tp: TypeVar if !tp.isInstantiated => combine(status, Provisional)
          case tp: TermParamRef if tp.binder eq thisLambdaType => TrueDeps
          case tp: AnnotatedType =>
            tp match
              case CapturingType(parent, refs) =>
                (compute(status, parent, theAcc) /: refs.elems) {
                  (s, ref) => ref.stripReach match
                    case tp: TermParamRef if tp.binder eq thisLambdaType => combine(s, CaptureDeps)
                    case _ => s
                }
              case _ =>
                if tp.annot.refersToParamOf(thisLambdaType) then TrueDeps
                else compute(status, tp.parent, theAcc)
          case _: ThisType | _: BoundType | NoPrefix => status
          case t: LazyRef =>
            if t.completed then compute(status, t.ref, theAcc)
            else Unknown
          case _ =>
            (if theAcc != null then theAcc else DepAcc()).foldOver(status, tp)
      compute(initial, tp, null)
    end depStatus

    /** The dependency status of this method. Some examples:
     *
     *    class C extends { type S; type T = String }
     *    def f(x: C)(y: Boolean)   // dependencyStatus = NoDeps
     *    def f(x: C)(y: x.S)       // dependencyStatus = TrueDeps
     *    def f(x: C)(y: x.T)       // dependencyStatus = FalseDeps, i.e.
     *                              // dependency can be eliminated by dealiasing.
     */
    private def dependencyStatus(using Context): DependencyStatus =
      if (myDependencyStatus != Unknown) myDependencyStatus
      else {
        val result = depStatus(NoDeps, resType)
        if ((result & Provisional) == 0) myDependencyStatus = result
        (result & StatusMask).toByte
      }

    /** The parameter dependency status of this method. Analogous to `dependencyStatus`,
     *  but tracking dependencies in same parameter list.
     */
    private def paramDependencyStatus(using Context): DependencyStatus =
      if (myParamDependencyStatus != Unknown) myParamDependencyStatus
      else {
        val result =
          if (paramInfos.isEmpty) NoDeps
          else paramInfos.tail.foldLeft(NoDeps)(depStatus(_, _))
        if ((result & Provisional) == 0) myParamDependencyStatus = result
        (result & StatusMask).toByte
      }

    /** Does result type contain references to parameters of this method type,
     *  which cannot be eliminated by de-aliasing?
     */
    def isResultDependent(using Context): Boolean =
      dependencyStatus == TrueDeps || dependencyStatus == CaptureDeps

    /** Does one of the parameter types contain references to earlier parameters
     *  of this method type which cannot be eliminated by de-aliasing?
     */
    def isParamDependent(using Context): Boolean =
      paramDependencyStatus == TrueDeps || paramDependencyStatus == CaptureDeps

    /** Is there a dependency involving a reference in a capture set, but
     *  otherwise no true result dependency?
     */
    def isCaptureDependent(using Context) = dependencyStatus == CaptureDeps

    def newParamRef(n: Int): TermParamRef = new TermParamRefImpl(this, n)

    /** The least supertype of `resultType` that does not contain parameter dependencies */
    def nonDependentResultApprox(using Context): Type =
      if isResultDependent then
        val dropDependencies = new ApproximatingTypeMap with IdempotentCaptRefMap {
          def apply(tp: Type) = tp match {
            case tp @ TermParamRef(`thisLambdaType`, _) =>
              range(defn.NothingType, atVariance(1)(apply(tp.underlying)))
            case CapturingType(_, _) =>
              mapOver(tp)
            case AnnotatedType(parent, ann) if ann.refersToParamOf(thisLambdaType) =>
              val parent1 = mapOver(parent)
              if ann.symbol.isRetainsLike then
                range(
                  AnnotatedType(parent1, CaptureSet.empty.toRegularAnnotation(ann.symbol)),
                  AnnotatedType(parent1, CaptureSet.universal.toRegularAnnotation(ann.symbol)))
              else
                parent1
            case _ => mapOver(tp)
          }
        }
        dropDependencies(resultType)
      else resultType
  }

  abstract case class MethodType(paramNames: List[TermName])(
      paramInfosExp: MethodType => List[Type],
      resultTypeExp: MethodType => Type)
    extends MethodOrPoly with TermLambda with NarrowCached { thisMethodType =>

    type This = MethodType

    val paramInfos: List[Type] = paramInfosExp(this: @unchecked)
    val resType: Type = resultTypeExp(this: @unchecked)
    assert(resType.exists)

    def companion: MethodTypeCompanion

    final override def isImplicitMethod: Boolean =
      companion.eq(ImplicitMethodType) || isContextualMethod
    final override def hasErasedParams(using Context): Boolean =
      paramInfos.exists(p => p.hasAnnotation(defn.ErasedParamAnnot))

    final override def isContextualMethod: Boolean =
      companion.eq(ContextualMethodType)

    def erasedParams(using Context): List[Boolean] =
      paramInfos.map(p => p.hasAnnotation(defn.ErasedParamAnnot))

    def nonErasedParamCount(using Context): Int =
      paramInfos.count(p => !p.hasAnnotation(defn.ErasedParamAnnot))


    protected def prefixString: String = companion.prefixString
  }

  // Actually.. not cached.  MethodOrPoly are `UncachedGroundType`s.
  final class CachedMethodType(paramNames: List[TermName])(paramInfosExp: MethodType => List[Type], resultTypeExp: MethodType => Type, val companion: MethodTypeCompanion)
    extends MethodType(paramNames)(paramInfosExp, resultTypeExp)

  abstract class LambdaTypeCompanion[N <: Name, PInfo <: Type, LT <: LambdaType] {
    def syntheticParamName(n: Int): N

    @sharable private val memoizedNames = util.HashMap[Int, List[N]]()
    def syntheticParamNames(n: Int): List[N] = synchronized {
      memoizedNames.getOrElseUpdate(n, (0 until n).map(syntheticParamName).toList)
    }

    def apply(paramNames: List[N])(paramInfosExp: LT => List[PInfo], resultTypeExp: LT => Type)(using Context): LT
    def apply(paramNames: List[N], paramInfos: List[PInfo], resultType: Type)(using Context): LT =
      apply(paramNames)(_ => paramInfos, _ => resultType)
    def apply(paramInfos: List[PInfo])(resultTypeExp: LT => Type)(using Context): LT =
      apply(syntheticParamNames(paramInfos.length))(_ => paramInfos, resultTypeExp)
    def apply(paramInfos: List[PInfo], resultType: Type)(using Context): LT =
      apply(syntheticParamNames(paramInfos.length), paramInfos, resultType)

    protected def toPInfo(tp: Type)(using Context): PInfo

    def fromParams[PI <: ParamInfo.Of[N]](params: List[PI], resultType: Type)(using Context): Type =
      if (params.isEmpty) resultType
      else apply(params.map(_.paramName))(
        tl => params.map(param => toPInfo(tl.integrate(params, param.paramInfo))),
        tl => tl.integrate(params, resultType))
  }

  abstract class TermLambdaCompanion[LT <: TermLambda]
  extends LambdaTypeCompanion[TermName, Type, LT] {
    def toPInfo(tp: Type)(using Context): Type = tp
    def syntheticParamName(n: Int): TermName = nme.syntheticParamName(n)
  }

  abstract class TypeLambdaCompanion[LT <: TypeLambda]
  extends LambdaTypeCompanion[TypeName, TypeBounds, LT] {
    def toPInfo(tp: Type)(using Context): TypeBounds = (tp: @unchecked) match {
      case tp: TypeBounds => tp
      case tp: ErrorType => TypeAlias(tp)
    }
    def syntheticParamName(n: Int): TypeName = tpnme.syntheticTypeParamName(n)
  }

  abstract class MethodTypeCompanion(val prefixString: String) extends TermLambdaCompanion[MethodType] { self =>

    /** Produce method type from parameter symbols, with special mappings for repeated
     *  and inline parameters:
     *   - replace @repeated annotations on Seq or Array types by <repeated> types
     *   - map into annotations to $into annotations
     *   - add @inlineParam to inline parameters
     *   - add @erasedParam to erased parameters
     *   - wrap types of parameters that have an @allowConversions annotation with Into[_]
     */
    def fromSymbols(params: List[Symbol], resultType: Type)(using Context): MethodType =
      def addAnnotation(tp: Type, cls: ClassSymbol, param: Symbol): Type = tp match
        case ExprType(resType) => ExprType(addAnnotation(resType, cls, param))
        case _ => AnnotatedType(tp, Annotation(cls, param.span))

      def paramInfo(param: Symbol) =
        var paramType = param.info
          .annotatedToRepeated
          .mapIntoAnnot(defn.IntoAnnot, defn.IntoParamAnnot)
        if param.is(Inline) then
          paramType = addAnnotation(paramType, defn.InlineParamAnnot, param)
        if param.is(Erased) then
          paramType = addAnnotation(paramType, defn.ErasedParamAnnot, param)
        paramType

      apply(params.map(_.name.asTermName))(
         tl => params.map(p => tl.integrate(params, paramInfo(p))),
         tl => tl.integrate(params, resultType))
    end fromSymbols

    def apply(paramNames: List[TermName])(paramInfosExp: MethodType => List[Type], resultTypeExp: MethodType => Type)(using Context): MethodType =
      checkValid(unique(new CachedMethodType(paramNames)(paramInfosExp, resultTypeExp, self)))

    def checkValid(mt: MethodType)(using Context): mt.type = {
      if (Config.checkMethodTypes)
        for ((paramInfo, idx) <- mt.paramInfos.zipWithIndex)
          paramInfo.foreachPart {
            case TermParamRef(`mt`, j) => assert(j < idx, mt)
            case _ =>
          }
      mt
    }
  }

  object MethodType extends MethodTypeCompanion("MethodType") {
    def companion(isContextual: Boolean = false, isImplicit: Boolean = false): MethodTypeCompanion =
      if (isContextual) ContextualMethodType
      else if (isImplicit) ImplicitMethodType
      else MethodType
  }

  object ContextualMethodType extends MethodTypeCompanion("ContextualMethodType")
  object ImplicitMethodType extends MethodTypeCompanion("ImplicitMethodType")

  /** A ternary extractor for MethodType */
  object MethodTpe {
    def unapply(mt: MethodType)(using Context): Some[(List[TermName], List[Type], Type)] =
      Some((mt.paramNames, mt.paramInfos, mt.resultType))
  }

  trait TypeLambda extends LambdaType {
    type ThisName = TypeName
    type PInfo = TypeBounds
    type This >: this.type <: TypeLambda
    type ParamRefType = TypeParamRef

    def isResultDependent(using Context): Boolean = true
    def isParamDependent(using Context): Boolean = true

    def newParamRef(n: Int): TypeParamRef = new TypeParamRefImpl(this, n)

    @threadUnsafe lazy val typeParams: List[LambdaParam] =
      paramNames.indices.toList.map(new LambdaParam(this, _))

    def derivedLambdaAbstraction(paramNames: List[TypeName], paramInfos: List[TypeBounds], resType: Type)(using Context): Type =
      resType match {
        case resType: AliasingBounds =>
          resType.derivedAlias(newLikeThis(paramNames, paramInfos, resType.alias))
        case resType @ TypeBounds(lo, hi) =>
          resType.derivedTypeBounds(
            if (lo.isRef(defn.NothingClass)) lo else newLikeThis(paramNames, paramInfos, lo),
            newLikeThis(paramNames, paramInfos, hi))
        case _ =>
          derivedLambdaType(paramNames, paramInfos, resType)
      }
  }

  /** A type lambda of the form `[X_0 B_0, ..., X_n B_n] => T`
   *
   *  @param  paramNames      The names `X_0`, ..., `X_n`
   *  @param  paramInfosExp  A function that, given the polytype itself, returns the
   *                          parameter bounds `B_1`, ..., `B_n`
   *  @param  resultTypeExp   A function that, given the polytype itself, returns the
   *                          result type `T`.
   *  @param  variances       The variances of the type parameters, if the type lambda
   *                          carries variances, i.e. it is a bound of an abstract type
   *                          or the rhs of a match alias or opaque alias. The parameter
   *                          is Nil for all other lambdas.
   *
   *  Variances are stored in the `typeParams` list of the lambda.
   */
  class HKTypeLambda(val paramNames: List[TypeName], @constructorOnly variances: List[Variance])(
      paramInfosExp: HKTypeLambda => List[TypeBounds], resultTypeExp: HKTypeLambda => Type)
  extends HKLambda with TypeLambda {
    type This = HKTypeLambda
    def companion: HKTypeLambda.type = HKTypeLambda

    val paramInfos: List[TypeBounds] = paramInfosExp(this: @unchecked)
    val resType: Type = resultTypeExp(this: @unchecked)

    private def setVariances(tparams: List[LambdaParam], vs: List[Variance]): Unit =
      if tparams.nonEmpty then
        tparams.head.declaredVariance = vs.head
        setVariances(tparams.tail, vs.tail)

    override val isDeclaredVarianceLambda = variances.nonEmpty
    if isDeclaredVarianceLambda then setVariances(typeParams, variances)

    def declaredVariances =
      if isDeclaredVarianceLambda then typeParams.map(_.declaredVariance)
      else Nil

    override def computeHash(bs: Binders): Int =
      doHash(new SomeBinders(this, bs), declaredVariances ::: paramNames, resType, paramInfos)

    // No definition of `eql` --> fall back on equals, which calls iso

    final override def iso(that: Any, bs: BinderPairs): Boolean = that match {
      case that: HKTypeLambda =>
        paramNames.eqElements(that.paramNames)
        && isDeclaredVarianceLambda == that.isDeclaredVarianceLambda
        && (!isDeclaredVarianceLambda
            || typeParams.corresponds(that.typeParams)((x, y) =>
                  x.declaredVariance == y.declaredVariance))
        && {
          val bs1 = new SomeBinderPairs(this, that, bs)
          // `paramInfos` and `resType` might still be uninstantiated at this point
          (paramInfos: List[TypeBounds] | Null) != null && (resType: Type | Null) != null &&
          paramInfos.equalElements(that.paramInfos, bs1) &&
          resType.equals(that.resType, bs1)
        }
      case _ =>
        false
    }

    override def newLikeThis(paramNames: List[ThisName], paramInfos: List[PInfo], resType: Type)(using Context): This =
      newLikeThis(paramNames, declaredVariances, paramInfos, resType)

    def newLikeThis(paramNames: List[ThisName], variances: List[Variance], paramInfos: List[PInfo], resType: Type)(using Context): This =
      HKTypeLambda(paramNames, variances)(
          x => paramInfos.mapConserve(_.subst(this, x).asInstanceOf[PInfo]),
          x => resType.subst(this, x))

    def withVariances(variances: List[Variance])(using Context): This =
      newLikeThis(paramNames, variances, paramInfos, resType)

    protected def prefixString: String = "HKTypeLambda"
    final override def toString: String =
      if isDeclaredVarianceLambda then
        s"HKTypeLambda($paramNames, $paramInfos, $resType, ${declaredVariances.map(_.flagsString)})"
      else super.toString

    assert(resType.isInstanceOf[TermType], this)
    assert(paramNames.nonEmpty)
  }

  /** The type of a polymorphic method. It has the same form as HKTypeLambda,
   *  except it applies to terms and parameters do not have variances.
   */
  class PolyType(val paramNames: List[TypeName])(
      paramInfosExp: PolyType => List[TypeBounds], resultTypeExp: PolyType => Type)
  extends MethodOrPoly with TypeLambda {

    type This = PolyType
    def companion: PolyType.type = PolyType

    val paramInfos: List[TypeBounds] = paramInfosExp(this: @unchecked)
    val resType: Type = resultTypeExp(this: @unchecked)

    assert(resType.isInstanceOf[TermType], this)
    assert(paramNames.nonEmpty)

    override def isContextualMethod = resType.isContextualMethod
    override def isImplicitMethod = resType.isImplicitMethod

    /** Merge nested polytypes into one polytype. nested polytypes are normally not supported
     *  but can arise as temporary data structures.
     */
    def flatten(using Context): PolyType = resType match {
      case that: PolyType =>
        val shiftedSubst = (x: PolyType) => new TypeMap {
          def apply(t: Type) = t match {
            case TypeParamRef(`that`, n) => x.paramRefs(n + paramNames.length)
            case t => mapOver(t)
          }
        }
        PolyType(paramNames ++ that.paramNames)(
          x => this.paramInfos.mapConserve(_.subst(this, x).bounds) ++
               that.paramInfos.mapConserve(shiftedSubst(x)(_).bounds),
          x => shiftedSubst(x)(that.resultType).subst(this, x))
      case _ => this
    }

    protected def prefixString: String = "PolyType"
  }

  object HKTypeLambda extends TypeLambdaCompanion[HKTypeLambda] {
    def apply(paramNames: List[TypeName])(
        paramInfosExp: HKTypeLambda => List[TypeBounds],
        resultTypeExp: HKTypeLambda => Type)(using Context): HKTypeLambda =
      apply(paramNames, Nil)(paramInfosExp, resultTypeExp)

    def apply(paramNames: List[TypeName], variances: List[Variance])(
        paramInfosExp: HKTypeLambda => List[TypeBounds],
        resultTypeExp: HKTypeLambda => Type)(using Context): HKTypeLambda =
      unique(new HKTypeLambda(paramNames, variances)(paramInfosExp, resultTypeExp))

    def unapply(tl: HKTypeLambda): Some[(List[LambdaParam], Type)] =
      Some((tl.typeParams, tl.resType))

    def any(n: Int)(using Context): HKTypeLambda =
      apply(syntheticParamNames(n))(
        pt => List.fill(n)(TypeBounds.empty), pt => defn.AnyType)

    override def fromParams[PI <: ParamInfo.Of[TypeName]](params: List[PI], resultType: Type)(using Context): Type =
      resultType match
        case bounds: TypeBounds => boundsFromParams(params, bounds)
        case _ => super.fromParams(params, resultType)

    /** Distributes Lambda inside type bounds. Examples:
     *
     *  {{{
     *      type T[X] = U        becomes    type T = [X] =>> U
     *      type T[X] <: U       becomes    type T >: Nothing <: ([X] =>> U)
     *      type T[X] >: L <: U  becomes    type T >: ([X] =>> L) <: ([X] =>> U)
     *  }}}
     *
     *  The variances of regular TypeBounds types, as well as of match aliases
     *  and of opaque aliases are always determined from the given parameters
     *  `params`. The variances of other type aliases are determined from
     *  the given parameters only if one of these parameters carries a `+`
     *  or `-` variance annotation. Type aliases without variance annotation
     *  are treated structurally. That is, their parameter variances are
     *  determined by how the parameter(s) appear in the result type.
     *
     *  Examples:
     *
     *  {{{
     *    type T[X] >: A              // X is invariant
     *    type T[X] <: List[X]        // X is invariant
     *    type T[X] = List[X]         // X is covariant (determined structurally)
     *    opaque type T[X] = List[X]  // X is invariant
     *    opaque type T[+X] = List[X] // X is covariant
     *    type T[A, B] = A => B       // A is contravariant, B is covariant (determined structurally)
     *    type T[A, +B] = A => B      // A is invariant, B is covariant
     *  }}}
     */
    def boundsFromParams[PI <: ParamInfo.Of[TypeName]](params: List[PI], bounds: TypeBounds)(using Context): TypeBounds = {
      def expand(tp: Type, useVariances: Boolean) =
        if params.nonEmpty && useVariances then
          apply(params.map(_.paramName), params.map(_.paramVariance))(
            tl => params.map(param => toPInfo(tl.integrate(params, param.paramInfo))),
            tl => tl.integrate(params, tp))
        else
          super.fromParams(params, tp)
      def isOpaqueAlias = params match
        case (param: Symbol) :: _ => param.owner.is(Opaque)
        case _ => false
      bounds match {
        case bounds: MatchAlias =>
          bounds.derivedAlias(expand(bounds.alias, true))
        case bounds: TypeAlias =>
          bounds.derivedAlias(expand(bounds.alias,
            isOpaqueAlias || params.exists(!_.paramVariance.isEmpty)))
        case TypeBounds(lo, hi) =>
          bounds.derivedTypeBounds(
            if lo.isRef(defn.NothingClass) then lo else expand(lo, true),
            expand(hi, true))
      }
    }
  }

  object PolyType extends TypeLambdaCompanion[PolyType] {
    def apply(paramNames: List[TypeName])(
        paramInfosExp: PolyType => List[TypeBounds],
        resultTypeExp: PolyType => Type)(using Context): PolyType =
      unique(new PolyType(paramNames)(paramInfosExp, resultTypeExp))

    def unapply(tl: PolyType): Some[(List[LambdaParam], Type)] =
      Some((tl.typeParams, tl.resType))
  }

  private object DepStatus {
    type DependencyStatus = Byte
    final val Unknown: DependencyStatus = 0      // not yet computed
    final val NoDeps: DependencyStatus = 1       // no dependent parameters found
    final val FalseDeps: DependencyStatus = 2    // all dependent parameters are prefixes of non-depended alias types
    final val CaptureDeps: DependencyStatus = 3  // dependencies in capture sets under captureChecking, otherwise only false dependencoes
    final val TrueDeps: DependencyStatus = 4     // some truly dependent parameters exist
    final val StatusMask: DependencyStatus = 7   // the bits indicating actual dependency status
    final val Provisional: DependencyStatus = 8  // set if dependency status can still change due to type variable instantiations
  }

  // ----- Type application: LambdaParam, AppliedType ---------------------

  /** The parameter of a type lambda */
  case class LambdaParam(tl: TypeLambda, n: Int) extends ParamInfo, printing.Showable {
    type ThisName = TypeName

    def isTypeParam(using Context): Boolean = tl.paramNames.head.isTypeName
    def paramName(using Context): tl.ThisName = tl.paramNames(n)
    def paramInfo(using Context): tl.PInfo = tl.paramInfos(n)
    def paramInfoAsSeenFrom(pre: Type)(using Context): tl.PInfo = paramInfo
    def paramInfoOrCompleter(using Context): Type = paramInfo
    def paramRef(using Context): Type = tl.paramRefs(n)

    private var myVariance: FlagSet = UndefinedFlags

    /** Low level setter, only called from Variances.setStructuralVariances */
    def storedVariance_= (v: Variance): Unit =
      myVariance = v

    /** Low level getter, only called from Variances.setStructuralVariances */
    def storedVariance: Variance =
      myVariance

    /** Set the declared variance of this parameter.
     *  @pre the containing lambda is a isDeclaredVarianceLambda
     */
    def declaredVariance_=(v: Variance): Unit =
      assert(tl.isDeclaredVarianceLambda)
      assert(myVariance == UndefinedFlags)
      myVariance = v

    /** The declared variance of this parameter.
     *  @pre the containing lambda is a isDeclaredVarianceLambda
     */
    def declaredVariance: Variance =
      assert(tl.isDeclaredVarianceLambda)
      assert(myVariance != UndefinedFlags)
      myVariance

    /** The declared or structural variance of this parameter. */
    def paramVariance(using Context): Variance =
      if myVariance == UndefinedFlags then
        tl match
          case tl: HKTypeLambda =>
            setStructuralVariances(tl)
          case _ =>
            myVariance = Invariant
      myVariance

    def toText(printer: Printer): Text = printer.toText(this)
  }

  /** A type application `C[T_1, ..., T_n]` */
  abstract case class AppliedType(tycon: Type, args: List[Type])
  extends CachedProxyType with ValueType {

    private var validSuper: Period = Nowhere
    private var cachedSuper: Type = uninitialized

    // Boolean caches: 0 = uninitialized, -1 = false, 1 = true
    private var myStableHash: Byte = 0
    private var myGround: Byte = 0

    private var myisStableRunId: RunId = NoRunId
    private var myIsStable: Boolean = uninitialized

    private var myEvalRunId: RunId = NoRunId
    private var myEvalued: Type = uninitialized

    private var validUnderlyingNormalizable: Period = Nowhere
    private var cachedUnderlyingNormalizable: Type = uninitialized

    def isGround(acc: TypeAccumulator[Boolean])(using Context): Boolean =
      if myGround == 0 then myGround = if acc.foldOver(true, this) then 1 else -1
      myGround > 0

    private[Types] def cachedIsStable(using Context): Boolean =
      // We need to invalidate the cache when the run changes because the case
      // `TermRef` of `Type#isStable` reads denotations, which depend on the
      // run. See docs/_docs/internals/periods.md for more information. We do
      // not need to check the phase because once a type is not provisional, its
      // stability should not change anymore.
      if myisStableRunId != ctx.runId then
        val res: Boolean = computeIsStable
        // We don't cache if the type is provisional because `Type#isStable`
        // calls `Type#stripTypeVar` which might return different results later.
        if !isProvisional then
          myisStableRunId = ctx.runId
          myIsStable = res
        res
      else
        myIsStable

    private def computeIsStable(using Context): Boolean = tycon match
      case tycon: TypeRef if defn.isCompiletimeAppliedType(tycon.symbol) && args.forall(_.isStable) => true
      case _ => false

    override def underlying(using Context): Type = tycon

    override def superType(using Context): Type =
      if ctx.period != validSuper then
        var superIsProvisional = tycon.isProvisional
        cachedSuper = tycon match
          case tycon: HKTypeLambda => defn.AnyType
          case tycon: TypeRef if tycon.symbol.isClass => tycon
          case tycon: TypeProxy =>
            superIsProvisional ||= args.exists(_.isProvisional)
              // applyIfParameterized may perform eta-reduction leading to different
              // variance annotations depending on the instantiation of type params
              // see tests/pos/typeclass-encoding3b.scala:348 for an example
            tycon.superType.applyIfParameterized(args)
          case _ => defn.AnyType
        validSuper = if superIsProvisional then Nowhere else ctx.period
      cachedSuper

    override def translucentSuperType(using Context): Type = tycon match {
      case tycon: TypeRef if tycon.symbol.isOpaqueAlias =>
        tycon.translucentSuperType.applyIfParameterized(args)
      case _ =>
        tryNormalize.orElse(superType)
    }

    inline def map(inline op: Type => Type)(using Context) =
      def mapArgs(args: List[Type]): List[Type] = args match
        case args @ (arg :: rest) => args.derivedCons(op(arg), mapArgs(rest))
        case nil => nil
      derivedAppliedType(op(tycon), mapArgs(args))

    inline def fold[T](x: T, inline op: (T, Type) => T)(using Context): T =
      def foldArgs(x: T, args: List[Type]): T = args match
        case arg :: rest => foldArgs(op(x, arg), rest)
        case nil => x
      foldArgs(op(x, tycon), args)

    /** Exists if the tycon is a TypeRef of an alias with an underlying match type,
     *  or a compiletime applied type. Anything else should have already been
     *  reduced in `appliedTo` by the TypeAssigner. This may reduce several
     *  HKTypeLambda applications before the underlying normalizable type is reached.
     */
    override def underlyingNormalizable(using Context): Type =
      if ctx.period != validUnderlyingNormalizable then tycon match
        case tycon: TypeRef if defn.isCompiletimeAppliedType(tycon.symbol) =>
          cachedUnderlyingNormalizable = this
          validUnderlyingNormalizable = ctx.period
        case _ =>
          cachedUnderlyingNormalizable = superType.underlyingNormalizable
          validUnderlyingNormalizable = validSuper
      cachedUnderlyingNormalizable

    override def tryNormalize(using Context): Type =
      if isMatchAlias && MatchTypeTrace.isRecording then
        MatchTypeTrace.recurseWith(this)(superType.tryNormalize)
      else super.tryNormalize

    /** Is this an unreducible application to wildcard arguments?
     *  This is the case if tycon is higher-kinded. This means
     *  it is a subtype of a hk-lambda, but not a match alias.
     *  (normal parameterized aliases are removed in `appliedTo`).
     *  Applications of higher-kinded type constructors to wildcard arguments
     *  are equivalent to existential types, which are not supported.
     */
    def isUnreducibleWild(using Context): Boolean =
      tycon.isLambdaSub && hasWildcardArg && !isMatchAlias

    def tryCompiletimeConstantFold(using Context): Type =
      if myEvalRunId == ctx.runId then myEvalued
      else
        val res = TypeEval.tryCompiletimeConstantFold(this)
        if !isProvisional then
          myEvalRunId = ctx.runId
          myEvalued = res
        res

    def lowerBound(using Context): Type = tycon.stripTypeVar match {
      case tycon: TypeRef =>
        tycon.info match {
          case TypeBounds(lo, hi) =>
            if (lo eq hi) superType // optimization, can profit from caching in this case
            else lo.applyIfParameterized(args)
          case _ => NoType
        }
      case tycon: AppliedType =>
        tycon.lowerBound.applyIfParameterized(args)
      case _ =>
        NoType
    }

    def tyconTypeParams(using Context): List[ParamInfo] = {
      val tparams = tycon.typeParams
      if (tparams.isEmpty) HKTypeLambda.any(args.length).typeParams else tparams
    }

    def hasWildcardArg(using Context): Boolean = args.exists(isBounds)

    def derivedAppliedType(tycon: Type, args: List[Type])(using Context): Type =
      if ((tycon eq this.tycon) && (args eq this.args)) this
      else tycon.appliedTo(args)

    override def computeHash(bs: Binders): Int = doHash(bs, tycon, args)

    override def hashIsStable: Boolean = {
      if (myStableHash == 0) myStableHash = if (tycon.hashIsStable && args.hashIsStable) 1 else -1
      myStableHash > 0
    }

    override def eql(that: Type): Boolean = this `eq` that // safe because applied types are hash-consed separately

    // equals comes from case class; no matching override is needed

    final override def iso(that: Any, bs: BinderPairs): Boolean = that match {
      case that: AppliedType => tycon.equals(that.tycon, bs) && args.equalElements(that.args, bs)
      case _ => false
    }
  }

  final class CachedAppliedType(tycon: Type, args: List[Type], hc: Int) extends AppliedType(tycon, args) {
    myHash = hc
  }

  object AppliedType {
    def apply(tycon: Type, args: List[Type])(using Context): AppliedType = {
      assertUnerased()
      ctx.base.uniqueAppliedTypes.enterIfNew(tycon, args)
    }
  }

  // ----- BoundTypes: ParamRef, RecThis ----------------------------------------

  abstract class BoundType extends CachedProxyType with ValueType {
    type BT <: Type
    val binder: BT
    def copyBoundType(bt: BT): Type
    override def hashIsStable: Boolean = false
  }

  abstract class ParamRef extends BoundType {
    type BT <: LambdaType
    def paramNum: Int
    def paramName: binder.ThisName = binder.paramNames(paramNum)
    def paramInfo: binder.PInfo    = binder.paramInfos(paramNum)

    override def underlying(using Context): Type = {
      // TODO: update paramInfos's type to nullable
      val infos: List[Type] | Null = binder.paramInfos
      if (infos == null) NoType // this can happen if the referenced generic type is not initialized yet
      else infos(paramNum)
    }

    override def computeHash(bs: Binders): Int = doHash(paramNum, binder.identityHash(bs))

    override def equals(that: Any): Boolean = equals(that, null)

    override def iso(that: Any, bs: BinderPairs): Boolean = that match {
      case that: ParamRef => paramNum == that.paramNum && binder.equalBinder(that.binder, bs)
      case _ => false
    }

    protected def kindString: String

    override def toString: String =
      try s"${kindString}ParamRef($paramName)"
      catch {
        case ex: IndexOutOfBoundsException => s"ParamRef(<bad index: $paramNum>)"
      }
  }

  /** Only created in `binder.paramRefs`. Use `binder.paramRefs(paramNum)` to
   *  refer to `TermParamRef(binder, paramNum)`.
   */
  abstract case class TermParamRef(binder: TermLambda, paramNum: Int)
  extends ParamRef, SingletonCaptureRef {
    type BT = TermLambda
    def kindString: String = "Term"
    def copyBoundType(bt: BT): Type = bt.paramRefs(paramNum)
  }

  private final class TermParamRefImpl(binder: TermLambda, paramNum: Int) extends TermParamRef(binder, paramNum)

  /** Only created in `binder.paramRefs`. Use `binder.paramRefs(paramNum)` to
   *  refer to `TypeParamRef(binder, paramNum)`.
   */
  abstract case class TypeParamRef(binder: TypeLambda, paramNum: Int)
  extends ParamRef, CaptureRef {
    type BT = TypeLambda
    def kindString: String = "Type"
    def copyBoundType(bt: BT): Type = bt.paramRefs(paramNum)

    /** Optimized version of occursIn, avoid quadratic blowup when solving
     *  constraints over large ground types.
     */
    override def occursIn(that: Type)(using Context): Boolean = !that.isGround && super.occursIn(that)

    /** Looking only at the structure of `bound`, is one of the following true?
     *     - fromBelow and param <:< bound
     *     - !fromBelow and param >:> bound
     */
    def occursIn(bound: Type, fromBelow: Boolean)(using Context): Boolean = bound.stripTypeVar match {
      case bound: ParamRef => bound == this
      case bound: AndType  => occursIn(bound.tp1, fromBelow) && occursIn(bound.tp2, fromBelow)
      case bound: OrType   => occursIn(bound.tp1, fromBelow) || occursIn(bound.tp2, fromBelow)
      case _ => false
    }
  }

  private final class TypeParamRefImpl(binder: TypeLambda, paramNum: Int) extends TypeParamRef(binder, paramNum)

  /** a self-reference to an enclosing recursive type. The only creation method is
   *  `binder.recThis`, returning `RecThis(binder)`.
   */
  abstract case class RecThis(binder: RecType) extends BoundType with SingletonType {
    type BT = RecType
    override def underlying(using Context): RecType = binder
    def copyBoundType(bt: BT): RecThis = bt.recThis

    // need to customize hashCode and equals to prevent infinite recursion
    // between RecTypes and RecRefs.
    override def computeHash(bs: Binders): Int = addDelta(binder.identityHash(bs), 41)

    override def equals(that: Any): Boolean = equals(that, null)

    override def iso(that: Any, bs: BinderPairs): Boolean = that match {
      case that: RecThis => binder.equalBinder(that.binder, bs)
      case _ => false
    }

    override def toString: String =
      try s"RecThis(${binder.hashCode})"
      catch {
        case ex: NullPointerException => s"RecThis(<under construction>)"
      }
  }

  private final class RecThisImpl(binder: RecType) extends RecThis(binder)

  // @sharable private var skid: Int = 0

  // ----- Skolem types -----------------------------------------------

  /** A skolem type reference with underlying type `info`.
   *
   * For Dotty, a skolem type is a singleton type of some unknown value of type `info`.
   * Note that care is needed when creating them, since not all types need to be inhabited.
   * A skolem is equal to itself and no other type.
   */
  case class SkolemType(info: Type) extends CachedProxyType with ValueType with SingletonType {
    override def underlying(using Context): Type = info
    def derivedSkolemType(info: Type)(using Context): SkolemType =
      if (info eq this.info) this else SkolemType(info)

    override def computeHash(bs: Binders): Int = identityHash(bs)
    override def equals(that: Any): Boolean = this.eq(that.asInstanceOf[AnyRef])

    def withName(name: Name): this.type = { myRepr = name; this }

    //skid += 1
    //val id = skid
    //assert(id != 10)

    private var myRepr: Name | Null = null
    def repr(using Context): Name = {
      if (myRepr == null) myRepr = SkolemName.fresh()
      myRepr.nn
    }

    override def toString: String = s"SkolemType($hashCode)"
  }

  /** A skolem type used to wrap the type of the qualifier of a selection.
   *
   *  When typing a selection `e.f`, if `e` is unstable then we unconditionally
   *  skolemize it. We use a subclass of `SkolemType` for this so that
   *  [[TypeOps#asSeenFrom]] may treat it specially for optimization purposes,
   *  see its implementation for more details.
   */
  class QualSkolemType(info: Type) extends SkolemType(info) {
    override def derivedSkolemType(info: Type)(using Context): SkolemType =
      if (info eq this.info) this else QualSkolemType(info)
  }
  object QualSkolemType {
    def apply(info: Type): QualSkolemType = new QualSkolemType(info)
  }

  // ------------ Type variables ----------------------------------------

  /** In a TypeApply tree, a TypeVar is created for each argument type to be inferred.
   *  Every type variable is referred to by exactly one inferred type parameter of some
   *  TypeApply tree.
   *
   *  A type variable is essentially a switch that models some part of a substitution.
   *  It is first linked to `origin`, a poly param that's in the current constraint set.
   *  It can then be (once) instantiated to some other type. The instantiation is
   *  recorded in the type variable itself, or else, if the current type state
   *  is different from the variable's creation state (meaning unrolls are possible)
   *  in the current typer state.
   *
   *  FIXME: the "once" in the statement above is not true anymore now that `resetInst`
   *         exists, this is problematic for caching (see `Type#isProvisional`),
   *         we should try getting rid of this method.
   *
   *  @param  origin           the parameter that's tracked by the type variable.
   *  @param  creatorState     the typer state in which the variable was created.
   *  @param  initNestingLevel the initial nesting level of the type variable. (c.f. nestingLevel)
   *  @param  precise          whether we should use instantiation without widening for this TypeVar.
   */
  final class TypeVar private(
      initOrigin: TypeParamRef,
      creatorState: TyperState | Null,
      val initNestingLevel: Int,
      val precise: Boolean) extends CachedProxyType with ValueType {
    private var currentOrigin = initOrigin

    def origin: TypeParamRef = currentOrigin

    /** Set origin to new parameter. Called if we merge two conflicting constraints.
     *  See OrderingConstraint#merge
     */
    def setOrigin(p: TypeParamRef) = currentOrigin = p

    /** The permanent instance type of the variable, or NoType is none is given yet */
    private var inst: Type = NoType

    /** The permanent instance type that's stored in the type variable, so it cannot be retracted
     *  anymore, or NoType if the variable can still be further constrained or a provisional
     *  instance type in the constraint can be retracted.
     */
    private[core] def permanentInst = inst
    private[core] def setPermanentInst(tp: Type): Unit =
      inst = tp
      if tp.exists && owningState != null then
        val owningState1 = owningState.uncheckedNN.get
        if owningState1 != null then
          owningState1.ownedVars -= this
          owningState = null // no longer needed; null out to avoid a memory leak

    private[core] def resetInst(ts: TyperState): Unit =
      assert(inst.exists)
      inst = NoType
      owningState = new WeakReference(ts)

    /** The state owning the variable. This is at first `creatorState`, but it can
     *  be changed to an enclosing state on a commit.
     */
    private[core] var owningState: WeakReference[TyperState] | Null =
      if (creatorState == null) null else new WeakReference(creatorState)

    /** The nesting level of this type variable in the current typer state. This is usually
     *  the same as `initNestingLevel`, but can be decremented by calling `TyperState#setNestingLevel`.
     *  Symbols with a nestingLevel strictly greater than this level will not appear in the
     *  instantiation of this type variable. This is enforced in `ConstraintHandling`,
     *  dependig on the Config flags setting `checkLevelsOnConstraints` and `checkLevelsOnInstantiation`.
     *
     *  Under `checkLevelsOnConstraints` we maintain the invariant that
     *  the `nonParamBounds` of a type variable never refer to a type with a
     *  greater `nestingLevel` (see `legalBound` for the reason why this
     *  cannot be delayed until instantiation). Then, on instantiation,
     *  we replace any param in the param bound with a level greater than
     *  nestingLevel (see `fullLowerBound`).
     *
     *  Under `checkLevelsOnInstantiation`, we avoid incorrect levels only
     *  when a type variable is instantiated, see `ConstraintHandling$fixLevels`.
     *  Under this mode, the `nestingLevel` of a type variable can be made
     *  smaller when fixing the levels for some other type variable instance.
     */
    def nestingLevel(using Context): Int = ctx.typerState.nestingLevel(this)

    /** The instance type of this variable, or NoType if the variable is currently
     *  uninstantiated
     */
    def instanceOpt(using Context): Type =
      if (inst.exists) inst else ctx.typerState.constraint.instType(this)

    /** Is the variable already instantiated? */
    def isInstantiated(using Context): Boolean = instanceOpt.exists

    /** Is the variable already instantiated so that the instance cannot be
     *  retracted anymore?
     */
    def isPermanentlyInstantiated: Boolean = inst.exists

    /** Instantiate variable with given type */
    def instantiateWith(tp: Type)(using Context): Type = {
      assert(tp ne this, i"self instantiation of $origin, constraint = ${ctx.typerState.constraint}")
      assert(!inst.exists, i"$origin is already instantiated to $inst but we attempted to instantiate it to $tp")
      typr.println(i"instantiating $this with $tp")

      if Config.checkConstraintsSatisfiable then
        assert(currentEntry.bounds.contains(tp),
          i"$origin is constrained to be $currentEntry but attempted to instantiate it to $tp")

      if ((ctx.typerState eq owningState.nn.get.uncheckedNN) && !TypeComparer.subtypeCheckInProgress)
        setPermanentInst(tp)
      ctx.typerState.constraint = ctx.typerState.constraint.replace(origin, tp)
      tp
    }

    def typeToInstantiateWith(fromBelow: Boolean)(using Context): Type =
      TypeComparer.instanceType(origin, fromBelow, widenPolicy, nestingLevel)

    /** Instantiate variable from the constraints over its `origin`.
     *  If `fromBelow` is true, the variable is instantiated to the lub
     *  of its lower bounds in the current constraint; otherwise it is
     *  instantiated to the glb of its upper bounds. However, a lower bound
     *  instantiation can be a singleton type only if the upper bound
     *  is also a singleton type.
     */
    def instantiate(fromBelow: Boolean)(using Context): Type =
      val tp = typeToInstantiateWith(fromBelow)
      if inst.exists then // The line above might have triggered instantiation of the current type variable
        inst
      else
        instantiateWith(tp)

    /** Should we suppress widening? True if this TypeVar is precise
     *  or if it has as an upper bound a precise TypeVar.
     */
    def isPrecise(using Context) =
      precise || hasPreciseUpperBound

    private def hasPreciseUpperBound(using Context) =
      val constr = ctx.typerState.constraint
      constr.upper(origin).exists: tparam =>
        constr.typeVarOfParam(tparam) match
          case tvar: TypeVar => tvar.precise
          case _ => false

    /** The policy used for widening singletons or unions when instantiating
     *  this variable in the current context.
     */
    def widenPolicy(using Context): Widen =
      if isPrecise then Widen.None
      else if ctx.typerState.constraint.isHard(this) then Widen.Singletons
      else Widen.Unions

    /** For uninstantiated type variables: the entry in the constraint (either bounds or
     *  provisional instance value)
     */
    private def currentEntry(using Context): Type = ctx.typerState.constraint.entry(origin)

    /** For uninstantiated type variables: Is the lower bound different from Nothing? */
    def hasLowerBound(using Context): Boolean = !currentEntry.loBound.isExactlyNothing

    /** For uninstantiated type variables: Is the upper bound different from Any? */
    def hasUpperBound(using Context): Boolean = !currentEntry.hiBound.isTopOfSomeKind

    /** Unwrap to instance (if instantiated) or origin (if not), until result
     *  is no longer a TypeVar
     */
    override def stripTypeVar(using Context): Type = {
      val inst = instanceOpt
      if (inst.exists) inst.stripTypeVar else origin
    }

    override def stripped(using Context): Type = stripTypeVar.stripped

    /** If the variable is instantiated, its instance, otherwise its origin */
    override def underlying(using Context): Type = {
      val inst = instanceOpt
      if (inst.exists) inst else origin
    }

    def wrapInTypeTree(owningTree: Tree)(using Context): InferredTypeTree =
      new InferredTypeTree().withSpan(owningTree.span).withType(this)

    override def computeHash(bs: Binders): Int = identityHash(bs)
    override def equals(that: Any): Boolean = this.eq(that.asInstanceOf[AnyRef])

    override def toString: String = {
      def instStr = if (inst.exists) s" -> $inst" else ""
      s"TypeVar($origin$instStr)"
    }
  }
  object TypeVar:
    def apply(using Context)(
        initOrigin: TypeParamRef,
        creatorState: TyperState | Null,
        nestingLevel: Int = ctx.nestingLevel,
        precise: Boolean = false) =
      new TypeVar(initOrigin, creatorState, nestingLevel, precise)

  /** The three possible widening policies */
  enum Widen:
    case None        // no widening
    case Singletons  // widen singletons but not unions
    case Unions      // widen singletons and unions

  type TypeVars = SimpleIdentitySet[TypeVar]

  // ------ MatchType ---------------------------------------------------------------

  /**    scrutinee match { case_1 ... case_n }
   *
   *  where
   *
   *     case_i  =   [X1, ..., Xn] patternType => resultType
   *
   *  and `X_1,...X_n` are the type variables bound in `patternType`
   */
  abstract case class MatchType(bound: Type, scrutinee: Type, cases: List[Type]) extends CachedProxyType with ValueType {
    def derivedMatchType(bound: Type, scrutinee: Type, cases: List[Type])(using Context): MatchType =
      if (bound.eq(this.bound) && scrutinee.eq(this.scrutinee) && cases.eqElements(this.cases)) this
      else MatchType(bound, scrutinee, cases)

    def caseType(tp: Type)(using Context): Type = tp match {
      case tp: HKTypeLambda => caseType(tp.resType)
      case defn.MatchCase(_, body) => body
    }

    def alternatives(using Context): List[Type] = cases.map(caseType)
    def underlying(using Context): Type = bound

    private var myReduced: Type | Null = null
    private var reductionContext: util.MutableMap[Type, Type] | Null = null

    private def thisMatchType = this

    def reduced(using Context): Type = atPhaseNoLater(elimOpaquePhase) {

      def contextInfo(tp: Type): Type = tp match {
        case tp: TypeParamRef =>
          val constraint = ctx.typerState.constraint
          if (constraint.entry(tp).exists) TypeComparer.fullBounds(tp)
          else NoType
        case tp: TypeRef =>
          val bounds = ctx.gadt.fullBounds(tp.symbol)
          if (bounds == null) NoType else bounds
        case tp: TypeVar =>
          tp.underlying
      }

      def setReductionContext(): Unit =
        new TypeTraverser:
          var footprint: Set[Type] = Set()
          var deep: Boolean = true
          val seen = util.HashSet[Type]()
          def traverse(tp: Type) =
            if !seen.contains(tp) then
              seen += tp
              tp match
                case tp: NamedType =>
                  if tp.symbol.is(TypeParam) then footprint += tp
                  traverseChildren(tp)
                case _: AppliedType | _: RefinedType =>
                  if deep then traverseChildren(tp)
                case TypeBounds(lo, hi) =>
                  traverse(hi)
                case tp: TypeVar =>
                  footprint += tp
                  traverse(tp.underlying)
                case tp: TypeParamRef =>
                  footprint += tp
                case _ =>
                  traverseChildren(tp)
          end traverse

          traverse(scrutinee)
          deep = false
          cases.foreach(traverse)
          reductionContext = util.HashMap()
          for tp <- footprint do
            reductionContext.nn(tp) = contextInfo(tp)
          matchTypes.println(i"footprint for $thisMatchType $hashCode: ${footprint.toList.map(x => (x, contextInfo(x)))}%, %")
      end setReductionContext

      def changedReductionContext(): Boolean =
        val isUpToDate = reductionContext != null && reductionContext.nn.iterator.forall(contextInfo(_) `eq` _)
        if !isUpToDate then setReductionContext()
        !isUpToDate

      record("MatchType.reduce called")
      if !Config.cacheMatchReduced
          || myReduced == null
          || changedReductionContext()
          || MatchTypeTrace.isRecording
      then
        record("MatchType.reduce computed")
        if (myReduced != null) record("MatchType.reduce cache miss")
        val saved = ctx.typerState.snapshot()
        try
          myReduced = trace(i"reduce match type $this $hashCode", matchTypes, show = true):
            withMode(Mode.Type):
              TypeComparer.reduceMatchWith: cmp =>
                cmp.matchCases(scrutinee.normalized, cases.map(MatchTypeCaseSpec.analyze))
        catch case ex: Throwable =>
          myReduced = NoType
          handleRecursive("reduce type ", i"$scrutinee match ...", ex)
        finally
          ctx.typerState.resetTo(saved)
          // this drops caseLambdas in constraint and undoes any typevar
          // instantiations during matchtype reduction

      //else println(i"no change for $this $hashCode / $myReduced")
      myReduced.nn
    }

    /** True if the reduction uses GADT constraints. */
    def reducesUsingGadt(using Context): Boolean =
      reductionContext != null && reductionContext.nn.iterator.exists:
        case (tp: TypeRef, tpCtx) => tpCtx.exists
        case _ => false

    override def computeHash(bs: Binders): Int = doHash(bs, scrutinee, bound :: cases)

    override def eql(that: Type): Boolean = that match {
      case that: MatchType =>
        bound.eq(that.bound) && scrutinee.eq(that.scrutinee) && cases.eqElements(that.cases)
      case _ => false
    }
  }

  class CachedMatchType(bound: Type, scrutinee: Type, cases: List[Type]) extends MatchType(bound, scrutinee, cases)

  object MatchType {
    def apply(bound: Type, scrutinee: Type, cases: List[Type])(using Context): MatchType =
      unique(new CachedMatchType(bound, scrutinee, cases))

    def thatReducesUsingGadt(tp: Type)(using Context): Boolean = tp.underlyingNormalizable match
      case mt: MatchType => mt.reducesUsingGadt
      case _ => false

    object Normalizing:
      def unapply(tp: Type)(using Context): Option[Type] =
        Some(tp.tryNormalize).filter(_.exists)
  }

  enum MatchTypeCasePattern:
    case Capture(num: Int, isWildcard: Boolean)
    case TypeTest(tpe: Type)
    case BaseTypeTest(classType: TypeRef, argPatterns: List[MatchTypeCasePattern], needsConcreteScrut: Boolean)
    case CompileTimeS(argPattern: MatchTypeCasePattern)
    case AbstractTypeConstructor(tycon: Type, argPatterns: List[MatchTypeCasePattern])
    case TypeMemberExtractor(typeMemberName: TypeName, capture: Capture)

    def isTypeTest: Boolean =
      this.isInstanceOf[TypeTest]

    def needsConcreteScrutInVariantPos: Boolean = this match
      case Capture(_, isWildcard) => !isWildcard
      case TypeTest(_)            => false
      case _                      => true
  end MatchTypeCasePattern

  enum MatchTypeCaseError:
    case Alias(sym: Symbol)
    case RefiningBounds(name: TypeName)
    case StructuralType(name: TypeName)
    case UnaccountedTypeParam(name: TypeName)

    def explanation(using Context) = this match
      case Alias(sym) => i"a type alias `${sym.name}`"
      case RefiningBounds(name) => i"an abstract type member `$name` with bounds that need verification"
      case StructuralType(name) => i"an abstract type member `$name` that does not refine a member in its parent"
      case UnaccountedTypeParam(name) => i"an unaccounted type parameter `$name`"
  end MatchTypeCaseError

  type MatchTypeCaseResult = MatchTypeCasePattern | MatchTypeCaseError

  enum MatchTypeCaseSpec:
    case SubTypeTest(origMatchCase: Type, pattern: Type, body: Type)
    case SpeccedPatMat(origMatchCase: HKTypeLambda, captureCount: Int, pattern: MatchTypeCasePattern, body: Type)
    case LegacyPatMat(origMatchCase: HKTypeLambda, err: MatchTypeCaseError | Null)
    case MissingCaptures(origMatchCase: HKTypeLambda, missing: collection.BitSet)

    def origMatchCase: Type
  end MatchTypeCaseSpec

  object MatchTypeCaseSpec:
    def analyze(cas: Type)(using Context): MatchTypeCaseSpec =
      cas match
        case cas: HKTypeLambda if !sourceVersion.isAtLeast(SourceVersion.`3.4`) =>
          // Always apply the legacy algorithm under -source:3.3 and below
          LegacyPatMat(cas, null)
        case cas: HKTypeLambda =>
          val defn.MatchCase(pat, body) = cas.resultType: @unchecked
          val missing = checkCapturesPresent(cas, pat)
          if !missing.isEmpty then
            MissingCaptures(cas, missing)
          else
            tryConvertToSpecPattern(cas, pat) match
              case specPattern: MatchTypeCasePattern =>
                SpeccedPatMat(cas, cas.paramNames.size, specPattern, body)
              case err: MatchTypeCaseError =>
                LegacyPatMat(cas, err)
        case _ =>
          val defn.MatchCase(pat, body) = cas: @unchecked
          SubTypeTest(cas, pat, body)
    end analyze

    /** Checks that all the captures of the case are present in the case.
     *
     *  Sometimes, because of earlier substitutions of an abstract type constructor,
     *  we can end up with patterns that do not mention all their captures anymore.
     *  This can happen even when the body still refers to these missing captures.
     *  In that case, we must always consider the case to be unmatchable, i.e., to
     *  become `Stuck`.
     *
     *  See pos/i12127.scala for an example.
     */
    def checkCapturesPresent(cas: HKTypeLambda, pat: Type)(using Context): collection.BitSet =
      val captureCount = cas.paramNames.size
      val missing = new mutable.BitSet(captureCount)
      missing ++= (0 until captureCount)
      new CheckCapturesPresent(cas).apply(missing, pat)

    private class CheckCapturesPresent(cas: HKTypeLambda)(using Context) extends TypeAccumulator[mutable.BitSet]:
      def apply(missing: mutable.BitSet, tp: Type): mutable.BitSet = tp match
        case TypeParamRef(binder, num) if binder eq cas =>
          missing -= num
        case _ =>
          foldOver(missing, tp)
    end CheckCapturesPresent

    /** Tries to convert a match type case pattern in HKTypeLambda form into a spec'ed `MatchTypeCasePattern`.
     *
     *  This method recovers the structure of *legal patterns* as defined in SIP-56
     *  from the unstructured `HKTypeLambda` coming from the typer.
     *
     *  It must adhere to the specification of legal patterns defined at
     *  https://docs.scala-lang.org/sips/match-types-spec.html#legal-patterns
     *
     *  Returns a MatchTypeCaseError if the pattern in `caseLambda` is a not a legal pattern.
     */
    private def tryConvertToSpecPattern(caseLambda: HKTypeLambda, pat: Type)(using Context): MatchTypeCaseResult =
      var typeParamRefsUnaccountedFor = (0 until caseLambda.paramNames.length).to(mutable.BitSet)

      def rec(pat: Type, variance: Int): MatchTypeCaseResult =
        pat match
          case pat @ TypeParamRef(binder, num) if binder eq caseLambda =>
            typeParamRefsUnaccountedFor -= num
            MatchTypeCasePattern.Capture(num, isWildcard = pat.paramName.is(WildcardParamName))

          case pat @ AppliedType(tycon: TypeRef, args) if variance == 1 =>
            val tyconSym = tycon.symbol
            if tyconSym.isClass then
              if tyconSym.name.startsWith("Tuple") && defn.isTupleNType(pat) then
                rec(pat.toNestedPairs, variance)
              else
                recArgPatterns(pat) { argPatterns =>
                  val needsConcreteScrut = argPatterns.zip(tycon.typeParams).exists {
                    (argPattern, tparam) => tparam.paramVarianceSign != 0 && argPattern.needsConcreteScrutInVariantPos
                  }
                  MatchTypeCasePattern.BaseTypeTest(tycon, argPatterns, needsConcreteScrut)
                }
            else if defn.isCompiletime_S(tyconSym) && args.sizeIs == 1 then
              rec(args.head, variance) match
                case err: MatchTypeCaseError =>
                  err
                case argPattern: MatchTypeCasePattern =>
                  if argPattern.isTypeTest
                  then MatchTypeCasePattern.TypeTest(pat)
                  else MatchTypeCasePattern.CompileTimeS(argPattern)
            else
              tycon.info match
                case _: RealTypeBounds =>
                  recAbstractTypeConstructor(pat)
                case TypeAlias(tl @ HKTypeLambda(onlyParam :: Nil, resType: RefinedType)) =>
                  /* Unlike for eta-expanded classes, the typer does not automatically
                   * dealias poly type aliases to refined types. So we have to give them
                   * a chance here.
                   * We are quite specific about the shape of type aliases that we are willing
                   * to dealias this way, because we must not dealias arbitrary type constructors
                   * that could refine the bounds of the captures; those would amount of
                   * type-test + capture combos, which are out of the specced match types.
                   */
                  rec(pat.superType, variance)
                case _ =>
                  MatchTypeCaseError.Alias(tyconSym)

          case pat @ AppliedType(tycon: TypeParamRef, _) if variance == 1 =>
            recAbstractTypeConstructor(pat)

          case pat @ RefinedType(parent, refinedName: TypeName, TypeAlias(alias @ TypeParamRef(binder, num)))
              if variance == 1 && (binder eq caseLambda) =>
            parent.member(refinedName) match
              case refinedMember: SingleDenotation if refinedMember.exists =>
                // Check that the bounds of the capture contain the bounds of the inherited member
                val refinedMemberBounds = refinedMember.info
                val captureBounds = caseLambda.paramInfos(num)
                if captureBounds.contains(refinedMemberBounds) then
                  /* In this case, we know that any member we eventually find during reduction
                   * will have bounds that fit in the bounds of the capture. Therefore, no
                   * type-test + capture combo is necessary, and we can apply the specced match types.
                   */
                  val capture = rec(alias, variance = 0).asInstanceOf[MatchTypeCasePattern.Capture]
                  MatchTypeCasePattern.TypeMemberExtractor(refinedName, capture)
                else
                  // Otherwise, a type-test + capture combo might be necessary, and we are out of spec
                  MatchTypeCaseError.RefiningBounds(refinedName)
              case _ =>
                // If the member does not refine a member of the `parent`, we are out of spec
                MatchTypeCaseError.StructuralType(refinedName)

          case _ =>
            MatchTypeCasePattern.TypeTest(pat)
      end rec

      def recAbstractTypeConstructor(pat: AppliedType): MatchTypeCaseResult =
        recArgPatterns(pat) { argPatterns =>
          MatchTypeCasePattern.AbstractTypeConstructor(pat.tycon, argPatterns)
        }
      end recAbstractTypeConstructor

      def recArgPatterns(pat: AppliedType)(whenNotTypeTest: List[MatchTypeCasePattern] => MatchTypeCaseResult): MatchTypeCaseResult =
        val AppliedType(tycon, args) = pat
        val tparams = tycon.typeParams
        val argPatterns = args.zip(tparams).map { (arg, tparam) =>
          rec(arg, tparam.paramVarianceSign)
        }
        argPatterns.find(_.isInstanceOf[MatchTypeCaseError]).getOrElse:
          val argPatterns1 = argPatterns.asInstanceOf[List[MatchTypeCasePattern]] // they are not errors
          if argPatterns1.forall(_.isTypeTest) then
            MatchTypeCasePattern.TypeTest(pat)
          else
            whenNotTypeTest(argPatterns1)
      end recArgPatterns

      rec(pat, variance = 1) match
        case err: MatchTypeCaseError => err
        case ok if typeParamRefsUnaccountedFor.isEmpty => ok
        case _ =>
          MatchTypeCaseError.UnaccountedTypeParam(caseLambda.paramNames(typeParamRefsUnaccountedFor.head))
    end tryConvertToSpecPattern
  end MatchTypeCaseSpec

  // ------ ClassInfo, Type Bounds --------------------------------------------------

  type TypeOrSymbol = Type | Symbol

  /** Roughly: the info of a class during a period.
   *  @param prefix           The prefix on which parents, decls, and selfType need to be rebased.
   *  @param cls              The class symbol.
   *  @param declaredParents  The parent types of this class.
   *                          These are all normalized to be TypeRefs by moving any refinements
   *                          to be member definitions of the class itself.
   *                          Unlike `parents`, the types are not seen as seen from `prefix`.
   *  @param decls            The symbols defined directly in this class.
   *  @param selfInfo         The type of `this` in this class, if explicitly given,
   *                          NoType otherwise. If class is compiled from source, can also
   *                          be a reference to the self symbol containing the type.
   */
  abstract case class ClassInfo(
      prefix: Type,
      cls: ClassSymbol,
      declaredParents: List[Type],
      decls: Scope,
      selfInfo: TypeOrSymbol) extends CachedGroundType with TypeType {

    private var selfTypeCache: Type | Null = null
    private var appliedRefCache: Type | Null = null

    /** The self type of a class is the conjunction of
     *   - the explicit self type if given (or the info of a given self symbol), and
     *   - the fully applied reference to the class itself.
     */
    def selfType(using Context): Type = {
      val clsd = cls.classDenot
      if (selfTypeCache == null)
        selfTypeCache = {
          val givenSelf = clsd.givenSelfType
          if (!givenSelf.isValueType) appliedRef
          else if (clsd.is(Module)) givenSelf
          else if (ctx.erasedTypes) appliedRef
          else givenSelf.dealiasKeepAnnots match
            case givenSelf1 @ AnnotatedType(tp, ann) if ann.symbol.isRetains =>
              givenSelf1.derivedAnnotatedType(AndType.make(tp, appliedRef), ann)
            case _ =>
              AndType.make(givenSelf, appliedRef)
        }
      selfTypeCache.nn
    }

    def appliedRef(using Context): Type = {
      if (appliedRefCache == null)
        appliedRefCache =
          TypeRef(prefix, cls).appliedTo(cls.classDenot.typeParams.map(_.typeRef))
      appliedRefCache.nn
    }

    // cached because baseType needs parents
    private var parentsCache: List[Type] | Null = null

    override def parents(using Context): List[Type] = {
      if (parentsCache == null)
        parentsCache = declaredParents.mapConserve(_.asSeenFrom(prefix, cls.owner))
      parentsCache.nn
    }

    protected def newLikeThis(prefix: Type, declaredParents: List[Type], decls: Scope, selfInfo: TypeOrSymbol)(using Context): ClassInfo =
      ClassInfo(prefix, cls, declaredParents, decls, selfInfo)

    def derivedClassInfo(prefix: Type)(using Context): ClassInfo =
      if (prefix eq this.prefix) this
      else newLikeThis(prefix, declaredParents, decls, selfInfo)

    def derivedClassInfo(prefix: Type = this.prefix, declaredParents: List[Type] = this.declaredParents, decls: Scope = this.decls, selfInfo: TypeOrSymbol = this.selfInfo)(using Context): ClassInfo =
      if ((prefix eq this.prefix) && (declaredParents eq this.declaredParents) && (decls eq this.decls) && (selfInfo eq this.selfInfo)) this
      else newLikeThis(prefix, declaredParents, decls, selfInfo)

    /** If this class has opaque type alias members, a new class info
     *  with their aliases added as refinements to the self type of the class.
     *  Otherwise, this classInfo.
     *  If there are opaque alias members, updates `cls` to have `Opaque` flag as a side effect.
     */
    def integrateOpaqueMembers(using Context): ClassInfo =
      decls.toList.foldLeft(this) { (cinfo, sym) =>
        if sym.isOpaqueAlias then
          cls.setFlag(Opaque)
          def force(using Context) =
            if sym.isOpaqueAlias then // could have been reset because of a syntax error
              sym.infoOrCompleter match
                case completer: LazyType =>
                  completer.complete(sym) // will update the LazyRef
                  null                    // tells the LazyRef to use the updated value
                case info => // can occur under cyclic references, e.g. i6225.scala
                  defn.AnyType
            else defn.AnyType         // dummy type in case of errors
          def refineSelfType(selfType: Type) =
            RefinedType(selfType, sym.name,
              TypeAlias(
                withMode(Mode.CheckCyclic)(
                  LazyRef.of(force))))
          cinfo.selfInfo match
            case self: Type =>
              cinfo.derivedClassInfo(
                selfInfo = refineSelfType(self.orElse(defn.AnyType)))
            case self: Symbol =>
              self.info = refineSelfType(self.info)
              cinfo
        else cinfo
      }

    override def computeHash(bs: Binders  | Null): Int = doHash(bs, cls, prefix)
    override def hashIsStable: Boolean = prefix.hashIsStable && declaredParents.hashIsStable

    override def eql(that: Type): Boolean = that match {
      case that: ClassInfo =>
        prefix.eq(that.prefix) &&
        cls.eq(that.cls) &&
        declaredParents.eqElements(that.declaredParents) &&
        decls.eq(that.decls) &&
        selfInfo.eq(that.selfInfo)
      case _ => false
    }

    override def equals(that: Any): Boolean = equals(that, null)

    override def iso(that: Any, bs: BinderPairs): Boolean = that match {
      case that: ClassInfo =>
        prefix.equals(that.prefix, bs) &&
        cls.eq(that.cls) &&
        declaredParents.equalElements(that.declaredParents, bs) &&
        decls.eq(that.decls) &&
        selfInfo.eq(that.selfInfo)
      case _ => false
    }

    override def toString: String = s"ClassInfo($prefix, $cls, $declaredParents)"
  }

  class CachedClassInfo(prefix: Type, cls: ClassSymbol, declaredParents: List[Type], decls: Scope, selfInfo: TypeOrSymbol)
    extends ClassInfo(prefix, cls, declaredParents, decls, selfInfo)

  /** A class for temporary class infos where `parents` are not yet known */
  final class TempClassInfo(prefix: Type, cls: ClassSymbol, decls: Scope, selfInfo: TypeOrSymbol)
  extends CachedClassInfo(prefix, cls, Nil, decls, selfInfo) {

    /** Convert to classinfo with known parents */
    def finalized(parents: List[Type])(using Context): ClassInfo =
      ClassInfo(prefix, cls, parents, decls, selfInfo)

    override def newLikeThis(prefix: Type, declaredParents: List[Type], decls: Scope, selfInfo: TypeOrSymbol)(using Context): ClassInfo =
      TempClassInfo(prefix, cls, decls, selfInfo)

    override def toString: String = s"TempClassInfo($prefix, $cls)"
  }

  object ClassInfo {
    def apply(prefix: Type, cls: ClassSymbol, declaredParents: List[Type], decls: Scope, selfInfo: TypeOrSymbol = NoType)(using Context): ClassInfo =
      unique(new CachedClassInfo(prefix, cls, declaredParents, decls, selfInfo))
  }

  /** Type bounds >: lo <: hi */
  abstract case class TypeBounds(lo: Type, hi: Type) extends CachedProxyType with TypeType {

    assert(lo.isInstanceOf[TermType], lo)
    assert(hi.isInstanceOf[TermType], hi)

    override def underlying(using Context): Type = hi

    /** The non-alias type bounds type with given bounds */
    def derivedTypeBounds(lo: Type, hi: Type)(using Context): TypeBounds =
      if ((lo eq this.lo) && (hi eq this.hi)) this
      else TypeBounds(lo, hi)

    def contains(tp: Type)(using Context): Boolean = tp match {
      case tp: TypeBounds => lo <:< tp.lo && tp.hi <:< hi
      case tp: ClassInfo =>
        val cls = tp.cls
        // Note: Taking a normal typeRef does not work here. A normal ref might contain
        // also other information about the named type (e.g. bounds).
        contains(
          TypeRef(tp.prefix, cls)
            .withDenot(new UniqueRefDenotation(cls, tp, cls.validFor, tp.prefix)))
      case _ =>
        lo <:< tp && tp <:< hi
    }

    def & (that: TypeBounds)(using Context): TypeBounds =
      // This will try to preserve the FromJavaObjects type in upper bounds.
      // For example, (? <: FromJavaObjects | Null) & (? <: Any),
      // we want to get (? <: FromJavaObjects | Null) intead of (? <: Any),
      // because we may check the result <:< (? <: Object | Null) later.
      if this.hi.containsFromJavaObject
        && (this.hi frozen_<:< that.hi)
        && (that.lo frozen_<:< this.lo) then
        // FromJavaObject in tp1.hi guarantees tp2.hi <:< tp1.hi
        // prefer tp1 if FromJavaObject is in its hi
        this
      else if that.hi.containsFromJavaObject
        && (that.hi frozen_<:< this.hi)
        && (this.lo frozen_<:< that.lo) then
        // Similarly, prefer tp2 if FromJavaObject is in its hi
        that
      else if (this.lo frozen_<:< that.lo) && (that.hi frozen_<:< this.hi) then that
      else if (that.lo frozen_<:< this.lo) && (this.hi frozen_<:< that.hi) then this
      else TypeBounds(this.lo | that.lo, this.hi & that.hi)

    def | (that: TypeBounds)(using Context): TypeBounds =
      if ((this.lo frozen_<:< that.lo) && (that.hi frozen_<:< this.hi)) this
      else if ((that.lo frozen_<:< this.lo) && (this.hi frozen_<:< that.hi)) that
      else TypeBounds(this.lo & that.lo, this.hi | that.hi)

    override def & (that: Type)(using Context): Type = that match {
      case that: TypeBounds => this & that
      case _ => super.& (that)
    }

    override def | (that: Type)(using Context): Type = that match {
      case that: TypeBounds => this | that
      case _ => super.| (that)
    }

    override def computeHash(bs: Binders): Int = doHash(bs, lo, hi)
    override def hashIsStable: Boolean = lo.hashIsStable && hi.hashIsStable

    override def equals(that: Any): Boolean = equals(that, null)

    override def iso(that: Any, bs: BinderPairs): Boolean = that match {
      case that: AliasingBounds => false
      case that: TypeBounds => lo.equals(that.lo, bs) && hi.equals(that.hi, bs)
      case _ => false
    }

    override def eql(that: Type): Boolean = that match {
      case that: AliasingBounds => false
      case that: TypeBounds => lo.eq(that.lo) && hi.eq(that.hi)
      case _ => false
    }
  }

  class RealTypeBounds(lo: Type, hi: Type) extends TypeBounds(lo, hi)

  /** Common supertype of `TypeAlias` and `MatchAlias` */
  abstract class AliasingBounds(val alias: Type) extends TypeBounds(alias, alias) {

    def derivedAlias(alias: Type)(using Context): AliasingBounds =
      if alias eq this.alias then this else AliasingBounds(alias)

    override def computeHash(bs: Binders): Int = doHash(bs, alias)
    override def hashIsStable: Boolean = alias.hashIsStable

    override def iso(that: Any, bs: BinderPairs): Boolean = that match {
      case that: AliasingBounds => this.isTypeAlias == that.isTypeAlias && alias.equals(that.alias, bs)
      case _ => false
    }

    // equals comes from case class; no matching override is needed

    override def eql(that: Type): Boolean = that match {
      case that: AliasingBounds => this.isTypeAlias == that.isTypeAlias && alias.eq(that.alias)
      case _ => false
    }

    override def toString = s"${getClass.getSimpleName}($alias)"
  }

  /**    = T
   */
  class TypeAlias(alias: Type) extends AliasingBounds(alias)

  /**    = T     where `T` is a `MatchType`
   *
   *  Match aliases are treated differently from type aliases. Their sides are mutually
   *  subtypes of each other but one side is not generally substitutable for the other.
   *  If we assumed full substitutivity, we would have to reject all recursive match
   *  aliases (or else take the jump and allow full recursive types).
   */
  class MatchAlias(alias: Type) extends AliasingBounds(alias)

  object TypeBounds {
    def apply(lo: Type, hi: Type)(using Context): TypeBounds =
      unique(new RealTypeBounds(lo, hi))
    def empty(using Context): TypeBounds =
      val result = ctx.base.emptyTypeBounds
      if result == null then
        ctx.base.emptyTypeBounds = apply(defn.NothingType, defn.AnyType)
        empty
      else
        result
    def emptyPolyKind(using Context): TypeBounds = apply(defn.NothingType, defn.AnyKindType)
    /** An interval covering all types of the same kind as `tp`. */
    def emptySameKindAs(tp: Type)(using Context): TypeBounds =
      val top = tp.topType
      if top.isExactlyAny then empty else apply(defn.NothingType, top)
    def upper(hi: Type)(using Context): TypeBounds = apply(defn.NothingType, hi)
    def lower(lo: Type)(using Context): TypeBounds = apply(lo, defn.AnyType)
  }

  object AliasingBounds:
    /** A MatchAlias if alias is a match type and a TypeAlias o.w.
     *  Note that aliasing a MatchAlias returns a normal TypeAlias.
     */
    def apply(alias: Type)(using Context): AliasingBounds =
      if alias.isMatch then MatchAlias(alias) else TypeAlias(alias)
    def unapply(tp: AliasingBounds): Option[Type] = Some(tp.alias)

  object TypeAlias {
    def apply(alias: Type)(using Context): TypeAlias = unique(new TypeAlias(alias))
    def unapply(tp: TypeAlias): Option[Type] = Some(tp.alias)
  }

  object MatchAlias {
    def apply(alias: Type)(using Context): MatchAlias = unique(new MatchAlias(alias))
    def unapply(tp: MatchAlias): Option[Type] = Some(tp.alias)
  }

  // ----- Annotated and Import types -----------------------------------------------

  /** An annotated type tpe @ annot */
  abstract case class AnnotatedType(parent: Type, annot: Annotation) extends CachedProxyType, CaptureRef {

    override def underlying(using Context): Type = parent

    def derivedAnnotatedType(parent: Type, annot: Annotation)(using Context): AnnotatedType =
      if ((parent eq this.parent) && (annot eq this.annot)) this
      else AnnotatedType(parent, annot)

    override def stripTypeVar(using Context): Type =
      derivedAnnotatedType(parent.stripTypeVar, annot)

    override def stripAnnots(keep: Annotation => (Context) ?=> Boolean)(using Context): Type =
      val p = parent.stripAnnots(keep)
      if keep(annot) then derivedAnnotatedType(p, annot)
      else p

    override def stripped(using Context): Type = parent.stripped

    private var isRefiningKnown = false
    private var isRefiningCache: Boolean = uninitialized

    def isRefining(using Context): Boolean = {
      if (!isRefiningKnown) {
        isRefiningCache = annot.symbol.derivesFrom(defn.RefiningAnnotationClass)
        isRefiningKnown = true
      }
      isRefiningCache
    }

    // equals comes from case class; no matching override is needed

    override def computeHash(bs: Binders): Int =
      doHash(bs, annot.hash, parent)
    override def hashIsStable: Boolean =
      parent.hashIsStable

    override def eql(that: Type): Boolean = that match
      case that: AnnotatedType => (parent eq that.parent) && (annot eql that.annot)
      case _ => false

    override def iso(that: Any, bs: BinderPairs): Boolean = that match
      case that: AnnotatedType => parent.equals(that.parent, bs) && (annot eql that.annot)
      case _ => false
  }

  class CachedAnnotatedType(parent: Type, annot: Annotation) extends AnnotatedType(parent, annot)

  object AnnotatedType:
    def make(underlying: Type, annots: List[Annotation])(using Context): Type =
      annots.foldLeft(underlying)(apply(_, _))
    def apply(parent: Type, annot: Annotation)(using Context): AnnotatedType =
      unique(CachedAnnotatedType(parent, annot))
  end AnnotatedType

  // Special type objects and classes -----------------------------------------------------

  /** The type of an erased array */
  abstract case class JavaArrayType(elemType: Type) extends CachedGroundType with ValueType {
    def derivedJavaArrayType(elemtp: Type)(using Context): JavaArrayType =
      if (elemtp eq this.elemType) this else JavaArrayType(elemtp)

    override def computeHash(bs: Binders): Int = doHash(bs, elemType)
    override def hashIsStable: Boolean = elemType.hashIsStable

    override def eql(that: Type): Boolean = that match {
      case that: JavaArrayType => elemType.eq(that.elemType)
      case _ => false
    }
  }
  final class CachedJavaArrayType(elemType: Type) extends JavaArrayType(elemType)
  object JavaArrayType {
    def apply(elemType: Type)(using Context): JavaArrayType = unique(new CachedJavaArrayType(elemType))
  }

  /** The type of an import clause tree */
  case class ImportType(expr: Tree) extends UncachedGroundType

  /** Sentinel for "missing type" */
  @sharable case object NoType extends CachedGroundType {
    override def computeHash(bs: Binders): Int = hashSeed
  }

  /** Missing prefix */
  @sharable case object NoPrefix extends CachedGroundType {
    override def computeHash(bs: Binders): Int = hashSeed
  }

  /** A common superclass of `ErrorType` and `TryDynamicCallSite`. Instances of this
   *  class are at the same time subtypes and supertypes of every other type.
   */
  abstract class FlexType extends UncachedGroundType with ValueType

  abstract class ErrorType extends FlexType {

    /** An explanation of the cause of the failure */
    def msg(using Context): Message

    /** An explanation of the cause of the failure as a string */
    def explanation(using Context): String = msg.message
  }

  /** Note: Make sure an errors is reported before construtcing this
   *  as the type of a tree.
   */
  object ErrorType:
    def apply(m: Message)(using Context): ErrorType =
      val et = new PreviousErrorType
      ctx.base.errorTypeMsg(et) = m
      et
  end ErrorType

  class PreviousErrorType extends ErrorType:
    def msg(using Context): Message =
      ctx.base.errorTypeMsg.get(this) match
        case Some(m) => m
        case None => em"error message from previous run no longer available"

  object UnspecifiedErrorType extends ErrorType {
    override def msg(using Context): Message = em"unspecified error"
  }

  /* Type used to track Select nodes that could not resolve a member and their qualifier is a scala.Dynamic. */
  object TryDynamicCallType extends FlexType

  /** Wildcard type, possibly with bounds */
  abstract case class WildcardType(optBounds: Type) extends CachedGroundType with TermType {

    def effectiveBounds(using Context): TypeBounds = optBounds match
      case bounds: TypeBounds => bounds
      case _ => TypeBounds.empty

    def derivedWildcardType(optBounds: Type)(using Context): WildcardType =
      if (optBounds eq this.optBounds) this
      else if (!optBounds.exists) WildcardType
      else WildcardType(optBounds.asInstanceOf[TypeBounds])

    override def computeHash(bs: Binders): Int = doHash(bs, optBounds)
    override def hashIsStable: Boolean = optBounds.hashIsStable

    override def eql(that: Type): Boolean = that match {
      case that: WildcardType => optBounds.eq(that.optBounds)
      case _ => false
    }

    // equals comes from case class; no matching override is needed

    override def iso(that: Any, bs: BinderPairs): Boolean = that match {
      case that: WildcardType => optBounds.equals(that.optBounds, bs)
      case _ => false
    }
  }

  final class CachedWildcardType(optBounds: Type) extends WildcardType(optBounds)

  @sharable object WildcardType extends WildcardType(NoType) {
    def apply(bounds: TypeBounds)(using Context): WildcardType =
      if bounds eq TypeBounds.empty then
        val result = ctx.base.emptyWildcardBounds
        if result == null then
          ctx.base.emptyWildcardBounds = unique(CachedWildcardType(bounds))
          apply(bounds)
        else
          result
      else unique(CachedWildcardType(bounds))
    /** A wildcard matching any type of the same kind as `tp`. */
    def sameKindAs(tp: Type)(using Context): WildcardType =
      apply(TypeBounds.emptySameKindAs(tp))
  }

  /** An extractor for single abstract method types.
   *  A type is a SAM type if it is a reference to a class or trait, which
   *
   *   - has a single abstract method with a method type (ExprType
   *     and PolyType not allowed!) according to `possibleSamMethods`.
   *   - can be instantiated without arguments or with just () as argument.
   *
   *  Additionally, a SAM type may contain type aliases refinements if they refine
   *  an existing type member.
   *
   *  The pattern `SAMType(samMethod, samParent)` matches a SAM type, where `samMethod` is the
   *  type of the single abstract method and `samParent` is a subtype of the matched
   *  SAM type which has been stripped of wildcards to turn it into a valid parent
   *  type.
   */
  object SAMType {
    /** If possible, return a type which is both a subtype of `origTp` and a (possibly refined) type
     *  application of `samClass` where none of the type arguments are
     *  wildcards (thus making it a valid parent type), otherwise return
     *  NoType.
     *
     *  A wildcard in the original type will be replaced by its upper or lower bound in a way
     *  that maximizes the number of possible implementations of `samMeth`. For example,
     *  java.util.function defines an interface equivalent to:
     *
     *      trait Function[T, R]:
     *        def apply(t: T): R
     *
     *  and it usually appears with wildcards to compensate for the lack of
     *  definition-site variance in Java:
     *
     *      (x => x.toInt): Function[? >: String, ? <: Int]
     *
     *  When typechecking this lambda, we need to approximate the wildcards to find
     *  a valid parent type for our lambda to extend. We can see that in `apply`,
     *  `T` only appears contravariantly and `R` only appears covariantly, so by
     *  minimizing the first parameter and maximizing the second, we maximize the
     *  number of valid implementations of `apply` which lets us implement the lambda
     *  with a closure equivalent to:
     *
     *      new Function[String, Int] { def apply(x: String): Int = x.toInt }
     *
     *  If a type parameter appears invariantly or does not appear at all in `samMeth`, then
     *  we arbitrarily pick the upper-bound.
     */
    def samParent(origTp: Type, samClass: Symbol, samMeth: Symbol)(using Context): Type =
      val tp0 = origTp.baseType(samClass)

      /** Copy type aliases refinements to `toTp` from `fromTp` */
      def withRefinements(toType: Type, fromTp: Type): Type = fromTp.dealias match
        case RefinedType(fromParent, name, info: AliasingBounds) if tp0.member(name).exists =>
          val parent1 = withRefinements(toType, fromParent)
          RefinedType(parent1, name, info)
        case _ => toType
      val tp = withRefinements(tp0, origTp)

      if !(tp <:< origTp) then NoType
      else
        def approxWildcardArgs(tp: Type): Type = tp match
          case tp @ AppliedType(tycon, args) if tp.hasWildcardArg =>
            val accu = new TypeAccumulator[VarianceMap[Symbol]]:
              def apply(vmap: VarianceMap[Symbol], t: Type): VarianceMap[Symbol] = t match
                case tp: TypeRef if tp.symbol.isAllOf(ClassTypeParam) =>
                  vmap.recordLocalVariance(tp.symbol, variance)
                case _ =>
                  foldOver(vmap, t)
            val vmap = accu(VarianceMap.empty, samMeth.info)
            val tparams = tycon.typeParamSymbols
            val args1 = args.zipWithConserve(tparams):
              case (arg @ TypeBounds(lo, hi), tparam) =>
                val v = vmap.computedVariance(tparam)
                if v.uncheckedNN < 0 then lo
                else hi
              case (arg, _) => arg
            tp.derivedAppliedType(tycon, args1)
          case tp: RefinedType =>
            tp.derivedRefinedType(approxWildcardArgs(tp.parent))
          case _ =>
            tp
        approxWildcardArgs(tp)
    end samParent

    def samClass(tp: Type)(using Context): Symbol = tp match
      case tp: ClassInfo =>
        val cls = tp.cls
        def takesNoArgs(tp: Type) =
          !tp.classSymbol.primaryConstructor.exists
              // e.g. `ContextFunctionN` does not have constructors
          || tp.applicableConstructors(Nil, adaptVarargs = true).lengthCompare(1) == 0
              // we require a unique constructor so that SAM expansion is deterministic
        val noArgsNeeded: Boolean =
          takesNoArgs(tp)
          && (!tp.cls.is(Trait) || takesNoArgs(tp.parents.head))
        def isInstantiable =
          !tp.cls.isOneOf(FinalOrSealed) && (tp.appliedRef <:< tp.selfType)
        if noArgsNeeded && isInstantiable then tp.cls
        else NoSymbol
      case tp: AppliedType =>
        samClass(tp.superType)
      case tp: TypeRef =>
        samClass(tp.underlying)
      case tp: RefinedType =>
        samClass(tp.underlying)
      case tp: TypeBounds =>
        samClass(tp.underlying)
      case tp: TypeVar =>
        samClass(tp.underlying)
      case tp: AnnotatedType =>
        samClass(tp.underlying)
      case tp: FlexibleType =>
        samClass(tp.underlying)
      case _ =>
        NoSymbol

    def unapply(tp: Type)(using Context): Option[(MethodType, Type)] =
      val cls = samClass(tp)
      if cls.exists then
        val absMems =
          if tp.isRef(defn.PartialFunctionClass) then
            // To maintain compatibility with 2.x, we treat PartialFunction specially,
            // pretending it is a SAM type. In the future it would be better to merge
            // Function and PartialFunction, have Function1 contain a isDefinedAt method
            //     def isDefinedAt(x: T) = true
            // and overwrite that method whenever the function body is a sequence of
            // case clauses.
            List(defn.PartialFunction_apply)
          else
            tp.possibleSamMethods.map(_.symbol)
        if absMems.lengthCompare(1) == 0 then
          val samMethSym = absMems.head
          val parent = samParent(tp, cls, samMethSym)
          samMethSym.asSeenFrom(parent).info match
            case mt: MethodType if !mt.isParamDependent && mt.resultType.isValueTypeOrWildcard =>
              Some(mt, parent)
            case _ =>
              None
        else None
      else None
  }

  // ----- TypeMaps --------------------------------------------------------------------

  /** Where a traversal should stop */
  enum StopAt:
    case None    // traverse everything
    case Package // stop at package references
    case Static  // stop at static references

  /** Common base class of TypeMap and TypeAccumulator */
  abstract class VariantTraversal:
    protected[dotc] var variance: Int = 1

    inline protected def atVariance[T](v: Int)(op: => T): T = {
      val saved = variance
      variance = v
      val res = op
      variance = saved
      res
    }

    protected def stopAt: StopAt = StopAt.Static

    /** Can the prefix of this static reference be omitted if the reference
     *  itself can be omitted? Overridden in TypeOps#avoid.
     */
    protected def isStaticPrefix(pre: Type)(using Context): Boolean = true

    protected def stopBecauseStaticOrLocal(tp: NamedType)(using Context): Boolean =
      (tp.prefix eq NoPrefix)
      || {
        val stop = stopAt
        stop == StopAt.Static && tp.currentSymbol.isStatic && isStaticPrefix(tp.prefix)
        || stop == StopAt.Package && tp.currentSymbol.is(Package)
      }

    /** The type parameters of the constructor of this applied type.
     *  Overridden in OrderingConstraint's ConstraintAwareTraversal to take account
     *  of instantiations in the constraint that are not yet propagated to the
     *  instance types of type variables.
     */
    protected def tyconTypeParams(tp: AppliedType)(using Context): List[ParamInfo] =
      tp.tyconTypeParams
  end VariantTraversal

  /** A supertrait for some typemaps that are bijections. Used for capture checking.
   *  BiTypeMaps should map capture references to capture references.
   */
  trait BiTypeMap extends TypeMap:
    thisMap =>

    /** The inverse of the type map */
    def inverse: BiTypeMap

    /** A restriction of this map to a function on tracked CaptureRefs */
    def forward(ref: CaptureRef): CaptureRef =
      val result = this(ref)
      def ensureTrackable(tp: Type): CaptureRef = tp match
        case tp: CaptureRef =>
          if tp.isTrackableRef then tp
          else ensureTrackable(tp.underlying)
        case _ =>
          assert(false, i"not a trackable captureRef ref: $result, ${result.underlyingIterator.toList}")
      ensureTrackable(result)

    /** A restriction of the inverse to a function on tracked CaptureRefs */
    def backward(ref: CaptureRef): CaptureRef = inverse(ref) match
      case result: CaptureRef if result.isTrackableRef => result
  end BiTypeMap

  abstract class TypeMap(implicit protected var mapCtx: Context)
  extends VariantTraversal with (Type => Type) { thisMap =>

    def apply(tp: Type): Type

    protected def derivedSelect(tp: NamedType, pre: Type): Type =
      tp.derivedSelect(pre)
    protected def derivedRefinedType(tp: RefinedType, parent: Type, info: Type): Type =
      tp.derivedRefinedType(parent, tp.refinedName, info)
    protected def derivedRecType(tp: RecType, parent: Type): Type =
      tp.rebind(parent)
    protected def derivedAlias(tp: AliasingBounds, alias: Type): Type =
      tp.derivedAlias(alias)
    protected def derivedTypeBounds(tp: TypeBounds, lo: Type, hi: Type): Type =
      tp.derivedTypeBounds(lo, hi)
    protected def derivedSuperType(tp: SuperType, thistp: Type, supertp: Type): Type =
      tp.derivedSuperType(thistp, supertp)
    protected def derivedAppliedType(tp: AppliedType, tycon: Type, args: List[Type]): Type =
      tp.derivedAppliedType(tycon, args)
    protected def derivedAndType(tp: AndType, tp1: Type, tp2: Type): Type =
      tp.derivedAndType(tp1, tp2)
    protected def derivedOrType(tp: OrType, tp1: Type, tp2: Type): Type =
      tp.derivedOrType(tp1, tp2)
    protected def derivedMatchType(tp: MatchType, bound: Type, scrutinee: Type, cases: List[Type]): Type =
      tp.derivedMatchType(bound, scrutinee, cases)
    protected def derivedAnnotatedType(tp: AnnotatedType, underlying: Type, annot: Annotation): Type =
      tp.derivedAnnotatedType(underlying, annot)
    protected def derivedCapturingType(tp: Type, parent: Type, refs: CaptureSet): Type =
      tp.derivedCapturingType(parent, refs)
    protected def derivedWildcardType(tp: WildcardType, bounds: Type): Type =
      tp.derivedWildcardType(bounds)
    protected def derivedSkolemType(tp: SkolemType, info: Type): Type =
      tp.derivedSkolemType(info)
    protected def derivedClassInfo(tp: ClassInfo, pre: Type): Type =
      tp.derivedClassInfo(pre)
    protected def derivedJavaArrayType(tp: JavaArrayType, elemtp: Type): Type =
      tp.derivedJavaArrayType(elemtp)
    protected def derivedExprType(tp: ExprType, restpe: Type): Type =
      tp.derivedExprType(restpe)
    protected def derivedFlexibleType(tp: FlexibleType, hi: Type): Type =
      tp.derivedFlexibleType(hi)
    // note: currying needed  because Scala2 does not support param-dependencies
    protected def derivedLambdaType(tp: LambdaType)(formals: List[tp.PInfo], restpe: Type): Type =
      tp.derivedLambdaType(tp.paramNames, formals, restpe)

    protected def mapArg(arg: Type, tparam: ParamInfo): Type = arg match
      case arg: TypeBounds => this(arg)
      case arg => atVariance(variance * tparam.paramVarianceSign)(this(arg))

    protected def mapArgs(args: List[Type], tparams: List[ParamInfo]): List[Type] = args match
      case arg :: otherArgs if tparams.nonEmpty =>
        val arg1 = mapArg(arg, tparams.head)
        val otherArgs1 = mapArgs(otherArgs, tparams.tail)
        if ((arg1 eq arg) && (otherArgs1 eq otherArgs)) args
        else arg1 :: otherArgs1
      case nil =>
        nil

    protected def mapOverLambda(tp: LambdaType) =
      val restpe = tp.resultType
      val saved = variance
      variance = if (defn.MatchCase.isInstance(restpe)) 0 else -variance
      val ptypes1 = tp.paramInfos.mapConserve(this).asInstanceOf[List[tp.PInfo]]
      variance = saved
      derivedLambdaType(tp)(ptypes1, this(restpe))

    protected def mapOverTypeVar(tp: TypeVar) =
      val inst = tp.instanceOpt
      if (inst.exists) apply(inst) else tp

    def isRange(tp: Type): Boolean = tp.isInstanceOf[Range]

    protected def mapCapturingType(tp: Type, parent: Type, refs: CaptureSet, v: Int): Type =
      val saved = variance
      variance = v
      try derivedCapturingType(tp, this(parent), refs.map(this))
      finally variance = saved

    /** Utility method. Maps the supertype of a type proxy. Returns the
     *  type proxy itself if the mapping leaves the supertype unchanged.
     *  This avoids needless changes in mapped types.
     */
    protected def mapConserveSuper(t: TypeProxy): Type =
      val t1 = t.superType
      val t2 = apply(t1)
      if t2 ne t1 then t2 else t

    /** Map this function over given type */
    def mapOver(tp: Type): Type = {
      record(s"TypeMap mapOver ${getClass}")
      record("TypeMap mapOver total")
      val ctx = this.mapCtx // optimization for performance
      given Context = ctx
      tp match {
        case tp: TermRef if tp.symbol.isImport =>
          // see tests/pos/i19493.scala for examples requiring mapping over imports
          val ImportType(e) = tp.info: @unchecked
          val e1 = singleton(apply(e.tpe))
          newImportSymbol(tp.symbol.owner, e1).termRef

        case tp: NamedType =>
          if stopBecauseStaticOrLocal(tp) then tp
          else
            val prefix1 = atVariance(variance max 0)(this(tp.prefix)) // see comment of TypeAccumulator's applyToPrefix
            derivedSelect(tp, prefix1)

        case tp: AppliedType =>
          derivedAppliedType(tp, this(tp.tycon), mapArgs(tp.args, tyconTypeParams(tp)))

        case tp: LambdaType =>
          mapOverLambda(tp)

        case tp: AliasingBounds =>
          derivedAlias(tp, atVariance(0)(this(tp.alias)))

        case tp: TypeBounds =>
          variance = -variance
          val lo1 = this(tp.lo)
          variance = -variance
          derivedTypeBounds(tp, lo1, this(tp.hi))

        case tp: TypeVar =>
          mapOverTypeVar(tp)

        case tp: ExprType =>
          derivedExprType(tp, this(tp.resultType))

        case CapturingType(parent, refs) =>
          mapCapturingType(tp, parent, refs, variance)

        case tp @ AnnotatedType(underlying, annot) =>
          val underlying1 = this(underlying)
          val annot1 = annot.mapWith(this)
          if annot1 eq EmptyAnnotation then underlying1
          else derivedAnnotatedType(tp, underlying1, annot1)

        case _: ThisType
          | _: BoundType
          | NoPrefix =>
          tp

        case tp: ProtoType =>
          tp.map(this)

        case tp: RefinedType =>
          derivedRefinedType(tp, this(tp.parent), this(tp.refinedInfo))

        case tp: RecType =>
          record("TypeMap.RecType")
          derivedRecType(tp, this(tp.parent))

        case tp @ SuperType(thistp, supertp) =>
          derivedSuperType(tp, this(thistp), this(supertp))

        case tp @ ConstantType(const @ Constant(_: Type)) =>
          val classType = const.tpe
          val classType1 = this(classType)
          if classType eq classType1 then tp
          else classType1

        case tp: LazyRef =>
          LazyRef { refCtx =>
            given Context = refCtx
            val ref1 = tp.ref
            if refCtx.runId == mapCtx.runId then this(ref1)
            else // splice in new run into map context
              val saved = mapCtx
              mapCtx = mapCtx.fresh
                .setPeriod(Period(refCtx.runId, mapCtx.phaseId))
                .setRun(refCtx.run)
              try this(ref1) finally mapCtx = saved
          }

        case tp: ClassInfo =>
          mapClassInfo(tp)

        case tp: AndType =>
          derivedAndType(tp, this(tp.tp1), this(tp.tp2))

        case tp: OrType =>
          derivedOrType(tp, this(tp.tp1), this(tp.tp2))

        case tp: FlexibleType =>
          derivedFlexibleType(tp, this(tp.hi))

        case tp: MatchType =>
          val bound1 = this(tp.bound)
          val scrut1 = atVariance(0)(this(tp.scrutinee))
          derivedMatchType(tp, bound1, scrut1, tp.cases.mapConserve(this))

        case tp: SkolemType =>
          derivedSkolemType(tp, this(tp.info))

        case tp: WildcardType =>
          derivedWildcardType(tp, mapOver(tp.optBounds))

        case tp: JavaArrayType =>
          derivedJavaArrayType(tp, this(tp.elemType))

        case _ =>
          tp
      }
    }

    private def treeTypeMap = new TreeTypeMap(
      typeMap = this,
      // Using `ConservativeTreeCopier` is needed when copying dependent annoted
      // types, where we can refer to a previous parameter represented as
      // `TermParamRef` that has no underlying type yet.
      // See tests/pos/annot-17242.scala.
      cpy = ConservativeTreeCopier()
    )

    def mapOver(syms: List[Symbol]): List[Symbol] = mapSymbols(syms, treeTypeMap)

    def mapOver(scope: Scope): Scope = {
      val elems = scope.toList
      val elems1 = mapOver(elems)
      if (elems1 eq elems) scope
      else newScopeWith(elems1*)
    }

    def mapOver(tree: Tree): Tree = treeTypeMap(tree)

    /** Can be overridden. By default, only the prefix is mapped. */
    protected def mapClassInfo(tp: ClassInfo): Type =
      derivedClassInfo(tp, this(tp.prefix))

    def andThen(f: Type => Type): TypeMap = new TypeMap {
      override def stopAt = thisMap.stopAt
      def apply(tp: Type) = f(thisMap(tp))
    }
  }

  /** A type map that maps also parents and self type of a ClassInfo */
  abstract class DeepTypeMap(using Context) extends TypeMap:
    override def mapClassInfo(tp: ClassInfo): ClassInfo =
      val prefix1 = this(tp.prefix)
      inContext(ctx.withOwner(tp.cls)):
        val parents1 = tp.declaredParents.mapConserve(this)
        val selfInfo1: TypeOrSymbol = tp.selfInfo match
          case selfInfo: Type => inContext(ctx.withOwner(tp.cls))(this(selfInfo))
          case selfInfo => selfInfo
        tp.derivedClassInfo(prefix1, parents1, tp.decls, selfInfo1)
  end DeepTypeMap

  @sharable object IdentityTypeMap extends TypeMap()(NoContext) {
    def apply(tp: Type): Type = tp
  }

  /** A type map that approximates TypeBounds types depending on
   *  variance.
   *
   *  if variance > 0 : approximate by upper bound
   *     variance < 0 : approximate by lower bound
   *     variance = 0 : propagate bounds to next outer level
   */
  abstract class ApproximatingTypeMap(using Context) extends TypeMap { thisMap =>

    protected def range(lo: Type, hi: Type): Type =
      if (variance > 0) hi
      else if (variance < 0) lo
      else if (lo `eq` hi) lo
      else Range(lower(lo), upper(hi))

    protected def emptyRange = range(defn.NothingType, defn.AnyType)

    protected def lower(tp: Type): Type = tp match {
      case tp: Range => tp.lo
      case _ => tp
    }

    protected def upper(tp: Type): Type = tp match {
      case tp: Range => tp.hi
      case _ => tp
    }

    protected def rangeToBounds(tp: Type): Type = tp match {
      case Range(lo, hi) => TypeBounds(lo, hi)
      case _ => tp
    }

    private var expandingBounds: Boolean = false

    /** Use an alterate type `tp` that replaces a range. This can happen if the
     *  prefix of a Select is a range and the selected symbol is an alias type
     *  or a value with a singleton type. In both cases we can forget the prefix
     *  and use the symbol's type.
     */
    protected def useAlternate(tp: Type): Type = reapply(tp)

    /** Whether it is currently expanding bounds
     *
     *  It is used to avoid following LazyRef in F-Bounds
     */
    def isExpandingBounds: Boolean = expandingBounds

    protected def expandBounds(tp: TypeBounds): Type =
      val saved = expandingBounds
      expandingBounds = true
      val res = range(atVariance(-variance)(reapply(tp.lo)), reapply(tp.hi))
      expandingBounds = saved
      res

    /** Try to widen a named type to its info relative to given prefix `pre`, where possible.
     *  The possible cases are listed inline in the code.
     */
    def tryWiden(tp: NamedType, pre: Type): Type = pre.member(tp.name) match {
      case d: SingleDenotation =>
        val tp1 = d.info.dealiasKeepAnnots
        tp1.stripAnnots match {
          case TypeAlias(alias) =>
            // if H#T = U, then for any x in L..H, x.T =:= U,
            // hence we can replace with U under all variances
            useAlternate(alias.rewrapAnnots(tp1))
          case bounds: TypeBounds =>
            // If H#T = ? >: S <: U, then for any x in L..H, S <: x.T <: U,
            // hence we can replace with S..U under all variances
            expandBounds(bounds)
          case info: SingletonType =>
            // if H#x: y.type, then for any x in L..H, x.type =:= y.type,
            // hence we can replace with y.type under all variances
            useAlternate(info)
          case _ =>
            NoType
        }
      case _ => NoType
    }

    /** Expand parameter reference corresponding to prefix `pre`;
     *  If the expansion is a wildcard parameter reference, convert its
     *  underlying bounds to a range, otherwise return the expansion.
     */
    def expandParam(tp: NamedType, pre: Type): Type =
      tp.argForParam(pre) match {
        case arg @ TypeRef(`pre`, _) if pre.isArgPrefixOf(arg.symbol) =>
          arg.info match {
            case argInfo: TypeBounds => expandBounds(argInfo)
            case argInfo => useAlternate(arg)
          }
        case arg: TypeBounds => expandBounds(arg)
        case arg => useAlternate(arg)
      }

    /** Derived selection.
     *  @pre   the (upper bound of) prefix `pre` has a member named `tp.name`.
     */
    override protected def derivedSelect(tp: NamedType, pre: Type): Type =
      if (pre eq tp.prefix) tp
      else pre match {
        case Range(preLo, preHi) =>
          val forwarded =
            if (tp.symbol.isAllOf(ClassTypeParam)) expandParam(tp, preHi)
            else tryWiden(tp, preHi)
          forwarded.orElse(
            range(super.derivedSelect(tp, preLo).loBound, super.derivedSelect(tp, preHi).hiBound))
        case _ =>
          super.derivedSelect(tp, pre) match {
            case TypeBounds(lo, hi) => range(lo, hi)
            case tp => tp
          }
      }

    override protected def derivedRefinedType(tp: RefinedType, parent: Type, info: Type): Type =
      if ((parent eq tp.parent) && (info eq tp.refinedInfo)) tp
      else parent match {
        case Range(parentLo, parentHi) =>
          range(derivedRefinedType(tp, parentLo, info), derivedRefinedType(tp, parentHi, info))
        case _ =>
          def propagate(lo: Type, hi: Type) =
            range(derivedRefinedType(tp, parent, lo), derivedRefinedType(tp, parent, hi))
          if (parent.isExactlyNothing) parent
          else info match {
            case Range(infoLo: TypeBounds, infoHi: TypeBounds) =>
              assert(variance == 0)
              if (!infoLo.isTypeAlias && !infoHi.isTypeAlias) propagate(infoLo, infoHi)
              else range(defn.NothingType, parent)
            case Range(infoLo, infoHi) =>
              propagate(infoLo, infoHi)
            case _ =>
              tp.derivedRefinedType(parent, tp.refinedName, info)
          }
      }

    override protected def derivedRecType(tp: RecType, parent: Type): Type =
      if (parent eq tp.parent) tp
      else parent match {
        case Range(lo, hi) => range(tp.rebind(lo), tp.rebind(hi))
        case _ => tp.rebind(parent)
      }

    override protected def derivedAlias(tp: AliasingBounds, alias: Type): Type =
      if (alias eq tp.alias) tp
      else alias match {
        case Range(lo, hi) =>
          if (variance > 0) TypeBounds(lo, hi)
          else range(tp.derivedAlias(lo), tp.derivedAlias(hi))
        case _ => tp.derivedAlias(alias)
      }

    override protected def derivedTypeBounds(tp: TypeBounds, lo: Type, hi: Type): Type =
      if ((lo eq tp.lo) && (hi eq tp.hi)) tp
      else if (isRange(lo) || isRange(hi))
        if (variance > 0) TypeBounds(lower(lo), upper(hi))
        else range(TypeBounds(upper(lo), lower(hi)), TypeBounds(lower(lo), upper(hi)))
      else tp.derivedTypeBounds(lo, hi)

    override protected def derivedSuperType(tp: SuperType, thistp: Type, supertp: Type): Type =
      if (isRange(thistp) || isRange(supertp)) emptyRange
      else tp.derivedSuperType(thistp, supertp)

    override protected def derivedAppliedType(tp: AppliedType, tycon: Type, args: List[Type]): Type =
      tycon match {
        case Range(tyconLo, tyconHi) =>
          range(derivedAppliedType(tp, tyconLo, args), derivedAppliedType(tp, tyconHi, args))
        case _ =>
          if args.exists(isRange) then
            if variance > 0 then
              tp.derivedAppliedType(tycon, args.map(rangeToBounds)) match
                case tp1: AppliedType if tp1.isUnreducibleWild && ctx.phase != checkCapturesPhase =>
                  // don't infer a type that would trigger an error later in
                  // Checking.checkAppliedType; fall through to default handling instead
                case tp1 =>
                  return tp1
            end if
            val loBuf, hiBuf = new mutable.ListBuffer[Type]
            // Given `C[A1, ..., An]` where some A's are ranges, try to find
            // non-range arguments L1, ..., Ln and H1, ..., Hn such that
            // C[L1, ..., Ln] <: C[H1, ..., Hn] by taking the right limits of
            // ranges that appear in as co- or contravariant arguments.
            // Fail for non-variant argument ranges (see use-site else branch below).
            // If successful, the L-arguments are in loBut, the H-arguments in hiBuf.
            // @return  operation succeeded for all arguments.
            def distributeArgs(args: List[Type], tparams: List[ParamInfo]): Boolean = args match {
              case Range(lo, hi) :: args1 =>
                val v = tparams.head.paramVarianceSign
                if (v == 0) false
                else {
                  if (v > 0) { loBuf += lo; hiBuf += hi }
                  else { loBuf += hi; hiBuf += lo }
                  distributeArgs(args1, tparams.tail)
                }
              case arg :: args1 =>
                loBuf += arg; hiBuf += arg
                distributeArgs(args1, tparams.tail)
              case nil =>
                true
            }
            if (distributeArgs(args, tyconTypeParams(tp)))
              range(tp.derivedAppliedType(tycon, loBuf.toList),
                    tp.derivedAppliedType(tycon, hiBuf.toList))
            else if tycon.isLambdaSub || args.exists(isRangeOfNonTermTypes) then
              range(defn.NothingType, defn.AnyType)
            else
              // See lampepfl/dotty#14152
              range(defn.NothingType, tp.derivedAppliedType(tycon, args.map(rangeToBounds)))
          else tp.derivedAppliedType(tycon, args)
      }

    private def isRangeOfNonTermTypes(tp: Type): Boolean = tp match
      case Range(lo, hi) => !lo.isInstanceOf[TermType] || !hi.isInstanceOf[TermType]
      case _             => false

    override protected def derivedAndType(tp: AndType, tp1: Type, tp2: Type): Type =
      if (isRange(tp1) || isRange(tp2)) range(lower(tp1) & lower(tp2), upper(tp1) & upper(tp2))
      else tp.derivedAndType(tp1, tp2)

    override protected def derivedOrType(tp: OrType, tp1: Type, tp2: Type): Type =
      if (isRange(tp1) || isRange(tp2)) range(lower(tp1) | lower(tp2), upper(tp1) | upper(tp2))
      else tp.derivedOrType(tp1, tp2)

    override protected def derivedAnnotatedType(tp: AnnotatedType, underlying: Type, annot: Annotation): Type =
      underlying match {
        case Range(lo, hi) =>
          range(tp.derivedAnnotatedType(lo, annot), tp.derivedAnnotatedType(hi, annot))
        case _ =>
          if (underlying.isExactlyNothing) underlying
          else tp.derivedAnnotatedType(underlying, annot)
      }

    override protected def derivedFlexibleType(tp: FlexibleType, hi: Type): Type =
      hi match {
        case Range(lo, hi) =>
          // We know FlexibleType(t).hi = t and FlexibleType(t).lo = OrNull(t)
          range(OrNull(lo), hi)
        case _ =>
          if (hi.isExactlyNothing) hi
          else tp.derivedFlexibleType(hi)
      }

    override protected def derivedCapturingType(tp: Type, parent: Type, refs: CaptureSet): Type =
      parent match // TODO ^^^ handle ranges in capture sets as well
        case Range(lo, hi) =>
          range(derivedCapturingType(tp, lo, refs), derivedCapturingType(tp, hi, refs))
        case _ =>
          tp.derivedCapturingType(parent, refs)

    override protected def derivedWildcardType(tp: WildcardType, bounds: Type): WildcardType =
      tp.derivedWildcardType(rangeToBounds(bounds))

    override protected def derivedMatchType(tp: MatchType, bound: Type, scrutinee: Type, cases: List[Type]): Type =
      bound match
        case Range(lo, hi) =>
          range(derivedMatchType(tp, lo, scrutinee, cases), derivedMatchType(tp, hi, scrutinee, cases))
        case _ =>
          scrutinee match
            case Range(lo, hi) => range(bound.bounds.lo, bound.bounds.hi)
            case _ =>
              if cases.exists(isRange) then
                Range(
                  tp.derivedMatchType(bound, scrutinee, cases.map(lower)),
                  tp.derivedMatchType(bound, scrutinee, cases.map(upper)))
              else
                tp.derivedMatchType(bound, scrutinee, cases)

    override protected def derivedSkolemType(tp: SkolemType, info: Type): Type =
      if info eq tp.info then tp
      // By definition, a skolem is neither a subtype nor a supertype of a
      // different skolem. So, regardless of `variance`, we cannot return a
      // fresh skolem when approximating an existing skolem, we can only return
      // a range.
      else range(defn.NothingType, info)

    override protected def derivedClassInfo(tp: ClassInfo, pre: Type): Type = {
      assert(!isRange(pre))
        // we don't know what to do here; this case has to be handled in subclasses
        // (typically by handling ClassInfo's specially, in case they can be encountered).
      tp.derivedClassInfo(pre)
    }

    override protected def derivedLambdaType(tp: LambdaType)(formals: List[tp.PInfo], restpe: Type): Type =
      restpe match {
        case Range(lo, hi) =>
          range(derivedLambdaType(tp)(formals, lo), derivedLambdaType(tp)(formals, hi))
        case _ =>
          if formals.exists(isRange) then
            range(
              derivedLambdaType(tp)(formals.map(upper(_).asInstanceOf[tp.PInfo]), restpe),
              derivedLambdaType(tp)(formals.map(lower(_).asInstanceOf[tp.PInfo]), restpe))
          else
            tp.derivedLambdaType(tp.paramNames, formals, restpe)
      }

    override protected def mapOverTypeVar(tp: TypeVar) =
      val inst = tp.instanceOpt
      if !inst.exists then tp
      else
        // We can keep the original type var if its instance is not transformed
        // by the ApproximatingTypeMap. This allows for simpler bounds and for
        // derivedSkolemType to retain more skolems, by keeping the info unchanged.
        val res = apply(inst)
        if res eq inst then tp else res

    protected def reapply(tp: Type): Type = apply(tp)
  }

  /** A range of possible types between lower bound `lo` and upper bound `hi`.
   *  Only used internally in `ApproximatingTypeMap`.
   */
  case class Range(lo: Type, hi: Type) extends UncachedGroundType:
    assert(!lo.isInstanceOf[Range])
    assert(!hi.isInstanceOf[Range])

  /** Approximate wildcards by their bounds */
  class AvoidWildcardsMap(using Context) extends ApproximatingTypeMap:
    protected def mapWild(t: WildcardType) =
      val bounds = t.effectiveBounds
      range(atVariance(-variance)(apply(bounds.lo)), apply(bounds.hi))
    def apply(t: Type): Type = t match
      case t: WildcardType => mapWild(t)
      case _ => mapOver(t)

  // ----- TypeAccumulators ----------------------------------------------------

  abstract class TypeAccumulator[T](implicit protected val accCtx: Context)
  extends VariantTraversal with ((T, Type) => T) {

    def apply(x: T, tp: Type): T

    protected def applyToAnnot(x: T, annot: Annotation): T = x // don't go into annotations

    /** A prefix is never contravariant. Even if say `p.A` is used in a contravariant
     *  context, we cannot assume contravariance for `p` because `p`'s lower
     *  bound might not have a binding for `A`, since the lower bound could be `Nothing`.
     *  By contrast, covariance does translate to the prefix, since we have that
     *  if `p <: q` then `p.A <: q.A`, and well-formedness requires that `A` is a member
     *  of `p`'s upper bound.
     *  Overridden in OrderingConstraint's ConstraintAwareTraversal, where a
     *  more relaxed scheme is used.
     */
    protected def applyToPrefix(x: T, tp: NamedType): T =
      atVariance(variance max 0)(this(x, tp.prefix))

    def foldOver(x: T, tp: Type): T = {
      record(s"foldOver $getClass")
      record(s"foldOver total")
      tp match {
      case tp: NamedType =>
        if stopBecauseStaticOrLocal(tp) then x
        else
          val tp1 = tp.prefix.lookupRefined(tp.name)
          if (tp1.exists) this(x, tp1) else applyToPrefix(x, tp)

      case tp @ AppliedType(tycon, args) =>
        @tailrec def foldArgs(x: T, tparams: List[ParamInfo], args: List[Type]): T =
          if (args.isEmpty || tparams.isEmpty) x
          else {
            val tparam = tparams.head
            val acc = args.head match {
              case arg: TypeBounds => this(x, arg)
              case arg => atVariance(variance * tparam.paramVarianceSign)(this(x, arg))
            }
            foldArgs(acc, tparams.tail, args.tail)
          }
        foldArgs(this(x, tycon), tyconTypeParams(tp), args)

      case _: BoundType | _: ThisType => x

      case tp: LambdaType =>
        val restpe = tp.resultType
        val saved = variance
        variance = if (defn.MatchCase.isInstance(restpe)) 0 else -variance
        val y = foldOver(x, tp.paramInfos)
        variance = saved
        this(y, restpe)

      case tp: TypeVar =>
        this(x, tp.underlying)

      case tp: FlexibleType =>
        this(x, tp.underlying)

      case ExprType(restpe) =>
        this(x, restpe)

      case bounds @ TypeBounds(lo, hi) =>
        if (lo eq hi) atVariance(0)(this(x, lo))
        else {
          variance = -variance
          val y = this(x, lo)
          variance = -variance
          this(y, hi)
        }

      case tp: AndType =>
        this(this(x, tp.tp1), tp.tp2)

      case tp: OrType =>
        this(this(x, tp.tp1), tp.tp2)

      case tp: MatchType =>
        val x1 = this(x, tp.bound)
        val x2 = atVariance(0)(this(x1, tp.scrutinee))
        foldOver(x2, tp.cases)

      case CapturingType(parent, refs) =>
        (this(x, parent) /: refs.elems)(this)

      case AnnotatedType(underlying, annot) =>
        this(applyToAnnot(x, annot), underlying)

      case tp: ProtoType =>
        tp.fold(x, this)

      case tp: RefinedType =>
        this(this(x, tp.parent), tp.refinedInfo)

      case tp: WildcardType =>
        this(x, tp.optBounds)

      case tp @ ClassInfo(prefix, _, _, _, _) =>
        this(x, prefix)

      case tp: JavaArrayType =>
        this(x, tp.elemType)

      case tp: SkolemType =>
        this(x, tp.info)

      case SuperType(thistp, supertp) =>
        this(this(x, thistp), supertp)

      case tp: LazyRef =>
        this(x, tp.ref)

      case tp: RecType =>
        this(x, tp.parent)

      case _ => x
    }}

    @tailrec final def foldOver(x: T, ts: List[Type]): T = ts match {
      case t :: ts1 => foldOver(apply(x, t), ts1)
      case nil => x
    }
  }

  abstract class TypeTraverser(using Context) extends TypeAccumulator[Unit] {
    def traverse(tp: Type): Unit
    def apply(x: Unit, tp: Type): Unit = traverse(tp)
    protected def traverseChildren(tp: Type): Unit = foldOver((), tp)
  }

  class ExistsAccumulator(
      p: Type => Boolean,
      override val stopAt: StopAt,
      forceLazy: Boolean)(using Context) extends TypeAccumulator[Boolean]:
    def apply(x: Boolean, tp: Type): Boolean =
      x || p(tp) || (forceLazy || !tp.isInstanceOf[LazyRef]) && foldOver(x, tp)

  class ForeachAccumulator(p: Type => Unit, override val stopAt: StopAt)(using Context) extends TypeAccumulator[Unit] {
    def apply(x: Unit, tp: Type): Unit = foldOver(p(tp), tp)
  }

  class NamedPartsAccumulator(p: NamedType => Boolean)(using Context)
  extends TypeAccumulator[List[NamedType]]:
    def maybeAdd(xs: List[NamedType], tp: NamedType): List[NamedType] = if p(tp) then tp :: xs else xs
    val seen = util.HashSet[Type]()
    def apply(xs: List[NamedType], tp: Type): List[NamedType] =
      if seen contains tp then xs
      else
        seen += tp
        tp match
          case tp: TypeRef =>
            foldOver(maybeAdd(xs, tp), tp)
          case tp: ThisType =>
            apply(xs, tp.tref)
          case NoPrefix =>
            foldOver(xs, tp)
          case tp: TermRef =>
            apply(foldOver(maybeAdd(xs, tp), tp), tp.underlying)
          case tp: AppliedType =>
            foldOver(xs, tp)
          case TypeBounds(lo, hi) =>
            apply(apply(xs, lo), hi)
          case tp: ParamRef =>
            apply(xs, tp.underlying)
          case tp: ConstantType =>
            apply(xs, tp.underlying)
          case _ =>
            foldOver(xs, tp)
  end NamedPartsAccumulator

  class isGroundAccumulator(using Context) extends TypeAccumulator[Boolean] {
    def apply(x: Boolean, tp: Type): Boolean = x && {
      tp match {
        case _: TypeParamRef => false
        case tp: TypeVar => apply(x, tp.underlying)
        case tp: AppliedType => tp.isGround(this)
        case _ => foldOver(x, tp)
      }
    }
  }

  class TypeSizeAccumulator(using Context) extends TypeAccumulator[Int] {
    var seen = util.HashSet[Type](initialCapacity = 8)
    def apply(n: Int, tp: Type): Int =
      if seen.contains(tp) then n
      else {
        seen += tp
        tp match {
          case tp: AppliedType =>
            val tpNorm = tp.tryNormalize
            if tpNorm.exists then apply(n, tpNorm)
            else foldOver(n + 1, tp)
          case tp: RefinedType =>
            foldOver(n + 1, tp)
          case tp: TypeRef if tp.info.isTypeAlias =>
            apply(n, tp.superType)
          case tp: TypeParamRef =>
            apply(n, TypeComparer.bounds(tp))
          case _ =>
            foldOver(n, tp)
        }
      }
  }

  class CoveringSetAccumulator(using Context) extends TypeAccumulator[Set[Symbol]] {
    var seen = util.HashSet[Type](initialCapacity = 8)
    def apply(cs: Set[Symbol], tp: Type): Set[Symbol] =
      if seen.contains(tp) then cs
      else {
        seen += tp
        tp match {
          case tp if tp.isExactlyAny || tp.isExactlyNothing =>
            cs
          case tp: AppliedType =>
            foldOver(cs + tp.typeSymbol, tp)
          case tp: RefinedType =>
            foldOver(cs + tp.typeSymbol, tp)
          case tp: TypeRef if tp.info.isTypeAlias =>
            apply(cs, tp.superType)
          case tp: TypeRef if tp.symbol.isClass =>
            foldOver(cs + tp.typeSymbol, tp)
          case tp: TermRef =>
            val tsym = if (tp.termSymbol.is(Param)) tp.underlying.typeSymbol else tp.termSymbol
            foldOver(cs + tsym, tp)
          case tp: TypeParamRef =>
            apply(cs, TypeComparer.bounds(tp))
          case other =>
            foldOver(cs, tp)
        }
      }
  }

  object VarianceMap:
    /** An immutable map representing the variance of keys of type `K` */
    opaque type VarianceMap[K <: AnyRef] <: AnyRef = SimpleIdentityMap[K, Integer]
    def empty[K <: AnyRef]: VarianceMap[K] = SimpleIdentityMap.empty[K]
    extension [K <: AnyRef](vmap: VarianceMap[K])
      /** The backing map used to implement this VarianceMap. */
      inline def underlying: SimpleIdentityMap[K, Integer] = vmap

      /** Return a new map taking into account that K appears in a
       *  {co,contra,in}-variant position if `localVariance` is {positive,negative,zero}.
       */
      def recordLocalVariance(k: K, localVariance: Int): VarianceMap[K] =
        val previousVariance = vmap(k)
        if previousVariance == null then
          vmap.updated(k, localVariance)
        else if previousVariance == localVariance || previousVariance == 0 then
          vmap
        else
          vmap.updated(k, 0)

      /** Return the variance of `k`:
       *  - A positive value means that `k` appears only covariantly.
       *  - A negative value means that `k` appears only contravariantly.
       *  - A zero value means that `k` appears both covariantly and
       *    contravariantly, or appears invariantly.
       *  - A null value means that `k` does not appear at all.
       */
      def computedVariance(k: K): Integer | Null =
        vmap(k)
  export VarianceMap.VarianceMap

  //   ----- Name Filters --------------------------------------------------

  /** A name filter selects or discards a member name of a type `pre`.
   *  To enable efficient caching, name filters have to satisfy the
   *  following invariant: If `keep` is a name filter, and `pre` has
   *  class `C` as a base class, then
   *
   *    keep(pre, name)  implies  keep(C.this, name)
   */
  abstract class NameFilter {
    def apply(pre: Type, name: Name)(using Context): Boolean

    /** Filter does not need to be rechecked with full prefix, if it
     *  has been already checked for the class denotation of the prefix
     */
    def isStable: Boolean
  }

  /** A filter for names of abstract types of a given type */
  object abstractTypeNameFilter extends NameFilter {
    def apply(pre: Type, name: Name)(using Context): Boolean =
      name.isTypeName && {
        val mbr = pre.nonPrivateMember(name)
        mbr.symbol.is(Deferred) && mbr.info.isInstanceOf[RealTypeBounds]
      }
    def isStable = false
  }

  /** A filter for names of abstract types of a given type */
  object nonClassTypeNameFilter extends NameFilter {
    def apply(pre: Type, name: Name)(using Context): Boolean =
      name.isTypeName && {
        val mbr = pre.member(name)
        mbr.symbol.isType && !mbr.symbol.isClass
      }
    def isStable = false
  }

  /** A filter for names of deferred term definitions of a given type */
  object abstractTermNameFilter extends NameFilter {
    def apply(pre: Type, name: Name)(using Context): Boolean =
      name.isTermName && pre.nonPrivateMember(name).hasAltWith(_.symbol.is(Deferred))
    def isStable = false
  }

  /** A filter for names of type aliases of a given type */
  object typeAliasNameFilter extends NameFilter {
    def apply(pre: Type, name: Name)(using Context): Boolean =
      name.isTypeName && {
        val mbr = pre.nonPrivateMember(name)
        mbr.symbol.isAliasType
      }
    def isStable = false
  }

  object typeNameFilter extends NameFilter {
    def apply(pre: Type, name: Name)(using Context): Boolean = name.isTypeName
    def isStable = true
  }

  object fieldFilter extends NameFilter {
    def apply(pre: Type, name: Name)(using Context): Boolean =
      name.isTermName && (pre member name).hasAltWith(!_.symbol.is(Method))
    def isStable = true
  }

  object takeAllFilter extends NameFilter {
    def apply(pre: Type, name: Name)(using Context): Boolean = name != nme.CONSTRUCTOR
    def isStable = true
  }

  object implicitFilter extends NameFilter {
    /** A dummy filter method.
     *  Implicit filtering is handled specially in computeMemberNames, so
     *  no post-filtering is needed.
     */
    def apply(pre: Type, name: Name)(using Context): Boolean = true
    def isStable = true
  }

  // ----- Debug ---------------------------------------------------------

  @sharable var debugTrace: Boolean = false

  val watchList: List[TypeName] = List[String](
  ) map (_.toTypeName)

  def isWatched(tp: Type)(using Context): Boolean = tp match {
    case ref: TypeRef => watchList contains ref.name
    case _ => false
  }

  // ----- Helpers and Decorator implicits --------------------------------------

  implicit def decorateTypeApplications(tpe: Type): TypeApplications = new TypeApplications(tpe)

  extension (tps1: List[Type]) {
    @tailrec def hashIsStable: Boolean =
      tps1.isEmpty || tps1.head.hashIsStable && tps1.tail.hashIsStable
    @tailrec def equalElements(tps2: List[Type], bs: BinderPairs): Boolean =
      (tps1 `eq` tps2) || {
        if (tps1.isEmpty) tps2.isEmpty
        else tps2.nonEmpty && tps1.head.equals(tps2.head, bs) && tps1.tail.equalElements(tps2.tail, bs)
      }
  }

  private val keepAlways: AnnotatedType => Context ?=> Boolean = _ => true
  private val keepNever: AnnotatedType => Context ?=> Boolean = _ => false
  private val keepIfRefining: AnnotatedType => Context ?=> Boolean = _.isRefining

  val isBounds: Type => Boolean = _.isInstanceOf[TypeBounds]
}<|MERGE_RESOLUTION|>--- conflicted
+++ resolved
@@ -44,10 +44,7 @@
 
 import scala.annotation.internal.sharable
 import scala.annotation.threadUnsafe
-<<<<<<< HEAD
-=======
 import dotty.tools.dotc.cc.ccConfig
->>>>>>> c33db50d
 
 object Types extends TypeUtils {
 
@@ -339,8 +336,6 @@
     /** Is this type a (possibly aliased) singleton type? */
     def isSingleton(using Context): Boolean = dealias.isInstanceOf[SingletonType]
 
-<<<<<<< HEAD
-=======
     /** Is this type a (possibly aliased) singleton type or a type proxy
      *  or an AndType where one operand is effectively a singleton?
      */
@@ -350,7 +345,6 @@
       case AndType(tpL, tpR) => tpL.isEffectivelySingleton || tpR.isEffectivelySingleton
       case _ => false
 
->>>>>>> c33db50d
     /** Is this upper-bounded by a (possibly aliased) singleton type?
      *  Overridden in TypeVar
      */
