--- conflicted
+++ resolved
@@ -272,11 +272,7 @@
    *  where
    *
    *      <context-bound-companion> is the CBCompanion type created in Definitions
-<<<<<<< HEAD
-   *      withnessRefK is a refence to the K'th witness.
-=======
    *      withnessRefK is a reference to the K'th witness.
->>>>>>> c33db50d
    *
    *  The companion has the same access flags as the original type.
    */
