package dotty.tools
package dotc
package core

import Types._
import Symbols._
import Flags._
import Names._
import Contexts._
import SymDenotations._
import Denotations._
import Decorators._
import reporting._
import ast.untpd
<<<<<<< HEAD
import config.Printers.cyclicErrors

class TypeError(msg: String) extends Exception(msg) {
  def this() = this("")
  final def toMessage(using Context): Message =
    withMode(Mode.Printing)(produceMessage)
  def produceMessage(using Context): Message = super.getMessage.nn.toMessage
  override def getMessage: String = super.getMessage.nn
}

class MalformedType(pre: Type, denot: Denotation, absMembers: Set[Name]) extends TypeError {
  override def produceMessage(using Context): Message =
    i"malformed type: $pre is not a legal prefix for $denot because it contains abstract type member${if (absMembers.size == 1) "" else "s"} ${absMembers.mkString(", ")}"
      .toMessage
}

class MissingType(pre: Type, name: Name) extends TypeError {
=======
import config.Printers.{cyclicErrors, noPrinter}

import scala.annotation.constructorOnly

abstract class TypeError(using creationContext: Context) extends Exception(""):

  /** Will the stack trace of this exception be filled in?
   *  This is expensive and only useful for debugging purposes.
   */
  def computeStackTrace: Boolean =
    ctx.debug || (cyclicErrors != noPrinter && this.isInstanceOf[CyclicReference] && !(ctx.mode is Mode.CheckCyclic))

  override def fillInStackTrace(): Throwable =
    if computeStackTrace then super.fillInStackTrace().nn
    else this

  /** Convert to message. This takes an additional Context, so that we
   *  use the context when the message is first produced, i.e. when the TypeError
   *  is handled. This makes a difference for CyclicErrors since we need to know
   *  the context where the completed symbol is referenced, but the creation
   *  context of the CyclicReference is the completion context for the symbol.
   *  See i2887b for a test case, where we want to see
   *  "recursive or overloaded method needs result type".
   */
  def toMessage(using Context): Message

  /** Uses creationContext to produce the message */
  override def getMessage: String = toMessage.message

object TypeError:
  def apply(msg: Message)(using Context) = new TypeError:
    def toMessage(using Context) = msg
end TypeError

class MalformedType(pre: Type, denot: Denotation, absMembers: Set[Name])(using Context) extends TypeError:
  def toMessage(using Context) = em"malformed type: $pre is not a legal prefix for $denot because it contains abstract type member${if (absMembers.size == 1) "" else "s"} ${absMembers.mkString(", ")}"

class MissingType(pre: Type, name: Name)(using Context) extends TypeError:
>>>>>>> d6cc1010
  private def otherReason(pre: Type)(using Context): String = pre match {
    case pre: ThisType if pre.cls.givenSelfType.exists =>
      i"\nor the self type of $pre might not contain all transitive dependencies"
    case _ => ""
  }

<<<<<<< HEAD
  override def produceMessage(using Context): Message = {
    if (ctx.debug) printStackTrace()
    i"""cannot resolve reference to type $pre.$name
       |the classfile defining the type might be missing from the classpath${otherReason(pre)}"""
      .toMessage
  }
}
=======
  override def toMessage(using Context): Message =
    if ctx.debug then printStackTrace()
    em"""cannot resolve reference to type $pre.$name
        |the classfile defining the type might be missing from the classpath${otherReason(pre)}"""
end MissingType
>>>>>>> d6cc1010

class RecursionOverflow(val op: String, details: => String, val previous: Throwable, val weight: Int)(using Context)
extends TypeError:

  def explanation: String = s"$op $details"

  private def recursions: List[RecursionOverflow] = {
    import scala.collection.mutable.ListBuffer
    val result = ListBuffer.empty[RecursionOverflow]
    @annotation.tailrec def loop(throwable: Throwable): List[RecursionOverflow] = throwable match {
      case ro: RecursionOverflow =>
        result += ro
        loop(ro.previous)
      case _ => result.toList
    }

    loop(this)
  }

  def opsString(rs: List[RecursionOverflow])(using Context): String = {
    val maxShown = 20
    if (rs.lengthCompare(maxShown) > 0)
      i"""${opsString(rs.take(maxShown / 2))}
         |  ...
         |${opsString(rs.takeRight(maxShown / 2))}"""
    else
      (rs.map(_.explanation): List[String]).mkString("\n  ", "\n|  ", "")
  }

  override def toMessage(using Context): Message =
    val mostCommon = recursions.groupBy(_.op).toList.maxBy(_._2.map(_.weight).sum)._2.reverse
    em"""Recursion limit exceeded.
        |Maybe there is an illegal cyclic reference?
        |If that's not the case, you could also try to increase the stacksize using the -Xss JVM option.
        |For the unprocessed stack trace, compile with -Yno-decode-stacktraces.
        |A recurring operation is (inner to outer):
        |${opsString(mostCommon).stripMargin}"""

  override def fillInStackTrace(): Throwable = this
  override def getStackTrace(): Array[StackTraceElement] = previous.getStackTrace().asInstanceOf
end RecursionOverflow

/** Post-process exceptions that might result from StackOverflow to add
  * tracing information while unwalking the stack.
  */
// Beware: Since this object is only used when handling a StackOverflow, this code
// cannot consume significant amounts of stack.
object handleRecursive:
  inline def underlyingStackOverflowOrNull(exc: Throwable): Throwable | Null =
    var e: Throwable | Null = exc
    while e != null && !e.isInstanceOf[StackOverflowError] do e = e.getCause
    e

  def apply(op: String, details: => String, exc: Throwable, weight: Int = 1)(using Context): Nothing =
    if ctx.settings.YnoDecodeStacktraces.value then
      throw exc
    else exc match
      case _: RecursionOverflow =>
        throw new RecursionOverflow(op, details, exc, weight)
      case _ =>
        val so = underlyingStackOverflowOrNull(exc)
        if so != null then throw new RecursionOverflow(op, details, so, weight)
        else throw exc
end handleRecursive

/**
 * This TypeError signals that completing denot encountered a cycle: it asked for denot.info (or similar),
 * so it requires knowing denot already.
 * @param denot
 */
class CyclicReference private (val denot: SymDenotation)(using Context) extends TypeError:
  var inImplicitSearch: Boolean = false

  override def toMessage(using Context): Message =
    val cycleSym = denot.symbol

    // cycleSym.flags would try completing denot and would fail, but here we can use flagsUNSAFE to detect flags
    // set by the parser.
    val unsafeFlags = cycleSym.flagsUNSAFE
    val isMethod = unsafeFlags.is(Method)
    val isVal = !isMethod && cycleSym.isTerm

    /* This CyclicReference might have arisen from asking for `m`'s type while trying to infer it.
     * To try to diagnose this, walk the context chain searching for context in
     * Mode.InferringReturnType for the innermost member without type
     * annotations (!tree.tpt.typeOpt.exists).
     */
    def errorMsg(cx: Context): Message =
      if (cx.mode is Mode.InferringReturnType)
        cx.tree match {
          case tree: untpd.ValOrDefDef if !tree.tpt.typeOpt.exists =>
            if (inImplicitSearch)
              TermMemberNeedsResultTypeForImplicitSearch(cycleSym)
            else if (isMethod)
              OverloadedOrRecursiveMethodNeedsResultType(cycleSym)
            else if (isVal)
              RecursiveValueNeedsResultType(cycleSym)
            else
              errorMsg(cx.outer)
          case _ =>
            errorMsg(cx.outer)
        }

      // Give up and give generic errors.
      else if (cycleSym.isOneOf(GivenOrImplicitVal, butNot = Method) && cycleSym.owner.isTerm)
        CyclicReferenceInvolvingImplicit(cycleSym)
      else
        CyclicReferenceInvolving(denot)

    errorMsg(ctx)
  end toMessage

object CyclicReference:
  def apply(denot: SymDenotation)(using Context): CyclicReference =
    val ex = new CyclicReference(denot)
    if ex.computeStackTrace then
      cyclicErrors.println(s"Cyclic reference involving! $denot")
      val sts = ex.getStackTrace.asInstanceOf[Array[StackTraceElement]]
      for (elem <- sts take 200)
        cyclicErrors.println(elem.toString)
    ex
end CyclicReference
<|MERGE_RESOLUTION|>--- conflicted
+++ resolved
@@ -12,25 +12,6 @@
 import Decorators._
 import reporting._
 import ast.untpd
-<<<<<<< HEAD
-import config.Printers.cyclicErrors
-
-class TypeError(msg: String) extends Exception(msg) {
-  def this() = this("")
-  final def toMessage(using Context): Message =
-    withMode(Mode.Printing)(produceMessage)
-  def produceMessage(using Context): Message = super.getMessage.nn.toMessage
-  override def getMessage: String = super.getMessage.nn
-}
-
-class MalformedType(pre: Type, denot: Denotation, absMembers: Set[Name]) extends TypeError {
-  override def produceMessage(using Context): Message =
-    i"malformed type: $pre is not a legal prefix for $denot because it contains abstract type member${if (absMembers.size == 1) "" else "s"} ${absMembers.mkString(", ")}"
-      .toMessage
-}
-
-class MissingType(pre: Type, name: Name) extends TypeError {
-=======
 import config.Printers.{cyclicErrors, noPrinter}
 
 import scala.annotation.constructorOnly
@@ -69,28 +50,17 @@
   def toMessage(using Context) = em"malformed type: $pre is not a legal prefix for $denot because it contains abstract type member${if (absMembers.size == 1) "" else "s"} ${absMembers.mkString(", ")}"
 
 class MissingType(pre: Type, name: Name)(using Context) extends TypeError:
->>>>>>> d6cc1010
   private def otherReason(pre: Type)(using Context): String = pre match {
     case pre: ThisType if pre.cls.givenSelfType.exists =>
       i"\nor the self type of $pre might not contain all transitive dependencies"
     case _ => ""
   }
 
-<<<<<<< HEAD
-  override def produceMessage(using Context): Message = {
-    if (ctx.debug) printStackTrace()
-    i"""cannot resolve reference to type $pre.$name
-       |the classfile defining the type might be missing from the classpath${otherReason(pre)}"""
-      .toMessage
-  }
-}
-=======
   override def toMessage(using Context): Message =
     if ctx.debug then printStackTrace()
     em"""cannot resolve reference to type $pre.$name
         |the classfile defining the type might be missing from the classpath${otherReason(pre)}"""
 end MissingType
->>>>>>> d6cc1010
 
 class RecursionOverflow(val op: String, details: => String, val previous: Throwable, val weight: Int)(using Context)
 extends TypeError:
