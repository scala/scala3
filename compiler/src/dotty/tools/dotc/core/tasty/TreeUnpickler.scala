--- conflicted
+++ resolved
@@ -432,11 +432,7 @@
       def adjustIfModule(completer: LazyType) =
         if (flags is Module) ctx.adjustModuleCompleter(completer, name) else completer
       val sym =
-<<<<<<< HEAD
-        roots.find(root => root.exists && (root.owner eq ctx.owner) && root.name.mangled == mname) match {
-=======
-        roots.find(root => (root.owner eq ctx.owner) && root.name == name) match {
->>>>>>> 50931264
+        roots.find(root => root.exists && (root.owner eq ctx.owner) && root.name == name) match {
           case Some(rootd) =>
             pickling.println(i"overwriting ${rootd.symbol} # ${rootd.hashCode}")
             rootd.info = adjustIfModule(
