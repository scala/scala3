--- conflicted
+++ resolved
@@ -944,12 +944,8 @@
           DefDef(paramDefss, tpt)
         case VALDEF =>
           val tpt = readTpt()(using localCtx)
-<<<<<<< HEAD
-          sym.info = tpt.tpe
+          sym.info = tpt.tpe.suppressIntoIfParam(sym)
           nullify(sym)
-=======
-          sym.info = tpt.tpe.suppressIntoIfParam(sym)
->>>>>>> 6513b52f
           ValDef(tpt)
         case TYPEDEF | TYPEPARAM =>
           if (sym.isClass) {
@@ -997,18 +993,12 @@
         case PARAM =>
           val tpt = readTpt()(using localCtx)
           assert(nothingButMods(end))
-<<<<<<< HEAD
-          sym.info = tpt.tpe
+          sym.info = tpt.tpe.suppressIntoIfParam(sym)
           nullify(sym)
           ValDef(tpt)
       }
 
 
-=======
-          sym.info = tpt.tpe.suppressIntoIfParam(sym)
-          ValDef(tpt)
-      }
->>>>>>> 6513b52f
       goto(end)
       setSpan(start, tree)
 
