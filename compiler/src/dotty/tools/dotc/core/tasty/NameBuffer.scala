package dotty.tools
package dotc
package core
package tasty

import dotty.tools.tasty.TastyBuffer
import TastyBuffer.*

import collection.mutable
import Names.{Name, chrs, SimpleName, DerivedName, TypeName}
import NameKinds.*
import NameOps.*
import scala.io.Codec
import NameTags.{SIGNED, TARGETSIGNED}

class NameBuffer extends TastyBuffer(10000) {
  import NameBuffer.*

  private val nameRefs = new mutable.LinkedHashMap[Name, NameRef]

  def nameIndex(name: Name): NameRef = {
    val name1 = name.toTermName
    nameRefs.get(name1) match {
      case Some(ref) =>
        ref
      case None =>
        name1 match {
          case SignedName(original, Signature(params, result), target) =>
            nameIndex(original)
            if !original.matchesTargetName(target) then nameIndex(target)
            nameIndex(result)
            params.foreach {
              case param: TypeName =>
                nameIndex(param)
              case _ =>
            }
          case AnyQualifiedName(prefix, name) =>
            nameIndex(prefix); nameIndex(name)
          case AnyUniqueName(original, separator, num) =>
            nameIndex(separator)
            if (!original.isEmpty) nameIndex(original)
          case DerivedName(original, _) =>
            nameIndex(original)
          case _ =>
        }
        val ref = NameRef(nameRefs.size)
        nameRefs(name1) = ref
        ref
    }
  }

<<<<<<< HEAD
=======
  def utf8Index(value: String): NameRef =
    import Decorators.toTermName
    nameIndex(value.toTermName)

>>>>>>> a92a4639
  private inline def withLength(inline op: Unit, lengthWidth: Int = 1): Unit = {
    val lengthAddr = currentAddr
    var i = 0
    while i < lengthWidth do
      writeByte(0)
      i += 1
    op
    val length = currentAddr.index - lengthAddr.index - lengthWidth
    putNat(lengthAddr, length, lengthWidth)
  }

  def writeNameRef(ref: NameRef): Unit = writeNat(ref.index)
  def writeNameRef(name: Name): Unit = writeNameRef(nameRefs(name.toTermName))

  def writeParamSig(paramSig: Signature.ParamSig): Unit ={
    val encodedValue = paramSig match {
      case paramSig: TypeName =>
        nameRefs(paramSig.toTermName).index
      case paramSig: Int =>
        -paramSig
    }
    writeInt(encodedValue)
  }

  def pickleNameContents(name: Name): Unit = {
    val tag = name.toTermName.info.kind.tag
    name.toTermName match {
      case name: SimpleName =>
        writeByte(tag)
        val bytes =
          if (name.length == 0) new Array[Byte](0)
          else Codec.toUTF8(chrs, name.start, name.length)
        writeNat(bytes.length)
        writeBytes(bytes, bytes.length)
      case AnyQualifiedName(prefix, name) =>
        writeByte(tag)
        withLength { writeNameRef(prefix); writeNameRef(name) }
      case AnyUniqueName(original, separator, num) =>
        writeByte(tag)
        withLength {
          writeNameRef(separator)
          writeNat(num)
          if (!original.isEmpty) writeNameRef(original)
        }
      case AnyNumberedName(original, num) =>
        writeByte(tag)
        withLength { writeNameRef(original); writeNat(num) }
      case SignedName(original, Signature(paramsSig, result), target) =>
        val needsTarget = !original.matchesTargetName(target)
        writeByte(if needsTarget then TARGETSIGNED else SIGNED)
        withLength(
          { writeNameRef(original)
            if needsTarget then writeNameRef(target)
            writeNameRef(result)
            paramsSig.foreach(writeParamSig)
          },
          if ((paramsSig.length + 3) * maxIndexWidth <= maxNumInByte) 1 else 2)
      case DerivedName(original, _) =>
        writeByte(tag)
        withLength { writeNameRef(original) }
    }
  }

  override def assemble(): Unit = {
    var i = 0
    for (name, ref) <- nameRefs do
      val ref = nameRefs(name)
      assert(ref.index == i)
      i += 1
      pickleNameContents(name)
  }
}

object NameBuffer {
  private val maxIndexWidth = 3  // allows name indices up to 2^21.
  private val payloadBitsPerByte = 7 // determined by nat encoding in TastyBuffer
  private val maxNumInByte = (1 << payloadBitsPerByte) - 1
}<|MERGE_RESOLUTION|>--- conflicted
+++ resolved
@@ -49,13 +49,10 @@
     }
   }
 
-<<<<<<< HEAD
-=======
   def utf8Index(value: String): NameRef =
     import Decorators.toTermName
     nameIndex(value.toTermName)
 
->>>>>>> a92a4639
   private inline def withLength(inline op: Unit, lengthWidth: Int = 1): Unit = {
     val lengthAddr = currentAddr
     var i = 0
