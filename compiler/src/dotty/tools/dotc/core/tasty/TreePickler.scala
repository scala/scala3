package dotty.tools
package dotc
package core
package tasty

import ast.Trees._
import ast.{untpd, tpd, desugar}
import TastyFormat._
import Contexts._, Symbols._, Types._, Names._, Constants._, Decorators._, Annotations._, StdNames.tpnme, NameOps._
import collection.mutable
import typer.Inliner
import NameOps._, NameKinds._
import StdNames.nme
import TastyBuffer._
import TypeApplications._
import transform.SymUtils._
import printing.Printer
import printing.Texts._
import config.Config

object TreePickler {

  case class Hole(idx: Int, args: List[tpd.Tree]) extends tpd.TermTree {
    override def fallbackToText(printer: Printer): Text =
      s"[[$idx|" ~~ printer.toTextGlobal(args, ", ") ~~ "]]"
  }
}

class TreePickler(pickler: TastyPickler) {
  val buf = new TreeBuffer
  pickler.newSection("ASTs", buf)
  import TreePickler._
  import buf._
  import pickler.nameBuffer.nameIndex
  import tpd._

  private val symRefs = Symbols.newMutableSymbolMap[Addr]
  private val forwardSymRefs = Symbols.newMutableSymbolMap[List[Addr]]
  private val pickledTypes = new java.util.IdentityHashMap[Type, Any] // Value type is really Addr, but that's not compatible with null

  private def withLength(op: => Unit) = {
    val lengthAddr = reserveRef(relative = true)
    op
    fillRef(lengthAddr, currentAddr, relative = true)
  }

  def addrOfSym(sym: Symbol): Option[Addr] = {
    symRefs.get(sym)
  }

  def preRegister(tree: Tree)(implicit ctx: Context): Unit = tree match {
    case tree: MemberDef =>
      if (!symRefs.contains(tree.symbol)) symRefs(tree.symbol) = NoAddr
    case _ =>
  }

  def registerDef(sym: Symbol): Unit = {
    symRefs(sym) = currentAddr
    forwardSymRefs.get(sym) match {
      case Some(refs) =>
        refs.foreach(fillRef(_, currentAddr, relative = false))
        forwardSymRefs -= sym
      case None =>
    }
  }

  private def pickleName(name: Name): Unit = writeNat(nameIndex(name).index)

  private def pickleNameAndSig(name: Name, sig: Signature): Unit =
    pickleName(
      if (sig eq Signature.NotAMethod) name
      else SignedName(name.toTermName, sig))

  private def pickleSymRef(sym: Symbol)(implicit ctx: Context) = symRefs.get(sym) match {
    case Some(label) =>
      if (label != NoAddr) writeRef(label) else pickleForwardSymRef(sym)
    case None =>
      // See pos/t1957.scala for an example where this can happen.
      // I believe it's a bug in typer: the type of an implicit argument refers
      // to a closure parameter outside the closure itself. TODO: track this down, so that we
      // can eliminate this case.
      ctx.log(i"pickling reference to as yet undefined $sym in ${sym.owner}", sym.pos)
      pickleForwardSymRef(sym)
  }

  private def pickleForwardSymRef(sym: Symbol)(implicit ctx: Context) = {
    val ref = reserveRef(relative = false)
    assert(!sym.is(Flags.Package), sym)
    forwardSymRefs(sym) = ref :: forwardSymRefs.getOrElse(sym, Nil)
  }

  private def isLocallyDefined(sym: Symbol)(implicit ctx: Context) =
    sym.topLevelClass.isLinkedWith(pickler.rootCls)

  def pickleConstant(c: Constant)(implicit ctx: Context): Unit = c.tag match {
    case UnitTag =>
      writeByte(UNITconst)
    case BooleanTag =>
      writeByte(if (c.booleanValue) TRUEconst else FALSEconst)
    case ByteTag =>
      writeByte(BYTEconst)
      writeInt(c.byteValue)
    case ShortTag =>
      writeByte(SHORTconst)
      writeInt(c.shortValue)
    case CharTag =>
      writeByte(CHARconst)
      writeNat(c.charValue)
    case IntTag =>
      writeByte(INTconst)
      writeInt(c.intValue)
    case LongTag =>
      writeByte(LONGconst)
      writeLongInt(c.longValue)
    case FloatTag =>
      writeByte(FLOATconst)
      writeInt(java.lang.Float.floatToRawIntBits(c.floatValue))
    case DoubleTag =>
      writeByte(DOUBLEconst)
      writeLongInt(java.lang.Double.doubleToRawLongBits(c.doubleValue))
    case StringTag =>
      writeByte(STRINGconst)
      pickleName(c.stringValue.toTermName)
    case NullTag =>
      writeByte(NULLconst)
    case ClazzTag =>
      writeByte(CLASSconst)
      pickleType(c.typeValue)
    case EnumTag =>
      writeByte(ENUMconst)
      pickleType(c.symbolValue.termRef)
    case ScalaSymbolTag =>
      writeByte(SYMBOLconst)
      pickleName(c.scalaSymbolValue.name.toTermName)
  }

  def pickleType(tpe0: Type, richTypes: Boolean = false)(implicit ctx: Context): Unit = {
    val tpe = tpe0.stripTypeVar
    try {
      val prev = pickledTypes.get(tpe)
      if (prev == null) {
        pickledTypes.put(tpe, currentAddr)
        pickleNewType(tpe, richTypes)
      }
      else {
        writeByte(SHAREDtype)
        writeRef(prev.asInstanceOf[Addr])
      }
    } catch {
      case ex: AssertionError =>
        println(i"error when pickling type $tpe")
        throw ex
    }
  }

  private def pickleTypeOf(to: TypeOf)(implicit ctx: Context): Unit = {
    def pickleTypes(types: List[Type]): Unit =
      types.foreach(tp => pickleType(tp, richTypes = true))

    writeByte(TYPEOF)
    withLength {
      val treeKind = to.tree match {
        case _: If        => TypeOfTags.If
        case _: Match     => TypeOfTags.Match
        case _: Apply     => TypeOfTags.Apply
        case _: TypeApply => TypeOfTags.TypeApply
      }
      writeByte(treeKind)
      pickleType(to.underlying, richTypes = true)
      to match {
        case TypeOf.Match(selectorTp, caseTriples) =>
          pickleType(selectorTp, richTypes = true)
          caseTriples.foreach {
            case (patTp, NoType, bodyTp)  => writeByte(2); pickleTypes(patTp :: bodyTp :: Nil)
            case (patTp, guardTp, bodyTp) => writeByte(3); pickleTypes(patTp :: guardTp :: bodyTp :: Nil)
          }
        case TypeOf.Generic(types) =>
          pickleTypes(types)
      }
    }
  }

  private def pickleNewType(tpe: Type, richTypes: Boolean)(implicit ctx: Context): Unit = tpe match {
    case AppliedType(tycon, args) =>
      writeByte(APPLIEDtype)
      withLength { pickleType(tycon); args.foreach(pickleType(_)) }
    case ConstantType(value) =>
      pickleConstant(value)
    case tpe: TypeOf => pickleTypeOf(tpe)
    case tpe: NamedType =>
      val sym = tpe.symbol
      def pickleExternalRef(sym: Symbol) = {
        def pickleCore() = {
          pickleNameAndSig(sym.name, tpe.signature)
          pickleType(tpe.prefix)
        }
        val isShadowedRef =
          sym.isClass && tpe.prefix.member(sym.name).symbol != sym
        if (sym.is(Flags.Private) || isShadowedRef) {
          writeByte(if (tpe.isType) TYPEREFin else TERMREFin)
          withLength {
            pickleCore()
            pickleType(sym.owner.typeRef)
          }
        }
        else {
          writeByte(if (tpe.isType) TYPEREF else TERMREF)
          pickleCore()
        }
      }
      if (sym.is(Flags.Package)) {
        writeByte(if (tpe.isType) TYPEREFpkg else TERMREFpkg)
        pickleName(sym.fullName)
      }
      else if (tpe.prefix == NoPrefix) {
        writeByte(if (tpe.isType) TYPEREFdirect else TERMREFdirect)
        pickleSymRef(sym)
      }
      else if (isLocallyDefined(sym)) {
        writeByte(if (tpe.isType) TYPEREFsymbol else TERMREFsymbol)
        pickleSymRef(sym); pickleType(tpe.prefix)
      }
      else tpe.designator match {
        case name: Name =>
          writeByte(if (tpe.isType) TYPEREF else TERMREF)
          pickleName(name); pickleType(tpe.prefix)
        case sym: Symbol =>
          pickleExternalRef(sym)
      }
    case tpe: ThisType =>
      if (tpe.cls.is(Flags.Package) && !tpe.cls.isEffectiveRoot) {
        writeByte(TERMREFpkg)
        pickleName(tpe.cls.fullName)
      }
      else {
        writeByte(THIS)
        pickleType(tpe.tref)
      }
    case tpe: SuperType =>
      writeByte(SUPERtype)
      withLength { pickleType(tpe.thistpe); pickleType(tpe.supertpe) }
    case tpe: RecThis =>
      writeByte(RECthis)
      val binderAddr = pickledTypes.get(tpe.binder)
      assert(binderAddr != null, tpe.binder)
      writeRef(binderAddr.asInstanceOf[Addr])
    case tpe: SkolemType =>
      pickleType(tpe.info)
    case tpe: RefinedType =>
      writeByte(REFINEDtype)
      withLength {
        pickleName(tpe.refinedName)
        pickleType(tpe.parent)
        pickleType(tpe.refinedInfo, richTypes = true)
      }
    case tpe: RecType =>
      writeByte(RECtype)
      pickleType(tpe.parent)
    case tpe: TypeAlias =>
      writeByte(TYPEALIAS)
      pickleType(tpe.alias, richTypes)
    case tpe: TypeBounds =>
      writeByte(TYPEBOUNDS)
      withLength { pickleType(tpe.lo, richTypes); pickleType(tpe.hi, richTypes) }
    case tpe: AnnotatedType =>
      writeByte(ANNOTATEDtype)
      withLength { pickleType(tpe.parent, richTypes); pickleTree(tpe.annot.tree) }
    case tpe: AndType =>
      writeByte(ANDtype)
      withLength { pickleType(tpe.tp1, richTypes); pickleType(tpe.tp2, richTypes) }
    case tpe: OrType =>
      writeByte(ORtype)
      withLength { pickleType(tpe.tp1, richTypes); pickleType(tpe.tp2, richTypes) }
    case tpe: ExprType =>
      writeByte(BYNAMEtype)
      pickleType(tpe.underlying)
    case tpe: HKTypeLambda =>
      pickleMethodic(TYPELAMBDAtype, tpe)
    case tpe: MatchType =>
      writeByte(MATCHtype)
      withLength {
        pickleType(tpe.bound)
        pickleType(tpe.scrutinee)
        tpe.cases.foreach(pickleType(_))
      }
    case tpe: PolyType if richTypes =>
      pickleMethodic(POLYtype, tpe)
    case tpe: MethodType if richTypes =>
      pickleMethodic(methodType(isImplicit = tpe.isImplicitMethod, isErased = tpe.isErasedMethod), tpe)
    case tpe: ParamRef =>
      assert(pickleParamRef(tpe), s"orphan parameter reference: $tpe")
    case tpe: LazyRef =>
      pickleType(tpe.ref)
  }

  def pickleMethodic(tag: Int, tpe: LambdaType)(implicit ctx: Context) = {
    writeByte(tag)
    withLength {
      pickleType(tpe.resultType, richTypes = true)
      (tpe.paramNames, tpe.paramInfos).zipped.foreach { (name, tpe) =>
        pickleName(name); pickleType(tpe)
      }
    }
  }

  def pickleParamRef(tpe: ParamRef)(implicit ctx: Context): Boolean = {
    val binder = pickledTypes.get(tpe.binder)
    val pickled = binder != null
    if (pickled) {
      writeByte(PARAMtype)
      withLength { writeRef(binder.asInstanceOf[Addr]); writeNat(tpe.paramNum) }
    }
    pickled
  }

  def pickleTpt(tpt: Tree)(implicit ctx: Context): Unit =
    pickleTree(tpt)

  def pickleTreeUnlessEmpty(tree: Tree)(implicit ctx: Context): Unit =
    if (!tree.isEmpty) pickleTree(tree)

  def pickleDef(tag: Int, sym: Symbol, tpt: Tree, rhs: Tree = EmptyTree, pickleParams: => Unit = ())(implicit ctx: Context) = {
    assert(symRefs(sym) == NoAddr, sym)
    registerDef(sym)
    writeByte(tag)
    withLength {
      pickleName(sym.name)
      pickleParams
      tpt match {
        case _: Template | _: Hole => pickleTree(tpt)
        case _ if tpt.isType => pickleTpt(tpt)
      }
      pickleTreeUnlessEmpty(rhs)
      pickleModifiers(sym)
    }
  }

  def pickleParam(tree: Tree)(implicit ctx: Context): Unit = {
    registerTreeAddr(tree)
    tree match {
      case tree: ValDef => pickleDef(PARAM, tree.symbol, tree.tpt)
      case tree: DefDef => pickleDef(PARAM, tree.symbol, tree.tpt, tree.rhs)
      case tree: TypeDef => pickleDef(TYPEPARAM, tree.symbol, tree.rhs)
    }
  }

  def pickleParams(trees: List[Tree])(implicit ctx: Context): Unit = {
    trees.foreach(preRegister)
    trees.foreach(pickleParam)
  }

  def pickleStats(stats: List[Tree])(implicit ctx: Context) = {
    stats.foreach(preRegister)
    stats.foreach(stat => if (!stat.isEmpty) pickleTree(stat))
  }

  def pickleTree(tree: Tree)(implicit ctx: Context): Unit = {
    val addr = registerTreeAddr(tree)
    if (addr != currentAddr) {
      writeByte(SHAREDterm)
      writeRef(addr)
    }
    else
      try tree match {
        case Ident(name) =>
          tree.tpe match {
            case tp: TermRef if name != nme.WILDCARD =>
              // wildcards are pattern bound, need to be preserved as ids.
              pickleType(tp)
            case tp =>
              writeByte(if (tree.isType) IDENTtpt else IDENT)
              pickleName(name)
              pickleType(tp)
          }
        case This(qual) =>
          if (qual.isEmpty) pickleType(tree.tpe)
          else {
            writeByte(QUALTHIS)
            val ThisType(tref) = tree.tpe
            pickleTree(qual.withType(tref))
          }
        case Select(qual, name) =>
          name match {
            case OuterSelectName(_, levels) =>
              writeByte(SELECTouter)
              withLength {
                writeNat(levels)
                pickleTree(qual)
                val SkolemType(tp) = tree.tpe
                pickleType(tp)
              }
            case _ =>
              writeByte(if (name.isTypeName) SELECTtpt else SELECT)
              val sig = tree.tpe.signature
              pickleNameAndSig(name, sig)
              pickleTree(qual)
          }
        case Apply(fun, args) =>
          if (fun.symbol eq defn.throwMethod) {
            writeByte(THROW)
            pickleTree(args.head)
          } else {
            writeByte(APPLY)
            withLength {
              pickleTree(fun)
              args.foreach(pickleTree)
            }
          }
        case TypeApply(fun, args) =>
          writeByte(TYPEAPPLY)
          withLength {
            pickleTree(fun)
            args.foreach(pickleTpt)
          }
        case Literal(const1) =>
          pickleConstant {
            tree.tpe match {
              case ConstantType(const2) => const2
              case _ => const1
            }
          }
        case Super(qual, mix) =>
          writeByte(SUPER)
          withLength {
            pickleTree(qual);
            if (!mix.isEmpty) {
              val SuperType(_, mixinType: TypeRef) = tree.tpe
              pickleTree(mix.withType(mixinType))
            }
          }
        case New(tpt) =>
          writeByte(NEW)
          pickleTpt(tpt)
        case Typed(expr, tpt) =>
          writeByte(TYPED)
          withLength { pickleTree(expr); pickleTpt(tpt) }
        case NamedArg(name, arg) =>
          writeByte(NAMEDARG)
          pickleName(name)
          pickleTree(arg)
        case Assign(lhs, rhs) =>
          writeByte(ASSIGN)
          withLength { pickleTree(lhs); pickleTree(rhs) }
        case Block(stats, expr) =>
          writeByte(BLOCK)
          stats.foreach(preRegister)
          withLength { pickleTree(expr); stats.foreach(pickleTree) }
        case If(cond, thenp, elsep) =>
          writeByte(IF)
          withLength { pickleTree(cond); pickleTree(thenp); pickleTree(elsep) }
        case Closure(env, meth, tpt) =>
          writeByte(LAMBDA)
          assert(env.isEmpty)
          withLength {
            pickleTree(meth)
            if (tpt.tpe.exists) pickleTpt(tpt)
          }
        case Match(selector, cases) =>
          writeByte(MATCH)
          withLength { pickleTree(selector); cases.foreach(pickleTree) }
        case CaseDef(pat, guard, rhs) =>
          writeByte(CASEDEF)
          withLength { pickleTree(pat); pickleTree(rhs); pickleTreeUnlessEmpty(guard) }
        case Return(expr, from) =>
          writeByte(RETURN)
          withLength { pickleSymRef(from.symbol); pickleTreeUnlessEmpty(expr) }
        case WhileDo(cond, body) =>
          writeByte(WHILE)
          withLength { pickleTree(cond); pickleTree(body) }
        case Try(block, cases, finalizer) =>
          writeByte(TRY)
          withLength { pickleTree(block); cases.foreach(pickleTree); pickleTreeUnlessEmpty(finalizer) }
        case SeqLiteral(elems, elemtpt) =>
          writeByte(REPEATED)
          withLength { pickleTree(elemtpt); elems.foreach(pickleTree) }
        case Inlined(call, bindings, expansion) =>
          writeByte(INLINED)
          bindings.foreach(preRegister)
          withLength { pickleTree(call); pickleTree(expansion); bindings.foreach(pickleTree) }
        case Bind(name, body) =>
          registerDef(tree.symbol)
          writeByte(BIND)
          withLength {
            pickleName(name); pickleType(tree.symbol.info); pickleTree(body)
          }
        case Alternative(alts) =>
          writeByte(ALTERNATIVE)
          withLength { alts.foreach(pickleTree) }
        case UnApply(fun, implicits, patterns) =>
          writeByte(UNAPPLY)
          withLength {
            pickleTree(fun)
            for (implicitArg <- implicits) {
              writeByte(IMPLICITarg)
              pickleTree(implicitArg)
            }
            pickleType(tree.tpe)
            patterns.foreach(pickleTree)
          }
        case tree: ValDef =>
          pickleDef(VALDEF, tree.symbol, tree.tpt, tree.rhs)
        case tree: DefDef =>
          def pickleAllParams = {
            pickleParams(tree.tparams)
            for (vparams <- tree.vparamss) {
              writeByte(PARAMS)
              withLength { pickleParams(vparams) }
            }
          }
          pickleDef(DEFDEF, tree.symbol, tree.tpt, tree.rhs, pickleAllParams)
        case tree: TypeDef =>
          pickleDef(TYPEDEF, tree.symbol, tree.rhs)
        case tree: Template =>
          registerDef(tree.symbol)
          writeByte(TEMPLATE)
          val (params, rest) = tree.body partition {
            case stat: TypeDef => stat.symbol is Flags.Param
            case stat: ValOrDefDef =>
              stat.symbol.is(Flags.ParamAccessor) && !stat.symbol.isSetter
            case _ => false
          }
          withLength {
            pickleParams(params)
            tree.parents.foreach(pickleTree)
            val cinfo @ ClassInfo(_, _, _, _, selfInfo) = tree.symbol.owner.info
            if ((selfInfo ne NoType) || !tree.self.isEmpty) {
              writeByte(SELFDEF)
              pickleName(tree.self.name)

              if (!tree.self.tpt.isEmpty) pickleTree(tree.self.tpt)
              else {
                if (!tree.self.isEmpty) registerTreeAddr(tree.self)
                pickleType {
                  selfInfo match {
                    case sym: Symbol => sym.info
                    case tp: Type => tp
                  }
                }
              }
            }
            pickleStats(tree.constr :: rest)
          }
        case Import(expr, selectors) =>
          writeByte(IMPORT)
          withLength { pickleTree(expr); pickleSelectors(selectors) }
        case PackageDef(pid, stats) =>
          writeByte(PACKAGE)
          withLength { pickleType(pid.tpe); pickleStats(stats) }
        case tree: TypeTree =>
          pickleType(tree.tpe)
        case SingletonTypeTree(ref) =>
          writeByte(SINGLETONtpt)
          pickleTree(ref)
        case RefinedTypeTree(parent, refinements) =>
          if (refinements.isEmpty) pickleTree(parent)
          else {
            val refineCls = refinements.head.symbol.owner.asClass
            pickledTypes.put(refineCls.typeRef, currentAddr)
            writeByte(REFINEDtpt)
            refinements.foreach(preRegister)
            withLength { pickleTree(parent); refinements.foreach(pickleTree) }
          }
        case AppliedTypeTree(tycon, args) =>
          writeByte(APPLIEDtpt)
          withLength { pickleTree(tycon); args.foreach(pickleTree) }
        case AndTypeTree(tp1, tp2) =>
          writeByte(ANDtpt)
          withLength { pickleTree(tp1); pickleTree(tp2) }
        case OrTypeTree(tp1, tp2) =>
          writeByte(ORtpt)
          withLength { pickleTree(tp1); pickleTree(tp2) }
        case MatchTypeTree(bound, selector, cases) =>
          writeByte(MATCHtpt)
          withLength {
            if (!bound.isEmpty) pickleTree(bound)
            pickleTree(selector)
            cases.foreach(pickleTree)
          }
        case ByNameTypeTree(tp) =>
          writeByte(BYNAMEtpt)
          pickleTree(tp)
        case Annotated(tree, annot) =>
          writeByte(ANNOTATEDtpt)
          withLength { pickleTree(tree); pickleTree(annot) }
        case LambdaTypeTree(tparams, body) =>
          writeByte(LAMBDAtpt)
          withLength { pickleParams(tparams); pickleTree(body) }
        case TypeBoundsTree(lo, hi) =>
          writeByte(TYPEBOUNDStpt)
          withLength {
            pickleTree(lo);
            if (hi ne lo) pickleTree(hi)
          }
        case EmptyTree =>
          writeByte(EMPTYTREE)
        case tpd.UntypedSplice(splice) =>
          writeByte(UNTYPEDSPLICE)
          withLength { pickleUntyped(splice); pickleType(tree.tpe) }
        case Hole(idx, args) =>
          writeByte(HOLE)
          withLength {
            writeNat(idx)
            args.foreach(pickleTree)
          }
      }
      catch {
        case ex: AssertionError =>
          println(i"error when pickling tree $tree")
          throw ex
      }
  }

  def pickleSelectors(selectors: List[untpd.Tree])(implicit ctx: Context): Unit =
    selectors foreach {
      case Thicket((from @ Ident(_)) :: (to @ Ident(_)) :: Nil) =>
        pickleSelector(IMPORTED, from)
        pickleSelector(RENAMED, to)
      case id @ Ident(_) =>
        pickleSelector(IMPORTED, id)
    }

  def pickleSelector(tag: Int, id: untpd.Ident)(implicit ctx: Context): Unit = {
    registerTreeAddr(id)
    writeByte(tag)
    pickleName(id.name)
  }

  def pickleModifiers(sym: Symbol)(implicit ctx: Context): Unit = {
    import Flags._
    var flags = sym.flags
    val privateWithin = sym.privateWithin
    if (privateWithin.exists) {
      writeByte(if (flags is Protected) PROTECTEDqualified else PRIVATEqualified)
      pickleType(privateWithin.typeRef)
      flags = flags &~ Protected
    }
    if ((flags is ParamAccessor) && sym.isTerm && !sym.isSetter)
      flags = flags &~ ParamAccessor // we only generate a tag for parameter setters
    pickleFlags(flags, sym.isTerm)
    sym.annotations.foreach(pickleAnnotation(sym, _))
  }

  def pickleFlags(flags: Flags.FlagSet, isTerm: Boolean)(implicit ctx: Context): Unit = {
    import Flags._
    if (flags is Private) writeByte(PRIVATE)
    if (flags is Protected) writeByte(PROTECTED)
    if (flags.is(Final, butNot = Module)) writeByte(FINAL)
    if (flags is Case) writeByte(CASE)
    if (flags is Override) writeByte(OVERRIDE)
<<<<<<< HEAD
    if (flags is Transparent) writeByte(TRANSPARENT)
    if (flags is Dependent) writeByte(DEPENDENT)
    if (flags is Rewrite) writeByte(REWRITE)
=======
    if (flags is Inline) writeByte(INLINE)
>>>>>>> a0b429bb
    if (flags is Macro) writeByte(MACRO)
    if (flags is JavaStatic) writeByte(STATIC)
    if (flags is Module) writeByte(OBJECT)
    if (flags is Enum) writeByte(ENUM)
    if (flags is Local) writeByte(LOCAL)
    if (flags is Synthetic) writeByte(SYNTHETIC)
    if (flags is Artifact) writeByte(ARTIFACT)
    if (flags is Scala2x) writeByte(SCALA2X)
    if (isTerm) {
      if (flags is Implicit) writeByte(IMPLICIT)
      if (flags is Erased) writeByte(ERASED)
      if (flags.is(Lazy, butNot = Module)) writeByte(LAZY)
      if (flags is AbsOverride) { writeByte(ABSTRACT); writeByte(OVERRIDE) }
      if (flags is Mutable) writeByte(MUTABLE)
      if (flags is Accessor) writeByte(FIELDaccessor)
      if (flags is CaseAccessor) writeByte(CASEaccessor)
      if (flags is DefaultParameterized) writeByte(DEFAULTparameterized)
      if (flags is Stable) writeByte(STABLE)
      if (flags is ParamAccessor) writeByte(PARAMsetter)
      if (flags is Label) writeByte(LABEL)
    } else {
      if (flags is Sealed) writeByte(SEALED)
      if (flags is Abstract) writeByte(ABSTRACT)
      if (flags is Trait) writeByte(TRAIT)
      if (flags is Covariant) writeByte(COVARIANT)
      if (flags is Contravariant) writeByte(CONTRAVARIANT)
    }
  }

  private def isUnpicklable(owner: Symbol, ann: Annotation)(implicit ctx: Context) = ann match {
    case Annotation.Child(sym) => sym.isInaccessibleChildOf(owner)
      // If child annotation refers to a local class or enum value under
      // a different toplevel class, it is impossible to pickle a reference to it.
      // Such annotations will be reconstituted when unpickling the child class.
      // See tests/pickling/i3149.scala
    case _ => false
  }

  def pickleAnnotation(owner: Symbol, ann: Annotation)(implicit ctx: Context) =
    if (!isUnpicklable(owner, ann)) {
      writeByte(ANNOTATION)
      withLength { pickleType(ann.symbol.typeRef); pickleTree(ann.tree) }
    }

// ---- pickling untyped trees ----------------------------------

  def pickleUntyped(tree: untpd.Tree)(implicit ctx: Context): Unit = {

    def pickleDummyRef(): Unit = writeNat(0)

    def pickleDummyType(): Unit = writeByte(EMPTYTYPETREE)

    def pickleUnlessEmpty(tree: untpd.Tree): Unit =
      if (!tree.isEmpty) pickleUntyped(tree)

    def pickleTpt(tree: untpd.Tree) = pickleUntyped(tree)(ctx.addMode(Mode.Type))
    def pickleTerm(tree: untpd.Tree) = pickleUntyped(tree)(ctx.retractMode(Mode.Type))

    def pickleAllParams(tree: untpd.DefDef): Unit = {
      pickleParams(tree.tparams)
      for (vparams <- tree.vparamss) {
        writeByte(PARAMS)
        withLength { pickleParams(vparams) }
      }
    }

    def pickleParams(trees: List[untpd.Tree]): Unit =
      trees.foreach(pickleParam)

    def pickleParam(tree: untpd.Tree): Unit = tree match {
      case tree: untpd.ValDef => pickleDef(PARAM, tree, tree.tpt)
      case tree: untpd.DefDef => pickleDef(PARAM, tree, tree.tpt, tree.rhs)
      case tree: untpd.TypeDef => pickleDef(TYPEPARAM, tree, tree.rhs)
    }

    def pickleParent(tree: untpd.Tree): Unit = tree match {
      case _: untpd.Apply | _: untpd.TypeApply => pickleUntyped(tree)
      case _ => pickleTpt(tree)
    }

    def pickleDef(tag: Int, tree: untpd.MemberDef, tpt: untpd.Tree, rhs: untpd.Tree = untpd.EmptyTree, pickleParams: => Unit = ()) = {
      import untpd.modsDeco
      writeByte(tag)
      withLength {
        pickleName(tree.name)
        pickleParams
        pickleTpt(tpt)
        pickleUnlessEmpty(rhs)
        pickleModifiers(tree.mods, tree.name.isTermName)
      }
    }

    def pickleModifiers(mods: untpd.Modifiers, isTerm: Boolean): Unit = {
      import Flags._
      var flags = mods.flags
      val privateWithin = mods.privateWithin
      if (!privateWithin.isEmpty) {
        writeByte(if (flags is Protected) PROTECTEDqualified else PRIVATEqualified)
        pickleUntyped(untpd.Ident(privateWithin))
        flags = flags &~ Protected
      }
      pickleFlags(flags, isTerm)
      mods.annotations.foreach(pickleAnnotation)
    }

    def pickleAnnotation(annotTree: untpd.Tree) = {
      writeByte(ANNOTATION)
      withLength { pickleDummyType(); pickleUntyped(annotTree) }
    }

    try tree match {
      case Ident(name) =>
        writeByte(if (name.isTypeName) TYPEREF else TERMREF)
        pickleName(name)
        pickleDummyType()
      case This(qual) =>
        writeByte(QUALTHIS)
        pickleUntyped(qual)
      case Select(qual, name) =>
        writeByte(if (name.isTypeName) SELECTtpt else SELECT)
        pickleName(name)
        if (qual.isType) pickleTpt(qual) else pickleTerm(qual)
      case Apply(fun, args) =>
        writeByte(APPLY)
        withLength {
          pickleUntyped(fun)
          args.foreach(pickleUntyped)
        }
      case untpd.Throw(exc) =>
        writeByte(THROW)
        pickleUntyped(exc)
      case TypeApply(fun, args) =>
        writeByte(TYPEAPPLY)
        withLength {
          pickleUntyped(fun)
          args.foreach(pickleTpt)
        }
      case Literal(const) =>
        pickleConstant(const)
      case Super(qual, mix) =>
        writeByte(SUPER)
        withLength {
          pickleUntyped(qual);
          if (!mix.isEmpty) pickleUntyped(mix)
        }
      case New(tpt) =>
        writeByte(NEW)
        pickleTpt(tpt)
      case Typed(expr, tpt) =>
        writeByte(TYPED)
        withLength { pickleUntyped(expr); pickleTpt(tpt) }
      case NamedArg(name, arg) =>
        writeByte(NAMEDARG)
        pickleName(name)
        pickleUntyped(arg)
      case Assign(lhs, rhs) =>
        writeByte(ASSIGN)
        withLength { pickleUntyped(lhs); pickleUntyped(rhs) }
      case Block(stats, expr) =>
        writeByte(BLOCK)
        withLength { pickleUntyped(expr); stats.foreach(pickleUntyped) }
      case If(cond, thenp, elsep) =>
        writeByte(IF)
        withLength {
          if (tree.isInstanceOf[untpd.InlineIf]) writeByte(INLINE)
          pickleUntyped(cond); pickleUntyped(thenp); pickleUntyped(elsep)
        }
      case Match(selector, cases) =>
        writeByte(MATCH)
        withLength {
          if (tree.isInstanceOf[untpd.InlineMatch]) writeByte(INLINE)
          pickleUntyped(selector); cases.foreach(pickleUntyped)
        }
      case CaseDef(pat, guard, rhs) =>
        writeByte(CASEDEF)
        withLength { pickleUntyped(pat); pickleUntyped(rhs); pickleUnlessEmpty(guard) }
      case Return(expr, from) =>
        writeByte(RETURN)
        withLength { pickleDummyRef(); pickleUnlessEmpty(expr) }
      case WhileDo(cond, body) =>
        writeByte(WHILE)
        withLength { pickleUntyped(cond); pickleUntyped(body) }
      case Try(block, cases, finalizer) =>
        writeByte(TRY)
        withLength { pickleUntyped(block); cases.foreach(pickleUntyped); pickleUnlessEmpty(finalizer) }
      case Bind(name, body) =>
        writeByte(BIND)
        withLength {
          pickleName(name); pickleDummyType(); pickleUntyped(body)
        }
      case Alternative(alts) =>
        writeByte(ALTERNATIVE)
        withLength { alts.foreach(pickleUntyped) }
      case tree: untpd.ValDef =>
        pickleDef(VALDEF, tree, tree.tpt, tree.rhs)
      case tree: untpd.DefDef =>
        pickleDef(DEFDEF, tree, tree.tpt, tree.rhs, pickleAllParams(tree))
      case tree: untpd.TypeDef =>
        pickleDef(TYPEDEF, tree, tree.rhs)
      case tree: untpd.ModuleDef =>
        pickleDef(OBJECTDEF, tree, tree.impl)
      case tree: untpd.Template =>
        writeByte(TEMPLATE)
        withLength {
          tree.parents.foreach(pickleParent)
          if (!tree.self.isEmpty) {
            writeByte(SELFDEF); pickleName(tree.self.name); pickleTpt(tree.self.tpt)
          }
          pickleUntyped(tree.constr)
          tree.body.foreach(pickleUntyped)
        }
      case Import(expr, selectors) =>
        writeByte(IMPORT)
        withLength { pickleUntyped(expr); pickleSelectors(selectors) }
      case tree: untpd.TypeTree =>
        pickleDummyType()
      case SingletonTypeTree(ref) =>
        writeByte(SINGLETONtpt)
        pickleTerm(ref)
      case RefinedTypeTree(parent, refinements) =>
        writeByte(REFINEDtpt)
        withLength { pickleTpt(parent); refinements.foreach(pickleTerm) }
      case AppliedTypeTree(tycon, args) =>
        writeByte(APPLIEDtpt)
        withLength { pickleTpt(tycon); args.foreach(pickleTpt) }
      case AndTypeTree(tp1, tp2) =>
        writeByte(ANDtpt)
        withLength { pickleTpt(tp1); pickleTpt(tp2) }
      case OrTypeTree(tp1, tp2) =>
        writeByte(ORtpt)
        withLength { pickleTpt(tp1); pickleTpt(tp2) }
      case ByNameTypeTree(tp) =>
        writeByte(BYNAMEtpt)
        pickleTpt(tp)
      case Annotated(tree, annot) =>
        writeByte(ANNOTATEDtpt)
        withLength { pickleTpt(tree); pickleTerm(annot) }
      case MatchTypeTree(bound, selector, cases) =>
        writeByte(MATCHtpt)
        withLength {
          if (!bound.isEmpty) pickleTpt(bound)
          pickleTpt(selector)
          cases.foreach(pickleUntyped)
        }
      case LambdaTypeTree(tparams, body) =>
        writeByte(LAMBDAtpt)
        withLength { pickleParams(tparams); pickleTpt(body) }
      case TypeBoundsTree(lo, hi) =>
        writeByte(TYPEBOUNDStpt)
        withLength {
          pickleTpt(lo);
          if (hi ne lo) pickleTpt(hi)
        }
      case untpd.Function(args, body) =>
        writeByte(FUNCTION)
        withLength { pickleUntyped(body); args.foreach(pickleUntyped) }
      case untpd.InfixOp(l, op, r) =>
        writeByte(INFIXOP)
        withLength { pickleUntyped(l); pickleUntyped(op); pickleUntyped(r) }
      case untpd.Tuple(elems) =>
        writeByte(TUPLE)
        withLength { elems.foreach(pickleUntyped) }
      case untpd.PatDef(mods, pats, tpt, rhs) =>
        writeByte(PATDEF)
        withLength {
          pickleTpt(tpt)
          pickleUntyped(rhs)
          pats.foreach(pickleUntyped)
          pickleModifiers(mods, isTerm = true)
        }
      case untpd.TypedSplice(splice) =>
        writeByte(TYPEDSPLICE)
        withLength { pickleTree(splice) }
      case Thicket(trees) =>
        if (trees.isEmpty) writeByte(EMPTYTREE)
        else trees.foreach(pickleUntyped)
      case _ =>
        val tree1 = desugar(tree)
        assert(tree1 `ne` tree, s"Cannot pickle untyped tree $tree")
        pickleUntyped(tree1)
    }
    catch {
      case ex: AssertionError =>
        println(i"error when pickling tree $tree")
        throw ex
    }
  }

// ---- main entry points ---------------------------------------

  def pickle(trees: List[Tree])(implicit ctx: Context) = {
    trees.foreach(tree => if (!tree.isEmpty) pickleTree(tree))
    def missing = forwardSymRefs.keysIterator.map(_.showLocated).toList
    assert(forwardSymRefs.isEmpty, i"unresolved symbols: $missing%, % when pickling ${ctx.source}")
  }

  def compactify() = {
    buf.compactify()

    def updateMapWithDeltas(mp: MutableSymbolMap[Addr]) =
      for (key <- mp.keysIterator.toBuffer[Symbol]) mp(key) = adjusted(mp(key))

    updateMapWithDeltas(symRefs)
  }
}<|MERGE_RESOLUTION|>--- conflicted
+++ resolved
@@ -647,13 +647,8 @@
     if (flags.is(Final, butNot = Module)) writeByte(FINAL)
     if (flags is Case) writeByte(CASE)
     if (flags is Override) writeByte(OVERRIDE)
-<<<<<<< HEAD
-    if (flags is Transparent) writeByte(TRANSPARENT)
     if (flags is Dependent) writeByte(DEPENDENT)
-    if (flags is Rewrite) writeByte(REWRITE)
-=======
     if (flags is Inline) writeByte(INLINE)
->>>>>>> a0b429bb
     if (flags is Macro) writeByte(MACRO)
     if (flags is JavaStatic) writeByte(STATIC)
     if (flags is Module) writeByte(OBJECT)
