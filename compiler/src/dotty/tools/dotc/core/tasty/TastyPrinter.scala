--- conflicted
+++ resolved
@@ -97,15 +97,8 @@
             case _ =>
               printTrees()
           }
-<<<<<<< HEAD
           if (currentAddr != end)
             throw new AssertionError(s"incomplete read, current = $currentAddr, end = $end, tag = $tag")
-=======
-          if (currentAddr != end) {
-            sb.append(s"incomplete read, current = $currentAddr, end = $end\n")
-            goto(end)
-          }
->>>>>>> 3185338f
         }
         else if (tag >= firstNatASTTreeTag) {
           tag match {
