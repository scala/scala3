--- conflicted
+++ resolved
@@ -2,10 +2,7 @@
 package core
 
 import Types.*, Symbols.*, Contexts.*
-<<<<<<< HEAD
-=======
 import cc.Capabilities.{Capability, ResultCap}
->>>>>>> efb6ce75
 
 /** Substitution operations on types. See the corresponding `subst` and
  *  `substThis` methods on class Type for an explanation.
@@ -167,14 +164,6 @@
     }
 
   final class SubstBindingMap[BT <: BindingType](val from: BT, val to: BT)(using Context) extends DeepTypeMap, BiTypeMap {
-<<<<<<< HEAD
-    override def fuse(next: BiTypeMap)(using Context) = next match
-      case next: SubstBindingMap[_] =>
-        if next.from eq to then Some(SubstBindingMap(from, next.to))
-        else Some(SubstBindingsMap(Array(from, next.from), Array(to, next.to)))
-      case _ => None
-=======
->>>>>>> efb6ce75
     def apply(tp: Type): Type = subst(tp, from, to, this)(using mapCtx)
     override def mapCapability(c: Capability, deep: Boolean = false) = c match
       case c @ ResultCap(binder: MethodType) if binder eq from =>
@@ -191,7 +180,23 @@
   }
 
   final class SubstBindingsMap(val from: Array[BindingType], val to: Array[BindingType])(using Context) extends DeepTypeMap, BiTypeMap {
-<<<<<<< HEAD
+
+    def apply(tp: Type): Type = tp match
+      case tp: BoundType =>
+        var i = 0
+        while i < from.length && (from(i) ne tp.binder) do i += 1
+        if i < from.length then tp.copyBoundType(to(i).asInstanceOf[tp.BT]) else tp
+      case _ =>
+        mapOver(tp)
+
+    override def mapCapability(c: Capability, deep: Boolean = false) = c match
+      case c @ ResultCap(binder: MethodType) =>
+        var i = 0
+        while i < from.length && (from(i) ne binder) do i += 1
+        if i < from.length then c.derivedResult(to(i).asInstanceOf[MethodType]) else c
+      case _ =>
+        super.mapCapability(c, deep)
+
     override def fuse(next: BiTypeMap)(using Context) = next match
       case next: SubstBindingMap[_] =>
         var i = 0
@@ -199,36 +204,7 @@
         if i < from.length then Some(SubstBindingsMap(from, to.updated(i, next.to)))
         else Some(SubstBindingsMap(from :+ next.from, to :+ next.to))
       case _ => None
-=======
->>>>>>> efb6ce75
-
-    def apply(tp: Type): Type = tp match
-      case tp: BoundType =>
-        var i = 0
-        while i < from.length && (from(i) ne tp.binder) do i += 1
-        if i < from.length then tp.copyBoundType(to(i).asInstanceOf[tp.BT]) else tp
-      case _ =>
-        mapOver(tp)
-
-<<<<<<< HEAD
-=======
-    override def mapCapability(c: Capability, deep: Boolean = false) = c match
-      case c @ ResultCap(binder: MethodType) =>
-        var i = 0
-        while i < from.length && (from(i) ne binder) do i += 1
-        if i < from.length then c.derivedResult(to(i).asInstanceOf[MethodType]) else c
-      case _ =>
-        super.mapCapability(c, deep)
-
-    override def fuse(next: BiTypeMap)(using Context) = next match
-      case next: SubstBindingMap[_] =>
-        var i = 0
-        while i < from.length && (to(i) ne next.from) do i += 1
-        if i < from.length then Some(SubstBindingsMap(from, to.updated(i, next.to)))
-        else Some(SubstBindingsMap(from :+ next.from, to :+ next.to))
-      case _ => None
-
->>>>>>> efb6ce75
+
     def inverse = SubstBindingsMap(to, from)
   }
 
