package dotty.tools
package dotc
package core

import Periods._, Contexts._, Symbols._, Denotations._, Names._, NameOps._, Annotations._
import Types._, Flags._, Decorators._, DenotTransformers._, StdNames._, Scopes._
import NameOps._, NameKinds._
import Phases.{Phase, typerPhase, unfusedPhases}
import Constants.Constant
import TypeApplications.TypeParamInfo
import Scopes.Scope
import dotty.tools.io.AbstractFile
import Decorators._
import ast._
import ast.Trees.{LambdaTypeTree, TypeBoundsTree}
import Trees.Literal
import Variances.Variance
import annotation.tailrec
import util.SimpleIdentityMap
import util.Stats
import java.util.WeakHashMap
import scala.util.control.NonFatal
import config.Config
import reporting._
import collection.mutable
import transform.TypeUtils._
import cc.{CapturingType, derivedCapturingType, Setup, EventuallyCapturingType, isEventuallyCapturingType}

import scala.annotation.internal.sharable

object SymDenotations {

  /** A sym-denotation represents the contents of a definition
   *  during a period.
   */
  class SymDenotation private[SymDenotations] (
    symbol: Symbol,
    final val maybeOwner: Symbol,
    final val name: Name,
    initFlags: FlagSet,
    initInfo: Type,
    initPrivateWithin: Symbol = NoSymbol) extends SingleDenotation(symbol, initInfo, name.isTypeName) {

    //assert(symbol.id != 4940, name)

    override def hasUniqueSym: Boolean = exists

    /** Debug only
    override def validFor_=(p: Period) = {
      super.validFor_=(p)
    }
    */
    if (Config.checkNoSkolemsInInfo) assertNoSkolems(initInfo)

    // ------ Getting and setting fields -----------------------------

    private var myFlags: FlagSet = adaptFlags(initFlags)
    private var myPrivateWithin: Symbol = initPrivateWithin
    private var myAnnotations: List[Annotation] = Nil
    private var myParamss: List[List[Symbol]] = Nil

    /** The owner of the symbol; overridden in NoDenotation */
    def owner: Symbol = maybeOwner

    /** The flag set */
    final def flags(using Context): FlagSet = { ensureCompleted(); myFlags }

    /** The flag set without forcing symbol completion.
     *  Should be used only for printing.
     */
    private[dotc] final def flagsUNSAFE: FlagSet = myFlags

    final def flagsString(using Context): String = flags.flagsString

    /** Adapt flag set to this denotation's term or type nature */
    private def adaptFlags(flags: FlagSet) = if (isType) flags.toTypeFlags else flags.toTermFlags

    /** Update the flag set */
    final def flags_=(flags: FlagSet): Unit =
      myFlags = adaptFlags(flags)

    /** Set given flags(s) of this denotation */
    final def setFlag(flags: FlagSet): Unit = { myFlags |= flags }

    /** Unset given flags(s) of this denotation */
    final def resetFlag(flags: FlagSet): Unit = { myFlags &~= flags }

    /** Set applicable flags in {NoInits, PureInterface}
     *  @param  parentFlags  The flags that match the class or trait's parents
     *  @param  bodyFlags    The flags that match the class or trait's body
     */
    final def setNoInitsFlags(parentFlags: FlagSet, bodyFlags: FlagSet): Unit =
      setFlag(
        if (myFlags.is(Trait)) NoInitsInterface & bodyFlags // no parents are initialized from a trait
        else NoInits & bodyFlags & parentFlags)

    final def setStableConstructor()(using Context): Unit =
      val ctorStable = if myFlags.is(Trait) then myFlags.is(NoInits) else isNoInitsRealClass
      if ctorStable then primaryConstructor.setFlag(StableRealizable)

    def isCurrent(fs: FlagSet)(using Context): Boolean =
      def knownFlags(info: Type): FlagSet = info match
        case _: SymbolLoader | _: ModuleCompleter => FromStartFlags
        case _ => AfterLoadFlags
      !myInfo.isInstanceOf[LazyType] || fs <= knownFlags(myInfo)

    final def relevantFlagsFor(fs: FlagSet)(using Context) =
      if (isCurrent(fs)) myFlags else flags

    /** Has this denotation one of given flag set? */
    final def is(flag: Flag)(using Context): Boolean =
      (if (isCurrent(flag)) myFlags else flags).is(flag)

    /** Has this denotation one of the flags in `fs` set? */
    final def isOneOf(fs: FlagSet)(using Context): Boolean =
      (if (isCurrent(fs)) myFlags else flags).isOneOf(fs)

    /** Has this denotation the given flag set, whereas none of the flags
     *  in `butNot` are set?
     */
    final def is(flag: Flag, butNot: FlagSet)(using Context): Boolean =
      (if (isCurrent(flag) && isCurrent(butNot)) myFlags else flags).is(flag, butNot)

    /** Has this denotation one of the flags in `fs` set, whereas none of the flags
     *  in `butNot` are set?
     */
    final def isOneOf(fs: FlagSet, butNot: FlagSet)(using Context): Boolean =
      (if (isCurrent(fs) && isCurrent(butNot)) myFlags else flags).isOneOf(fs, butNot)

    /** Has this denotation all of the flags in `fs` set? */
    final def isAllOf(fs: FlagSet)(using Context): Boolean =
      (if (isCurrent(fs)) myFlags else flags).isAllOf(fs)

    /** Has this denotation all of the flags in `fs` set, whereas none of the flags
     *  in `butNot` are set?
     */
    final def isAllOf(fs: FlagSet, butNot: FlagSet)(using Context): Boolean =
      (if (isCurrent(fs) && isCurrent(butNot)) myFlags else flags).isAllOf(fs, butNot)

    /** The type info, or, if symbol is not yet completed, the completer */
    final def infoOrCompleter: Type = myInfo

    /** Optionally, the info if it is completed */
    final def unforcedInfo: Option[Type] = myInfo match {
      case myInfo: LazyType => None
      case _ => Some(myInfo)
    }

    final def completeFrom(completer: LazyType)(using Context): Unit =
      if completer.needsCompletion(this) then
        if (Config.showCompletions) {
          println(i"${"  " * indent}completing ${if (isType) "type" else "val"} $name")
          indent += 1

          if (myFlags.is(Touched)) throw CyclicReference(this)
          myFlags |= Touched

          // completions.println(s"completing ${this.debugString}")
          try atPhase(validFor.firstPhaseId)(completer.complete(this))
          catch {
            case ex: CyclicReference =>
              println(s"error while completing ${this.debugString}")
              throw ex
          }
          finally {
            indent -= 1
            println(i"${"  " * indent}completed $name in $owner")
          }
        }
        else {
          if (myFlags.is(Touched))
            throw CyclicReference(this)(using ctx.withOwner(symbol))
          myFlags |= Touched
          atPhase(validFor.firstPhaseId)(completer.complete(this))
        }

    protected[dotc] def info_=(tp: Type): Unit = {
      /* // DEBUG
       def illegal: String = s"illegal type for $this: $tp"
      if (this is Module) // make sure module invariants that allow moduleClass and sourceModule to work are kept.
        tp match {
          case tp: ClassInfo => assert(tp.selfInfo.isInstanceOf[TermRefBySym], illegal)
          case tp: NamedType => assert(tp.isInstanceOf[TypeRefBySym], illegal)
          case tp: ExprType => assert(tp.resultType.isInstanceOf[TypeRefBySym], illegal)
          case _ =>
        }
        */
      if (Config.checkNoSkolemsInInfo) assertNoSkolems(tp)
      myInfo = tp
    }

    /** The name, except
     *   - if this is a module class, strip the module class suffix
     *   - if this is a companion object with a clash-avoiding name, strip the
     *     "avoid clash" suffix
     */
    def effectiveName(using Context): Name =
      if (this.is(ModuleClass)) name.stripModuleClassSuffix
      else name

    /** The privateWithin boundary, NoSymbol if no boundary is given.
     */
    @tailrec
    final def privateWithin(using Context): Symbol = myInfo match {
      case myInfo: ModuleCompleter =>
        // Instead of completing the ModuleCompleter, we can get `privateWithin`
        // directly from the module class, which might require less completions.
        myInfo.moduleClass.privateWithin
      case _: SymbolLoader =>
         // Completing a SymbolLoader might call `setPrivateWithin()`
        completeOnce()
        privateWithin
      case _ =>
        // Otherwise, no completion is necessary, see the preconditions of `markAbsent()`.
        myPrivateWithin
    }

    /** Set privateWithin, prefer setting it at symbol-creation time instead if
     *  possible.
     *  @pre `isCompleting` is false, or this is a ModuleCompleter or SymbolLoader
     */
    protected[dotc] final def setPrivateWithin(pw: Symbol)(using Context): Unit = {
      if (isCompleting)
        assert(myInfo.isInstanceOf[ModuleCompleter | SymbolLoader],
          s"Illegal call to `setPrivateWithin($pw)` while completing $this using completer $myInfo")
      myPrivateWithin = pw
    }

    /** The annotations of this denotation */
    final def annotations(using Context): List[Annotation] = {
      ensureCompleted(); myAnnotations
    }

    /** The annotations without ensuring that the symbol is completed.
     *  Used for diagnostics where we don't want to force symbols.
     */
    final def annotationsUNSAFE(using Context): List[Annotation] = myAnnotations

    /** Update the annotations of this denotation */
    final def annotations_=(annots: List[Annotation]): Unit =
      myAnnotations = annots

    /** Does this denotation have an annotation matching the given class symbol? */
    final def hasAnnotation(cls: Symbol)(using Context): Boolean =
      dropOtherAnnotations(annotations, cls).nonEmpty

    /** Apply transform `f` to all annotations of this denotation */
    final def transformAnnotations(f: Annotation => Annotation)(using Context): Unit =
      annotations = annotations.mapConserve(f)

    /** Keep only those annotations that satisfy `p` */
    final def filterAnnotations(p: Annotation => Boolean)(using Context): Unit =
      annotations = annotations.filterConserve(p)

    def annotationsCarrying(meta: Set[Symbol], orNoneOf: Set[Symbol] = Set.empty)(using Context): List[Annotation] =
      annotations.filterConserve(_.hasOneOfMetaAnnotation(meta, orNoneOf = orNoneOf))

<<<<<<< HEAD
    def copyAndKeepAnnotationsCarrying(phase: DenotTransformer, meta: Set[Symbol], orNoneOf: Set[Symbol] = Set.empty)(using Context): Unit =
      if annotations.nonEmpty then
        val cpy = copySymDenotation()
        cpy.annotations = annotationsCarrying(meta, orNoneOf = orNoneOf)
=======
    def keepAnnotationsCarrying(phase: DenotTransformer, meta: Set[Symbol], orNoneOf: Set[Symbol] = Set.empty)(using Context): Unit =
      updateAnnotationsAfter(phase, annotationsCarrying(meta, orNoneOf = orNoneOf))

    def updateAnnotationsAfter(phase: DenotTransformer, annots: List[Annotation])(using Context): Unit =
      if annots ne annotations then
        val cpy = copySymDenotation()
        cpy.annotations = annots
>>>>>>> 721e7c87
        cpy.installAfter(phase)

    /** Optionally, the annotation matching the given class symbol */
    final def getAnnotation(cls: Symbol)(using Context): Option[Annotation] =
      dropOtherAnnotations(annotations, cls) match {
        case annot :: _ => Some(annot)
        case nil => None
      }

    /** The same as getAnnotation, but without ensuring
     *  that the symbol carrying the annotation is completed
     */
    final def unforcedAnnotation(cls: Symbol)(using Context): Option[Annotation] =
      dropOtherAnnotations(myAnnotations, cls) match {
        case annot :: _ => Some(annot)
        case nil => None
      }

    /** Add given annotation to the annotations of this denotation */
    final def addAnnotation(annot: Annotation): Unit =
      annotations = annot :: myAnnotations

    /** Add the given annotation without parameters to the annotations of this denotation */
    final def addAnnotation(cls: ClassSymbol)(using Context): Unit =
      addAnnotation(Annotation(cls, symbol.span))

    /** Remove annotation with given class from this denotation */
    final def removeAnnotation(cls: Symbol)(using Context): Unit =
      annotations = myAnnotations.filterNot(_ matches cls)

    /** Remove any annotations with same class as `annot`, and add `annot` */
    final def updateAnnotation(annot: Annotation)(using Context): Unit = {
      removeAnnotation(annot.symbol)
      addAnnotation(annot)
    }

    /** Add all given annotations to this symbol */
    final def addAnnotations(annots: IterableOnce[Annotation])(using Context): Unit =
      annots.iterator.foreach(addAnnotation)

    @tailrec
    private def dropOtherAnnotations(anns: List[Annotation], cls: Symbol)(using Context): List[Annotation] = anns match {
      case ann :: rest => if (ann matches cls) anns else dropOtherAnnotations(rest, cls)
      case Nil => Nil
    }

    /** If this is a method, the parameter symbols, by section.
     *  Both type and value parameters are included. Empty sections are skipped.
     */
    final def rawParamss: List[List[Symbol]] = myParamss
    final def rawParamss_=(pss: List[List[Symbol]]): Unit =
      myParamss = pss

    final def setParamss(paramss: List[List[Symbol]])(using Context): Unit =
      rawParamss = paramss.filterConserve(!_.isEmpty)

    final def setParamssFromDefs(paramss: List[tpd.ParamClause])(using Context): Unit =
      setParamss(paramss.map(_.map(_.symbol)))

    /** The symbols of each type parameter list and value parameter list of this
     *  method, or Nil if this isn't a method.
     *
     *  Makes use of `rawParamss` when present, or constructs fresh parameter symbols otherwise.
     *  This method can be allocation-heavy.
     */
    final def paramSymss(using Context): List[List[Symbol]] =

      def recurWithParamss(info: Type, paramss: List[List[Symbol]]): List[List[Symbol]] =
        info match
          case info: LambdaType =>
            if info.paramNames.isEmpty then Nil :: recurWithParamss(info.resType, paramss)
            else paramss.head :: recurWithParamss(info.resType, paramss.tail)
          case _ =>
            Nil

      def recurWithoutParamss(info: Type): List[List[Symbol]] = info match
        case info: LambdaType =>
          val params = info.paramNames.lazyZip(info.paramInfos).map((pname, ptype) =>
            newSymbol(symbol, pname, SyntheticParam, ptype))
          val prefs = params.map(_.namedType)
          for param <- params do
            param.info = param.info.substParams(info, prefs)
          params :: recurWithoutParamss(info.instantiate(prefs))
        case _ =>
          Nil

      ensureCompleted()
      if rawParamss.isEmpty then recurWithoutParamss(info)
      else recurWithParamss(info, rawParamss)
    end paramSymss

    /** The extension parameter of this extension method
     *  @pre this symbol is an extension method
     */
    final def extensionParam(using Context): Symbol =
      def leadParam(paramss: List[List[Symbol]]): Symbol = paramss match
        case (param :: _) :: paramss1 if param.isType => leadParam(paramss1)
        case _ :: (snd :: Nil) :: _ if name.isRightAssocOperatorName => snd
        case (fst :: Nil) :: _ => fst
        case _ => NoSymbol
      assert(isAllOf(ExtensionMethod))
      ensureCompleted()
      leadParam(rawParamss)

    /** The denotation is completed: info is not a lazy type and attributes have defined values */
    final def isCompleted: Boolean = !myInfo.isInstanceOf[LazyType]

    /** The denotation is in train of being completed */
    final def isCompleting: Boolean = myFlags.is(Touched) && !isCompleted

    /** The completer of this denotation. @pre: Denotation is not yet completed */
    final def completer: LazyType = myInfo.asInstanceOf[LazyType]

    /** If this denotation is not completed, run the completer.
     *  The resulting info might be another completer.
     *
     *  @see ensureCompleted
     */
    final def completeOnce()(using Context): Unit = myInfo match {
      case myInfo: LazyType =>
        completeFrom(myInfo)
      case _ =>
    }

    /** Make sure this denotation is fully completed.
     *
     *  @see completeOnce
     */
    final def ensureCompleted()(using Context): Unit = info

    /** The symbols defined in this class or object.
     *  Careful! This does not force the type, so is compilation order dependent.
     *  This method should be used only in the following circumstances:
     *
     *  1. When accessing type parameters or type parameter accessors (both are entered before
     *     completion).
     *  2. When obtaining the current scope in order to enter, rename or delete something there.
     *  3. When playing it safe in order not to raise CylicReferences, e.g. for printing things
     *     or taking more efficient shortcuts (e.g. the stillValid test).
     */
    final def unforcedDecls(using Context): Scope = myInfo match {
      case cinfo: LazyType =>
        val knownDecls = cinfo.decls
        if (knownDecls ne EmptyScope) knownDecls
        else { completeOnce(); unforcedDecls }
      case _ => info.decls
    }

    /** If this is a package class, the symbols entered in it
     *  before it is completed. (this is needed to eagerly enter synthetic
     *  aliases such as AnyRef into a package class without forcing it.
     *  Right now, the only usage is for the AnyRef alias in Definitions.
     */
    final private[core] def currentPackageDecls(using Context): MutableScope = myInfo match {
      case pinfo: SymbolLoaders.PackageLoader => pinfo.currentDecls
      case _ => unforcedDecls.openForMutations
    }

    /** If this is an opaque alias, replace the right hand side `info`
     *  by appropriate bounds and store `info` in the refinement of the
     *  self type of the enclosing class.
     *  Otherwise return `info`
     *
     *  @param info    Is assumed to be a (lambda-abstracted) right hand side TypeAlias
     *                 of the opaque type definition.
     *  @param rhs     The right hand side tree of the type definition
     *  @param tparams The type parameters with which the right-hand side bounds should be abstracted
     *
     */
    def opaqueToBounds(info: Type, rhs: tpd.Tree, tparams: List[TypeSymbol])(using Context): Type =

      def setAlias(tp: Type) =
        def recur(self: Type): Unit = self match
          case RefinedType(parent, name, rinfo) => rinfo match
            case TypeAlias(lzy: LazyRef) if name == this.name =>
              if !lzy.completed then
                lzy.update(tp)
              else
                throw CyclicReference(this)
            case _ =>
              recur(parent)
        recur(owner.asClass.givenSelfType)
      end setAlias

      def bounds(t: tpd.Tree): TypeBounds = t match
        case LambdaTypeTree(tparams, body) =>
          bounds(body)
        case TypeBoundsTree(lo, hi, alias) =>
          assert(!alias.isEmpty)
          TypeBounds(lo.tpe, hi.tpe)
        case _ =>
          TypeBounds.empty

      info match
        case info: AliasingBounds if isOpaqueAlias && owner.isClass =>
          setAlias(info.alias)
          HKTypeLambda.boundsFromParams(tparams, bounds(rhs))
        case _ =>
          info
    end opaqueToBounds

    // ------ Names ----------------------------------------------

    /** The expanded name of this denotation. */
    final def expandedName(using Context): Name =
      if (name.is(ExpandedName) || isConstructor) name
      else name.expandedName(initial.owner)
        // need to use initial owner to disambiguate, as multiple private symbols with the same name
        // might have been moved from different origins into the same class

    /** The effective name with which the denoting symbol was created */
    final def originalName(using Context): Name = initial.effectiveName

    /** The owner with which the denoting symbol was created. */
    final def originalOwner(using Context): Symbol = initial.maybeOwner

    /** The encoded full path name of this denotation, where outer names and inner names
     *  are separated by `separator` strings as indicated by the given name kind.
     *  Drops package objects. Represents each term in the owner chain by a simple `_$`.
     */
    def fullNameSeparated(kind: QualifiedNameKind)(using Context): Name =
      maybeOwner.fullNameSeparated(kind, kind, name)

    /** The encoded full path name of this denotation (separated by `prefixKind`),
     *  followed by the separator implied by `kind` and the given `name`.
     *  Drops package objects. Represents each term in the owner chain by a simple `_$`.
     */
    def fullNameSeparated(prefixKind: QualifiedNameKind, kind: QualifiedNameKind, name: Name)(using Context): Name =
      if (symbol == NoSymbol || isEffectiveRoot || kind == FlatName && is(PackageClass))
        name
      else {
        var filler = ""
        var encl = symbol
        while (!encl.isClass && !encl.isPackageObject) {
          encl = encl.owner
          filler += "_$"
        }
        var prefix = encl.fullNameSeparated(prefixKind)
        if (kind.separator == "$")
          // duplicate scalac's behavior: don't write a double '$$' for module class members.
          prefix = prefix.exclude(ModuleClassName)
        def qualify(n: SimpleName) =
          val qn = kind(prefix.toTermName, if (filler.isEmpty) n else termName(filler + n))
          if kind == FlatName && !encl.is(JavaDefined) then qn.compactified else qn
        val fn = name.replaceDeep {
          case n: SimpleName => qualify(n)
        }
        if name.isTypeName then fn.toTypeName else fn.toTermName
      }

    /** The encoded flat name of this denotation, where joined names are separated by `separator` characters. */
    def flatName(using Context): Name = fullNameSeparated(FlatName)

    /** `fullName` where `.' is the separator character */
    def fullName(using Context): Name = fullNameSeparated(QualifiedName)

    /** The fully qualified name on the JVM of the class corresponding to this symbol. */
    def binaryClassName(using Context): String =
      val builder = new StringBuilder
      val pkg = enclosingPackageClass
      if !pkg.isEffectiveRoot then
        builder.append(pkg.fullName.mangledString)
        builder.append(".")
      val flatName = this.flatName
      // Some companion objects are fake (that is, they're a compiler fiction
      // that doesn't correspond to a class that exists at runtime), this
      // can happen in two cases:
      // - If a Java class has static members.
      // - If we create constructor proxies for a class (see NamerOps#addConstructorProxies).
      //
      // In both cases it's may be vital that we don't return the object name.
      // For instance, sending it to zinc: when sbt is restarted, zinc will inspect the binary
      // dependencies to see if they're still on the classpath, if it
      // doesn't find them it will invalidate whatever referenced them, so
      // any reference to a fake companion will lead to extra recompilations.
      // Instead, use the class name since it's guaranteed to exist at runtime.
      val clsFlatName = if isOneOf(JavaDefined | ConstructorProxy) then flatName.stripModuleClassSuffix else flatName
      builder.append(clsFlatName.mangledString)
      builder.toString

    private var myTargetName: Name | Null = null

    private def computeTargetName(targetNameAnnot: Option[Annotation])(using Context): Name =
      targetNameAnnot match
        case Some(ann) =>
          ann.arguments match
            case Literal(Constant(str: String)) :: Nil =>
              if isType then
                if is(ModuleClass) then str.toTypeName.moduleClassName
                else str.toTypeName
              else str.toTermName
            case _ => name
        case _ => name

    def setTargetName(name: Name): Unit =
      myTargetName = name

    def hasTargetName(name: Name)(using Context): Boolean =
      targetName.matchesTargetName(name)

    /** The name given in a `@targetName` annotation if one is present, `name` otherwise */
    def targetName(using Context): Name =
      if myTargetName == null then
        val carrier: SymDenotation =
          if isAllOf(ModuleClass | Synthetic) then companionClass else this
        val targetNameAnnot =
          if carrier.isCompleting // annotations have been set already in this case
          then carrier.unforcedAnnotation(defn.TargetNameAnnot)
          else carrier.getAnnotation(defn.TargetNameAnnot)
        myTargetName = computeTargetName(targetNameAnnot)
        if name.is(SuperAccessorName) then
          myTargetName = myTargetName.nn.unmangle(List(ExpandedName, SuperAccessorName, ExpandPrefixName))

      myTargetName.nn

    // ----- Tests -------------------------------------------------

    /** Is this denotation a class? */
    final def isClass: Boolean = isInstanceOf[ClassDenotation]

    /** Is this denotation a non-trait class? */
    final def isRealClass(using Context): Boolean = isClass && !is(Trait)

    /** Cast to class denotation */
    final def asClass: ClassDenotation = asInstanceOf[ClassDenotation]

    /** is this symbol the result of an erroneous definition? */
    def isError: Boolean = false

    /** Make denotation not exist.
     *  @pre `isCompleting` is false, or this is a ModuleCompleter or SymbolLoader
     */
    final def markAbsent()(using Context): Unit = {
      if (isCompleting)
        assert(myInfo.isInstanceOf[ModuleCompleter | SymbolLoader],
          s"Illegal call to `markAbsent()` while completing $this using completer $myInfo")
      myInfo = NoType
    }

    /** Is symbol known to not exist?
     *  @param canForce  If this is true, the info may be forced to avoid a false-negative result
     */
    @tailrec
    final def isAbsent(canForce: Boolean = true)(using Context): Boolean = myInfo match {
      case myInfo: ModuleCompleter =>
        // Instead of completing the ModuleCompleter, we can check whether
        // the module class is absent, which might require less completions.
        myInfo.moduleClass.isAbsent(canForce)
      case _: SymbolLoader if canForce =>
         // Completing a SymbolLoader might call `markAbsent()`
        completeOnce()
        isAbsent(canForce)
      case _ =>
        // Otherwise, no completion is necessary, see the preconditions of `markAbsent()`.
        (myInfo `eq` NoType)
        || is(Invisible) && ctx.isTyper
        || is(ModuleVal, butNot = Package) && moduleClass.isAbsent(canForce)
    }

    /** Is this symbol the root class or its companion object? */
    final def isRoot: Boolean =
      (maybeOwner eq NoSymbol) && (name.toTermName == nme.ROOT || name == nme.ROOTPKG)

    /** Is this symbol the empty package class or its companion object? */
    final def isEmptyPackage(using Context): Boolean =
      name.toTermName == nme.EMPTY_PACKAGE && owner.isRoot

    /** Is this symbol the empty package class or its companion object? */
    final def isEffectiveRoot(using Context): Boolean = isRoot || isEmptyPackage

    /** Is this symbol an anonymous class? */
    final def isAnonymousClass(using Context): Boolean =
      isClass && initial.name.isAnonymousClassName

    final def isAnonymousFunction(using Context): Boolean =
      this.symbol.is(Method) && initial.name.isAnonymousFunctionName

    final def isAnonymousModuleVal(using Context): Boolean =
      this.symbol.is(ModuleVal) && initial.name.isAnonymousClassName

    /** Is this a synthetic method that represents conversions between representations of a value class
      *  These methods are generated in ExtensionMethods
      *  and used in ElimErasedValueType.
      */
    final def isValueClassConvertMethod(using Context): Boolean =
      name.toTermName == nme.U2EVT ||
      name.toTermName == nme.EVT2U

    /** Is symbol a primitive value class? */
    def isPrimitiveValueClass(using Context): Boolean =
      maybeOwner == defn.ScalaPackageClass && defn.ScalaValueClasses().contains(symbol)

    /** Is symbol a primitive numeric value class? */
    def isNumericValueClass(using Context): Boolean =
      maybeOwner == defn.ScalaPackageClass && defn.ScalaNumericValueClasses().contains(symbol)

    /** Is symbol a class for which no runtime representation exists? */
    def isNotRuntimeClass(using Context): Boolean = defn.NotRuntimeClasses contains symbol

    /** Is this symbol a class representing a refinement? These classes
     *  are used only temporarily in Typer and Unpickler as an intermediate
     *  step for creating Refinement types.
     */
    final def isRefinementClass(using Context): Boolean =
      name == tpnme.REFINE_CLASS

    /** Is this symbol a package object or its module class? */
    def isPackageObject(using Context): Boolean =
      name.isPackageObjectName && owner.is(Package) && this.is(Module)

    /** Is this symbol a toplevel definition in a package object? */
    def isWrappedToplevelDef(using Context): Boolean =
      !isConstructor && owner.isPackageObject

    /** Is this symbol an abstract type? */
    final def isAbstractType(using Context): Boolean = this.is(DeferredType)

    /** Is this symbol an alias type? */
    final def isAliasType(using Context): Boolean = isAbstractOrAliasType && !this.is(Deferred)

    /** Is this symbol an abstract or alias type? */
    final def isAbstractOrAliasType: Boolean = isType & !isClass

    /** Is this symbol an abstract type or type parameter? */
    final def isAbstractOrParamType(using Context): Boolean = this.isOneOf(DeferredOrTypeParam)

    /** Is this symbol a user-defined opaque alias type? */
    def isOpaqueAlias(using Context): Boolean = is(Opaque) && !isClass

    /** Is this symbol a module that contains opaque aliases? */
    def containsOpaques(using Context): Boolean = is(Opaque) && isClass

    def seesOpaques(using Context): Boolean =
      containsOpaques ||
      is(Module, butNot = Package) && owner.seesOpaques

    def isProvisional(using Context): Boolean =
      flagsUNSAFE.is(Provisional) // do not force the info to check the flag

    /** Is this the denotation of a self symbol of some class?
     *  This is the case if one of two conditions holds:
     *  1. It is the symbol referred to in the selfInfo part of the ClassInfo
     *     which is the type of this symbol's owner.
     *  2. This symbol is owned by a class, it's selfInfo field refers to a type
     *     (indicating the self definition does not introduce a name), and the
     *     symbol's name is "_".
     *  TODO: Find a more robust way to characterize self symbols, maybe by
     *       spending a Flag on them?
     */
    final def isSelfSym(using Context): Boolean = owner.infoOrCompleter match {
      case ClassInfo(_, _, _, _, selfInfo) =>
        selfInfo == symbol ||
          selfInfo.isInstanceOf[Type] && name == nme.WILDCARD
      case _ => false
    }

    /** Is this definition contained in `boundary`?
     *  Same as `ownersIterator contains boundary` but more efficient.
     */
    final def isContainedIn(boundary: Symbol)(using Context): Boolean = {
      def recur(sym: Symbol): Boolean =
        if (sym eq boundary) true
        else if (sym eq NoSymbol) false
        else if (sym.is(PackageClass) && !boundary.is(PackageClass)) false
        else recur(sym.owner)
      recur(symbol)
    }

    final def isProperlyContainedIn(boundary: Symbol)(using Context): Boolean =
      symbol != boundary && isContainedIn(boundary)

    /** Is this denotation static (i.e. with no outer instance)? */
    final def isStatic(using Context): Boolean =
      (if (maybeOwner eq NoSymbol) isRoot else maybeOwner.originDenotation.isStaticOwner) ||
        myFlags.is(JavaStatic)

    /** Is this a package class or module class that defines static symbols? */
    final def isStaticOwner(using Context): Boolean =
      myFlags.is(ModuleClass) && (myFlags.is(PackageClass) || isStatic)

    /** Is this denotation defined in the same scope and compilation unit as that symbol? */
    final def isCoDefinedWith(other: Symbol)(using Context): Boolean =
      (this.effectiveOwner == other.effectiveOwner) &&
      (  !this.effectiveOwner.is(PackageClass)
        || this.isAbsent(canForce = false) || other.isAbsent(canForce = false)
        || { // check if they are defined in the same file(or a jar)
           val thisFile = this.symbol.associatedFile
           val thatFile = other.associatedFile
           (  thisFile == null
           || thatFile == null
           || thisFile.path == thatFile.path // Cheap possibly wrong check, then expensive normalization
           || thisFile.canonicalPath == thatFile.canonicalPath
           )
         }
      )

    /** Do this symbol and `cls` represent a pair of a given or implicit method and
     *  its associated class that were defined by a single definition?
     *  This can mean one of two things:
     *   - the method and class are defined in a structural given instance, or
     *   - the class is an implicit class and the method is its implicit conversion.
	 */
    final def isCoDefinedGiven(cls: Symbol)(using Context): Boolean =
      is(Method) && isOneOf(GivenOrImplicit)
      && ( is(Synthetic)                 // previous scheme used in 3.0
         || cls.isOneOf(GivenOrImplicit) // new scheme from 3.1
         )
      && name == cls.name.toTermName && owner == cls.owner

    /** Is this a denotation of a stable term (or an arbitrary type)?
      * Terms are stable if they are idempotent (as in TreeInfo.Idempotent): that is, they always return the same value,
      * if any.
      *
      * A *member* is stable, basically, if it behaves like a field projection: that is, it projects a constant result
      * out of its owner.
      *
      * However, a stable member might not yet be initialized (if it is an object or anyhow lazy).
      * So the first call to a stable member might fail and/or produce side effects.
      */
    final def isStableMember(using Context): Boolean = {
      def isUnstableValue = isOneOf(UnstableValueFlags) || info.isInstanceOf[ExprType] || isAllOf(InlineParam)
      isType || is(StableRealizable) || exists && !isUnstableValue
    }

    /** Is this a denotation of a real class that does not have - either direct or inherited -
     *  initialization code?
     */
    def isNoInitsRealClass(using Context): Boolean =
      isRealClass &&
      (asClass.baseClasses.forall(_.is(NoInits)) || defn.isAssuredNoInits(symbol))

    /** Is this a "real" method? A real method is a method which is:
     *  - not an accessor
     *  - not an anonymous function
     */
    final def isRealMethod(using Context): Boolean =
      this.is(Method, butNot = Accessor) && !isAnonymousFunction

    /** Is this a getter? */
    final def isGetter(using Context): Boolean =
      this.is(Accessor) && !originalName.isSetterName && !(originalName.isScala2LocalSuffix && symbol.owner.is(Scala2x))

    /** Is this a setter? */
    final def isSetter(using Context): Boolean =
      this.is(Accessor) &&
      originalName.isSetterName &&
      (!isCompleted || info.firstParamTypes.nonEmpty) // to avoid being fooled by   var x_= : Unit = ...

    /** Is this a symbol representing an import? */
    final def isImport: Boolean = name == nme.IMPORT

    /** Is this the constructor of a class? */
    final def isClassConstructor: Boolean = name == nme.CONSTRUCTOR

    /** Is this the constructor of a trait or a class */
    final def isConstructor: Boolean = name.isConstructorName

    /** Is this a local template dummmy? */
    final def isLocalDummy: Boolean = name.isLocalDummyName

    /** Does this symbol denote the primary constructor of its enclosing class? */
    final def isPrimaryConstructor(using Context): Boolean =
      isConstructor && owner.primaryConstructor == symbol

    /** Does this symbol denote the static constructor of its enclosing class? */
    final def isStaticConstructor(using Context): Boolean =
      name.isStaticConstructorName

    /** Is this a subclass of the given class `base`? */
    def isSubClass(base: Symbol)(using Context): Boolean = false

    /** Is this a subclass of `base`,
     *  and is the denoting symbol also different from `Null` or `Nothing`?
     *  @note  erroneous classes are assumed to derive from all other classes
     *         and all classes derive from them.
     */
    def derivesFrom(base: Symbol)(using Context): Boolean = false

    /** Is this a Scala or Java annotation ? */
    def isAnnotation(using Context): Boolean =
      isClass && (derivesFrom(defn.AnnotationClass) || is(JavaAnnotation))

    /** Is this symbol a class that extends `java.io.Serializable` ? */
    def isSerializable(using Context): Boolean =
      isClass && derivesFrom(defn.JavaSerializableClass)

    /** Is this symbol a class that extends `AnyVal`? Overridden in ClassDenotation */
    def isValueClass(using Context): Boolean = false

    /** Is this symbol a class of which `null` is a value? */
    final def isNullableClass(using Context): Boolean =
      if ctx.mode.is(Mode.SafeNulls) && !ctx.phase.erasedTypes
      then symbol == defn.NullClass || symbol == defn.AnyClass || symbol == defn.MatchableClass
      else isNullableClassAfterErasure

    /** Is this symbol a class of which `null` is a value after erasure?
     *  For example, if `-Yexplicit-nulls` is set, `String` is not nullable before erasure,
     *  but it becomes nullable after erasure.
     */
    final def isNullableClassAfterErasure(using Context): Boolean =
      isClass && !isValueClass && !is(ModuleClass) && symbol != defn.NothingClass

    /** Is this definition accessible as a member of tree with type `pre`?
     *  @param pre          The type of the tree from which the selection is made
     *  @param superAccess  Access is via super
     *  Everything is accessible if `pre` is `NoPrefix`.
     *  A symbol with type `NoType` is not accessible for any other prefix.
     *
     *  As a side effect, drop Local flags of members that are not accessed via the ThisType
     *  of their owner.
     */
    final def isAccessibleFrom(pre: Type, superAccess: Boolean = false, whyNot: StringBuffer | Null = null)(using Context): Boolean = {

      /** Are we inside definition of `boundary`?
       *  If this symbol is Java defined, package structure is interpreted to be flat.
       */
      def accessWithin(boundary: Symbol) =
        ctx.owner.isContainedIn(boundary)
        && !(is(JavaDefined) && boundary.is(PackageClass) && ctx.owner.enclosingPackageClass != boundary)

      /** Are we within definition of linked class of `boundary`? */
      def accessWithinLinked(boundary: Symbol) = {
        val linked = boundary.linkedClass
        (linked ne NoSymbol) && accessWithin(linked)
      }

      /** Is `pre` the same as C.thisThis, where C is exactly the owner of this symbol,
       *  or, if this symbol is protected, a subclass of the owner?
       */
      def isCorrectThisType(pre: Type): Boolean = pre match {
        case pre: ThisType =>
          (pre.cls eq owner) || this.is(Protected) && pre.cls.derivesFrom(owner)
        case pre: TermRef =>
          pre.symbol.moduleClass == owner
        case _ =>
          false
      }

      /** Is protected access to target symbol permitted? */
      def isProtectedAccessOK: Boolean =
        inline def fail(str: String): false =
          if whyNot != null then whyNot.nn.append(str)
          false
        val cls = owner.enclosingSubClass
        if !cls.exists then
          if pre.termSymbol.isPackageObject && accessWithin(pre.termSymbol.owner) then
            true
          else
            val encl = if ctx.owner.isConstructor then ctx.owner.enclosingClass.owner.enclosingClass else ctx.owner.enclosingClass
            fail(i"""
                 | Access to protected $this not permitted because enclosing ${encl.showLocated}
                 | is not a subclass of ${owner.showLocated} where target is defined""")
        else if isType || pre.derivesFrom(cls) || isConstructor || owner.is(ModuleClass) then
          // allow accesses to types from arbitrary subclasses fixes #4737
          // don't perform this check for static members
          true
        else
          fail(i"""
               | Access to protected ${symbol.show} not permitted because prefix type ${pre.widen.show}
               | does not conform to ${cls.showLocated} where the access takes place""")
      end isProtectedAccessOK

      if pre eq NoPrefix then true
      else if isAbsent() then false
      else {
        val boundary = accessBoundary(owner)

        (  boundary.isTerm
        || boundary.isRoot
        || (accessWithin(boundary) || accessWithinLinked(boundary)) &&
             (  !this.is(Local)
             || isCorrectThisType(pre)
             || canBeLocal(name, flags)
                && {
                  resetFlag(Local)
                  true
                }
             )
        || this.is(Protected) &&
             (  superAccess
             || pre.isInstanceOf[ThisType]
             || ctx.phase.erasedTypes
             || isProtectedAccessOK
             )
        )
      }
    }

    /** Do members of this symbol need translation via asSeenFrom when
     *  accessed via prefix `pre`?
     */
    def membersNeedAsSeenFrom(pre: Type)(using Context): Boolean =
      def preIsThis = pre match
        case pre: ThisType => pre.sameThis(thisType)
        case _ => false
      !(  this.isTerm
       || this.isStaticOwner && !this.seesOpaques
       || ctx.erasedTypes
       || (pre eq NoPrefix)
       || preIsThis
       )

    /** Is this symbol concrete, or that symbol deferred? */
    def isAsConcrete(that: Symbol)(using Context): Boolean =
      !this.is(Deferred) || that.is(Deferred)

    /** Does this symbol have defined or inherited default parameters?
     *  Default parameters are recognized until erasure.
     */
    def hasDefaultParams(using Context): Boolean =
      if ctx.erasedTypes then false
      else if is(HasDefaultParams) then true
      else if is(NoDefaultParams) || !is(Method) then false
      else
        val result =
          rawParamss.nestedExists(_.is(HasDefault))
          || allOverriddenSymbols.exists(_.hasDefaultParams)
        setFlag(if result then HasDefaultParams else NoDefaultParams)
        result

    /** Symbol is an owner that would be skipped by effectiveOwner. Skipped are
     *   - package objects
     *   - non-lazy valdefs
     */
    def isWeakOwner(using Context): Boolean =
      isPackageObject ||
      isTerm && !isOneOf(MethodOrLazy) && !isLocalDummy

    def isSkolem: Boolean = name == nme.SKOLEM

    // Java language spec: https://docs.oracle.com/javase/specs/jls/se11/html/jls-15.html#jls-15.12.3
    // Scala 2 spec: https://scala-lang.org/files/archive/spec/2.13/06-expressions.html#signature-polymorphic-methods
    def isSignaturePolymorphic(using Context): Boolean =
      containsSignaturePolymorphic
      && is(JavaDefined)
      && hasAnnotation(defn.NativeAnnot)
      && atPhase(typerPhase)(symbol.denot).paramSymss.match
        case List(List(p)) => p.info.isRepeatedParam
        case _             => false

    def containsSignaturePolymorphic(using Context): Boolean =
      maybeOwner == defn.MethodHandleClass
      || maybeOwner == defn.VarHandleClass

    def originalSignaturePolymorphic(using Context): Denotation =
      if containsSignaturePolymorphic && !isSignaturePolymorphic then
        val d = owner.info.member(name)
        if d.symbol.isSignaturePolymorphic then d else NoDenotation
      else NoDenotation

    def isInlineMethod(using Context): Boolean =
      isAllOf(InlineMethod, butNot = Accessor)

    /** Does this method or field need to be retained at runtime */
    def isRetainedInline(using Context): Boolean =
      is(Inline, butNot = Deferred)
      && allOverriddenSymbols.exists(!_.is(Inline))

    /** Does this method need to be retained at runtime */
    def isRetainedInlineMethod(using Context): Boolean =
      is(Method, butNot = Accessor) && isRetainedInline

    /** Is this a Scala 2 macro */
    final def isScala2Macro(using Context): Boolean =
      isScala2MacroInScala3 || (is(Macro) && symbol.owner.is(Scala2x))

    /** Is this a Scala 2 macro defined */
    final def isScala2MacroInScala3(using Context): Boolean =
      is(Macro, butNot = Inline) && is(Erased)
      // Consider the macros of StringContext as plain Scala 2 macros when
      // compiling the standard library with Dotty.
      // This should be removed on Scala 3.x
      && owner.ne(defn.StringContextClass)

    /** An erased value or an erased inline method or field */
    def isEffectivelyErased(using Context): Boolean =
      isOneOf(EffectivelyErased)
      || is(Inline) && !isRetainedInline && !hasAnnotation(defn.ScalaStaticAnnot)

    /** ()T and => T types should be treated as equivalent for this symbol.
     *  Note: For the moment, we treat Scala-2 compiled symbols as loose matching,
     *  because the Scala library does not always follow the right conventions.
     *  Examples are: isWhole(), toInt(), toDouble() in BigDecimal, Numeric, RichInt, ScalaNumberProxy.
     */
    def matchNullaryLoosely(using Context): Boolean = {
      def test(sym: Symbol) =
        sym.is(JavaDefined) ||
        sym.owner == defn.AnyClass ||
        sym == defn.Object_clone ||
        sym.owner.is(Scala2x)
      this.exists && (test(symbol) || allOverriddenSymbols.exists(test))
    }

    // ------ access to related symbols ---------------------------------

    /* Modules and module classes are represented as follows:
     *
     * object X extends Y { def f() }
     *
     * <module> lazy val X: X$ = new X$
     * <module> class X$ extends Y { this: X.type => def f() }
     *
     * During completion, references to moduleClass and sourceModules are stored in
     * the completers.
     */
    /** If this a module, return the corresponding class, if this is a module, return itself,
     *  otherwise NoSymbol
     */
    final def moduleClass(using Context): Symbol = {
      def notFound = {
      	if (Config.showCompletions) println(s"missing module class for $name: $myInfo")
      	NoSymbol
      }
      if (this.is(ModuleVal))
        myInfo match {
          case info: TypeRef           => info.symbol
          case ExprType(info: TypeRef) => info.symbol // needed after uncurry, when module terms might be accessor defs
          case info: LazyType          => info.moduleClass
          case t: MethodType           =>
            t.resultType match {
              case info: TypeRef => info.symbol
              case _ => notFound
            }
          case _ => notFound
        }
      else if (this.is(ModuleClass))
        symbol
      else
        NoSymbol
    }

    /** If this a module class, return the corresponding module, if this is a module, return itself,
     *  otherwise NoSymbol
     */
    final def sourceModule(using Context): Symbol =
      if (this.is(ModuleClass))
        myInfo match {
          case ClassInfo(_, _, _, _, selfType) =>
            def sourceOfSelf(tp: TypeOrSymbol): Symbol = (tp: @unchecked) match {
              case tp: TermRef => tp.symbol
              case tp: Symbol => sourceOfSelf(tp.info)
              case tp: RefinedType => sourceOfSelf(tp.parent)
              case tp: AnnotatedType => sourceOfSelf(tp.parent)
              case tp: ThisType => tp.cls
            }
            sourceOfSelf(selfType)
          case info: LazyType =>
            info.sourceModule
          case _ =>
            NoSymbol
        }
      else if (this.is(ModuleVal))
        symbol
      else
        NoSymbol

    /** The field accessed by this getter or setter, or if it does not exist, the getter */
    def accessedFieldOrGetter(using Context): Symbol = {
      val fieldName = if (isSetter) name.asTermName.getterName else name
      val d = owner.info.decl(fieldName)
      val field = d.suchThat(!_.is(Method)).symbol
      def getter = d.suchThat(_.info.isParameterless).symbol
      field orElse getter
    }

    /** The field accessed by a getter or setter, or
     *  if it does not exists, the getter of a setter, or
     *  if that does not exist the symbol itself.
     */
    def underlyingSymbol(using Context): Symbol =
      if (is(Accessor)) accessedFieldOrGetter orElse symbol else symbol

    /** The chain of owners of this denotation, starting with the denoting symbol itself */
    final def ownersIterator(using Context): Iterator[Symbol] = new Iterator[Symbol] {
      private var current = symbol
      def hasNext = current.exists
      def next: Symbol = {
        val result = current
        current = current.owner
        result
      }
    }

    /** If this is a weak owner, its owner, otherwise the denoting symbol. */
    final def skipWeakOwner(using Context): Symbol =
      if (isWeakOwner) owner.skipWeakOwner else symbol

    /** The owner, skipping package objects and non-lazy valdefs. */
    final def effectiveOwner(using Context): Symbol = owner.skipWeakOwner

    /** The class containing this denotation.
     *  If this denotation is already a class, return itself
     *  Definitions flagged with JavaStatic are treated specially.
     *  Their enclosing class is not the lexically enclosing class,
     *  but in turn the enclosing class of the latter. This reflects
     *  the context created by `Context#superCallContext`, `Context#thisCallArgContext`
     *  for these definitions.
     *
     *  Note, that as packages have ClassSymbols, top level classes will have an `enclosingClass`
     *  with Package flag set.
     */
    final def enclosingClass(using Context): Symbol = {
      def enclClass(sym: Symbol, skip: Boolean): Symbol = {
        def newSkip = sym.is(JavaStaticTerm)
        if (!sym.exists)
          NoSymbol
        else if (sym.isClass)
          if (skip) enclClass(sym.owner, newSkip) else sym
        else
          enclClass(sym.owner, skip || newSkip)
      }
      enclClass(symbol, false)
    }

    /** Skips symbol that are not owned by a class */
    def skipLocalOwners(using Context): Symbol =
      if symbol.owner.isClass then symbol
      else symbol.owner.skipLocalOwners

    /** A class that in source code would be lexically enclosing */
    final def lexicallyEnclosingClass(using Context): Symbol =
      if (!exists || isClass) symbol else owner.lexicallyEnclosingClass

    /** A class is extensible if it is not final, nor a module class,
     *  nor an anonymous class.
     */
    final def isExtensibleClass(using Context): Boolean =
      isClass && !isOneOf(FinalOrModuleClass) && !isAnonymousClass

    /** A symbol is effectively final if it cannot be overridden in a subclass */
    final def isEffectivelyFinal(using Context): Boolean =
      isOneOf(EffectivelyFinalFlags)
      || is(Inline, butNot = Deferred)
      || is(JavaDefinedVal, butNot = Method)
      || isConstructor
      || !owner.isExtensibleClass

    /** A class is effectively sealed if has the `final` or `sealed` modifier, or it
     *  is defined in Scala 3 and is neither abstract nor open.
     */
    final def isEffectivelySealed(using Context): Boolean =
      isOneOf(FinalOrSealed) || isClass && !isOneOf(EffectivelyOpenFlags)

    final def isTransparentClass(using Context): Boolean =
      is(TransparentType)
      || defn.isAssumedTransparent(symbol)
      || isClass && hasAnnotation(defn.TransparentTraitAnnot)

    /** The class containing this denotation which has the given effective name. */
    final def enclosingClassNamed(name: Name)(using Context): Symbol = {
      val cls = enclosingClass
      if (cls.effectiveName == name || !cls.exists) cls else cls.owner.enclosingClassNamed(name)
    }

    /** The closest enclosing method containing this definition.
     *  A local dummy owner is mapped to the primary constructor of the class.
     */
    final def enclosingMethod(using Context): Symbol =
      if (this.is(Method)) symbol
      else if (this.isClass) primaryConstructor
      else if (this.exists) owner.enclosingMethod
      else NoSymbol

    /** The closest enclosing extension method containing this definition,
     *  including methods outside the current class.
     */
    final def enclosingExtensionMethod(using Context): Symbol =
      if this.is(ExtensionMethod) then symbol
      else if this.exists then owner.enclosingExtensionMethod
      else NoSymbol

    /** The top-level class containing this denotation,
     *  except for a toplevel module, where its module class is returned.
     */
    final def topLevelClass(using Context): Symbol = {
      @tailrec def topLevel(d: SymDenotation): Symbol =
        if (d.isTopLevelClass) d.symbol
        else topLevel(d.owner)

      val sym = topLevel(this)
      if (sym.isClass) sym else sym.moduleClass
    }

    final def isTopLevelClass(using Context): Boolean =
      !this.exists || this.isEffectiveRoot || this.is(PackageClass) || this.owner.is(PackageClass)

    /** The package class containing this denotation */
    final def enclosingPackageClass(using Context): Symbol =
      if (this.is(PackageClass)) symbol else owner.enclosingPackageClass

    /** Register target as a companion; overridden in ClassDenotation */
    def registerCompanion(target: Symbol)(using Context) = ()

    /** The registered companion; overridden in ClassDenotation */
    def registeredCompanion(using Context): Symbol = NoSymbol
    def registeredCompanion_=(c: Symbol): Unit = ()

    /** The module object with the same (term-) name as this class or module class,
     *  and which is also defined in the same scope and compilation unit.
     *  NoSymbol if this module does not exist.
     */
    final def companionModule(using Context): Symbol =
      if (is(Module)) sourceModule
      else if registeredCompanion.isAbsent() then NoSymbol
      else registeredCompanion.sourceModule

    private def companionType(using Context): Symbol =
      if (is(Package)) NoSymbol
      else if (is(ModuleVal)) moduleClass.denot.companionType
      else if registeredCompanion.isAbsent() then NoSymbol
      else registeredCompanion

    /** The class with the same (type-) name as this module or module class,
     *  and which is also defined in the same scope and compilation unit.
     *  NoSymbol if this class does not exist.
     */
    final def companionClass(using Context): Symbol =
      companionType.suchThat(_.isClass).symbol

    final def scalacLinkedClass(using Context): Symbol =
      if (this.is(ModuleClass)) companionNamed(effectiveName.toTypeName)
      else if (this.isClass) companionNamed(effectiveName.moduleClassName)
      else NoSymbol

    /** Find companion class symbol with given name, or NoSymbol if none exists.
     *  Three alternative strategies:
     *  1. If owner is a class, look in its members, otherwise
     *  2. If current compilation unit has a typed tree,
     *     determine the defining statement sequence and search its trees, otherwise
     *  3. If context has an enclosing scope which defines this symbol,
     *     lookup its companion in the same scope.
     */
    private def companionNamed(name: TypeName)(using Context): Symbol =
      val unit = ctx.compilationUnit
      if (owner.isClass)
        owner.unforcedDecls.lookup(name).suchThat(_.isCoDefinedWith(symbol)).symbol
      else if (!owner.exists || (unit eq NoCompilationUnit))
        NoSymbol
      else if (!unit.tpdTree.isEmpty)
        tpd.definingStats(symbol).iterator
          .map(tpd.definedSym)
          .find(_.name == name)
          .getOrElse(NoSymbol)
      else if (ctx.scope eq EmptyScope)
        NoSymbol
      else if (ctx.scope.lookup(this.name) == symbol)
        ctx.scope.lookup(name)
      else
        companionNamed(name)(using ctx.outersIterator.dropWhile(_.scope eq ctx.scope).next())

    /** Is this symbol the same or a linked class of `sym`? */
    final def isLinkedWith(sym: Symbol)(using Context): Boolean =
      (symbol eq sym) || (linkedClass eq sym)

    /** If this is a class, the module class of its companion object.
     *  If this is a module class, its companion class.
     *  NoSymbol otherwise.
     */
    final def linkedClass(using Context): Symbol =
      if (this.is(ModuleClass)) companionClass
      else if (this.isClass) companionModule.moduleClass
      else NoSymbol

    /** The class that encloses the owner of the current context
     *  and that is a subclass of this class. NoSymbol if no such class exists.
     */
    final def enclosingSubClass(using Context): Symbol =
      ctx.owner.ownersIterator.findSymbol(_.isSubClass(symbol))

    /** The alias of an opaque type alias that's stored in the self type of the
     *  containing object.
     */
    def opaqueAlias(using Context): Type = {
      def recur(tp: Type): Type = tp match {
        case RefinedType(parent, rname, TypeAlias(alias)) =>
          if rname == name then alias.stripLazyRef else recur(parent)
        case _ =>
          NoType
      }
      recur(owner.asClass.givenSelfType)
    }

    /** The non-private symbol whose name and type matches the type of this symbol
     *  in the given class.
     *  @param inClass   The class containing the result symbol's definition
     *  @param site      The base type from which member types are computed
     *
     *  inClass <-- find denot.symbol      class C { <-- symbol is here
     *
     *                   site: Subtype of both inClass and C
     */
    final def matchingDecl(inClass: Symbol, site: Type)(using Context): Symbol = {
      var denot = inClass.info.nonPrivateDecl(name)
      if (denot.isTerm) // types of the same name always match
        denot = denot.matchingDenotation(site, site.memberInfo(symbol), symbol.targetName)
      denot.symbol
    }

    /** The non-private member of `site` whose name and type matches the type of this symbol
     */
    final def matchingMember(site: Type)(using Context): Symbol = {
      var denot = site.nonPrivateMember(name)
      if (denot.isTerm) // types of the same name always match
        denot = denot.matchingDenotation(site, site.memberInfo(symbol), symbol.targetName)
      denot.symbol
    }

    /** If false, this symbol cannot possibly participate in an override,
     *  either as overrider or overridee.
     */
    final def canMatchInheritedSymbols(using Context): Boolean =
      maybeOwner.isClass && memberCanMatchInheritedSymbols

    /** If false, this class member cannot possibly participate in an override,
     *  either as overrider or overridee.
     */
    final def memberCanMatchInheritedSymbols(using Context): Boolean =
      !isConstructor && !is(Private)

    /** The symbol, in class `inClass`, that is overridden by this denotation in class `siteClass`.*/
    final def overriddenSymbol(inClass: ClassSymbol, siteClass: ClassSymbol = owner.asClass)(using Context): Symbol =
      if (!canMatchInheritedSymbols && (owner ne inClass)) NoSymbol
      else matchingDecl(inClass, siteClass.thisType)

    /** All symbols overridden by this denotation. */
    final def allOverriddenSymbols(using Context): Iterator[Symbol] =
      if (!canMatchInheritedSymbols) Iterator.empty
      else overriddenFromType(owner.info)

    /** Equivalent to `allOverriddenSymbols.headOption.getOrElse(NoSymbol)` but more efficient. */
    final def nextOverriddenSymbol(using Context): Symbol = {
      val overridden = allOverriddenSymbols
      if (overridden.hasNext)
        overridden.next
      else
        NoSymbol
    }

    /** Returns all matching symbols defined in parents of the selftype. */
    final def extendedOverriddenSymbols(using Context): Iterator[Symbol] =
      if (!canMatchInheritedSymbols) Iterator.empty
      else overriddenFromType(owner.asClass.classInfo.selfType)

    private def overriddenFromType(tp: Type)(using Context): Iterator[Symbol] =
      tp.baseClasses match {
        case _ :: inherited => inherited.iterator.map(overriddenSymbol(_)).filter(_.exists)
        case Nil => Iterator.empty
      }

    /** The symbol overriding this symbol in given subclass `inClass`.
     *
     *  @pre `inClass` is a subclass of this symbol's owner
     */
    final def overridingSymbol(inClass: ClassSymbol)(using Context): Symbol =
      if (canMatchInheritedSymbols) matchingDecl(inClass, inClass.thisType)
      else NoSymbol

    /** The symbol accessed by a super in the definition of this symbol when
     *  seen from class `base`. This symbol is always concrete.
     *  pre: `this.owner` is in the base class sequence of `base`.
     */
    final def superSymbolIn(base: Symbol)(using Context): Symbol = {
      @tailrec def loop(bcs: List[ClassSymbol]): Symbol = bcs match {
        case bc :: bcs1 =>
          val sym = matchingDecl(bcs.head, base.thisType)
            .suchThat(alt => !alt.is(Deferred)).symbol
          if (sym.exists) sym else loop(bcs.tail)
        case _ =>
          NoSymbol
      }
      loop(base.info.baseClasses.dropWhile(owner != _).tail)
    }

    /** A member of class `base` is incomplete if
     *  (1) it is declared deferred or
     *  (2) it is abstract override and its super symbol in `base` is
     *      nonexistent or incomplete.
     */
    @tailrec final def isIncompleteIn(base: Symbol)(using Context): Boolean =
      this.is(Deferred) ||
      this.is(AbsOverride) && {
        val supersym = superSymbolIn(base)
        supersym == NoSymbol || supersym.isIncompleteIn(base)
      }

    /** The class or term symbol up to which this symbol is accessible,
     *  or RootClass if it is public.  As java protected statics are
     *  otherwise completely inaccessible in scala, they are treated
     *  as public.
     *  @param base  The access boundary to assume if this symbol is protected
     */
    final def accessBoundary(base: Symbol)(using Context): Symbol =
      if (this.is(Private)) owner
      else if (this.isAllOf(StaticProtected)) defn.RootClass
      else if (privateWithin.exists && (!ctx.phase.erasedTypes || this.is(JavaDefined))) privateWithin
      else if (this.is(Protected)) base
      else defn.RootClass

    final def isPublic(using Context): Boolean =
      accessBoundary(owner) == defn.RootClass

    /** The primary constructor of a class or trait, NoSymbol if not applicable. */
    def primaryConstructor(using Context): Symbol = NoSymbol

    /** The current declaration in this symbol's class owner that has the same name
     *  as this one, and, if there are several, also has the same signature.
     */
    def currentSymbol(using Context): Symbol = {
      val candidates = owner.info.decls.lookupAll(name)
      def test(sym: Symbol): Symbol =
        if (sym == symbol || sym.signature == signature) sym
        else if (candidates.hasNext) test(candidates.next)
        else NoSymbol
      if (candidates.hasNext) {
        val sym = candidates.next
        if (candidates.hasNext) test(sym) else sym
      }
      else NoSymbol
    }

    // ----- type-related ------------------------------------------------

    /** The type parameters of a class symbol, Nil for all other symbols */
    def typeParams(using Context): List[TypeSymbol] = Nil

    /** The type This(cls), where cls is this class, NoPrefix for all other symbols */
    def thisType(using Context): Type = NoPrefix

    def typeRef(using Context): TypeRef =
      TypeRef(maybeOwner.thisType, symbol)

    def termRef(using Context): TermRef =
      TermRef(maybeOwner.thisType, symbol)

    /** The typeRef applied to its own type parameters */
    def appliedRef(using Context): Type =
      typeRef.appliedTo(symbol.typeParams.map(_.typeRef))

    /** The NamedType representing this denotation at its original location.
     *  Same as either `typeRef` or `termRef` depending whether this denotes a type or not.
     */
    def namedType(using Context): NamedType =
      if (isType) typeRef else termRef

    /** Like typeRef, but objects in the prefix are represented by their singleton type,
     *  this means we output `pre.O.member` rather than `pre.O$.this.member`.
     *
     *  This is required to avoid owner crash in ExplicitOuter.
     *  See tests/pos/i10769.scala
     */
     def reachableTypeRef(using Context) =
       TypeRef(owner.reachableThisType, symbol)

    /** Like termRef, but objects in the prefix are represented by their singleton type,
     *  this means we output `pre.O.member` rather than `pre.O$.this.member`.
     *
     *  This is required to avoid owner crash in ExplicitOuter.
     *  See tests/pos/i10769.scala
     */
    def reachableTermRef(using Context) =
      TermRef(owner.reachableThisType, symbol)

    /** Like thisType, but objects in the type are represented by their singleton type,
     *  this means we output `pre.O.member` rather than `pre.O$.this.member`.
     */
    def reachableThisType(using Context): Type =
      if this.is(Package) then
        symbol.thisType
      else if this.isTerm then
        NoPrefix
      else if this.is(Module) then
        TermRef(owner.reachableThisType, this.sourceModule)
      else
        ThisType.raw(TypeRef(owner.reachableThisType, symbol.asType))

    /** The variance of this type parameter or type member as a subset of
     *  {Covariant, Contravariant}
     */
    final def variance(using Context): Variance =
      if is(Covariant) then Covariant
      else if is(Contravariant) then Contravariant
      else EmptyFlags

    /** The flags to be used for a type parameter owned by this symbol.
     *  Overridden by ClassDenotation.
     */
    def typeParamCreationFlags: FlagSet = TypeParam

    def kindString: String =
      if myFlags.is(ModuleClass) then "module class"
      else if myFlags.is(Trait)  then "trait"
      else if isClass            then "class"
      else if isType             then "type"
      else if myFlags.is(Module) then "object"
      else if myFlags.is(Method) then "method"
      else                            "val"

    override def toString: String = s"$kindString $name"

    // ----- Sanity checks and debugging */

    def debugString: String = toString + "#" + symbol.id // !!! DEBUG

    def hasSkolems(tp: Type): Boolean = tp match {
      case tp: SkolemType => true
      case tp: NamedType => hasSkolems(tp.prefix)
      case tp: RefinedType => hasSkolems(tp.parent) || hasSkolems(tp.refinedInfo)
      case tp: RecType => hasSkolems(tp.parent)
      case tp: TypeBounds => hasSkolems(tp.lo) || hasSkolems(tp.hi)
      case tp: TypeVar => hasSkolems(tp.inst)
      case tp: ExprType => hasSkolems(tp.resType)
      case tp: AppliedType => hasSkolems(tp.tycon) || tp.args.exists(hasSkolems)
      case tp: LambdaType => tp.paramInfos.exists(hasSkolems) || hasSkolems(tp.resType)
      case tp: AndOrType => hasSkolems(tp.tp1) || hasSkolems(tp.tp2)
      case tp: AnnotatedType => hasSkolems(tp.parent)
      case _ => false
    }

    def assertNoSkolems(tp: Type): Unit =
      if (!this.isSkolem)
        assert(!hasSkolems(tp), s"assigning type $tp containing skolems to $this")

    // ----- copies and transforms  ----------------------------------------

    protected def newLikeThis(s: Symbol, i: Type, pre: Type, isRefinedMethod: Boolean): SingleDenotation =
      if isRefinedMethod then
        new JointRefDenotation(s, i, validFor, pre, isRefinedMethod)
      else
        new UniqueRefDenotation(s, i, validFor, pre)

    /** Copy this denotation, overriding selective fields */
    final def copySymDenotation(
      symbol: Symbol = this.symbol,
      owner: Symbol = this.owner,
      name: Name = this.name,
      initFlags: FlagSet = UndefinedFlags,
      info: Type | Null = null,
      privateWithin: Symbol | Null = null,
      annotations: List[Annotation] | Null = null,
      rawParamss: List[List[Symbol]] | Null = null)(
        using Context): SymDenotation = {
      // simulate default parameters, while also passing implicit context ctx to the default values
      val initFlags1 = (if (initFlags != UndefinedFlags) initFlags else this.flags)
      val info1 = if (info != null) info else this.info
      if (ctx.isAfterTyper && changedClassParents(info, info1, completersMatter = false))
        assert(ctx.phase.changesParents, i"undeclared parent change at ${ctx.phase} for $this, was: $info, now: $info1")
      val privateWithin1 = if (privateWithin != null) privateWithin else this.privateWithin
      val annotations1 = if (annotations != null) annotations else this.annotations
      val rawParamss1 = if rawParamss != null then rawParamss else this.rawParamss
      val d = SymDenotation(symbol, owner, name, initFlags1, info1, privateWithin1)
      d.annotations = annotations1
      d.rawParamss = rawParamss1
      d.registeredCompanion = registeredCompanion
      d
    }

    /** Copy mamberNames and baseData caches from given denotation, provided
     *  they are valid at given `phase`.
     */
    def copyCaches(from: SymDenotation, phase: Phase)(using Context): this.type = this

    /** Are `info1` and `info2` ClassInfo types with different parents?
     *  @param completersMatter  if `true`, consider parents changed if `info1` or `info2 `is a type completer
     */
    protected def changedClassParents(info1: Type | Null, info2: Type | Null, completersMatter: Boolean): Boolean =
      info2 match {
        case info2: ClassInfo =>
          info1 match {
            case info1: ClassInfo => info1.declaredParents ne info2.declaredParents
            case _ => completersMatter
          }
        case _ => completersMatter
      }

    override def initial: SymDenotation = super.initial.asSymDenotation

    /** Install this denotation as the result of the given denotation transformer. */
    override def installAfter(phase: DenotTransformer)(using Context): Unit =
      super.installAfter(phase)

    /** Apply a transformation `f` to all denotations in this group that start at or after
     *  given phase. Denotations are replaced while keeping the same validity periods.
     */
    override def transformAfter(phase: DenotTransformer, f: SymDenotation => SymDenotation)(using Context): Unit =
      super.transformAfter(phase, f)

    /** Set flag `flags` in current phase and in all phases that follow */
    def setFlagFrom(phase: DenotTransformer, flags: FlagSet)(using Context): Unit =
      setFlag(flags)
      transformAfter(phase, sd => { sd.setFlag(flags); sd })

    /** If denotation is private, remove the Private flag and expand the name if necessary */
    def ensureNotPrivate(using Context): SymDenotation =
      if (is(Private))
        copySymDenotation(name = expandedName, initFlags = this.flags &~ Private)
      else this

    /** If this is a sealed class, its known children in the order of textual occurrence
     */
    def children(using Context): List[Symbol] =

      def completeChildrenIn(owner: Symbol)(using Context) =
        // Possible children are: classes extending Scala classes and
        // Scala or Java enum values that are defined in owner.
        // If owner is a package, we complete only
        // children that are defined in the same file as their parents.
        def maybeChild(sym: Symbol) =
          (sym.isClass && !this.is(JavaDefined) || sym.originDenotation.is(EnumVal))
          && (!owner.is(Package)
             || sym.originDenotation.infoOrCompleter.match
                  case _: SymbolLoaders.SecondCompleter => sym.associatedFile == this.symbol.associatedFile
                  case _ => false)

        if owner.isClass then
          for c <- owner.info.decls.toList if maybeChild(c) do
            c.ensureCompleted()
      end completeChildrenIn

      if is(Sealed) || isAllOf(JavaEnumTrait) then
        if !is(ChildrenQueried) then
          // Make sure all visible children are completed, so that
          // they show up in Child annotations. A possible child is visible if it
          // is defined in the same scope as `cls` or in the companion object of `cls`.
          completeChildrenIn(owner)
          completeChildrenIn(companionClass)
          setFlag(ChildrenQueried)

      annotations.collect { case Annotation.Child(child) => child }.reverse
    end children

    /** Recursively assemble all children of this symbol, Preserves order of insertion.
     */
    final def sealedStrictDescendants(using Context): List[Symbol] =

      @tailrec
      def findLvlN(
        explore: mutable.ArrayDeque[Symbol],
        seen: util.HashSet[Symbol],
        acc: mutable.ListBuffer[Symbol]
      ): List[Symbol] =
        if explore.isEmpty then
          acc.toList
        else
          val sym      = explore.head
          val explore1 = explore.dropInPlace(1)
          val lvlN     = sym.children
          val notSeen  = lvlN.filterConserve(!seen.contains(_))
          if notSeen.isEmpty then
            findLvlN(explore1, seen, acc)
          else
            findLvlN(explore1 ++= notSeen, {seen ++= notSeen; seen}, acc ++= notSeen)
      end findLvlN

      /** Scans through `explore` to see if there are recursive children.
       *  If a symbol in `explore` has children that are not contained in
       *  `lvl1`, fallback to `findLvlN`, or else return `lvl1`.
       */
      @tailrec
      def findLvl2(
        lvl1: List[Symbol], explore: List[Symbol], seenOrNull: util.HashSet[Symbol] | Null
      ): List[Symbol] = explore match
        case sym :: explore1 =>
          val lvl2 = sym.children
          if lvl2.isEmpty then // no children, scan rest of explore1
            findLvl2(lvl1, explore1, seenOrNull)
          else // check if we have seen the children before
            val seen = // initialise the seen set if not already
              if seenOrNull != null then seenOrNull
              else util.HashSet.from(lvl1)
            val notSeen = lvl2.filterConserve(!seen.contains(_))
            if notSeen.isEmpty then // we found children, but we had already seen them, scan the rest of explore1
              findLvl2(lvl1, explore1, seen)
            else // found unseen recursive children, we should fallback to the loop
              findLvlN(
                explore = mutable.ArrayDeque.from(explore1).appendAll(notSeen),
                seen = {seen ++= notSeen; seen},
                acc = mutable.ListBuffer.from(lvl1).appendAll(notSeen)
              )
        case nil =>
          lvl1
      end findLvl2

      val lvl1 = children
      findLvl2(lvl1, lvl1, seenOrNull = null)
    end sealedStrictDescendants

    /** Same as `sealedStrictDescendants` but prepends this symbol as well.
     */
    final def sealedDescendants(using Context): List[Symbol] = this.symbol :: sealedStrictDescendants
  }

  /** The contents of a class definition during a period
   */
  class ClassDenotation private[SymDenotations] (
    symbol: Symbol,
    maybeOwner: Symbol,
    name: Name,
    initFlags: FlagSet,
    initInfo: Type,
    initPrivateWithin: Symbol)
    extends SymDenotation(symbol, maybeOwner, name, initFlags, initInfo, initPrivateWithin) {

    import util.EqHashMap

    // ----- caches -------------------------------------------------------

    private var myTypeParams: List[TypeSymbol] | Null = null
    private var fullNameCache: SimpleIdentityMap[QualifiedNameKind, Name] = SimpleIdentityMap.empty

    private var myMemberCache: EqHashMap[Name, PreDenotation] | Null = null
    private var myMemberCachePeriod: Period = Nowhere

    /** A cache from types T to baseType(T, C) */
    type BaseTypeMap = EqHashMap[CachedType, Type]
    private var myBaseTypeCache: BaseTypeMap | Null = null
    private var myBaseTypeCachePeriod: Period = Nowhere

    private var baseDataCache: BaseData = BaseData.None
    private var memberNamesCache: MemberNames = MemberNames.None

    private def memberCache(using Context): EqHashMap[Name, PreDenotation] = {
      if (myMemberCachePeriod != ctx.period) {
        myMemberCache = EqHashMap()
        myMemberCachePeriod = ctx.period
      }
      myMemberCache.nn
    }

    private def baseTypeCache(using Context): BaseTypeMap = {
      if !currentHasSameBaseTypesAs(myBaseTypeCachePeriod) then
        myBaseTypeCache = new BaseTypeMap()
        myBaseTypeCachePeriod = ctx.period
      myBaseTypeCache.nn
    }

    private def invalidateBaseDataCache() = {
      baseDataCache.invalidate()
      baseDataCache = BaseData.None
    }

    private def invalidateMemberNamesCache() = {
      memberNamesCache.invalidate()
      memberNamesCache = MemberNames.None
    }

    def invalidateBaseTypeCache(): Unit = {
      myBaseTypeCache = null
      myBaseTypeCachePeriod = Nowhere
    }

    def invalidateMemberCaches()(using Context): Unit =
      myMemberCachePeriod = Nowhere
      invalidateMemberNamesCache()

    def invalidateMemberCachesFor(sym: Symbol)(using Context): Unit =
      if myMemberCache != null then myMemberCache.uncheckedNN.remove(sym.name)
      if !sym.flagsUNSAFE.is(Private) then
        invalidateMemberNamesCache()
        if sym.isWrappedToplevelDef then
          val outerCache = sym.owner.owner.asClass.classDenot.myMemberCache
          if outerCache != null then outerCache.remove(sym.name)

    override def copyCaches(from: SymDenotation, phase: Phase)(using Context): this.type = {
      from match {
        case from: ClassDenotation =>
          if (from.memberNamesCache.isValidAt(phase)) memberNamesCache = from.memberNamesCache
          if (from.baseDataCache.isValidAt(phase)) {
            baseDataCache = from.baseDataCache
            myBaseTypeCache = from.baseTypeCache
          }
        case _ =>
      }
      this
    }

    // ----- denotation fields and accessors ------------------------------

    if (initFlags.is(Module, butNot = Package))
      assert(name.is(ModuleClassName), s"module naming inconsistency: ${name.debugString}")

    /** The symbol asserted to have type ClassSymbol */
    def classSymbol: ClassSymbol = symbol.asInstanceOf[ClassSymbol]

    /** The info asserted to have type ClassInfo */
    def classInfo(using Context): ClassInfo = info.asInstanceOf[ClassInfo]

    /** The type parameters in this class, in the order they appear in the current
     *  scope `decls`. This might be temporarily the incorrect order when
     *  reading Scala2 pickled info. The problem is fixed by `ensureTypeParamsInCorrectOrder`,
     *  which is called once an unpickled symbol has been completed.
     */
    private def typeParamsFromDecls(using Context) =
      unforcedDecls.filter(sym =>
        sym.is(TypeParam) && sym.owner == symbol).asInstanceOf[List[TypeSymbol]]

    /** The type parameters of this class */
    override final def typeParams(using Context): List[TypeSymbol] = {
      if (myTypeParams == null)
        myTypeParams =
          if (ctx.erasedTypes || is(Module)) Nil // fast return for modules to avoid scanning package decls
          else {
            val di = initial
            if (this ne di) di.typeParams
            else infoOrCompleter match {
              case info: TypeParamsCompleter => info.completerTypeParams(symbol)
              case _ => typeParamsFromDecls
            }
          }
      myTypeParams.nn
    }

    override protected[dotc] final def info_=(tp: Type): Unit = {
      if (changedClassParents(infoOrCompleter, tp, completersMatter = true))
        invalidateBaseDataCache()
      invalidateMemberNamesCache()
      myTypeParams = null // changing the info might change decls, and with it typeParams
      super.info_=(tp)
    }

    /** The types of the parent classes. */
    def parentTypes(using Context): List[Type] = info match
      case classInfo: ClassInfo => classInfo.declaredParents
      case _ => Nil

    /** The symbols of the parent classes. */
    def parentSyms(using Context): List[Symbol] =
      parentTypes.map(_.classSymbol)

    /** The symbol of the superclass, NoSymbol if no superclass exists */
    def superClass(using Context): Symbol = parentTypes match
      case parentType :: _ =>
        val parentCls = parentType.classSymbol
        if parentCls.is(Trait) then NoSymbol else parentCls
      case _ => NoSymbol

    /** The explicitly given self type (self types of modules are assumed to be
     *  explcitly given here).
     */
    def givenSelfType(using Context): Type = classInfo.selfInfo match {
      case tp: Type => tp
      case self: Symbol => self.info
    }

   // ------ class-specific operations -----------------------------------

    private var myThisType: Type | Null = null

    /** The this-type depends on the kind of class:
     *  - for a package class `p`:  ThisType(TypeRef(Noprefix, p))
     *  - for a module class `m`: A term ref to m's source module.
     *  - for all other classes `c` with owner `o`: ThisType(TypeRef(o.thisType, c))
     */
    override def thisType(using Context): Type = {
      if (myThisType == null) myThisType = computeThisType
      myThisType.nn
    }

    private def computeThisType(using Context): Type = {
      val cls = symbol.asType
      val pre = if (this.is(Package)) NoPrefix else owner.thisType
      ThisType.raw(TypeRef(pre, cls))
    }

    private var myTypeRef: TypeRef | Null = null

    override def typeRef(using Context): TypeRef = {
      if (myTypeRef == null) myTypeRef = super.typeRef
      myTypeRef.nn
    }

    override def appliedRef(using Context): Type = classInfo.appliedRef

    private def baseData(implicit onBehalf: BaseData, ctx: Context): (List[ClassSymbol], BaseClassSet) = {
      if (!baseDataCache.isValid) baseDataCache = BaseData.newCache()
      baseDataCache(this)
    }

    /** The base classes of this class in linearization order,
     *  with the class itself as first element.
     */
    def baseClasses(implicit onBehalf: BaseData, ctx: Context): List[ClassSymbol] =
      baseData._1

    /** Like `baseClasses.length` but more efficient. */
    def baseClassesLength(using BaseData, Context): Int =
      // `+ 1` because the baseClassSet does not include the current class unlike baseClasses
      baseClassSet.classIds.length + 1

    /** A bitset that contains the superId's of all base classes */
    private def baseClassSet(implicit onBehalf: BaseData, ctx: Context): BaseClassSet =
      baseData._2

    def computeBaseData(implicit onBehalf: BaseData, ctx: Context): (List[ClassSymbol], BaseClassSet) = {
      def emptyParentsExpected =
        is(Package) || (symbol == defn.AnyClass) || ctx.erasedTypes && (symbol == defn.ObjectClass)
      val parents = parentTypes
      if (parents.isEmpty && !emptyParentsExpected)
        onBehalf.signalProvisional()
      val builder = new BaseDataBuilder
      def traverse(parents: List[Type]): Unit = parents match {
        case p :: parents1 =>
          p.classSymbol match {
            case pcls: ClassSymbol => builder.addAll(pcls.baseClasses)
            case _ => assert(isRefinementClass || p.isError || ctx.mode.is(Mode.Interactive), s"$this has non-class parent: $p")
          }
          traverse(parents1)
        case nil =>
      }
      traverse(parents)
      (classSymbol :: builder.baseClasses, builder.baseClassSet)
    }

    final override def derivesFrom(base: Symbol)(using Context): Boolean =
      !isAbsent() &&
      base.isClass &&
      (  (symbol eq base)
      || (baseClassSet contains base)
      )

    final override def isSubClass(base: Symbol)(using Context): Boolean =
      derivesFrom(base)
      || base.isClass
         && (
          (symbol eq defn.NothingClass)
          || (symbol eq defn.NullClass)
              && (!ctx.mode.is(Mode.SafeNulls) || ctx.phase.erasedTypes)
              && (base ne defn.NothingClass)
        )

    /** Is it possible that a class inherits both `this` and `that`?
     *
     *  @note The test is based on single-class inheritance and the closed
     *        hierarchy of final classes.
     *
     *  @return The result may contain false positives, but never false negatives.
     */
    final def mayHaveCommonChild(that: ClassSymbol)(using Context): Boolean =
      !this.is(Final) && !that.is(Final) && (this.is(Trait) || that.is(Trait)) ||
        this.derivesFrom(that) || that.derivesFrom(this.symbol)

    final override def typeParamCreationFlags: FlagSet = ClassTypeParamCreationFlags

    /** Hook to do a pre-enter test. Overridden in PackageDenotation */
    protected def proceedWithEnter(sym: Symbol, mscope: MutableScope)(using Context): Boolean = true

    final override def isValueClass(using Context): Boolean =
      val di = initial.asClass
      val anyVal = defn.AnyValClass
      if di.baseDataCache.isValid && !ctx.erasedTypes then
        // fast path that does not demand time travel
        (symbol eq anyVal) || di.baseClassSet.contains(anyVal)
      else
        // We call derivesFrom at the initial phase both because AnyVal does not exist
        // after Erasure and to avoid cyclic references caused by forcing denotations
        atPhase(di.validFor.firstPhaseId)(di.derivesFrom(anyVal))

    /** Enter a symbol in current scope, and future scopes of same denotation.
     *  Note: We require that this does not happen after the first time
     *  someone does a findMember on a subclass.
     *  @param scope   The scope in which symbol should be entered.
     *                 If this is EmptyScope, the scope is `decls`.
     */
    def enter(sym: Symbol, scope: Scope = EmptyScope)(using Context): Unit = {
      val mscope = scope match {
        case scope: MutableScope => scope
        case _ => unforcedDecls.openForMutations
      }
      if (proceedWithEnter(sym, mscope)) {
        enterNoReplace(sym, mscope)
        val nxt = this.nextInRun
        if (nxt.validFor.code > this.validFor.code)
          this.nextInRun.asSymDenotation.asClass.enter(sym)
      }
    }

    /** Enter a symbol in given `scope` without potentially replacing the old copy. */
    def enterNoReplace(sym: Symbol, scope: MutableScope)(using Context): Unit =
      scope.enter(sym)
      invalidateMemberCachesFor(sym)

    /** Replace symbol `prev` (if defined in current class) by symbol `replacement`.
     *  If `prev` is not defined in current class, do nothing.
     *  @pre `prev` and `replacement` have the same name.
     */
    def replace(prev: Symbol, replacement: Symbol)(using Context): Unit = {
      unforcedDecls.openForMutations.replace(prev, replacement)
      if (myMemberCache != null) myMemberCache.uncheckedNN.remove(replacement.name)
    }

    /** Delete symbol from current scope.
     *  Note: We require that this does not happen after the first time
     *  someone does a findMember on a subclass.
     */
    def delete(sym: Symbol)(using Context): Unit = {
      val scope = info.decls.openForMutations
      scope.unlink(sym, sym.name)
      if sym.name != sym.originalName then scope.unlink(sym, sym.originalName)
      if (myMemberCache != null) myMemberCache.uncheckedNN.remove(sym.name)
      if (!sym.flagsUNSAFE.is(Private)) invalidateMemberNamesCache()
    }

    /** Make sure the type parameters of this class appear in the order given
     *  by `typeParams` in the scope of the class. Reorder definitions in scope if necessary.
     */
    def ensureTypeParamsInCorrectOrder()(using Context): Unit = {
      val tparams = typeParams
      if (!ctx.erasedTypes && !typeParamsFromDecls.corresponds(tparams)(_.name == _.name)) {
        val decls = info.decls
        val decls1 = newScope
        for (tparam <- typeParams) decls1.enter(decls.lookup(tparam.name))
        for (sym <- decls) if (!tparams.contains(sym)) decls1.enter(sym)
        info = classInfo.derivedClassInfo(decls = decls1)
        myTypeParams = null
      }
    }

    /** All members of this class that have the given name.
     *  The elements of the returned pre-denotation all
     *  have existing symbols.
     */
    final def membersNamed(name: Name)(using Context): PreDenotation =
      Stats.record("membersNamed")
      if Config.cacheMembersNamed then
        var denots: PreDenotation | Null = memberCache.lookup(name)
        if denots == null then
          denots = computeMembersNamed(name)
          memberCache(name) = denots
        else if Config.checkCacheMembersNamed then
          val denots1 = computeMembersNamed(name)
          assert(denots.exists == denots1.exists, s"cache inconsistency: cached: $denots, computed $denots1, name = $name, owner = $this")
        denots
      else computeMembersNamed(name)


    /** All non-private members of this class that have the given name.
     *  The elements of the returned pre-denotation all have existing symbols.
     */
    final def nonPrivateMembersNamed(name: Name)(using Context): PreDenotation =
      membersNamedNoShadowingBasedOnFlags(name, excluded = Private)

    /** All members of this class that have the given name and match the
     *  `required` and `excluded` flag sets; members excluded based on the
     *  flag sets do not shadow inherited members that would not be excluded.
     *
     *  The elements of the returned pre-denotation all have existing symbols.
     */
    final def membersNamedNoShadowingBasedOnFlags(name: Name,
        required: FlagSet = EmptyFlags, excluded: FlagSet = EmptyFlags)(using Context): PreDenotation =
      val mbr = membersNamed(name)
      val filtered = mbr.filterWithFlags(required, excluded)
      if filtered eq mbr then mbr
      else addInherited(name, filtered, required, excluded)

    private[core] def computeMembersNamed(name: Name)(using Context): PreDenotation =
      Stats.record("computeMembersNamed")
      val ownDenots = info.decls.denotsNamed(name)
      if debugTrace then
        println(s"$this.member($name), ownDenots = $ownDenots")
      addInherited(name, ownDenots)

    private def addInherited(name: Name, ownDenots: PreDenotation,
        required: FlagSet = EmptyFlags, excluded: FlagSet = EmptyFlags)(using Context): PreDenotation =
      def collect(denots: PreDenotation, parents: List[Type]): PreDenotation = parents match
        case p :: ps =>
          val denots1 = collect(denots, ps)
          p.classSymbol.denot match
            case parentd: ClassDenotation =>
              val inherited = parentd.membersNamedNoShadowingBasedOnFlags(name, required, excluded | Private)
              denots1.union(inherited.mapInherited(ownDenots, denots1, thisType))
            case _ =>
              denots1
        case nil => denots
      if name.isConstructorName then ownDenots
      else collect(ownDenots, info.parents)

    override final def findMember(name: Name, pre: Type, required: FlagSet, excluded: FlagSet)(using Context): Denotation =
      val raw = if excluded.is(Private) then nonPrivateMembersNamed(name) else membersNamed(name)
      val pre1 = pre match
        case pre: OrType => pre.widenUnion
        case _ => pre
      raw.filterWithFlags(required, excluded).asSeenFrom(pre1).toDenot(pre1)

    final def findMemberNoShadowingBasedOnFlags(name: Name, pre: Type,
        required: FlagSet = EmptyFlags, excluded: FlagSet = EmptyFlags)(using Context): Denotation =
      membersNamedNoShadowingBasedOnFlags(name, required, excluded).asSeenFrom(pre).toDenot(pre)

    /** Compute tp.baseType(this) */
    final def baseTypeOf(tp: Type)(using Context): Type = {
      val btrCache = baseTypeCache
      def inCache(tp: Type) = tp match
        case tp: CachedType => btrCache.contains(tp)
        case _ => false
      def record(tp: CachedType, baseTp: Type) = {
        if (Stats.monitored) {
          Stats.record("basetype cache entries")
          if (!baseTp.exists) Stats.record("basetype cache NoTypes")
        }
        if (!tp.isProvisional && !CapturingType.isUncachable(tp))
          btrCache(tp) = baseTp
        else
          btrCache.remove(tp) // Remove any potential sentinel value
      }

      def ensureAcyclic(baseTp: Type) = {
        if (baseTp `eq` NoPrefix) throw CyclicReference(this)
        baseTp
      }

      def recur(tp: Type): Type = try {
        tp match {
          case tp: CachedType =>
            val baseTp: Type | Null = btrCache.lookup(tp)
            if (baseTp != null)
              return ensureAcyclic(baseTp)
          case _ =>
        }
        if (Stats.monitored) {
          Stats.record("computeBaseType, total")
          Stats.record(s"computeBaseType, ${tp.getClass}")
        }
        val normed = tp.tryNormalize
        if (normed.exists) return recur(normed)

        tp match {
          case tp @ TypeRef(prefix, _) =>
            def foldGlb(bt: Type, ps: List[Type]): Type = ps match {
              case p :: ps1 => foldGlb(bt & recur(p), ps1)
              case _ => bt
            }

            def computeTypeRef = {
              btrCache(tp) = NoPrefix
              val tpSym = tp.symbol
              tpSym.denot match {
                case clsd: ClassDenotation =>
                  def isOwnThis = prefix match {
                    case prefix: ThisType => prefix.cls `eq` clsd.owner
                    case NoPrefix => true
                    case _ => false
                  }
                  val baseTp =
                    if (tpSym eq symbol)
                      tp
                    else if (isOwnThis)
                      if (clsd.baseClassSet.contains(symbol))
                        if (symbol.isStatic && symbol.typeParams.isEmpty) symbol.typeRef
                        else foldGlb(NoType, clsd.info.parents)
                      else NoType
                    else
                      recur(clsd.typeRef).asSeenFrom(prefix, clsd.owner)
                  record(tp, baseTp)
                  baseTp
                case _ =>
                  val superTp = tp.superType
                  val baseTp = recur(superTp)
                  if (inCache(superTp))
                    record(tp, baseTp)
                  else
                    btrCache.remove(tp)
                  baseTp
              }
            }
            computeTypeRef

          case tp @ AppliedType(tycon, args) =>
            def computeApplied = {
              btrCache(tp) = NoPrefix
              val baseTp =
                if (tycon.typeSymbol eq symbol) && !tycon.isLambdaSub then tp
                else (tycon.typeParams: @unchecked) match
                  case LambdaParam(_, _) :: _ =>
                    recur(tp.superType)
                  case tparams: List[Symbol @unchecked] =>
                    recur(tycon).substApprox(tparams, args)
              record(tp, baseTp)
              baseTp
            }
            computeApplied

          case tp: TypeParamRef =>  // uncachable, since baseType depends on context bounds
            recur(TypeComparer.bounds(tp).hi)

          case CapturingType(parent, refs) =>
            tp.derivedCapturingType(recur(parent), refs)

          case tp: TypeProxy =>
            def computeTypeProxy = {
              val superTp = tp.superType
              val baseTp = recur(superTp)
              tp match {
                case tp: CachedType if baseTp.exists && inCache(superTp) =>
                  record(tp, baseTp)
                case _ =>
              }
              baseTp
            }
            computeTypeProxy

          case tp: AndOrType =>
            def computeAndOrType: Type =
              val tp1 = tp.tp1
              val tp2 = tp.tp2
              if !tp.isAnd then
                if tp1.isBottomType && (tp1 frozen_<:< tp2) then return recur(tp2)
                if tp2.isBottomType && (tp2 frozen_<:< tp1) then return recur(tp1)
              val baseTp =
                if symbol.isStatic && tp.derivesFrom(symbol) && symbol.typeParams.isEmpty then
                  symbol.typeRef
                else
                  val baseTp1 = recur(tp1)
                  val baseTp2 = recur(tp2)
                  val combined = if (tp.isAnd) baseTp1 & baseTp2 else baseTp1 | baseTp2
                  combined match
                    case combined: AndOrType
                    if (combined.tp1 eq tp1) && (combined.tp2 eq tp2) && (combined.isAnd == tp.isAnd) => tp
                    case _ => combined

              if (baseTp.exists && inCache(tp1) && inCache(tp2)) record(tp, baseTp)
              baseTp

            computeAndOrType

          case JavaArrayType(_) if symbol == defn.ObjectClass =>
            this.typeRef

          case _ =>
            NoType
        }
      }
      catch {
        case ex: Throwable =>
          tp match
            case tp: CachedType => btrCache.remove(tp)
            case _ =>
          throw ex
      }


      trace.onDebug(s"$tp.baseType($this)") {
        Stats.record("baseTypeOf")
        recur(tp)
      }
    }

    def memberNames(keepOnly: NameFilter)(implicit onBehalf: MemberNames, ctx: Context): Set[Name] =
      if (this.is(PackageClass) || !Config.cacheMemberNames)
        computeMemberNames(keepOnly) // don't cache package member names; they might change
      else {
        if (!memberNamesCache.isValid) memberNamesCache = MemberNames.newCache()
        memberNamesCache(keepOnly, this)
      }

    def computeMemberNames(keepOnly: NameFilter)(implicit onBehalf: MemberNames, ctx: Context): Set[Name] = {
      var names = Set[Name]()
      def maybeAdd(name: Name) = if (keepOnly(thisType, name)) names += name
      try {
        for ptype <- parentTypes do
          ptype.classSymbol match
            case pcls: ClassSymbol =>
              for name <- pcls.memberNames(keepOnly) do
                maybeAdd(name)
        val ownSyms =
          if (keepOnly eq implicitFilter)
            if (this.is(Package)) Iterator.empty
              // implicits in package objects are added by the overriding `memberNames` in `PackageClassDenotation`
            else info.decls.iterator.filter(_.isOneOf(GivenOrImplicitVal))
          else info.decls.iterator
        for (sym <- ownSyms) maybeAdd(sym.name)
        names
      }
      catch {
        case ex: Throwable =>
          handleRecursive("member names", i"of $this", ex)
      }
    }

    override final def fullNameSeparated(kind: QualifiedNameKind)(using Context): Name = {
      val cached = fullNameCache(kind)
      if (cached != null) cached
      else {
        val fn = super.fullNameSeparated(kind)
        fullNameCache = fullNameCache.updated(kind, fn)
        fn
      }
    }

    // to avoid overloading ambiguities
    override def fullName(using Context): Name = super.fullName

    override def primaryConstructor(using Context): Symbol = {
      def constrNamed(cname: TermName) = info.decls.denotsNamed(cname).last.symbol
        // denotsNamed returns Symbols in reverse order of occurrence
      if (this.is(Package)) NoSymbol
      else constrNamed(nme.CONSTRUCTOR).orElse(constrNamed(nme.TRAIT_CONSTRUCTOR))
    }

    /** The term parameter accessors of this class.
     *  Both getters and setters are returned in this list.
     */
    def paramAccessors(using Context): List[Symbol] =
      unforcedDecls.filter(_.is(ParamAccessor))

    /** The term parameter getters of this class. */
    def paramGetters(using Context): List[Symbol] =
      paramAccessors.filterNot(_.isSetter)

    /** If this class has the same `decls` scope reference in `phase` and
     *  `phase.next`, install a new denotation with a cloned scope in `phase.next`.
     */
    def ensureFreshScopeAfter(phase: DenotTransformer)(using Context): Unit =
      if (ctx.phaseId != phase.next.id) atPhase(phase.next)(ensureFreshScopeAfter(phase))
      else {
        val prevClassInfo = atPhase(phase) {
          current.asInstanceOf[ClassDenotation].classInfo
        }
        val ClassInfo(pre, _, ps, decls, selfInfo) = classInfo
        if (prevClassInfo.decls eq decls)
          copySymDenotation(info = ClassInfo(pre, classSymbol, ps, decls.cloneScope, selfInfo))
            .copyCaches(this, phase.next)
            .installAfter(phase)
      }

    private var myCompanion: Symbol = NoSymbol

    /** Register companion class */
    override def registerCompanion(companion: Symbol)(using Context) =
      if (companion.isClass && !isAbsent(canForce = false) && !companion.isAbsent(canForce = false))
        myCompanion = companion

    private[core] def unforcedRegisteredCompanion: Symbol = myCompanion

    override def registeredCompanion(using Context) =
      if !myCompanion.exists then
        ensureCompleted()
      myCompanion

    override def registeredCompanion_=(c: Symbol) =
      myCompanion = c
  }

  /** The denotation of a package class.
   *  It overrides ClassDenotation to take account of package objects when looking for members
   */
  final class PackageClassDenotation private[SymDenotations] (
    symbol: Symbol,
    ownerIfExists: Symbol,
    name: Name,
    initFlags: FlagSet,
    initInfo: Type,
    initPrivateWithin: Symbol)
    extends ClassDenotation(symbol, ownerIfExists, name, initFlags, initInfo, initPrivateWithin) {

    private var packageObjsCache: List[ClassDenotation] = _
    private var packageObjsRunId: RunId = NoRunId
    private var ambiguityWarningIssued: Boolean = false

    /** The package objects in this class */
    def packageObjs(using Context): List[ClassDenotation] = {
      if (packageObjsRunId != ctx.runId) {
        packageObjsRunId = ctx.runId
        packageObjsCache = Nil // break cycle in case we are looking for package object itself
        packageObjsCache = {
          val pkgObjBuf = new mutable.ListBuffer[ClassDenotation]
          for (sym <- info.decls) { // don't use filter, since that loads classes with `$`s in their name
            val denot = sym.lastKnownDenotation  // don't use `sym.denot`, as this brings forward classes too early
            if (denot.isType && denot.name.isPackageObjectName)
              pkgObjBuf += sym.asClass.classDenot
          }
          pkgObjBuf.toList
        }
      }
      packageObjsCache
    }

    /** The package object (as a term symbol) in this package that might contain
     *  `sym` as a member.
     */
    def packageObjFor(sym: Symbol)(using Context): Symbol = {
      val owner = sym.maybeOwner
      if (owner.is(Package)) NoSymbol
      else if (owner.isPackageObject) owner.sourceModule
      else // owner could be class inherited by package object (until package object inheritance is removed)
        packageObjs.find(_.name == packageTypeName) match {
          case Some(pobj) => pobj.sourceModule
          case _ => NoSymbol
        }
    }

    /** Looks in both the package object and the package for members. The precise algorithm
     *  is as follows:
     *
     *  If this is the scala package look in the package first, and if nothing is found
     *  there, look in the package object second. Otherwise, look in the both the package object
     *  and the package and form a union of the results.
     *
     *  The reason for the special treatment of the scala package is that if we
     *  complete it too early, we freeze its superclass Any, so that no members can
     *  be entered in it. As a consequence, there should be no entry in the scala package
     *  object that hides a class or object in the scala package of the same name, because
     *  the behavior would then be unintuitive for such members.
     */
    override def computeMembersNamed(name: Name)(using Context): PreDenotation =

      def recur(pobjs: List[ClassDenotation], acc: PreDenotation): PreDenotation = pobjs match
        case pcls :: pobjs1 =>
          if (pcls.isCompleting) recur(pobjs1, acc)
          else
            val pobjMembers = pcls.nonPrivateMembersNamed(name).filterWithPredicate { d =>
              !defn.topClasses.contains(d.symbol.maybeOwner) // Drop members of top classes
            }
            recur(pobjs1, acc.union(pobjMembers))
        case nil =>
          val directMembers = super.computeMembersNamed(name)
          if !acc.exists then directMembers
          else acc.union(directMembers.filterWithPredicate(!_.symbol.isAbsent())) match
            case d: DenotUnion => dropStale(d)
            case d => d

      /** Filter symbols making up a DenotUnion to remove alternatives from stale classfiles.
       *  This proceeds as follow:
       *
       *   - prefer alternatives that are currently compiled over ones that have been compiled before.
       *   - if no alternative is compiled now, and they all come from the same file, keep all of them
       *   - if no alternative is compiled now, and they come from different files, keep the
       *     ones from the youngest file, but issue a warning that one of the class files
       *     should be removed from the classpath.
       */
      def dropStale(multi: DenotUnion): PreDenotation =
        val compiledNow = multi.filterWithPredicate(d =>
          d.symbol.isDefinedInCurrentRun || d.symbol.associatedFile == null
            // if a symbol does not have an associated file, assume it is defined
            // in the current run anyway. This is true for packages, and also can happen for pickling and
            // from-tasty tests that generate a fresh symbol and then re-use it in the next run.
          )
        if compiledNow.exists then compiledNow
        else
          val assocFiles = multi.aggregate(d => Set(d.symbol.associatedFile.nn), _ union _)
          if assocFiles.size == 1 then
            multi // they are all overloaded variants from the same file
          else
            // pick the variant(s) from the youngest class file
            val lastModDate = assocFiles.map(_.lastModified).max
            val youngest = assocFiles.filter(_.lastModified == lastModDate)
            val chosen = youngest.head
            def ambiguousFilesMsg(f: AbstractFile) =
              i"""Toplevel definition $name is defined in
                 |  $chosen
                 |and also in
                 |  $f"""
            if youngest.size > 1 then
              throw TypeError(em"""${ambiguousFilesMsg(youngest.tail.head)}
                                  |One of these files should be removed from the classpath.""")

            // Warn if one of the older files comes from a different container.
            // In that case picking the youngest file is not necessarily what we want,
            // since the older file might have been loaded from a jar earlier in the
            // classpath.
            def sameContainer(f: AbstractFile): Boolean =
              try f.container == chosen.container catch case NonFatal(ex) => true
            if !ambiguityWarningIssued then
              for conflicting <- assocFiles.find(!sameContainer(_)) do
                report.warning(em"""${ambiguousFilesMsg(conflicting.nn)}
                                   |Keeping only the definition in $chosen""")
                ambiguityWarningIssued = true
            multi.filterWithPredicate(_.symbol.associatedFile == chosen)
      end dropStale

      if name == nme.CONSTRUCTOR then
        NoDenotation // packages don't have constructors, even if package objects do.
      else if symbol eq defn.ScalaPackageClass then
        // revert order: search package first, then nested package objects
        val denots = super.computeMembersNamed(name)
        if denots.exists then denots
        else recur(packageObjs, NoDenotation)
      else recur(packageObjs, NoDenotation)
    end computeMembersNamed

    /** The union of the member names of the package and the package object */
    override def memberNames(keepOnly: NameFilter)(implicit onBehalf: MemberNames, ctx: Context): Set[Name] = {
      def recur(pobjs: List[ClassDenotation], acc: Set[Name]): Set[Name] = pobjs match {
        case pcls :: pobjs1 =>
          recur(pobjs1, acc.union(pcls.memberNames(keepOnly)))
        case nil =>
          acc
      }
      recur(packageObjs, super.memberNames(keepOnly))
    }

    /** If another symbol with the same name is entered, unlink it.
     *  If symbol is a package object, invalidate the packageObj cache.
     *  @return  `sym` is not already entered
     */
    override def proceedWithEnter(sym: Symbol, mscope: MutableScope)(using Context): Boolean = {
      val entry = mscope.lookupEntry(sym.name)
      if (entry != null) {
        if (entry.sym == sym) return false
        mscope.unlink(entry)
      }
      if (sym.name.isPackageObjectName) packageObjsRunId = NoRunId
      true
    }

    /** Unlink all package members defined in `file` in a previous run. */
    def unlinkFromFile(file: AbstractFile)(using Context): Unit = {
      val scope = unforcedDecls.openForMutations
      for (sym <- scope.toList.iterator)
        // We need to be careful to not force the denotation of `sym` here,
        // otherwise it will be brought forward to the current run.
        if (sym.defRunId != ctx.runId && sym.isClass && sym.asClass.assocFile == file)
          scope.unlink(sym, sym.lastKnownDenotation.name)
    }
  }

  @sharable object NoDenotation
  extends SymDenotation(NoSymbol, NoSymbol, "<none>".toTermName, Permanent, NoType) {
    override def isTerm: Boolean = false
    override def exists: Boolean = false
    override def owner: Symbol = throw new AssertionError("NoDenotation.owner")
    override def computeAsSeenFrom(pre: Type)(using Context): SingleDenotation = this
    override def mapInfo(f: Type => Type)(using Context): SingleDenotation = this
    override def asSeenFrom(pre: Type)(using Context): AsSeenFromResult = this

    override def matches(other: SingleDenotation)(using Context): Boolean = false
    override def targetName(using Context): Name = EmptyTermName
    override def mapInherited(ownDenots: PreDenotation, prevDenots: PreDenotation, pre: Type)(using Context): SingleDenotation = this
    override def filterWithPredicate(p: SingleDenotation => Boolean): SingleDenotation = this
    override def filterDisjoint(denots: PreDenotation)(using Context): SingleDenotation = this
    override def filterWithFlags(required: FlagSet, excluded: FlagSet)(using Context): SingleDenotation = this

    NoSymbol.denot = this
    validFor = Period.allInRun(NoRunId)
  }

  /** Can a private symbol with given name and flags be inferred to be local,
   *  if all references to such symbols are via `this`?
   *  This holds for all symbols except
   *   - constructors, since they can never be referred to as members of their
   *     own, fully elaborated `this`.
   *   - parameters and parameter accessors, since their Local status is already
   *     determined by whether they have a `val` or `var` or not.
   */
  def canBeLocal(name: Name, flags: FlagSet)(using Context) =
    !name.isConstructorName && !flags.is(Param) && !flags.is(ParamAccessor)

  /** Factory method for SymDenotion creation. All creations
   *  should be done via this method.
   */
  def SymDenotation(
    symbol: Symbol,
    owner: Symbol,
    name: Name,
    initFlags: FlagSet,
    initInfo: Type,
    initPrivateWithin: Symbol = NoSymbol)(using Context): SymDenotation = {
    val result =
      if (symbol.isClass)
        if (initFlags.is(Package)) new PackageClassDenotation(symbol, owner, name, initFlags, initInfo, initPrivateWithin)
        else new ClassDenotation(symbol, owner, name, initFlags, initInfo, initPrivateWithin)
      else new SymDenotation(symbol, owner, name, initFlags, initInfo, initPrivateWithin)
    result.validFor = currentStablePeriod
    result
  }

  def stillValid(denot: SymDenotation)(using Context): Boolean =
    if (denot.isOneOf(ValidForeverFlags) || denot.isRefinementClass || denot.isImport) true
    else {
      val initial = denot.initial
      val firstPhaseId =
        initial.validFor.firstPhaseId.max(typerPhase.id)
      if firstPhaseId > ctx.lastPhaseId then
        false
      else if (initial ne denot) || ctx.phaseId != firstPhaseId then
        atPhase(firstPhaseId)(stillValidInOwner(initial))
      else
        stillValidInOwner(denot)
    }

  private[SymDenotations] def stillValidInOwner(denot: SymDenotation)(using Context): Boolean = try
    val owner = denot.maybeOwner.denot
    stillValid(owner)
    && (
      !owner.isClass
      || owner.isRefinementClass
      || owner.is(Scala2x)
      || owner.unforcedDecls.contains(denot.name, denot.symbol)
      || (denot.is(Synthetic) && denot.is(ModuleClass) && stillValidInOwner(denot.companionClass))
      || denot.isSelfSym
      || denot.isLocalDummy)
  catch case ex: StaleSymbol => false

  /** Explain why symbol is invalid; used for debugging only */
  def traceInvalid(denot: Denotation)(using Context): Boolean = {
    def show(d: Denotation) = s"$d#${d.symbol.id}"
    def explain(msg: String) = {
      println(s"${show(denot)} is invalid at ${ctx.period} because $msg")
      false
    }
    denot match {
      case denot: SymDenotation =>
        def explainSym(msg: String) = explain(s"$msg\ndefined = ${denot.definedPeriodsString}")
        if (denot.isOneOf(ValidForeverFlags) || denot.isRefinementClass) true
        else
          val initial = denot.initial
          if ((initial ne denot) || ctx.phaseId != initial.validFor.firstPhaseId)
            atPhase(initial.validFor.firstPhaseId)(traceInvalid(initial))
          else try {
            val owner = denot.owner.denot
            if (!traceInvalid(owner)) explainSym("owner is invalid")
            else if (!owner.isClass || owner.isRefinementClass || denot.isSelfSym) true
            else if (owner.unforcedDecls.lookupAll(denot.name) contains denot.symbol) true
            else explainSym(s"decls of ${show(owner)} are ${owner.unforcedDecls.lookupAll(denot.name).toList}, do not contain ${denot.symbol}")
          }
          catch {
            case ex: StaleSymbol => explainSym(s"$ex was thrown")
          }
      case _ =>
        explain("denotation is not a SymDenotation")
    }
  }

  /** Configurable: Accept stale symbol with warning if in IDE
   *  Always accept stale symbols when testing pickling.
   */
  def staleOK(using Context): Boolean =
    Config.ignoreStaleInIDE && ctx.mode.is(Mode.Interactive)
    || ctx.settings.YtestPickler.value

  /** Possibly accept stale symbol with warning if in IDE */
  def acceptStale(denot: SingleDenotation)(using Context): Boolean =
    staleOK && {
      report.debugwarn(denot.staleSymbolMsg)
      true
    }

// ---- Completion --------------------------------------------------------

  /** Instances of LazyType are carried by uncompleted symbols.
   *  Note: LazyTypes double up as (constant) functions from Symbol and
   *  from (TermSymbol, ClassSymbol) to LazyType. That way lazy types can be
   *  directly passed to symbol creation methods in Symbols that demand instances
   *  of these function types.
   */
  abstract class LazyType extends UncachedGroundType
    with (Symbol => LazyType)
    with ((TermSymbol, ClassSymbol) => LazyType) { self =>

    /** Sets all missing fields of given denotation */
    def complete(denot: SymDenotation)(using Context): Unit

    def apply(sym: Symbol): LazyType = this
    def apply(module: TermSymbol, modcls: ClassSymbol): LazyType = this

    private var myDecls: Scope = EmptyScope
    private var mySourceModule: Symbol | Null = null
    private var myModuleClass: Symbol | Null = null
    private var mySourceModuleFn: Context ?=> Symbol = LazyType.NoSymbolFn
    private var myModuleClassFn: Context ?=> Symbol = LazyType.NoSymbolFn

    /** The type parameters computed by the completer before completion has finished */
    def completerTypeParams(sym: Symbol)(using Context): List[TypeParamInfo] =
      if (sym.is(Touched)) Nil // return `Nil` instead of throwing a cyclic reference
      else sym.info.typeParams

    def decls: Scope = myDecls
    def sourceModule(using Context): Symbol =
      if mySourceModule == null then mySourceModule = mySourceModuleFn
      mySourceModule.nn
    def moduleClass(using Context): Symbol =
      if myModuleClass == null then myModuleClass = myModuleClassFn
      myModuleClass.nn

    def withDecls(decls: Scope): this.type = { myDecls = decls; this }
    def withSourceModule(sourceModuleFn: Context ?=> Symbol): this.type = { mySourceModuleFn = sourceModuleFn; this }
    def withModuleClass(moduleClassFn: Context ?=> Symbol): this.type = { myModuleClassFn = moduleClassFn; this }

    override def toString: String = getClass.toString

    /** A hook that is called before trying to complete a symbol with its
     *  associated cycle detection via the Touched flag. This is overridden
     *  for Type definitions in Namer, where we make sure that owners are
     *  completed before nested types.
     */
    def needsCompletion(symd: SymDenotation)(using Context): Boolean = true
  }

  object LazyType:
    private val NoSymbolFn = (_: Context) ?=> NoSymbol

  /** A subtrait of LazyTypes where completerTypeParams yields a List[TypeSymbol], which
   *  should be completed independently of the info.
   */
  trait TypeParamsCompleter extends LazyType {
    override def completerTypeParams(sym: Symbol)(using Context): List[TypeSymbol] =
      unsupported("completerTypeParams") // should be abstract, but Scala-2 will then compute the wrong type for it
  }

  /** A missing completer */
  trait NoCompleter extends LazyType {
    def complete(denot: SymDenotation)(using Context): Unit = unsupported("complete")
  }

  @sharable object NoCompleter extends NoCompleter

  /** A lazy type for modules that points to the module class.
   *  Needed so that `moduleClass` works before completion.
   *  Completion of modules is always completion of the underlying
   *  module class, followed by copying the relevant fields to the module.
   */
  class ModuleCompleter(_moduleClass: ClassSymbol) extends LazyType {
    override def moduleClass(using Context): ClassSymbol = _moduleClass
    def complete(denot: SymDenotation)(using Context): Unit = {
      val from = moduleClass.denot.asClass
      denot.setFlag(from.flags.toTermFlags & RetainedModuleValFlags)
      denot.annotations = from.annotations filter (_.appliesToModule)
        // !!! ^^^ needs to be revised later. The problem is that annotations might
        // only apply to the module but not to the module class. The right solution
        // is to have the module class completer set the annotations of both the
        // class and the module.
      denot.info = moduleClass.typeRef
      denot.setPrivateWithin(from.privateWithin)
    }
  }

  /** A completer for missing references */
  class StubInfo() extends LazyType {

    def initializeToDefaults(denot: SymDenotation, errMsg: Message)(using Context): Unit = {
      denot.info = denot match {
        case denot: ClassDenotation =>
          ClassInfo(denot.owner.thisType, denot.classSymbol, Nil, EmptyScope)
        case _ =>
          ErrorType(errMsg)
      }
      denot.setPrivateWithin(NoSymbol)
    }

    def complete(denot: SymDenotation)(using Context): Unit = {
      val sym = denot.symbol
      val errMsg = BadSymbolicReference(denot)
      report.error(errMsg, sym.srcPos)
      if (ctx.debug) throw new scala.Error()
      initializeToDefaults(denot, errMsg)
    }
  }

  // ---- Caches for inherited info -----------------------------------------

  /** Base trait for caches that keep info dependent on inherited classes */
  trait InheritedCache {

    /** Is the cache valid in current period? */
    def isValid(using Context): Boolean

    /** is the cache valid in current run at given phase? */
    def isValidAt(phase: Phase)(using Context): Boolean

    /** Render invalid this cache and all caches that depend on it */
    def invalidate(): Unit
  }

  /** A cache for sets of member names, indexed by a NameFilter */
  trait MemberNames extends InheritedCache {
    def apply(keepOnly: NameFilter, clsd: ClassDenotation)
             (implicit onBehalf: MemberNames, ctx: Context): Set[Name]
  }

  object MemberNames {
    implicit val None: MemberNames = new InvalidCache with MemberNames {
      def apply(keepOnly: NameFilter, clsd: ClassDenotation)(implicit onBehalf: MemberNames, ctx: Context) = ???
    }
    def newCache()(using Context): MemberNames = new MemberNamesImpl(ctx.period)
  }

  /** A cache for baseclasses, as a sequence in linearization order and as a set that
   *  can be queried efficiently for containment.
   */
  trait BaseData extends InheritedCache {
    def apply(clsd: ClassDenotation)
             (implicit onBehalf: BaseData, ctx: Context): (List[ClassSymbol], BaseClassSet)
    def signalProvisional(): Unit
  }

  object BaseData {
    implicit val None: BaseData = new InvalidCache with BaseData {
      def apply(clsd: ClassDenotation)(implicit onBehalf: BaseData, ctx: Context) = ???
      def signalProvisional() = ()
    }
    def newCache()(using Context): BaseData = new BaseDataImpl(ctx.period)
  }

  private abstract class InheritedCacheImpl(val createdAt: Period) extends InheritedCache {
    protected def sameGroup(p1: Phase, p2: Phase): Boolean

    private var dependent: WeakHashMap[InheritedCache, Unit] | Null = null
    private var checkedPeriod: Period = Nowhere

    protected def invalidateDependents() = {
      import scala.language.unsafeNulls
      if (dependent != null) {
        val it = dependent.keySet.iterator()
        while (it.hasNext()) it.next().invalidate()
      }
      dependent = null
    }

    protected def addDependent(dep: InheritedCache) = {
      if (dependent == null) dependent = new WeakHashMap
      dependent.nn.put(dep, ())
    }

    def isValidAt(phase: Phase)(using Context) =
      checkedPeriod.code == ctx.period.code ||
        createdAt.runId == ctx.runId &&
        createdAt.phaseId < unfusedPhases.length &&
        sameGroup(unfusedPhases(createdAt.phaseId), phase) &&
        { checkedPeriod = ctx.period; true }
  }

  private class InvalidCache extends InheritedCache {
    def isValid(using Context) = false
    def isValidAt(phase: Phase)(using Context) = false
    def invalidate(): Unit = ()
  }

  private class MemberNamesImpl(createdAt: Period) extends InheritedCacheImpl(createdAt) with MemberNames {
    private var cache: SimpleIdentityMap[NameFilter, Set[Name]] | Null = SimpleIdentityMap.empty

    final def isValid(using Context): Boolean =
      cache != null && isValidAt(ctx.phase)

    private var locked = false

    /** Computing parent member names might force parents, which could invalidate
     *  the cache itself. In that case we should cancel invalidation and
     *  proceed as usual. However, all cache entries should be cleared.
     */
    def invalidate(): Unit =
      if (cache != null)
        if (locked) cache = SimpleIdentityMap.empty
        else {
          cache = null
          invalidateDependents()
        }

    def apply(keepOnly: NameFilter, clsd: ClassDenotation)(implicit onBehalf: MemberNames, ctx: Context) = {
      assert(isValid)
      val cached = cache.nn(keepOnly)
      try
        if (cached != null) cached
        else {
          locked = true
          val computed =
            try clsd.computeMemberNames(keepOnly)(this, ctx)
            finally locked = false
          cache = cache.nn.updated(keepOnly, computed)
          computed
        }
      finally addDependent(onBehalf)
    }

    def sameGroup(p1: Phase, p2: Phase) = p1.sameMembersStartId == p2.sameMembersStartId
  }

  private class BaseDataImpl(createdAt: Period) extends InheritedCacheImpl(createdAt) with BaseData {
    private var cache: (List[ClassSymbol], BaseClassSet) | Null = null

    private var valid = true
    private var locked = false
    private var provisional = false

    final def isValid(using Context): Boolean =
      valid && createdAt.runId == ctx.runId
        // Note: We rely on the fact that whenever base types of classes change,
        // the affected classes will get new denotations with new basedata caches.
        // So basedata caches can become invalid only if the run changes.

    def invalidate(): Unit =
      if (valid && !locked) {
        cache = null
        valid = false
        invalidateDependents()
      }

    def signalProvisional() = provisional = true

    def apply(clsd: ClassDenotation)(implicit onBehalf: BaseData, ctx: Context)
        : (List[ClassSymbol], BaseClassSet) = {
      assert(isValid)
      try
        if (cache != null) cache.uncheckedNN
        else {
          if (locked) throw CyclicReference(clsd)
          locked = true
          provisional = false
          val computed =
            try clsd.computeBaseData(this, ctx)
            finally locked = false
          if (!provisional) cache = computed
          else onBehalf.signalProvisional()
          computed
        }
      finally addDependent(onBehalf)
    }

    def sameGroup(p1: Phase, p2: Phase) = p1.sameParentsStartId == p2.sameParentsStartId
  }

  class BaseClassSet(val classIds: Array[Int]) extends AnyVal {
    def contains(sym: Symbol, limit: Int): Boolean = {
      val id = sym.id
      var i = 0
      while (i < limit && classIds(i) != id) i += 1
      i < limit && {
        if (i > 0) {
          val t = classIds(i)
          classIds(i) = classIds(i - 1)
          classIds(i - 1) = t
        }
        true
      }
    }
    def contains(sym: Symbol): Boolean = contains(sym, classIds.length)
  }

  object BaseClassSet {
    def apply(bcs: List[ClassSymbol]): BaseClassSet =
      new BaseClassSet(bcs.toArray.map(_.id))
  }

  /** A class to combine base data from parent types */
  class BaseDataBuilder {
    private var classes: List[ClassSymbol] = Nil
    private var classIds = new Array[Int](32)
    private var length = 0

    private def resize(size: Int) = {
      val classIds1 = new Array[Int](size)
      System.arraycopy(classIds, 0, classIds1, 0, classIds.length min size)
      classIds = classIds1
    }

    private def add(sym: Symbol): Unit = {
      if (length == classIds.length) resize(length * 2)
      classIds(length) = sym.id
      length += 1
    }

    def addAll(bcs: List[ClassSymbol]): this.type = {
      val len = length
      bcs match {
        case bc :: bcs1 =>
          addAll(bcs1)
          if (!new BaseClassSet(classIds).contains(bc, len)) {
            add(bc)
            classes = bc :: classes
          }
        case nil =>
      }
      this
    }

    def baseClassSet: BaseClassSet = {
      if (length != classIds.length) resize(length)
      new BaseClassSet(classIds)
    }

    def baseClasses: List[ClassSymbol] = classes
  }

  private val packageTypeName = ModuleClassName(nme.PACKAGE).toTypeName

  @sharable private var indent = 0 // for completions printing
}<|MERGE_RESOLUTION|>--- conflicted
+++ resolved
@@ -255,12 +255,6 @@
     def annotationsCarrying(meta: Set[Symbol], orNoneOf: Set[Symbol] = Set.empty)(using Context): List[Annotation] =
       annotations.filterConserve(_.hasOneOfMetaAnnotation(meta, orNoneOf = orNoneOf))
 
-<<<<<<< HEAD
-    def copyAndKeepAnnotationsCarrying(phase: DenotTransformer, meta: Set[Symbol], orNoneOf: Set[Symbol] = Set.empty)(using Context): Unit =
-      if annotations.nonEmpty then
-        val cpy = copySymDenotation()
-        cpy.annotations = annotationsCarrying(meta, orNoneOf = orNoneOf)
-=======
     def keepAnnotationsCarrying(phase: DenotTransformer, meta: Set[Symbol], orNoneOf: Set[Symbol] = Set.empty)(using Context): Unit =
       updateAnnotationsAfter(phase, annotationsCarrying(meta, orNoneOf = orNoneOf))
 
@@ -268,7 +262,6 @@
       if annots ne annotations then
         val cpy = copySymDenotation()
         cpy.annotations = annots
->>>>>>> 721e7c87
         cpy.installAfter(phase)
 
     /** Optionally, the annotation matching the given class symbol */
