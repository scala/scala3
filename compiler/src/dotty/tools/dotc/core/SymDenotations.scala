--- conflicted
+++ resolved
@@ -782,21 +782,10 @@
     def isInlineMethod(implicit ctx: Context): Boolean =
       is(InlineMethod, butNot = AccessorOrSynthetic)
 
-<<<<<<< HEAD
     def isDependentMethod(implicit ctx: Context): Boolean =
       is(DependentMethod)
 
-    def isRewriteMethod(implicit ctx: Context): Boolean =
-      is(RewriteMethod, butNot = AccessorOrSynthetic)
-
-    /** A transparent or rewrite method */
-    def isInlineable(implicit ctx: Context): Boolean =
-      is(TransparentMethod) || is(RewriteMethod)
-
-    /** An erased value or a rewrite method, excluding @forceInline annotated methods.
-=======
     /** An erased value or an inline method, excluding @forceInline annotated methods.
->>>>>>> a0b429bb
      *  The latter have to be kept around to get to parity with Scala.
      *  This is necessary at least until we have full bootstrap. Right now
      *  dotty-bootstrapped involves running the Dotty compiler compiled with Scala 2 with
@@ -809,7 +798,7 @@
       isInlineMethod && unforcedAnnotation(defn.ForceInlineAnnot).isEmpty
 
     def requiresInlineInfo(implicit ctx: Context): Boolean =
-      isInlineable || isDependentMethod
+      isInlineMethod || isDependentMethod
 
     /** ()T and => T types should be treated as equivalent for this symbol.
      *  Note: For the moment, we treat Scala-2 compiled symbols as loose matching,
