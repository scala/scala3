package dotty.tools.dotc
package printing

import core._
import Texts._
import Types._
import Flags._
import Names._
import Symbols._
import NameOps._
import Constants._
import TypeErasure.ErasedValueType
import Contexts.Context
import Scopes.Scope
import Denotations._
import SymDenotations._
import Annotations.Annotation
import StdNames.{nme, tpnme}
import ast.{Trees, tpd, untpd}
import typer.{Implicits, Inliner, Namer}
import typer.ProtoTypes._
import Trees._
import TypeApplications._
import Decorators._
import config.Config
import util.Positions._
import dotty.tools.dotc.transform.SymUtils._
import dotty.tools.dotc.transform.FirstTransform

import scala.annotation.switch
import language.implicitConversions
import dotty.tools.dotc.util.SourcePosition
import Highlighting._
import dotty.tools.dotc.ast.untpd.{MemberDef, Modifiers, PackageDef, RefTree, Template, TypeDef, ValOrDefDef}

class RefinedPrinter(_ctx: Context) extends PlainPrinter(_ctx) {

  /** A stack of enclosing DefDef, TypeDef, or ClassDef, or ModuleDefs nodes */
  private[this] var enclosingDef: untpd.Tree = untpd.EmptyTree
  private[this] var myCtx: Context = super.ctx
  private[this] var printPos = ctx.settings.YprintPos.value
  private[this] val printLines = ctx.settings.printLines.value

  override protected[this] implicit def ctx: Context = myCtx

  def withEnclosingDef(enclDef: Tree[_ >: Untyped])(op: => Text): Text = {
    val savedCtx = myCtx
    if (enclDef.hasType && enclDef.symbol.exists)
      myCtx = ctx.withOwner(enclDef.symbol)
    val savedDef = enclosingDef
    enclosingDef = enclDef
    try op finally {
      myCtx = savedCtx
      enclosingDef = savedDef
    }
  }

  def inPattern(op: => Text): Text = {
    val savedCtx = myCtx
    myCtx = ctx.addMode(Mode.Pattern)
    try op finally myCtx = savedCtx
  }

  def withoutPos(op: => Text): Text = {
    val savedPrintPos = printPos
    printPos = false
    try op finally printPos = savedPrintPos
  }

  protected def enclDefIsClass = enclosingDef match {
    case owner: TypeDef => owner.isClassDef
    case owner: untpd.ModuleDef => true
    case _ => false
  }

  override protected def recursionLimitExceeded() = {}

  protected val PrintableFlags = (SourceModifierFlags | Label | Module | Local).toCommonFlags

  override def nameString(name: Name): String =
    if (ctx.settings.YdebugNames.value) name.debugString else name.toString

  override protected def simpleNameString(sym: Symbol): String =
    nameString(if (ctx.property(XprintMode).isEmpty) sym.originalName else sym.name)

  override def fullNameString(sym: Symbol): String =
    if (isEmptyPrefix(sym.maybeOwner)) nameString(sym)
    else super.fullNameString(sym)

  override protected def fullNameOwner(sym: Symbol) = {
    val owner = super.fullNameOwner(sym)
    if (owner is ModuleClass) owner.sourceModule else owner
  }

  override def toTextRef(tp: SingletonType): Text = controlled {
    tp match {
      case tp: ThisType =>
        if (tp.cls.isAnonymousClass) return keywordStr("this")
        if (tp.cls is ModuleClass) return fullNameString(tp.cls.sourceModule)
      case _ =>
    }
    super.toTextRef(tp)
  }

  override def toTextPrefix(tp: Type): Text = controlled {
    def isOmittable(sym: Symbol) =
      if (ctx.settings.verbose.value) false
      else if (homogenizedView) isEmptyPrefix(sym) // drop <root> and anonymous classes, but not scala, Predef.
      else isOmittablePrefix(sym)
    tp match {
      case tp: ThisType =>
        if (isOmittable(tp.cls)) return ""
      case tp @ TermRef(pre, _) =>
        val sym = tp.symbol
        if (sym.isPackageObject) return toTextPrefix(pre)
        if (isOmittable(sym)) return ""
      case _ =>
    }
    super.toTextPrefix(tp)
  }

  override protected def refinementNameString(tp: RefinedType): String =
    if (tp.parent.isInstanceOf[WildcardType] || tp.refinedName == nme.WILDCARD)
      super.refinementNameString(tp)
    else {
      val tsym = tp.parent.member(tp.refinedName).symbol
      if (!tsym.exists) super.refinementNameString(tp)
      else simpleNameString(tsym)
    }

  override def toText(tp: Type): Text = controlled {
    def toTextTuple(args: List[Type]): Text =
      "(" ~ argsText(args) ~ ")"

    def toTextFunction(args: List[Type], isImplicit: Boolean, isErased: Boolean): Text =
      changePrec(GlobalPrec) {
        val argStr: Text =
          if (args.length == 2 && !defn.isTupleType(args.head))
            atPrec(InfixPrec) { argText(args.head) }
          else
            toTextTuple(args.init)
        (keywordText("erased ") provided isErased) ~ (keywordText("implicit ") provided isImplicit) ~ argStr ~ " => " ~ argText(args.last)
      }

    def toTextDependentFunction(appType: MethodType): Text = {
      (keywordText("implicit ") provided appType.isImplicitMethod) ~
      "(" ~ paramsText(appType) ~ ") => " ~ toText(appType.resultType)
    }

    def isInfixType(tp: Type): Boolean = tp match {
      case AppliedType(tycon, args) =>
        args.length == 2 &&
        tycon.typeSymbol.getAnnotation(defn.ShowAsInfixAnnot).map(_.argumentConstant(0).forall(_.booleanValue))
          .getOrElse(!Character.isUnicodeIdentifierStart(tycon.typeSymbol.name.toString.head))
      case _ => false
    }

    def tyconName(tp: Type): Name = tp.typeSymbol.name
    def checkAssocMismatch(tp: Type, isRightAssoc: Boolean) = tp match {
      case AppliedType(tycon, _) => isInfixType(tp) && tyconName(tycon).endsWith(":") != isRightAssoc
      case AndType(_, _) => isRightAssoc
      case OrType(_, _) => isRightAssoc
      case _ => false
    }

    def toTextInfixType(opName: Name, l: Type, r: Type)(op: => Text): Text = {
      val isRightAssoc = opName.endsWith(":")
      val opPrec = parsing.precedence(opName)

      changePrec(opPrec) {
        val leftPrec = if (isRightAssoc || checkAssocMismatch(l, isRightAssoc)) opPrec + 1 else opPrec
        val rightPrec = if (!isRightAssoc || checkAssocMismatch(r, isRightAssoc)) opPrec + 1 else opPrec

        atPrec(leftPrec) { argText(l) }  ~ " " ~ op ~ " " ~ atPrec(rightPrec) { argText(r) }
      }
    }

    homogenize(tp) match {
      case AppliedType(tycon, args) =>
        val cls = tycon.typeSymbol
        if (tycon.isRepeatedParam) return toTextLocal(args.head) ~ "*"
        if (defn.isFunctionClass(cls)) return toTextFunction(args, cls.name.isImplicitFunction, cls.name.isErasedFunction)
        if (defn.isTupleClass(cls)) return toTextTuple(args)
        if (isInfixType(tp)) {
          val l :: r :: Nil = args
          val opName = tyconName(tycon)

          return toTextInfixType(tyconName(tycon), l, r) { simpleNameString(tycon.typeSymbol) }
        }

      // Since RefinedPrinter, unlike PlainPrinter, can output right-associative type-operators, we must override handling
      // of AndType and OrType to account for associativity
      case AndType(tp1, tp2) =>
        return toTextInfixType(tpnme.raw.AMP, tp1, tp2) { toText(tpnme.raw.AMP) }
      case OrType(tp1, tp2) =>
        return toTextInfixType(tpnme.raw.BAR, tp1, tp2) { toText(tpnme.raw.BAR) }

      case EtaExpansion(tycon) =>
        return toText(tycon)
      case tp: RefinedType if defn.isFunctionType(tp) =>
        return toTextDependentFunction(tp.refinedInfo.asInstanceOf[MethodType])
      case tp: TypeRef =>
        if (tp.symbol.isAnonymousClass && !ctx.settings.uniqid.value)
          return toText(tp.info)
        if (tp.symbol.is(Param))
          tp.prefix match {
            case pre: ThisType if pre.cls == tp.symbol.owner =>
              return nameString(tp.symbol)
            case _ =>
          }
      case tp: ExprType =>
        return exprToText(tp)
      case ErasedValueType(tycon, underlying) =>
        return "ErasedValueType(" ~ toText(tycon) ~ ", " ~ toText(underlying) ~ ")"
      case tp: ClassInfo =>
        return toTextParents(tp.parents) ~ "{...}"
      case JavaArrayType(elemtp) =>
        return toText(elemtp) ~ "[]"
      case tp @ TypeOf(underlyingTp, tree) =>
        import tpd._
        val underlying: Text = " <: " ~ toText(underlyingTp) provided ctx.settings.XprintTypes.value
        def treeText = tp match {
          case TypeOf.New(cnstrSym, targs, args) =>
            (keywordStr("new ")
              ~ nameString(cnstrSym.owner)
              ~ ("[" ~ Text(targs.map(argText), ", ") ~ "]").provided(targs.nonEmpty)
              ~ "(" ~ Text(args.map(toText), ", ") ~ ")"
            )
          case _ =>
            tree match {
              case TypeApply(fun, args) =>
                typeApplyText(fun.tpe, args.tpes)
              case Apply(fun, args) =>
                applyText(fun.tpe, args.tpes)
              case If(cond, thenp, elsep) =>
                val elze = if (elsep.isEmpty) None else Some(elsep.tpe)
                ifText(cond.tpe, thenp.tpe, elze)
              case Match(sel, cases) =>
                matchText(sel, cases, showType = true)
            }
        }
        return typeText("{ ") ~ inTypeOf { treeText } ~ underlying ~ typeText(" }")
      case tp: AnnotatedType if homogenizedView =>
        // Positions of annotations in types are not serialized
        // (they don't need to because we keep the original type tree with
        //  the original annotation anyway. Therefore, there will always be
        //  one version of the annotation tree that has the correct positions).
        return withoutPos(super.toText(tp))
      case tp: SelectionProto =>
        return "?{ " ~ toText(tp.name) ~
           (Str(" ") provided !tp.name.toSimpleName.last.isLetterOrDigit) ~
           ": " ~ toText(tp.memberProto) ~ " }"
      case tp: ViewProto =>
        return toText(tp.argType) ~ " ?=>? " ~ toText(tp.resultType)
      case tp @ FunProto(args, resultType) =>
        val argsText = args match {
          case dummyTreeOfType(tp) :: Nil if !(tp isRef defn.NullClass) => "null: " ~ toText(tp)
          case _ => toTextGlobal(args, ", ")
        }
        return "FunProto(" ~ argsText ~ "):" ~ toText(resultType)
      case tp: IgnoredProto =>
        return "?"
      case tp @ PolyProto(targs, resType) =>
        return "PolyProto(" ~ toTextGlobal(targs, ", ") ~ "): " ~ toText(resType)
      case _ =>
    }
    super.toText(tp)
  }

  protected def exprToText(tp: ExprType): Text =
    "=> " ~ toText(tp.resType)

  protected def blockToText[T >: Untyped](block: Block[T]): Text =
    blockText(block.stats :+ block.expr)

  protected def blockText[T >: Untyped](trees: List[Tree[T]]): Text =
    ("{" ~ toText(trees, "\n") ~ "}").close

  protected def typeApplyText[T >: Untyped](tree: TypeApply[T]): Text =
    typeApplyText(tree.fun, tree.args)

  protected def typeApplyText(fun: Showable, args: List[Showable]): Text =
    toTextLocal(fun) ~ "[" ~ toTextGlobal(args, ", ") ~ "]"

  protected def applyText(fun: Showable, args: List[Showable]): Text =
    toTextLocal(fun) ~ "(" ~ toTextGlobal(args, ", ") ~ ")"

  protected def ifText(cond: Showable, thenp: Showable, elsep: Option[Showable]): Text =
    changePrec(GlobalPrec) (
      keywordStr("if ")
        ~ cond.toText(this)
        ~ (keywordText(" then") provided !cond.isInstanceOf[untpd.Parens])
        ~~ thenp.toText(this)
        ~ elsep.map(keywordStr(" else ") ~ _.toText(this)).getOrElse("")
    )

  protected def caseDefText[T >: Untyped](cd: CaseDef[T], showType: Boolean): Text = {
    val CaseDef(pat, guard, body) = cd
    val bodyText = body match {
      case body if showType => toText(List(body.asInstanceOf[tpd.Tree].tpe), "\n")
      case Block(stats, expr) => toText(stats :+ expr, "\n")
      case expr => toText(expr)
    }
    keywordStr("case ") ~ inPattern(toText(pat)) ~ optText(guard)(keywordStr(" if ") ~ _) ~ " => " ~ bodyText
  }

  protected def matchText[T >: Untyped](sel: Tree[T], cases: List[CaseDef[T]], showType: Boolean): Text = {
    val selText = if (showType) toText(sel.asInstanceOf[tpd.Tree].tpe) else toText(sel)
    if (sel.isEmpty) blockText(cases)
    else changePrec(GlobalPrec) { selText ~ keywordStr(" match ") ~
      ("{" ~ Text(cases.map(c => caseDefText(c, showType)), "\n") ~ "}").close
    }
  }

  protected def toTextCore[T >: Untyped](tree: Tree[T]): Text = {
    import untpd.{modsDeco => _, _}

    def isLocalThis(tree: Tree) = tree.typeOpt match {
      case tp: ThisType => tp.cls == ctx.owner.enclosingClass
      case _ => false
    }

    def optDotPrefix(tree: This) = optText(tree.qual)(_ ~ ".") provided !isLocalThis(tree)

    // Dotty deviation: called with an untpd.Tree, so cannot be a untpd.Tree[T] (seems to be a Scala2 problem to allow this)
    // More deviations marked below as // DD
    def enumText(tree: untpd.Tree) = tree match { // DD
      case _: untpd.GenFrom | _: untpd.GenAlias => toText(tree)
      case _ => keywordStr("if ") ~ toText(tree)
    }

    def forText(enums: List[untpd.Tree], expr: untpd.Tree, sep: String): Text = // DD
      changePrec(GlobalPrec) { keywordStr("for ") ~ Text(enums map enumText, "; ") ~ sep ~ toText(expr) }

    def cxBoundToText(bound: untpd.Tree): Text = bound match { // DD
      case AppliedTypeTree(tpt, _) => " : " ~ toText(tpt)
      case untpd.Function(_, tpt) => " <% " ~ toText(tpt)
    }

    def varianceText(mods: untpd.Modifiers) =
      if (mods is Covariant) "+"
      else if (mods is Contravariant) "-"
      else ""

    def argText(arg: Tree): Text = arg match {
      case arg: TypeBoundsTree => "_" ~ toTextGlobal(arg)
      case arg: TypeTree =>
        arg.typeOpt match {
          case tp: TypeBounds => "_" ~ toTextGlobal(arg)
          case _ => toTextGlobal(arg)
        }
      case _ => toTextGlobal(arg)
    }

    tree match {
      case id: Trees.BackquotedIdent[_] if !homogenizedView =>
        "`" ~ toText(id.name) ~ "`"
      case id: Trees.SearchFailureIdent[_] =>
        tree.typeOpt match {
          case reason: Implicits.SearchFailureType =>
            toText(id.name) ~ "implicitly[" ~ toText(reason.expectedType) ~ "]"
          case _ =>
            toText(id.name)
        }
      case Ident(name) =>
        val txt = tree.typeOpt match {
          case tp: NamedType if name != nme.WILDCARD =>
            val pre = if (tp.symbol is JavaStatic) tp.prefix.widen else tp.prefix
            toTextPrefix(pre) ~ withPos(selectionString(tp), tree.pos)
          case _ =>
            toText(name)
        }
        if (name.isTypeName) typeText(txt)
        else txt
      case tree @ Select(qual, name) =>
        if (qual.isType) toTextLocal(qual) ~ "#" ~ typeText(toText(name))
        else toTextLocal(qual) ~ ("." ~ nameIdText(tree) provided name != nme.CONSTRUCTOR)
      case tree: This =>
        optDotPrefix(tree) ~ keywordStr("this") ~ idText(tree)
      case Super(qual: This, mix) =>
        optDotPrefix(qual) ~ keywordStr("super") ~ optText(mix)("[" ~ _ ~ "]")
      case Apply(fun, args) =>
        if (fun.hasType && fun.symbol == defn.throwMethod)
          changePrec (GlobalPrec) {
            keywordStr("throw ") ~ toText(args.head)
          }
        else
          applyText(fun, args)
      case tree: TypeApply =>
        typeApplyText(tree)
      case Literal(c) =>
        tree.typeOpt match {
          case ConstantType(tc) => withPos(toText(tc), tree.pos)
          case _ => withPos(toText(c), tree.pos)
        }
      case New(tpt) =>
        keywordStr("new ") ~ {
          tpt match {
            case tpt: Template => toTextTemplate(tpt, ofNew = true)
            case _ =>
              if (tpt.hasType)
                toTextLocal(tpt.typeOpt.underlyingClassRef(refinementOK = false))
              else
                toTextLocal(tpt)
          }
        }
      case Typed(expr, tpt) =>
        changePrec(InfixPrec) { toText(expr) ~ ": " ~ toText(tpt) }
      case NamedArg(name, arg) =>
        toText(name) ~ " = " ~ toText(arg)
      case Assign(lhs, rhs) =>
        changePrec(GlobalPrec) { toTextLocal(lhs) ~ " = " ~ toText(rhs) }
      case block: Block =>
        blockToText(block)
      case If(cond, thenp, elsep) =>
        val elze = if (elsep.isEmpty) None else Some(elsep)
        ifText(cond, thenp, elze)
      case Closure(env, ref, target) =>
        "closure(" ~ (toTextGlobal(env, ", ") ~ " | " provided env.nonEmpty) ~
        toTextGlobal(ref) ~ (":" ~ toText(target) provided !target.isEmpty) ~ ")"
      case Match(sel, cases) =>
<<<<<<< HEAD
        matchText(sel, cases, showType = false)
      case cd: CaseDef =>
        caseDefText(cd, showType = false)
=======
        if (sel.isEmpty) blockText(cases)
        else changePrec(GlobalPrec) { toText(sel) ~ keywordStr(" match ") ~ blockText(cases) }
      case CaseDef(pat, guard, body) =>
        keywordStr("case ") ~ inPattern(toText(pat)) ~ optText(guard)(keywordStr(" if ") ~ _) ~ " => " ~ caseBlockText(body)
      case Labeled(bind, expr) =>
        changePrec(GlobalPrec) { toText(bind.name) ~ keywordStr("[") ~ toText(bind.symbol.info) ~ keywordStr("]: ") ~ toText(expr) }
>>>>>>> 45ef4467
      case Return(expr, from) =>
        val sym = from.symbol
        if (sym.is(Label))
          changePrec(GlobalPrec) { keywordStr("return[") ~ toText(sym.name) ~ keywordStr("]") ~ optText(expr)(" " ~ _) }
        else
          changePrec(GlobalPrec) { keywordStr("return") ~ optText(expr)(" " ~ _) }
      case Try(expr, cases, finalizer) =>
        changePrec(GlobalPrec) {
          keywordStr("try ") ~ toText(expr) ~ optText(cases)(keywordStr(" catch ") ~ _) ~ optText(finalizer)(keywordStr(" finally ") ~ _)
        }
      case Throw(expr) =>
        changePrec(GlobalPrec) {
          keywordStr("throw ") ~ toText(expr)
        }
      case SeqLiteral(elems, elemtpt) =>
        "[" ~ toTextGlobal(elems, ",") ~ " : " ~ toText(elemtpt) ~ "]"
      case tree @ Inlined(call, bindings, body) =>
        (("/* inlined from " ~ toText(call) ~ " */ ") `provided`
          !call.isEmpty && !homogenizedView && !ctx.settings.YshowNoInline.value) ~
        blockText(bindings :+ body)
      case tpt: untpd.DerivedTypeTree =>
        "<derived typetree watching " ~ summarized(toText(tpt.watched)) ~ ">"
      case TypeTree() =>
        typeText(toText(tree.typeOpt))
      case SingletonTypeTree(ref) =>
        typeText("{") ~~ toTextLocal(ref) ~~ typeText("}")
      case AndTypeTree(l, r) =>
        changePrec(AndTypePrec) { toText(l) ~ " & " ~ atPrec(AndTypePrec + 1) { toText(r) } }
      case OrTypeTree(l, r) =>
        changePrec(OrTypePrec) { toText(l) ~ " | " ~ atPrec(OrTypePrec + 1) { toText(r) } }
      case RefinedTypeTree(tpt, refines) =>
        toTextLocal(tpt) ~ " " ~ blockText(refines)
      case AppliedTypeTree(tpt, args) =>
        toTextLocal(tpt) ~ "[" ~ Text(args map argText, ", ") ~ "]"
      case LambdaTypeTree(tparams, body) =>
        changePrec(GlobalPrec) {
          tparamsText(tparams) ~ " -> " ~ toText(body)
        }
      case ByNameTypeTree(tpt) =>
        "=> " ~ toTextLocal(tpt)
      case TypeBoundsTree(lo, hi) =>
        if (lo eq hi) optText(lo)(" = " ~ _)
        else optText(lo)(" >: " ~ _) ~ optText(hi)(" <: " ~ _)
      case Bind(name, body) =>
        changePrec(InfixPrec) { toText(name) ~ " @ " ~ toText(body) }
      case Alternative(trees) =>
        changePrec(OrPrec) { toText(trees, " | ") }
      case UnApply(fun, implicits, patterns) =>
        val extractor = fun match {
          case Select(extractor, nme.unapply) => extractor
          case _ => fun
        }
        toTextLocal(extractor) ~
        "(" ~ toTextGlobal(patterns, ", ") ~ ")" ~
        ("(" ~ toTextGlobal(implicits, ", ") ~ ")" provided implicits.nonEmpty)
      case tree @ ValDef(_, _, _) =>
        valDefToText(tree)
      case tree @ DefDef(_, _, _, _, _) =>
        defDefToText(tree)
      case tree @ TypeDef(name, rhs) =>
        def typeDefText(tparamsText: => Text, rhsText: => Text) =
          dclTextOr(tree) {
            modText(tree.mods, tree.symbol, keywordStr("type")) ~~ (varianceText(tree.mods) ~ typeText(nameIdText(tree))) ~
            withEnclosingDef(tree) { tparamsText ~ rhsText }
          }
        def recur(rhs: Tree, tparamsTxt: => Text): Text = rhs match {
          case impl: Template =>
            templateText(tree, impl)
          case rhs: TypeBoundsTree =>
            typeDefText(tparamsTxt, toText(rhs))
          case LambdaTypeTree(tparams, body) =>
            recur(body, tparamsText(tparams))
          case rhs: TypeTree if rhs.typeOpt.isInstanceOf[TypeBounds] =>
            typeDefText(tparamsTxt, toText(rhs))
          case rhs =>
            typeDefText(tparamsTxt, optText(rhs)(" = " ~ _))
        }
        recur(rhs, "")
      case Import(expr, selectors) =>
        def selectorText(sel: Tree): Text = sel match {
          case Thicket(l :: r :: Nil) => toTextGlobal(l) ~ " => " ~ toTextGlobal(r)
          case _ => toTextGlobal(sel)
        }
        val selectorsText: Text = selectors match {
          case id :: Nil => toText(id)
          case _ => "{" ~ Text(selectors map selectorText, ", ") ~ "}"
        }
        keywordStr("import ") ~ toTextLocal(expr) ~ "." ~ selectorsText
      case packageDef: PackageDef =>
        packageDefText(packageDef)
      case tree: Template =>
        toTextTemplate(tree)
      case Annotated(arg, annot) =>
        toTextLocal(arg) ~~ annotText(annot)
      case EmptyTree =>
        "<empty>"
      case TypedSplice(t) =>
        if (ctx.settings.YprintDebug.value) "[" ~ toText(t) ~ "]#TS#"
        else toText(t)
      case tpd.UntypedSplice(t) =>
        if (ctx.settings.YprintDebug.value) "[" ~ toText(t) ~ ":" ~ toText(tree.typeOpt) ~ "]#US#"
        else toText(t)
      case tree @ ModuleDef(name, impl) =>
        withEnclosingDef(tree) {
          modText(tree.mods, NoSymbol, keywordStr("object")) ~~ nameIdText(tree) ~ toTextTemplate(impl)
        }
      case SymbolLit(str) =>
        "'" + str
      case InterpolatedString(id, segments) =>
        def strText(str: Literal) = withPos(escapedString(str.const.stringValue), tree.pos)
        def segmentText(segment: Tree) = segment match {
          case Thicket(List(str: Literal, expr)) => strText(str) ~ "{" ~ toTextGlobal(expr) ~ "}"
          case str: Literal => strText(str)
        }
        toText(id) ~ "\"" ~ Text(segments map segmentText, "") ~ "\""
      case Function(args, body) =>
        var implicitSeen: Boolean = false
        def argToText(arg: Tree) = arg match {
          case arg @ ValDef(name, tpt, _) =>
            val implicitText =
              if ((arg.mods is Implicit) && !implicitSeen) { implicitSeen = true; keywordStr("implicit ") }
              else ""
            implicitText ~ toText(name) ~ optAscription(tpt)
          case _ =>
            toText(arg)
        }
        val argsText = args match {
          case (arg @ ValDef(_, tpt, _)) :: Nil if tpt.isEmpty => argToText(arg)
          case _ => "(" ~ Text(args map argToText, ", ") ~ ")"
        }
        changePrec(GlobalPrec) {
          argsText ~ " => " ~ toText(body)
        }
      case InfixOp(l, op, r) =>
        val opPrec = parsing.precedence(op.name)
        changePrec(opPrec) { toText(l) ~ " " ~ toText(op) ~ " " ~ toText(r) }
      case PostfixOp(l, op) =>
        changePrec(InfixPrec) { toText(l) ~ " " ~ toText(op) }
      case PrefixOp(op, r) =>
        changePrec(DotPrec) { toText(op) ~ " " ~ toText(r) }
      case Parens(t) =>
        "(" ~ toTextGlobal(t) ~ ")"
      case Tuple(ts) =>
        "(" ~ toTextGlobal(ts, ", ") ~ ")"
      case WhileDo(cond, body) =>
        changePrec(GlobalPrec) { keywordStr("while ") ~ toText(cond) ~ keywordStr(" do ") ~ toText(body) }
      case DoWhile(cond, body) =>
        changePrec(GlobalPrec) { keywordStr("do ") ~ toText(body) ~ keywordStr(" while ") ~ toText(cond) }
      case ForYield(enums, expr) =>
        forText(enums, expr, keywordStr(" yield "))
      case ForDo(enums, expr) =>
        forText(enums, expr, keywordStr(" do "))
      case GenFrom(pat, expr) =>
        toText(pat) ~ " <- " ~ toText(expr)
      case GenAlias(pat, expr) =>
        toText(pat) ~ " = " ~ toText(expr)
      case ContextBounds(bounds, cxBounds) =>
        (toText(bounds) /: cxBounds) {(t, cxb) =>
          t ~ cxBoundToText(cxb)
        }
      case PatDef(mods, pats, tpt, rhs) =>
        modText(mods, NoSymbol, keywordStr("val")) ~~ toText(pats, ", ") ~ optAscription(tpt) ~
          optText(rhs)(" = " ~ _)
      case ParsedTry(expr, handler, finalizer) =>
        changePrec(GlobalPrec) {
          keywordStr("try ") ~ toText(expr) ~ " " ~ keywordStr("catch") ~ " {" ~ toText(handler) ~ "}" ~ optText(finalizer)(keywordStr(" finally ") ~ _)
        }
      case Quote(tree) =>
        if (tree.isType) "'[" ~ toTextGlobal(tree) ~ "]" else "'(" ~ toTextGlobal(tree) ~ ")"
      case Thicket(trees) =>
        "Thicket {" ~~ toTextGlobal(trees, "\n") ~~ "}"
      case _ =>
        tree.fallbackToText(this)
    }
  }

  override def toText[T >: Untyped](tree: Tree[T]): Text = controlled {
    import untpd.{modsDeco => _, _}

    var txt = toTextCore(tree)

    def suppressTypes =
      tree.isType || isInTypeOf || tree.isDef || // don't print types of types or defs
      homogenizedView && ctx.mode.is(Mode.Pattern)
        // When comparing pickled info, disregard types of patterns.
        // The reason is that GADT matching can rewrite types of pattern trees
        // without changing the trees themselves. (see Typer.typedCase.indexPatterns.transform).
        // But then pickling and unpickling the original trees will yield trees
        // with the original types before they are rewritten, which causes a discrepancy.

    def suppressPositions = tree match {
      case _: WithoutTypeOrPos[_] | _: TypeTree => true // TypeTrees never have an interesting position
      case _ => false
    }

    if (ctx.settings.XprintTypes.value && tree.hasType) {
      // add type to term nodes; replace type nodes with their types unless -Yprint-pos is also set.
      def tpText: Text = tree.typeOpt match {
        case tp: TermRef if tree.isInstanceOf[RefTree] && !tp.denot.isOverloaded => toText(tp.underlying)
        case tp: ConstantType if homogenizedView =>
          // constant folded types are forgotten in Tasty, are reconstituted subsequently in FirstTransform.
          // Therefore we have to gloss over this when comparing before/after pickling by widening to
          // underlying type `T`, or, if expression is a unary primitive operation, to `=> T`.
          toText(tree match {
            case Select(qual, _) if qual.typeOpt.widen.typeSymbol.isPrimitiveValueClass =>
              ExprType(tp.widen)
            case _ => tp.widen
          })
        case tp: TypeOf => "<idem>"
        case tp => toText(tp)
      }
      if (!suppressTypes)
        txt = ("<" ~ txt ~ ":" ~ tpText ~ ">").close
      else if (tree.isType && !homogenizedView)
        txt = tpText
    }
    if (!suppressPositions) {
      if (printPos) {
        val pos =
          if (homogenizedView && !tree.isInstanceOf[MemberDef]) tree.pos.toSynthetic
          else tree.pos
        val clsStr = ""//if (tree.isType) tree.getClass.toString else ""
        txt = (txt ~ "@" ~ pos.toString ~ clsStr).close
      }
      if (ctx.settings.YprintPosSyms.value && tree.isDef)
        txt = (txt ~
          s"@@(${tree.symbol.name}=" ~ tree.symbol.pos.toString ~ ")").close
    }
    if (ctx.settings.YshowTreeIds.value)
      txt = (txt ~ "#" ~ tree.uniqueId.toString).close
    tree match {
      case Block(_, _) | Template(_, _, _, _) => txt
      case _ => txt.close
    }
  }

  /** Print modifiers from symbols if tree has type, overriding the untpd behavior. */
  implicit def modsDeco(mdef: untpd.MemberDef)(implicit ctx: Context): untpd.ModsDecorator =
    new untpd.ModsDecorator {
      def mods = if (mdef.hasType) Modifiers(mdef.symbol) else mdef.rawMods
    }

  def Modifiers(sym: Symbol)(implicit ctx: Context): Modifiers = untpd.Modifiers(
    sym.flags & (if (sym.isType) ModifierFlags | VarianceFlags else ModifierFlags),
    if (sym.privateWithin.exists) sym.privateWithin.asType.name else tpnme.EMPTY,
    sym.annotations map (_.tree))

  protected def optAscription[T >: Untyped](tpt: Tree[T]) = optText(tpt)(": " ~ _)

  private def idText(tree: untpd.Tree): Text = {
    if ((ctx.settings.uniqid.value || Printer.debugPrintUnique) && tree.hasType && tree.symbol.exists) s"#${tree.symbol.id}" else ""
  }

  private def useSymbol(tree: untpd.Tree) =
    tree.hasType && tree.symbol.exists && ctx.settings.YprintSyms.value

  protected def nameIdText[T >: Untyped](tree: NameTree[T]): Text = {
    if (tree.hasType && tree.symbol.exists) {
      val str: Text = nameString(tree.symbol)
      tree match {
        case tree: RefTree => withPos(str, tree.pos)
        case tree: MemberDef => withPos(str, tree.namePos)
        case _ => str
      }
    }
    else toText(tree.name) ~ idText(tree)
  }

  private def toTextOwner(tree: Tree[_]) =
    "[owner = " ~ tree.symbol.maybeOwner.show ~ "]" provided ctx.settings.YprintDebugOwners.value

  protected def dclTextOr[T >: Untyped](tree: Tree[T])(treeText: => Text) =
    toTextOwner(tree) ~ {
      if (useSymbol(tree)) annotsText(tree.symbol) ~~ dclText(tree.symbol)
      else treeText
    }

  def tparamsText[T >: Untyped](params: List[Tree[T]]): Text =
    "[" ~ toText(params, ", ") ~ "]" provided params.nonEmpty

  def addVparamssText[T >: Untyped](txt: Text, vparamss: List[List[ValDef[T]]]): Text =
    (txt /: vparamss)((txt, vparams) => txt ~ "(" ~ toText(vparams, ", ") ~ ")")

  protected def valDefToText[T >: Untyped](tree: ValDef[T]): Text = {
    import untpd.{modsDeco => _, _}
    dclTextOr(tree) {
      modText(tree.mods, tree.symbol, keywordStr(if (tree.mods is Mutable) "var" else "val")) ~~
        valDefText(nameIdText(tree)) ~ optAscription(tree.tpt) ~
        withEnclosingDef(tree) { optText(tree.rhs)(" = " ~ _) }
    }
  }

  protected def defDefToText[T >: Untyped](tree: DefDef[T]): Text = {
    import untpd.{modsDeco => _, _}
    dclTextOr(tree) {
      val prefix = modText(tree.mods, tree.symbol, keywordStr("def")) ~~ valDefText(nameIdText(tree))
      withEnclosingDef(tree) {
          addVparamssText(prefix ~ tparamsText(tree.tparams), tree.vparamss) ~ optAscription(tree.tpt) ~
            optText(tree.rhs)(" = " ~ _)
      }
    }
  }

  protected def toTextTemplate(impl: Template, ofNew: Boolean = false): Text = {
    val Template(constr @ DefDef(_, tparams, vparamss, _, _), parents, self, _) = impl
    val tparamsTxt = withEnclosingDef(constr) { tparamsText(tparams) }
    val primaryConstrs = if (constr.rhs.isEmpty) Nil else constr :: Nil
    val prefix: Text =
      if (vparamss.isEmpty || primaryConstrs.nonEmpty) tparamsTxt
      else {
        var modsText = modText(constr.mods, constr.symbol, "")
        if (!modsText.isEmpty) modsText = " " ~ modsText
        if (constr.mods.hasAnnotations && !constr.mods.hasFlags) modsText = modsText ~~ " this"
        withEnclosingDef(constr) { addVparamssText(tparamsTxt ~~ modsText, vparamss) }
      }
    val parentsText = Text(parents map constrText, keywordStr(" with "))
    val selfText = {
      val selfName = if (self.name == nme.WILDCARD) keywordStr("this") else self.name.toString
      (selfName ~ optText(self.tpt)(": " ~ _) ~ " =>").close
    }.provided(!self.isEmpty)
    val body = if (ctx.settings.YtestPickler.value) {
      // Pickling/unpickling reorders the body members, so we need to homogenize
      val (params, rest) = impl.body partition {
        case stat: TypeDef => stat.symbol.is(Param)
        case stat: ValOrDefDef =>
          stat.symbol.is(ParamAccessor) && !stat.symbol.isSetter
        case _ => false
      }
      params ::: rest
    } else impl.body

    val bodyText = " {" ~~ selfText ~~ toTextGlobal(primaryConstrs ::: body, "\n") ~ "}"

    prefix ~ keywordText(" extends").provided(!ofNew && parents.nonEmpty) ~~ parentsText ~ bodyText
  }

  protected def templateText(tree: TypeDef, impl: Template): Text = {
    val decl = modText(tree.mods, tree.symbol, keywordStr(if ((tree).mods is Trait) "trait" else "class"))
    decl ~~ typeText(nameIdText(tree)) ~ withEnclosingDef(tree) { toTextTemplate(impl) } ~
      (if (tree.hasType && ctx.settings.verbose.value) i"[decls = ${tree.symbol.info.decls}]" else "")
  }

  protected def toTextPackageId[T >: Untyped](pid: Tree[T]): Text =
    if (homogenizedView && pid.hasType) toTextLocal(pid.tpe.asInstanceOf[Showable])
    else toTextLocal(pid)

  protected def packageDefText(tree: PackageDef): Text = {
    val statsText = tree.stats match {
      case (pdef: PackageDef) :: Nil => toText(pdef)
      case _ => toTextGlobal(tree.stats, "\n")
    }
    val bodyText =
      if (currentPrecedence == TopLevelPrec) "\n" ~ statsText else " {" ~ statsText ~ "}"
    keywordStr("package ") ~ toTextPackageId(tree.pid) ~ bodyText
  }

  protected def constrText(tree: untpd.Tree): Text = toTextLocal(tree).stripPrefix(keywordStr("new ")) // DD

  protected def annotText(tree: untpd.Tree): Text = "@" ~ constrText(tree) // DD

  protected def modText(mods: untpd.Modifiers, sym: Symbol, kw: String, suppress: FlagSet = EmptyFlags): Text = { // DD
    val suppressKw = if (enclDefIsClass) mods is ParamAndLocal else mods is Param
    var flagMask =
      if (ctx.settings.YdebugFlags.value) AnyFlags
      else if (suppressKw) PrintableFlags &~ Private &~ suppress
      else PrintableFlags &~ suppress
    if (homogenizedView && mods.flags.isTypeFlags) flagMask &~= Implicit // drop implicit from classes
    val flags = (if (sym.exists) sym.flags else (mods.flags)) & flagMask
    val flagsText = if (flags.isEmpty) "" else keywordStr(flags.toString)
    val annotations = filterModTextAnnots(
      if (sym.exists) sym.annotations.filterNot(_.isInstanceOf[Annotations.BodyAnnotation]).map(_.tree)
      else mods.annotations)
    Text(annotations.map(annotText), " ") ~~ flagsText ~~ (Str(kw) provided !suppressKw)
  }

  protected def filterModTextAnnots(annots: List[untpd.Tree]): List[untpd.Tree] = annots

  def optText(name: Name)(encl: Text => Text): Text =
    if (name.isEmpty) "" else encl(toText(name))

  def optText[T >: Untyped](tree: Tree[T])(encl: Text => Text): Text =
    if (tree.isEmpty) "" else encl(toText(tree))

  def optText[T >: Untyped](trees: List[Tree[T]])(encl: Text => Text): Text =
    if (trees.exists(!_.isEmpty)) encl(blockText(trees)) else ""

  override protected def ParamRefNameString(name: Name): String =
    name.invariantName.toString

  override protected def treatAsTypeParam(sym: Symbol): Boolean = sym is TypeParam

  override protected def treatAsTypeArg(sym: Symbol) =
    sym.isType && (sym is ProtectedLocal) &&
      (sym.allOverriddenSymbols exists (_ is TypeParam))

  override def toText(sym: Symbol): Text = {
    if (sym.isImport)
      sym.infoOrCompleter match {
        case info: Namer#Completer => return info.original.show
        case info: ImportType => return s"import $info.expr.show"
        case _ =>
      }
    if (sym.is(ModuleClass)) {
      val name =
        if (sym.isPackageObject) sym.owner.name
        else sym.name.stripModuleClassSuffix
      kindString(sym) ~~ (nameString(name) + idString(sym))
    }
    else
      super.toText(sym)
  }

  override def kindString(sym: Symbol) = {
    val flags = sym.flagsUNSAFE
    if (flags is Package) "package"
    else if (sym.isPackageObject) "package object"
    else if (flags is Module) "object"
    else if (flags is ImplClass) "class"
    else if (sym.isClassConstructor) "constructor"
    else super.kindString(sym)
  }

  override protected def keyString(sym: Symbol): String = {
    val flags = sym.flagsUNSAFE
    if (sym.isType && sym.owner.isTerm) ""
    else if (sym.isPackageObject) "package object"
    else if (flags.is(Module) && flags.is(Case)) "case object"
    else if (sym.isClass && flags.is(Case)) "case class"
    else if (flags is Module) "object"
    else if (sym.isTerm && !flags.is(Param) && flags.is(Implicit)) "implicit val"
    else if (sym.isTerm && !flags.is(Param) && flags.is(Erased)) "erased val"
    else super.keyString(sym)
  }

  override def toTextFlags(sym: Symbol) =
    if (ctx.settings.YdebugFlags.value)
      super.toTextFlags(sym)
    else {
      var flags = sym.flagsUNSAFE
      if (flags is TypeParam) flags = flags &~ Protected
      Text((flags & PrintableFlags).flagStrings map (flag => stringToText(keywordStr(flag))), " ")
    }

  override def toText(denot: Denotation): Text = denot match {
    case denot: MultiDenotation => Text(denot.alternatives.map(dclText), " <and> ")
    case NoDenotation => "NoDenotation"
    case _ =>
      if (denot.symbol.exists) toText(denot.symbol)
      else "some " ~ toText(denot.info)
  }

  override def plain = new PlainPrinter(_ctx)

  private def withPos(txt: Text, pos: SourcePosition): Text = {
    if (!printLines || !pos.exists) txt
    else txt match {
      case Str(s, _) => Str(s, LineRange(pos.line, pos.endLine))
      case _ => txt
    }
  }
}<|MERGE_RESOLUTION|>--- conflicted
+++ resolved
@@ -419,18 +419,11 @@
         "closure(" ~ (toTextGlobal(env, ", ") ~ " | " provided env.nonEmpty) ~
         toTextGlobal(ref) ~ (":" ~ toText(target) provided !target.isEmpty) ~ ")"
       case Match(sel, cases) =>
-<<<<<<< HEAD
         matchText(sel, cases, showType = false)
       case cd: CaseDef =>
         caseDefText(cd, showType = false)
-=======
-        if (sel.isEmpty) blockText(cases)
-        else changePrec(GlobalPrec) { toText(sel) ~ keywordStr(" match ") ~ blockText(cases) }
-      case CaseDef(pat, guard, body) =>
-        keywordStr("case ") ~ inPattern(toText(pat)) ~ optText(guard)(keywordStr(" if ") ~ _) ~ " => " ~ caseBlockText(body)
       case Labeled(bind, expr) =>
         changePrec(GlobalPrec) { toText(bind.name) ~ keywordStr("[") ~ toText(bind.symbol.info) ~ keywordStr("]: ") ~ toText(expr) }
->>>>>>> 45ef4467
       case Return(expr, from) =>
         val sym = from.symbol
         if (sym.is(Label))
