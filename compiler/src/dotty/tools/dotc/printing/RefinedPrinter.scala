--- conflicted
+++ resolved
@@ -162,16 +162,6 @@
   private def toTextFunction(tp: AppliedType, refs: GeneralCaptureSet | Null): Text =
     val AppliedType(tycon, args) = (tp: @unchecked)
     val tsym = tycon.typeSymbol
-<<<<<<< HEAD
-    val isContextual = tsym.name.isContextFunction
-    val capturesRoot = refs == rootSetText
-    val isPure =
-      Feature.pureFunsEnabled && !tsym.name.isImpureFunction && !capturesRoot
-    toTextFunction(args.init, args.last, tp, refs.provided(!capturesRoot), isContextual, isPure)
-
-  private def toTextFunction(args: List[Type], res: Type, fn: MethodType | AppliedType, refs: Text,
-      isContextual: Boolean, isPure: Boolean): Text =
-=======
     toTextFunction(args.init, args.last, tp, refs,
       isContextual = tsym.name.isContextFunction,
       isPure = Feature.pureFunsEnabled && !tsym.name.isImpureFunction)
@@ -185,7 +175,6 @@
 
   private def toTextFunction(args: List[Type], res: Type, fn: MethodType | AppliedType,
       refs: GeneralCaptureSet | Null, isContextual: Boolean, isPure: Boolean): Text =
->>>>>>> efb6ce75
     changePrec(GlobalPrec):
       val argStr: Text = args match
         case arg :: Nil if !defn.isDirectTupleNType(arg) && !isContextual =>
@@ -195,30 +184,12 @@
           "("
           ~ argsText(args)
           ~ ")"
-<<<<<<< HEAD
-      argStr ~ " " ~ arrow(isContextual, isPure) ~ refs ~ " "
-=======
       argStr ~ " "
       ~ funMiddleText(isContextual, isPure, refs) ~ " "
->>>>>>> efb6ce75
       ~ fn.match
           case fn: MethodType => CCState.inNewExistentialScope(fn)(argText(res))
           case _ => argText(res)
 
-<<<<<<< HEAD
-  protected def toTextMethodAsFunction(info: Type, isPure: Boolean, refs: Text = Str("")): Text =
-    def recur(tp: Type, enclInfo: MethodType | Null): Text = tp match
-      case tp: MethodType =>
-        val isContextual = tp.isImplicitMethod
-        val capturesRoot = refs == rootSetText
-        if cc.isCaptureCheckingOrSetup
-            && tp.allParamNamesSynthetic
-            && !tp.looksResultDependent && !tp.looksParamDependent
-            && !showUniqueIds && !printDebug && !printFresh
-          then
-          // cc.Setup converts all functions to dependent functions. Undo that when printing.
-          toTextFunction(tp.paramInfos, tp.resType, tp, refs.provided(!capturesRoot), isContextual, isPure && !capturesRoot)
-=======
   protected def toTextMethodAsFunction(info: Type, isPure: Boolean, refs: GeneralCaptureSet | Null): Text =
     def recur(tp: Type, enclInfo: MethodType | Null): Text = tp match
       case tp: MethodType =>
@@ -230,18 +201,12 @@
         then
           // cc.Setup converts all functions to dependent functions. Undo that when printing.
           toTextFunction(tp.paramInfos, tp.resType, tp, refs, isContextual, isPure)
->>>>>>> efb6ce75
         else
           changePrec(GlobalPrec):
             "("
             ~ paramsText(tp)
             ~ ") "
-<<<<<<< HEAD
-            ~ arrow(isContextual, isPure && !capturesRoot)
-            ~ refs.provided(!capturesRoot)
-=======
             ~ funMiddleText(isContextual, isPure, refs)
->>>>>>> efb6ce75
             ~ " "
             ~ recur(tp.resultType, tp)
       case tp: PolyType =>
@@ -386,11 +351,6 @@
         "?" ~ (("(ignored: " ~ toText(ignored) ~ ")") provided printDebug)
       case tp @ PolyProto(targs, resType) =>
         "[applied to [" ~ toTextGlobal(targs, ", ") ~ "] returning " ~ toText(resType)
-<<<<<<< HEAD
-      case tp: AnnotatedType if tp.isTrackableRef =>
-        toTextCaptureRef(tp)
-=======
->>>>>>> efb6ce75
       case _ =>
         super.toText(tp)
     }
