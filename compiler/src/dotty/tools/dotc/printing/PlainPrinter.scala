package dotty.tools.dotc
package printing

import core.*
import Texts.*, Types.*, Flags.*, Names.*, Symbols.*, NameOps.*, Constants.*, Denotations.*
import StdNames.*
import Contexts.*
import Scopes.Scope, Denotations.Denotation, Annotations.Annotation
import StdNames.nme
import ast.Trees.*
import typer.Implicits.*
import typer.ImportInfo
import Variances.varianceSign
import util.SourcePosition
import scala.util.control.NonFatal
import scala.annotation.switch
import config.{Config, Feature}
import ast.tpd
import cc.*
import CaptureSet.Mutability
import Capabilities.*

class PlainPrinter(_ctx: Context) extends Printer {

  /** The context of all public methods in Printer and subclasses.
   *  Overridden in RefinedPrinter.
   */
  def printerContext: Context = _ctx.addMode(Mode.Printing)
  protected given [DummyToEnforceDef]: Context = printerContext

  protected def printDebug = ctx.settings.YprintDebug.value

  /** Print Fresh instances as <cap hiding ...> */
  protected def ccVerbose = ctx.settings.YccVerbose.value

<<<<<<< HEAD
  /** Print Fresh instances as "fresh" */
  protected def printFresh = ccVerbose || ctx.property(PrintFresh).isDefined
=======
  /** Elide redundant ^ and ^{cap.rd} when printing instances of Capability
   *  classes. Gets set when singletons are printed as `(x: T)` to reduce verbosity.
   */
  private var elideCapabilityCaps = false
>>>>>>> efb6ce75

  private var openRecs: List[RecType] = Nil

  protected def maxToTextRecursions: Int = 100

  protected def showUniqueIds = ctx.settings.uniqid.value || Printer.debugPrintUnique
  protected def showNestingLevel = ctx.settings.YprintLevel.value

  protected final def limiter: MessageLimiter = ctx.property(MessageLimiter).get

  protected def controlled(op: => Text): Text = limiter.controlled(op)

  def Str(str: String, lineRange: LineRange = EmptyLineRange): Str =
    limiter.register(str)
    Texts.Str(str, lineRange)

  given stringToText: Conversion[String, Text] = Str(_)

  /** If true, tweak output so it is the same before and after pickling */
  protected def homogenizedView: Boolean = ctx.settings.YtestPickler.value
  protected def debugPos: Boolean = ctx.settings.YdebugPos.value

  def homogenize(tp: Type): Type =
    if (homogenizedView)
      tp match {
        case tp: ThisType if tp.cls.is(Package) && !tp.cls.isEffectiveRoot =>
          requiredPackage(tp.cls.fullName).termRef
        case tp: TypeVar if tp.isInstantiated =>
          homogenize(tp.instanceOpt)
        case AndType(tp1, tp2) =>
          homogenize(tp1) & homogenize(tp2)
        case OrType(tp1, tp2) =>
          homogenize(tp1) | homogenize(tp2)
        case AnnotatedType(parent, annot)
        if !ctx.mode.is(Mode.Type) && annot.symbol == defn.UncheckedVarianceAnnot
           || annot.symbol.isRetainsLike =>
          homogenize(parent)
        case tp: SkolemType =>
          homogenize(tp.info)
        case tp: LazyRef =>
          homogenize(tp.ref)
        case tp @ AppliedType(tycon, args) =>
          if (defn.isCompiletimeAppliedType(tycon.typeSymbol)) tp.tryCompiletimeConstantFold
          else if !tycon.typeSymbol.isOpaqueAlias then tycon.dealias.appliedTo(args)
          else tp
        case tp: NamedType =>
          tp.reduceProjection
        case _ =>
          tp
      }
    else tp

  private def sameBound(lo: Type, hi: Type): Boolean =
    try lo frozen_=:= hi catch { case NonFatal(ex) => false }

  private def homogenizeArg(tp: Type) = tp match {
    case TypeBounds(lo, hi) if homogenizedView && sameBound(lo, hi) => homogenize(hi)
    case _ => tp
  }

  private def selfRecName(n: Int) = s"z$n"

  /** If the name of the symbol's owner should be used when you care about
   *  seeing an interesting name: in such cases this symbol is e.g. a method
   *  parameter with a synthetic name, a constructor named "this", an object
   *  "package", etc.  The kind string, if non-empty, will be phrased relative
   *  to the name of the owner.
   */
  protected def hasMeaninglessName(sym: Symbol): Boolean = (
       sym.is(Param) && sym.owner.isSetter    // x$1
    || sym.isClassConstructor                  // this
    || (sym.name == nme.PACKAGE)               // package
  )

  def nameString(name: Name): String =
    if (name eq tpnme.FromJavaObject) && !printDebug
    then nameString(tpnme.Object)
    else name.toString

  def toText(name: Name): Text = Str(nameString(name))

  /** String representation of a name used in a refinement
   *  In refined printing this undoes type parameter expansion
   */
  protected def refinementNameString(tp: RefinedType): String = nameString(tp.refinedName)

  /** String representation of a refinement */
  def toTextRefinement(rt: RefinedType): Text =
    val keyword = rt.refinedInfo match {
      case _: ExprType | _: MethodOrPoly => "def "
      case _: TypeBounds => "type "
      case _: TypeProxy => "val "
      case _ => ""
    }
    (keyword ~ refinementNameString(rt) ~ toTextRHS(rt.refinedInfo)).close

  protected def argText(arg: Type, isErased: Boolean = false): Text =
    keywordText("erased ").provided(isErased)
    ~ specialAnnotText(defn.UseAnnot, arg)
    ~ specialAnnotText(defn.ConsumeAnnot, arg)
    ~ homogenizeArg(arg).match
        case arg: TypeBounds => "?" ~ toText(arg)
        case arg => toText(arg)

  /** Pretty-print comma-separated type arguments for a constructor to be inserted among parentheses or brackets
    * (hence with `GlobalPrec` precedence).
    */
  protected def argsText(args: List[Type]): Text =
    atPrec(GlobalPrec) { Text(args.map(argText(_)), ", ") }

  /** The longest sequence of refinement types, starting at given type
   *  and following parents.
   */
  private def refinementChain(tp: Type): List[Type] =
    tp :: (tp match {
      case tp: RefinedType => refinementChain(tp.parent.stripTypeVar)
      case _ => Nil
    })

  /** Direct references to these symbols are printed without their prefix for convenience.
   *  They are either aliased in scala.Predef or in the scala package object, as well as `Object`
   */
  private lazy val printWithoutPrefix: Set[Symbol] =
    (defn.ScalaPredefModule.termRef.typeAliasMembers
      ++ defn.ScalaPackageObject.termRef.typeAliasMembers).map(_.info.classSymbol).toSet
    + defn.ObjectClass
    + defn.FromJavaObjectSymbol

  def toTextCaptureSet(cs: CaptureSet): Text =
    if printDebug && ctx.settings.YccDebug.value
      && !cs.isConst && !cs.isInstanceOf[CaptureSet.HiddenSet] //HiddenSets can be cyclic
    then cs.toString
    else if cs == CaptureSet.Fluid then "<fluid>"
    else
      val core: Text =
        if !cs.isConst && cs.elems.isEmpty then "?"
<<<<<<< HEAD
        else "{" ~ Text(cs.processElems(_.toList.map(toTextCaptureRef)), ", ") ~ "}"
           //     ~ Str("?").provided(!cs.isConst)
      core ~ cs.optionalInfo

  private def toTextRetainedElem[T <: Untyped](ref: Tree[T]): Text = ref match
    case ref: RefTree[?] if ref.typeOpt.exists =>
      toTextCaptureRef(ref.typeOpt)
    case TypeApply(fn, arg :: Nil) if fn.symbol == defn.Caps_capsOf =>
      toTextRetainedElem(arg)
    case ReachCapabilityApply(ref1) => toTextRetainedElem(ref1) ~ "*"
    case ReadOnlyCapabilityApply(ref1) => toTextRetainedElem(ref1) ~ ".rd"
    case _ => toText(ref)
=======
        else "{" ~ Text(cs.processElems(_.toList.map(toTextCapability)), ", ") ~ "}"
           ~ Str(".reader").provided(ccVerbose && cs.mutability == Mutability.Reader)
           ~ Str("?").provided(ccVerbose && !cs.isConst)
           ~ Str(s"#${cs.asVar.id}").provided(showUniqueIds && !cs.isConst)
      core ~ cs.optionalInfo

  private def toTextRetainedElem(ref: Type): Text = ref match
    case c: Capability => toTextCapability(c)
    case _ =>
      try toTextCapability(ref.toCapability)
      catch case _ =>
        toText(ref)
>>>>>>> efb6ce75

  private def toTextRetainedElems(refs: List[Type]): Text =
    "{" ~ Text(refs.map(ref => toTextRetainedElem(ref)), ", ") ~ "}"

  type GeneralCaptureSet = CaptureSet | List[Type]

  protected def isUniversalCaptureSet(refs: GeneralCaptureSet): Boolean = refs match
    case refs: CaptureSet =>
      // The set if universal if it consists only of caps.cap or
      // only of an existential Fresh that is bound to the immediately enclosing method.
      val isUniversal =
        refs.elems.size == 1
        && (refs.isUniversal
            || !printDebug && !ccVerbose && !showUniqueIds && refs.elems.nth(0).match
                  case ResultCap(binder) =>
                    CCState.openExistentialScopes match
                      case b :: _ => binder eq b
                      case _ => false
                  case _ =>
                    false
        )
      isUniversal
      || !refs.elems.isEmpty && refs.elems.forall(_.isCapOrFresh) && !ccVerbose
    case ref :: Nil => ref.isCapRef
    case _ => false

  protected def toTextGeneralCaptureSet(refs: GeneralCaptureSet): Text = refs match
    case refs: CaptureSet => toTextCaptureSet(refs)
    case refs: List[Type] => toTextRetainedElems(refs)

  /** Print capturing type, overridden in RefinedPrinter to account for
   *  capturing function types.
   */
  protected def toTextCapturing(parent: Type, refs: GeneralCaptureSet, boxText: Text): Text =
    changePrec(InfixPrec):
<<<<<<< HEAD
      boxText ~ toTextLocal(parent) ~ "^" ~ (refsText provided refsText != rootSetText)

  final protected def rootSetText = Str("{cap}") // TODO Use disambiguation
=======
      boxText
      ~ toTextLocal(parent)
      ~ "^"
      ~ toTextGeneralCaptureSet(refs).provided(!isUniversalCaptureSet(refs) || ccVerbose)
>>>>>>> efb6ce75

  def toText(tp: Type): Text = controlled {
    homogenize(tp) match {
      case tp: TypeType =>
        toTextRHS(tp)
      case tp: TermRef if tp.isCap =>
        toTextCaptureRef(tp)
      case tp: TermRef
      if !tp.denotationIsCurrent
          && !homogenizedView // always print underlying when testing picklers
          || tp.symbol.is(Module)
          || tp.symbol.name == nme.IMPORT =>
        toTextRef(tp) ~ ".type"
      case tp: TermRef if tp.denot.isOverloaded =>
        "<overloaded " ~ toTextRef(tp) ~ ">"
      case tp: TypeRef =>
        if (printWithoutPrefix.contains(tp.symbol))
          selectionString(tp)
        else
          toTextPrefixOf(tp) ~ selectionString(tp)
      case tp: TermParamRef =>
        ParamRefNameString(tp) ~ hashStr(tp.binder) ~ ".type"
      case tp: TypeParamRef =>
        val suffix =
          if showNestingLevel then
            val tvar = ctx.typerState.constraint.typeVarOfParam(tp)
            if tvar.exists then s"#${tvar.asInstanceOf[TypeVar].nestingLevel.toString}" else ""
          else ""
        ParamRefNameString(tp) ~ hashStr(tp.binder) ~ suffix
      case tp: SingletonType =>
        toTextSingleton(tp)
      case AppliedType(tycon, args) =>
        (toTextLocal(tycon) ~ "[" ~ argsText(args) ~ "]").close
      case tp: RefinedType =>
        val parent :: (refined: List[RefinedType @unchecked]) =
          refinementChain(tp).reverse: @unchecked
        toTextLocal(parent) ~ "{" ~ Text(refined map toTextRefinement, "; ").close ~ "}"
      case tp: RecType =>
        try {
          openRecs = tp :: openRecs
          "{" ~ selfRecName(openRecs.length) ~ " => " ~ toTextGlobal(tp.parent) ~ "}"
        }
        finally openRecs = openRecs.tail
      case AndType(tp1, tp2) =>
        changePrec(AndTypePrec) { toText(tp1) ~ " & " ~ atPrec(AndTypePrec + 1) { toText(tp2) } }
      case OrType(tp1, tp2) =>
        changePrec(OrTypePrec) { toText(tp1) ~ " | " ~ atPrec(OrTypePrec + 1) { toText(tp2) } }
      case MatchType(bound, scrutinee, cases) =>
        changePrec(GlobalPrec) {
          def caseText(tp: Type): Text = tp match {
            case tp: HKTypeLambda => caseText(tp.resultType)
            case defn.MatchCase(pat, body) => "case " ~ toText(pat) ~ " => " ~ toText(body)
            case _ => "case " ~ toText(tp)
          }
          def casesText = Text(cases.map(caseText), "\n")
          atPrec(InfixPrec) { toText(scrutinee) } ~
          keywordStr(" match ") ~ "{" ~ casesText ~ "}" ~
          (" <: " ~ toText(bound) provided !bound.isAny)
        }.close
      case tp @ CapturingType(parent, refs) =>
<<<<<<< HEAD
        val boxText: Text = Str("box ") provided tp.isBoxed //&& ctx.settings.YccDebug.value
        if parent.derivesFrom(defn.Caps_Capability)
              && refs.containsRootCapability && refs.isReadOnly && !printDebug
        then
          toText(parent)
        else
          // The set if universal if it consists only of caps.cap or
          // only of an existential Fresh that is bound to the immediately enclosing method.
          def isUniversal =
            refs.elems.size == 1
            && (refs.isUniversal
                || !printDebug && !printFresh && !showUniqueIds && refs.elems.nth(0).match
                      case root.Result(binder) =>
                        CCState.openExistentialScopes match
                          case b :: _ => binder eq b
                          case _ => false
                      case _ =>
                        false
            )
          val refsText =
            if isUniversal then
              rootSetText
            else if !refs.elems.isEmpty && refs.elems.forall(_.isCapOrFresh) && !printFresh then
              rootSetText
            else
              toTextCaptureSet(refs)
          toTextCapturing(parent, refsText, boxText)
      case tp @ RetainingType(parent, refs) =>
=======
        val boxText: Text = Str("box ") provided tp.isBoxed && ccVerbose
        if elideCapabilityCaps
            && parent.derivesFrom(defn.Caps_Capability)
            && refs.containsTerminalCapability
            && refs.isReadOnly
        then toText(parent)
        else toTextCapturing(parent, refs, boxText)
      case tp @ RetainingType(parent, refSet) =>
>>>>>>> efb6ce75
        if Feature.ccEnabledSomewhere then
          toTextCapturing(parent, refSet.retainedElementsRaw, "") ~ Str("R").provided(printDebug)
        else toText(parent)
      case tp: PreviousErrorType if ctx.settings.XprintTypes.value =>
        "<error>" // do not print previously reported error message because they may try to print this error type again recursively
      case tp: ErrorType =>
        s"<error ${tp.msg.message}>"
      case tp: WildcardType =>
        if (tp.optBounds.exists) "<?" ~ toTextRHS(tp.bounds) ~ ">" else "<?>"
      case NoType =>
        "<notype>"
      case NoPrefix =>
        "<noprefix>"
      case tp: MethodType =>
        changePrec(GlobalPrec) {
          "("
          ~ keywordText("using ").provided(tp.isContextualMethod)
          ~ keywordText("implicit ").provided(tp.isImplicitMethod && !tp.isContextualMethod)
          ~ paramsText(tp)
          ~ ")"
          ~ (Str(": ") provided !tp.resultType.isInstanceOf[MethodOrPoly])
          ~ CCState.inNewExistentialScope(tp)(toText(tp.resultType))
        }
      case ExprType(restp) =>
        def arrowText: Text = restp match
          case AnnotatedType(parent, ann) if ann.symbol == defn.RetainsByNameAnnot =>
<<<<<<< HEAD
            ann.tree.retainedElems match
              case ref :: Nil if ref.symbol == defn.captureRoot => Str("=>")
=======
            ann.tree.retainedSet.retainedElementsRaw match
              case ref :: Nil if ref.isCapRef => Str("=>")
>>>>>>> efb6ce75
              case refs => Str("->") ~ toTextRetainedElems(refs)
          case _ =>
            if Feature.pureFunsEnabled then "->" else "=>"
        changePrec(GlobalPrec)(arrowText ~ " " ~ toText(restp))
      case tp: HKTypeLambda =>
        changePrec(GlobalPrec) {
          "[" ~ paramsText(tp) ~ "]" ~ hashStr(tp) ~ Str(" =>> ") ~ toTextGlobal(tp.resultType)
        }
      case tp: PolyType =>
        changePrec(GlobalPrec) {
          "[" ~ paramsText(tp) ~ "]" ~ hashStr(tp) ~
          (Str(": ") provided !tp.resultType.isInstanceOf[MethodOrPoly]) ~
          toTextGlobal(tp.resultType)
        }
      case AnnotatedType(tpe, annot) =>
        if defn.SilentAnnots.contains(annot.symbol) && !printDebug then
          toText(tpe)
<<<<<<< HEAD
        else if (annot.symbol == defn.IntoAnnot || annot.symbol == defn.IntoParamAnnot)
            && !printDebug
        then atPrec(GlobalPrec)( Str("into ") ~ toText(tpe) )
=======
>>>>>>> efb6ce75
        else if annot.isInstanceOf[CaptureAnnotation] then
          toTextLocal(tpe) ~ "^" ~ toText(annot)
        else
          toTextLocal(tpe) ~ " " ~ toText(annot)
      case FlexibleType(_, tpe) =>
        "(" ~ toText(tpe) ~ ")?"
      case tp: TypeVar =>
        def toTextCaret(tp: Type) = if printDebug then toTextLocal(tp) ~ Str("^") else toText(tp)
        if (tp.isInstantiated)
          toTextCaret(tp.instanceOpt)
        else {
          val constr = ctx.typerState.constraint
          val bounds =
            if constr.contains(tp) then
              withMode(Mode.Printing)(TypeComparer.fullBounds(tp.origin))
            else
              TypeBounds.empty
          if (bounds.isTypeAlias) toTextCaret(bounds.lo)
          else if (ctx.settings.YshowVarBounds.value) "(" ~ toText(tp.origin) ~ "?" ~ toText(bounds) ~ ")"
          else toText(tp.origin)
        }
      case tp: LazyRef =>
        def refTxt =
          try toTextGlobal(tp.ref)
          catch {
            case ex: Throwable => Str("...")
          }
        "LazyRef(" ~ refTxt ~ ")"
      case Range(lo, hi) =>
        toText(lo) ~ ".." ~ toText(hi)
      case _ =>
        tp.fallbackToText(this)
    }
  }.close

  def toTextSingleton(tp: SingletonType): Text =
    val saved = elideCapabilityCaps
    elideCapabilityCaps = !ccVerbose && !ctx.settings.explain.value
      // don't elide capability capture sets under -Ycc-verbose or -explain
    try "(" ~ toTextRef(tp) ~ " : " ~ toTextGlobal(tp.underlying) ~ ")"
    finally elideCapabilityCaps = saved

  /** Print the annotation that are meant to be on the parameter symbol but was moved
   * to parameter types. Examples are `@use` and `@consume`. */
  protected def specialAnnotText(sym: ClassSymbol, tp: Type): Text =
    Str(s"@${sym.name} ").provided(tp.hasAnnotation(sym))

  protected def paramsText(lam: LambdaType): Text = {
    def paramText(ref: ParamRef) =
      val erased = ref.underlying.hasAnnotation(defn.ErasedParamAnnot)
<<<<<<< HEAD
      keywordText("erased ").provided(erased) ~ ParamRefNameString(ref) ~ hashStr(lam) ~ toTextRHS(ref.underlying, isParameter = true)
=======
      keywordText("erased ").provided(erased)
        ~ specialAnnotText(defn.UseAnnot, ref.underlying)
        ~ specialAnnotText(defn.ConsumeAnnot, ref.underlying)
        ~ ParamRefNameString(ref) ~ hashStr(lam) ~ toTextRHS(ref.underlying, isParameter = true)
>>>>>>> efb6ce75
    Text(lam.paramRefs.map(paramText), ", ")
  }

  protected def ParamRefNameString(name: Name): String = nameString(name)

  protected def ParamRefNameString(param: ParamRef): String =
    ParamRefNameString(param.binder.paramNames(param.paramNum))

  /** The name of the symbol without a unique id. */
  protected def simpleNameString(sym: Symbol): String = nameString(sym.name)

  /** If -uniqid is set, the hashcode of the type, after a # */
  protected def hashStr(tp: Type): String =
    if showUniqueIds then
      try "#" + tp.hashCode
      catch case ex: NullPointerException => ""
    else ""

  /** A string to append to a symbol composed of:
   *  - if -uniqid is set, its unique id after a #.
   *  - if -Yprint-level, its nesting level after a %.
   */
  protected def idString(sym: Symbol): String =
    (if (showUniqueIds || Printer.debugPrintUnique) "#" + sym.id else "") +
    (if showNestingLevel then "%" + sym.nestingLevel else "")

  def nameString(sym: Symbol): String =
    simpleNameString(sym) + idString(sym) // + "<" + (if (sym.exists) sym.owner else "") + ">"

  def fullNameString(sym: Symbol): String =
    if (sym eq defn.FromJavaObjectSymbol) && !printDebug then
      fullNameString(defn.ObjectClass)
    else if sym.isRoot || sym == NoSymbol || sym.owner.isEffectiveRoot then
      nameString(sym)
    else
      fullNameString(fullNameOwner(sym)) + "." + nameString(sym)

  protected def fullNameOwner(sym: Symbol): Symbol = sym.effectiveOwner.enclosingClass

  protected def objectPrefix: String = "object "
  protected def packagePrefix: String = "package "

  protected def trimPrefix(text: Text): Text =
    text.stripPrefix(objectPrefix).stripPrefix(packagePrefix)

  protected def selectionString(tp: NamedType): String = {
    val sym = if (homogenizedView) tp.symbol else tp.currentSymbol
    if (sym.exists) nameString(sym) else nameString(tp.name)
  }

  /** The string representation of this type used as a prefix */
  def toTextRef(tp: SingletonType): Text = controlled {
    tp match {
      case tp: TermRef =>
        toTextPrefixOf(tp) ~ selectionString(tp)
      case tp: ThisType =>
        nameString(tp.cls) + ".this"
      case SuperType(thistpe: SingletonType, _) =>
        toTextRef(thistpe).map(_.replaceAll("""\bthis$""", "super"))
      case SuperType(thistpe, _) =>
        "Super(" ~ toTextGlobal(thistpe) ~ ")"
      case tp @ ConstantType(value) =>
        toText(value)
      case pref: TermParamRef =>
        ParamRefNameString(pref) ~ hashStr(pref.binder)
      case tp: RecThis =>
        val idx = openRecs.reverse.indexOf(tp.binder)
        if (idx >= 0) selfRecName(idx + 1)
        else "{...}.this" // TODO move underlying type to an addendum, e.g. ... z3 ... where z3: ...
      case tp: SkolemType =>
        if (homogenizedView) toText(tp.info)
        else if (ctx.settings.XprintTypes.value) "<" ~ toText(tp.repr) ~ ":" ~ toText(tp.info) ~ ">"
        else toText(tp.repr)
    }
  }

<<<<<<< HEAD
  def toTextCaptureRef(tp: Type): Text =
    homogenize(tp) match
      case tp: TermRef if tp.symbol == defn.captureRoot => "cap"
      case tp: SingletonType => toTextRef(tp)
      case tp: (TypeRef | TypeParamRef) => toText(tp) ~ "^"
      case ReadOnlyCapability(tp1) => toTextCaptureRef(tp1) ~ ".rd"
      case ReachCapability(tp1) => toTextCaptureRef(tp1) ~ "*"
      case MaybeCapability(tp1) => toTextCaptureRef(tp1) ~ "?"
      case tp @ root.Result(binder) =>
        val idStr = s"##${tp.rootAnnot.id}"
        // TODO: Better printing? USe a mode where we print more detailed
        val vbleText: Text = CCState.openExistentialScopes.indexOf(binder) match
          case -1 =>
            "<cap of " ~ toText(binder) ~ ">"
          case n => "outer_" * n ++ (if printFresh then "localcap" else "cap")
        vbleText ~ hashStr(binder) ~ Str(idStr).provided(showUniqueIds)
      case tp @ root.Fresh(hidden) =>
        val idStr = if showUniqueIds then s"#${tp.rootAnnot.id}" else ""
        if ccVerbose then s"<fresh$idStr hiding " ~ toTextCaptureSet(hidden) ~ ">"
        else if printFresh then "fresh"
        else "cap"
      case tp => toText(tp)
=======
  def toTextCapability(c: Capability): Text = c match
    case ReadOnly(c1) => toTextCapability(c1) ~ ".rd"
    case Reach(c1) => toTextCapability(c1) ~ "*"
    case Maybe(c1) => toTextCapability(c1) ~ "?"
    case GlobalCap => "cap"
    case c: ResultCap =>
      def idStr = s"##${c.rootId}"
      // TODO: Better printing? USe a mode where we print more detailed
      val vbleText: Text = CCState.openExistentialScopes.indexOf(c.binder) match
        case -1 =>
          "<cap of " ~ toText(c.binder) ~ ">"
        case n => "outer_" * n ++ (if ccVerbose then "localcap" else "cap")
      vbleText ~ Str(hashStr(c.binder)).provided(printDebug) ~ Str(idStr).provided(showUniqueIds)
    case c: FreshCap =>
      val idStr = if showUniqueIds then s"#${c.rootId}" else ""
      if ccVerbose then s"<fresh$idStr in ${c.ccOwner} hiding " ~ toTextCaptureSet(c.hiddenSet) ~ ">"
      else "cap"
    case tp: TypeProxy =>
      homogenize(tp) match
        case tp: SingletonType => toTextRef(tp)
        case tp => toText(tp)
>>>>>>> efb6ce75

  protected def isOmittablePrefix(sym: Symbol): Boolean =
    defn.unqualifiedOwnerTypes.exists(_.symbol == sym) || isEmptyPrefix(sym)

  /** The string representation of type prefix, including separator */
  def toTextPrefixOf(tp: NamedType): Text = controlled {
      homogenize(tp.prefix) match {
        case NoPrefix => ""
        case tp: SingletonType => toTextRef(tp) ~ "."
        case tp => trimPrefix(toTextLocal(tp)) ~ "#"
      }
  }

  protected def isEmptyPrefix(sym: Symbol): Boolean =
    sym.isEffectiveRoot || sym.isAnonymousClass || sym.name.isReplWrapperName

  /** String representation of a definition's type following its name,
   *  if symbol is completed, ": ?" otherwise.
   */
  protected def toTextRHS(optType: Option[Type]): Text = optType match {
    case Some(tp) => toTextRHS(tp)
    case None => ": ?"
  }

  protected def decomposeLambdas(bounds: TypeBounds): (Text, TypeBounds) =
    def decompose(tp: Type): (Text, Type) = tp.stripTypeVar match
      case lam: HKTypeLambda =>
        val names =
          if lam.isDeclaredVarianceLambda then
            lam.paramNames.lazyZip(lam.declaredVariances).map((name, v) =>
              varianceSign(v) + name)
          else lam.paramNames.map(_.toString)
        val infos = lam.paramInfos.map(toText)
        val tparams = names.zip(infos).map(_ ~ _)
        ("[" ~ Text(tparams, ",") ~ "]", lam.resType)
      case _ =>
        ("", tp)
    bounds match
      case bounds: AliasingBounds =>
        val (tparamStr, aliasRhs) = decompose(bounds.alias)
        (tparamStr, bounds.derivedAlias(aliasRhs))
      case TypeBounds(lo, hi) =>
        val (_, loRhs) = decompose(lo)
        val (tparamStr, hiRhs) = decompose(hi)
        (tparamStr, bounds.derivedTypeBounds(loRhs, hiRhs))
  end decomposeLambdas

  /** String representation of a definition's type following its name */
  protected def toTextRHS(tp: Type, isParameter: Boolean = false): Text = controlled {
    homogenize(tp) match {
      case tp: TypeBounds =>
        val (tparamStr, rhs) = decomposeLambdas(tp)
        val binder = rhs match
          case tp: AliasingBounds =>
            " = " ~ toText(tp.alias)
          case TypeBounds(lo, hi) =>
            (if lo.isExactlyNothing then Text() else " >: " ~ toText(lo))
            ~ (if hi.isExactlyAny || (!printDebug && hi.isFromJavaObject) then Text() else " <: " ~ toText(hi))
        tparamStr ~ binder
      case tp @ ClassInfo(pre, cls, cparents, decls, selfInfo) =>
        val preText = toTextLocal(pre)
        val (tparams, otherDecls) = decls.toList partition treatAsTypeParam
        val tparamsText =
          if (tparams.isEmpty) Text() else ("[" ~ dclsText(tparams) ~ "]").close
        val selfText: Text = selfInfo match {
          case NoType => Text()
          case sym: Symbol if !sym.isCompleted => "this: ? =>"
          case _ => "this: " ~ atPrec(InfixPrec) { toText(tp.selfType) } ~ " =>"
        }
        val trueDecls = otherDecls.filterNot(treatAsTypeArg)
        val declsText =
          if (trueDecls.isEmpty || !ctx.settings.Ydebug.value) Text()
          else dclsText(trueDecls)
        tparamsText ~ " extends " ~ toTextParents(tp.parents) ~~ "{" ~ selfText ~ declsText ~
          "} at " ~ preText
      case mt: MethodType =>
        toTextGlobal(mt)
      case tp: ExprType =>
        // parameterless methods require special treatment, see #11201
        (if (isParameter) ": => " else ": ") ~ toTextGlobal(tp.widenExpr)
      case tp: PolyType =>
        "[" ~ paramsText(tp) ~ "]"
        ~ (Str(": ") provided !tp.resultType.isInstanceOf[MethodOrPoly])
        ~ toTextGlobal(tp.resultType)
      case tp =>
        ": " ~ toTextGlobal(tp)
    }
  }

  protected def toTextParents(parents: List[Type]): Text = Text(parents.map(toTextLocal), " with ")

  protected def treatAsTypeParam(sym: Symbol): Boolean = false
  protected def treatAsTypeArg(sym: Symbol): Boolean = false

  /** String representation of symbol's kind. */
  def kindString(sym: Symbol): String = {
    val flags = sym.flagsUNSAFE
    if (flags.is(PackageClass)) "package class"
    else if (flags.is(PackageVal)) "package"
    else if (sym.isPackageObject)
      if (sym.isClass) "package object class"
      else "package object"
    else if (sym.isAnonymousClass) "anonymous class"
    else if (flags.is(ModuleClass)) "object class"
    else if (flags.is(ModuleVal)) "object"
    else if (flags.is(Trait)) "trait"
    else if (sym.isClass) "class"
    else if (sym.isType) "type"
    else if (sym.isGetter) "getter"
    else if (sym.isSetter) "setter"
    else if sym.is(Param) then "parameter"
    else if sym.is(Given) then "given instance"
    else if (flags.is(Lazy)) "lazy value"
    else if (sym.isMutableVar) "variable"
    else if (sym.isClassConstructor && sym.isPrimaryConstructor) "primary constructor"
    else if (sym.isClassConstructor) "constructor"
    else if (sym.is(Method)) "method"
    else if (sym.isTerm) "value"
    else ""
  }

  /** String representation of symbol's definition keyword */
  protected def keyString(sym: Symbol): String = {
    val flags = sym.flagsUNSAFE
    if (flags.isAllOf(JavaInterface)) "interface"
    else if (flags.is(Trait)) "trait"
    else if (flags.is(Module)) "object"
    else if (sym.isClass) "class"
    else if (sym.isType) "type"
    else if (sym.isMutableVarOrAccessor) "var"
    else if (flags.is(Package)) "package"
    else if (sym.is(Method)) "def"
    else if (sym.isTerm && !flags.is(Param)) "val"
    else ""
  }

  protected def privateWithinString(sym: Symbol): String =
    if (sym.exists && sym.privateWithin.exists)
      nameString(sym.privateWithin.name.stripModuleClassSuffix)
    else ""

  /** String representation of symbol's flags */
  protected def toTextFlags(sym: Symbol): Text = toTextFlags(sym, sym.flagsUNSAFE)

  protected def toTextFlags(sym: Symbol, flags: FlagSet): Text =
    Text(flags.flagStrings(privateWithinString(sym)).map(flag => stringToText(keywordStr(flag))), " ")

  def annotsText(sym: Symbol): Text = Text(sym.annotations.map(toText))

  def dclText(sym: Symbol): Text = dclTextWithInfo(sym, sym.unforcedInfo)

  def dclText(d: SingleDenotation): Text = dclTextWithInfo(d.symbol, Some(d.info))

  private def dclTextWithInfo(sym: Symbol, info: Option[Type]): Text =
    (toTextFlags(sym) ~~ keyString(sym) ~~
      (varianceSign(sym.variance) ~ nameString(sym)) ~ toTextRHS(info)).close

  def toText(sym: Symbol): Text =
    (kindString(sym) ~~ {
      if (sym.isAnonymousClass) toTextParents(sym.info.parents) ~~ "{...}"
      else if (hasMeaninglessName(sym) && !printDebug) simpleNameString(sym.owner) + idString(sym)
      else if sym.is(Package) then fullNameString(sym)
      else nameString(sym)
    }).close

  def locationText(sym: Symbol): Text =
    if (!sym.exists) ""
    else {
      val ownr = sym.effectiveOwner
      if (ownr.isClass && !isEmptyPrefix(ownr)) " in " ~ toText(ownr) else Text()
    }

  def locatedText(sym: Symbol): Text =
    (toText(sym) ~ locationText(sym)).close

  def extendedLocationText(sym: Symbol): Text =
    if (!sym.exists) ""
    else if isEmptyPrefix(sym.owner) then
      " in the empty package"
    else {
      def recur(ownr: Symbol, innerLocation: String): Text = {
        def nextOuter(innerKind: String): Text =
          recur(ownr.effectiveOwner,
            if (!innerLocation.isEmpty) innerLocation
            else s" in an anonymous $innerKind")
        def showLocation(ownr: Symbol, where: String): Text =
          innerLocation ~ " " ~ where ~ " " ~ toText(ownr)
        if (ownr.isAnonymousClass) nextOuter("class")
        else if (ownr.isAnonymousFunction) nextOuter("function")
        else if (isEmptyPrefix(ownr)) ""
        else if (ownr.isLocalDummy) showLocation(ownr.owner, "locally defined in")
        else if (ownr.isTerm && !ownr.isOneOf(Module | Method)) showLocation(ownr, "in the initializer of")
        else showLocation(ownr, "in")
      }
      recur(sym.owner, "")
    }

  def toText(denot: Denotation): Text = toText(denot.symbol) ~ "/D"

  private def escapedChar(ch: Char): String = (ch: @switch) match {
    case '\b' => "\\b"
    case '\t' => "\\t"
    case '\n' => "\\n"
    case '\f' => "\\f"
    case '\r' => "\\r"
    case '"' => "\\\""
    case '\'' => "\\\'"
    case '\\' => "\\\\"
    case _ => if ch.isControl then f"${"\\"}u${ch.toInt}%04x" else String.valueOf(ch)
  }

  def toText(const: Constant): Text = const.tag match {
    case StringTag => stringText("\"" + escapedString(const.value.toString) + "\"")
    case ClazzTag => "classOf[" ~ toText(const.typeValue) ~ "]"
    case CharTag => literalText(s"'${escapedChar(const.charValue)}'")
    case LongTag => literalText(const.longValue.toString + "L")
    case DoubleTag => literalText(const.doubleValue.toString + "d")
    case FloatTag => literalText(const.floatValue.toString + "f")
    case _ => literalText(String.valueOf(const.value))
  }

  /** Usual target for `Annotation#toText`, overridden in RefinedPrinter */
  def annotText(annot: Annotation): Text = s"@${annot.symbol.name}"

  def toText(annot: Annotation): Text = annot.toText(this)

  def toText(param: LambdaParam): Text =
    varianceSign(param.paramVariance)
    ~ toText(param.paramName)
    ~ (if param.isTypeParam then "" else ": ")
    ~ toText(param.paramInfo)

  protected def escapedString(str: String): String = str flatMap escapedChar

  def dclsText(syms: List[Symbol], sep: String): Text = Text(syms map dclText, sep)

  def toText(sc: Scope): Text =
    ("Scope{" ~ dclsText(sc.toList) ~ "}").close

  def toText[T <: Untyped](tree: Tree[T]): Text = {
    def toTextElem(elem: Any): Text = elem match {
      case elem: Showable => elem.toText(this)
      case elem: List[?] => "List(" ~ Text(elem map toTextElem, ",") ~ ")"
      case elem => elem.toString
    }
    val nodeName = tree.productPrefix
    val elems =
      Text(tree.productIterator.map(toTextElem).toList, ", ")
    val tpSuffix =
      if (ctx.settings.XprintTypes.value && tree.hasType)
        " | " ~ toText(tree.typeOpt)
      else
        Text()

    nodeName ~ "(" ~ elems ~ tpSuffix ~ ")" ~ (Str(tree.sourcePos.toString) provided printDebug)
  }.close

  def toText(pos: SourcePosition): Text =
    if (!pos.exists) "<no position>"
    else if (pos.source.exists) s"${pos.source.file.name}:${pos.line + 1}"
    else s"(no source file, offset = ${pos.span.point})"

  def toText(cand: Candidate): Text =
    "Cand("
      ~ toTextRef(cand.ref)
      ~ (if cand.isConversion then " conv" else "")
      ~ (if cand.isExtension then " ext" else "")
      ~ Str(" L" + cand.level) ~ ")"

  def toText(result: SearchResult): Text = result match {
    case result: SearchSuccess =>
      "SearchSuccess: " ~ toText(result.ref) ~ " via " ~ toText(result.tree)
    case result: SearchFailure =>
      result.reason match {
        case _: NoMatchingImplicits => "No Matching Implicit"
        case _: DivergingImplicit => "Diverging Implicit"
        case result: AmbiguousImplicits =>
          "Ambiguous Implicit: " ~ toText(result.alt1.ref) ~ " and " ~ toText(result.alt2.ref)
        case _ =>
          "Search Failure: " ~ toText(result.tree)
      }
  }

  def toText(importInfo: ImportInfo): Text =
    val siteStr = importInfo.site.show
    val exprStr = if siteStr.endsWith(".type") then siteStr.dropRight(5) else siteStr
    val selectorStr = importInfo.selectors match
      case sel :: Nil if sel.renamed.isEmpty && sel.bound.isEmpty =>
        if sel.isGiven then "given" else sel.name.show
      case _ => "{...}"
    s"import $exprStr.$selectorStr"

  def toText(c: OrderingConstraint): Text =
    val savedConstraint = ctx.typerState.constraint
    try
      // The current TyperState constraint determines how type variables are printed
      ctx.typerState.constraint = c
      def entryText(tp: Type) = tp match {
        case tp: TypeBounds =>
          toText(tp)
        case _ =>
          " := " ~ toText(tp)
      }
      val indent = 3
      val uninstVarsText = " uninstantiated variables: " ~
        Text(c.uninstVars.map(toText), ", ")
      val constrainedText =
        " constrained types: " ~ Text(c.domainLambdas.map(toText), ", ")
      val boundsText =
        " bounds: " ~ {
          val assocs =
            for (param <- c.domainParams)
            yield (" " * indent) ~ toText(param) ~ entryText(c.entry(param))
          Text(assocs, "\n")
        }
      val orderingText =
        " ordering: " ~ {
          val deps =
            for {
              param <- c.domainParams
              ups = c.minUpper(param)
              if ups.nonEmpty
            }
            yield
              (" " * indent) ~ toText(param) ~ " <: " ~
                Text(ups.map(toText), ", ")
          Text(deps, "\n")
        }
      val depsText = if Config.showConstraintDeps then c.depsToString else ""
      //Printer.debugPrintUnique = false
      Text.lines(List(uninstVarsText, constrainedText, boundsText, orderingText, depsText))
    finally
      ctx.typerState.constraint = savedConstraint

  def toText(g: GadtConstraint): Text =
    val deps = for sym <- g.symbols yield
      val bound = g.fullBounds(sym).nn
      (typeText(toText(sym.typeRef)) ~ toText(bound)).close
    ("GadtConstraint(" ~ Text(deps, ", ") ~ ")").close

  def plain: PlainPrinter = this

  protected def keywordStr(text: String): String = coloredStr(text, SyntaxHighlighting.KeywordColor)
  protected def keywordText(text: String): Text = coloredStr(text, SyntaxHighlighting.KeywordColor)
  protected def valDefText(text: Text): Text = coloredText(text, SyntaxHighlighting.ValDefColor)
  protected def typeText(text: Text): Text = coloredText(text, SyntaxHighlighting.TypeColor)
  protected def literalText(text: Text): Text = coloredText(text, SyntaxHighlighting.LiteralColor)
  protected def stringText(text: Text): Text = coloredText(text, SyntaxHighlighting.StringColor)

  protected def coloredStr(text: String, color: String): String =
    if (ctx.useColors) color + text + SyntaxHighlighting.NoColor else text
  protected def coloredText(text: Text, color: String): Text =
    if (ctx.useColors) color ~ text ~ SyntaxHighlighting.NoColor else text
}
<|MERGE_RESOLUTION|>--- conflicted
+++ resolved
@@ -33,15 +33,10 @@
   /** Print Fresh instances as <cap hiding ...> */
   protected def ccVerbose = ctx.settings.YccVerbose.value
 
-<<<<<<< HEAD
-  /** Print Fresh instances as "fresh" */
-  protected def printFresh = ccVerbose || ctx.property(PrintFresh).isDefined
-=======
   /** Elide redundant ^ and ^{cap.rd} when printing instances of Capability
    *  classes. Gets set when singletons are printed as `(x: T)` to reduce verbosity.
    */
   private var elideCapabilityCaps = false
->>>>>>> efb6ce75
 
   private var openRecs: List[RecType] = Nil
 
@@ -178,20 +173,6 @@
     else
       val core: Text =
         if !cs.isConst && cs.elems.isEmpty then "?"
-<<<<<<< HEAD
-        else "{" ~ Text(cs.processElems(_.toList.map(toTextCaptureRef)), ", ") ~ "}"
-           //     ~ Str("?").provided(!cs.isConst)
-      core ~ cs.optionalInfo
-
-  private def toTextRetainedElem[T <: Untyped](ref: Tree[T]): Text = ref match
-    case ref: RefTree[?] if ref.typeOpt.exists =>
-      toTextCaptureRef(ref.typeOpt)
-    case TypeApply(fn, arg :: Nil) if fn.symbol == defn.Caps_capsOf =>
-      toTextRetainedElem(arg)
-    case ReachCapabilityApply(ref1) => toTextRetainedElem(ref1) ~ "*"
-    case ReadOnlyCapabilityApply(ref1) => toTextRetainedElem(ref1) ~ ".rd"
-    case _ => toText(ref)
-=======
         else "{" ~ Text(cs.processElems(_.toList.map(toTextCapability)), ", ") ~ "}"
            ~ Str(".reader").provided(ccVerbose && cs.mutability == Mutability.Reader)
            ~ Str("?").provided(ccVerbose && !cs.isConst)
@@ -204,7 +185,6 @@
       try toTextCapability(ref.toCapability)
       catch case _ =>
         toText(ref)
->>>>>>> efb6ce75
 
   private def toTextRetainedElems(refs: List[Type]): Text =
     "{" ~ Text(refs.map(ref => toTextRetainedElem(ref)), ", ") ~ "}"
@@ -240,23 +220,15 @@
    */
   protected def toTextCapturing(parent: Type, refs: GeneralCaptureSet, boxText: Text): Text =
     changePrec(InfixPrec):
-<<<<<<< HEAD
-      boxText ~ toTextLocal(parent) ~ "^" ~ (refsText provided refsText != rootSetText)
-
-  final protected def rootSetText = Str("{cap}") // TODO Use disambiguation
-=======
       boxText
       ~ toTextLocal(parent)
       ~ "^"
       ~ toTextGeneralCaptureSet(refs).provided(!isUniversalCaptureSet(refs) || ccVerbose)
->>>>>>> efb6ce75
 
   def toText(tp: Type): Text = controlled {
     homogenize(tp) match {
       case tp: TypeType =>
         toTextRHS(tp)
-      case tp: TermRef if tp.isCap =>
-        toTextCaptureRef(tp)
       case tp: TermRef
       if !tp.denotationIsCurrent
           && !homogenizedView // always print underlying when testing picklers
@@ -310,36 +282,6 @@
           (" <: " ~ toText(bound) provided !bound.isAny)
         }.close
       case tp @ CapturingType(parent, refs) =>
-<<<<<<< HEAD
-        val boxText: Text = Str("box ") provided tp.isBoxed //&& ctx.settings.YccDebug.value
-        if parent.derivesFrom(defn.Caps_Capability)
-              && refs.containsRootCapability && refs.isReadOnly && !printDebug
-        then
-          toText(parent)
-        else
-          // The set if universal if it consists only of caps.cap or
-          // only of an existential Fresh that is bound to the immediately enclosing method.
-          def isUniversal =
-            refs.elems.size == 1
-            && (refs.isUniversal
-                || !printDebug && !printFresh && !showUniqueIds && refs.elems.nth(0).match
-                      case root.Result(binder) =>
-                        CCState.openExistentialScopes match
-                          case b :: _ => binder eq b
-                          case _ => false
-                      case _ =>
-                        false
-            )
-          val refsText =
-            if isUniversal then
-              rootSetText
-            else if !refs.elems.isEmpty && refs.elems.forall(_.isCapOrFresh) && !printFresh then
-              rootSetText
-            else
-              toTextCaptureSet(refs)
-          toTextCapturing(parent, refsText, boxText)
-      case tp @ RetainingType(parent, refs) =>
-=======
         val boxText: Text = Str("box ") provided tp.isBoxed && ccVerbose
         if elideCapabilityCaps
             && parent.derivesFrom(defn.Caps_Capability)
@@ -348,7 +290,6 @@
         then toText(parent)
         else toTextCapturing(parent, refs, boxText)
       case tp @ RetainingType(parent, refSet) =>
->>>>>>> efb6ce75
         if Feature.ccEnabledSomewhere then
           toTextCapturing(parent, refSet.retainedElementsRaw, "") ~ Str("R").provided(printDebug)
         else toText(parent)
@@ -375,13 +316,8 @@
       case ExprType(restp) =>
         def arrowText: Text = restp match
           case AnnotatedType(parent, ann) if ann.symbol == defn.RetainsByNameAnnot =>
-<<<<<<< HEAD
-            ann.tree.retainedElems match
-              case ref :: Nil if ref.symbol == defn.captureRoot => Str("=>")
-=======
             ann.tree.retainedSet.retainedElementsRaw match
               case ref :: Nil if ref.isCapRef => Str("=>")
->>>>>>> efb6ce75
               case refs => Str("->") ~ toTextRetainedElems(refs)
           case _ =>
             if Feature.pureFunsEnabled then "->" else "=>"
@@ -399,12 +335,6 @@
       case AnnotatedType(tpe, annot) =>
         if defn.SilentAnnots.contains(annot.symbol) && !printDebug then
           toText(tpe)
-<<<<<<< HEAD
-        else if (annot.symbol == defn.IntoAnnot || annot.symbol == defn.IntoParamAnnot)
-            && !printDebug
-        then atPrec(GlobalPrec)( Str("into ") ~ toText(tpe) )
-=======
->>>>>>> efb6ce75
         else if annot.isInstanceOf[CaptureAnnotation] then
           toTextLocal(tpe) ~ "^" ~ toText(annot)
         else
@@ -455,14 +385,10 @@
   protected def paramsText(lam: LambdaType): Text = {
     def paramText(ref: ParamRef) =
       val erased = ref.underlying.hasAnnotation(defn.ErasedParamAnnot)
-<<<<<<< HEAD
-      keywordText("erased ").provided(erased) ~ ParamRefNameString(ref) ~ hashStr(lam) ~ toTextRHS(ref.underlying, isParameter = true)
-=======
       keywordText("erased ").provided(erased)
         ~ specialAnnotText(defn.UseAnnot, ref.underlying)
         ~ specialAnnotText(defn.ConsumeAnnot, ref.underlying)
         ~ ParamRefNameString(ref) ~ hashStr(lam) ~ toTextRHS(ref.underlying, isParameter = true)
->>>>>>> efb6ce75
     Text(lam.paramRefs.map(paramText), ", ")
   }
 
@@ -539,30 +465,6 @@
     }
   }
 
-<<<<<<< HEAD
-  def toTextCaptureRef(tp: Type): Text =
-    homogenize(tp) match
-      case tp: TermRef if tp.symbol == defn.captureRoot => "cap"
-      case tp: SingletonType => toTextRef(tp)
-      case tp: (TypeRef | TypeParamRef) => toText(tp) ~ "^"
-      case ReadOnlyCapability(tp1) => toTextCaptureRef(tp1) ~ ".rd"
-      case ReachCapability(tp1) => toTextCaptureRef(tp1) ~ "*"
-      case MaybeCapability(tp1) => toTextCaptureRef(tp1) ~ "?"
-      case tp @ root.Result(binder) =>
-        val idStr = s"##${tp.rootAnnot.id}"
-        // TODO: Better printing? USe a mode where we print more detailed
-        val vbleText: Text = CCState.openExistentialScopes.indexOf(binder) match
-          case -1 =>
-            "<cap of " ~ toText(binder) ~ ">"
-          case n => "outer_" * n ++ (if printFresh then "localcap" else "cap")
-        vbleText ~ hashStr(binder) ~ Str(idStr).provided(showUniqueIds)
-      case tp @ root.Fresh(hidden) =>
-        val idStr = if showUniqueIds then s"#${tp.rootAnnot.id}" else ""
-        if ccVerbose then s"<fresh$idStr hiding " ~ toTextCaptureSet(hidden) ~ ">"
-        else if printFresh then "fresh"
-        else "cap"
-      case tp => toText(tp)
-=======
   def toTextCapability(c: Capability): Text = c match
     case ReadOnly(c1) => toTextCapability(c1) ~ ".rd"
     case Reach(c1) => toTextCapability(c1) ~ "*"
@@ -584,7 +486,6 @@
       homogenize(tp) match
         case tp: SingletonType => toTextRef(tp)
         case tp => toText(tp)
->>>>>>> efb6ce75
 
   protected def isOmittablePrefix(sym: Symbol): Boolean =
     defn.unqualifiedOwnerTypes.exists(_.symbol == sym) || isEmptyPrefix(sym)
