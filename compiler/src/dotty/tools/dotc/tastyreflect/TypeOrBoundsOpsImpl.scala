package dotty.tools.dotc.tastyreflect

import dotty.tools.dotc.core.{Contexts, Names, Types}
import dotty.tools.dotc.core.Decorators._

trait TypeOrBoundsOpsImpl extends scala.tasty.reflect.TypeOrBoundsOps with CoreImpl {

  def TypeDeco(tpe: Type): TypeAPI = new TypeAPI {
    def =:=(other: Type)(implicit ctx: Context): Boolean = tpe =:= other
    def <:<(other: Type)(implicit ctx: Context): Boolean = tpe <:< other

    /** Widen from singleton type to its underlying non-singleton
      *  base type by applying one or more `underlying` dereferences,
      *  Also go from => T to T.
      *  Identity for all other types. Example:
      *
      *  class Outer { class C ; val x: C }
      *  def o: Outer
      *  <o.x.type>.widen = o.C
      */
    def widen(implicit ctx: Context): Type = tpe.widen

    def classSymbol(implicit ctx: Context): Option[ClassSymbol] =
      if (tpe.classSymbol.exists) Some(tpe.classSymbol.asClass) else None

    def typeSymbol(implicit ctx: Context): Symbol = tpe.typeSymbol

    def isSingleton(implicit ctx: Context): Boolean = tpe.isSingleton

    def memberType(member: Symbol)(implicit ctx: Context): Type =
      member.info.asSeenFrom(tpe, member.owner)
  }

  def ConstantTypeDeco(x: ConstantType): Type.ConstantTypeAPI = new Type.ConstantTypeAPI {
    def value(implicit ctx: Context): Any = x.value
  }

  def SymRefDeco(x: SymRef): Type.SymRefAPI = new Type.SymRefAPI {
    def qualifier(implicit ctx: Context): TypeOrBounds = x.prefix
  }

  def TermRefDeco(x: TermRef): Type.TermRefAPI = new Type.TermRefAPI {
    def qualifier(implicit ctx: Context): TypeOrBounds = x.prefix
  }

  def TypeRefDeco(x: TypeRef): Type.TypeRefAPI = new Type.TypeRefAPI {
    def name(implicit ctx: Context): String = x.name.toString
    def qualifier(implicit ctx: Context): TypeOrBounds = x.prefix
  }

  def SuperTypeDeco(x: SuperType): Type.SuperTypeAPI = new Type.SuperTypeAPI {
    def thistpe(implicit ctx: Context): Type = x.thistpe
    def supertpe(implicit ctx: Context): Type = x.supertpe
  }

  def RefinementDeco(x: Refinement): Type.RefinementAPI = new Type.RefinementAPI {
    def parent(implicit ctx: Context): Type = x.parent
    def name(implicit ctx: Context): String = x.refinedName.toString
    def info(implicit ctx: Context): TypeOrBounds = x.refinedInfo
  }

  def AppliedTypeDeco(x: AppliedType): Type.AppliedTypeAPI = new Type.AppliedTypeAPI {
    def tycon(implicit ctx: Context): Type = x.tycon
    def args(implicit ctx: Context): List[TypeOrBounds] = x.args
  }

  def AnnotatedTypeDeco(x: AnnotatedType): Type.AnnotatedTypeAPI = new Type.AnnotatedTypeAPI {
    def underlying(implicit ctx: Context): Type = x.underlying.stripTypeVar
    def annot(implicit ctx: Context): Term = x.annot.tree
  }

  def AndTypeDeco(x: AndType): Type.AndTypeAPI = new Type.AndTypeAPI {
    def left(implicit ctx: Context): Type = x.tp1.stripTypeVar
    def right(implicit ctx: Context): Type = x.tp2.stripTypeVar
  }

  def OrTypeDeco(x: OrType): Type.OrTypeAPI = new Type.OrTypeAPI {
    def left(implicit ctx: Context): Type = x.tp1
    def right(implicit ctx: Context): Type = x.tp2
  }

  def MatchTypeDeco(x: MatchType): Type.MatchTypeAPI = new Type.MatchTypeAPI {
    def bound(implicit ctx: Context): Type = x.bound
    def scrutinee(implicit ctx: Context): Type = x.scrutinee
    def cases(implicit ctx: Context): List[Type] = x.cases
  }

  def ByNameTypeDeco(x: ByNameType): Type.ByNameTypeAPI = new Type.ByNameTypeAPI {
    def underlying(implicit ctx: Context): Type = x.resType.stripTypeVar
  }

  def ParamRefDeco(x: ParamRef): Type.ParamRefAPI = new Type.ParamRefAPI {
    def binder(implicit ctx: Context): LambdaType[TypeOrBounds] =
      x.binder.asInstanceOf[LambdaType[TypeOrBounds]] // Cast to tpd
    def paramNum(implicit ctx: Context): Int = x.paramNum
  }

  def ThisTypeDeco(x: ThisType): Type.ThisTypeAPI = new Type.ThisTypeAPI {
    def underlying(implicit ctx: Context): Type = x.underlying
  }

  def RecursiveThisDeco(x: RecursiveThis): Type.RecursiveThisAPI = new Type.RecursiveThisAPI {
    def binder(implicit ctx: Context): RecursiveType = x.binder
  }

  def RecursiveTypeDeco(x: RecursiveType): Type.RecursiveTypeAPI = new Type.RecursiveTypeAPI {
    def underlying(implicit ctx: Context): Type = x.underlying.stripTypeVar
  }

  def MethodTypeDeco(x: MethodType): Type.MethodTypeAPI = new Type.MethodTypeAPI {
    def isErased: Boolean = x.isErasedMethod
    def isImplicit: Boolean = x.isImplicitMethod
    def paramNames(implicit ctx: Context): List[String] = x.paramNames.map(_.toString)
    def paramTypes(implicit ctx: Context): List[Type] = x.paramInfos
    def resType(implicit ctx: Context): Type = x.resType
  }

  def PolyTypeDeco(x: PolyType): Type.PolyTypeAPI = new Type.PolyTypeAPI {
    def paramNames(implicit ctx: Contexts.Context): List[String] = x.paramNames.map(_.toString)
    def paramBounds(implicit ctx: Contexts.Context): List[TypeBounds] = x.paramInfos
    def resType(implicit ctx: Contexts.Context): Type = x.resType
  }

  def TypeLambdaDeco(x: TypeLambda): Type.TypeLambdaAPI = new Type.TypeLambdaAPI {
    def paramNames(implicit ctx: Contexts.Context): List[String] = x.paramNames.map(_.toString)
    def paramBounds(implicit ctx: Contexts.Context): List[TypeBounds] = x.paramInfos
    def resType(implicit ctx: Contexts.Context): Type = x.resType
  }

  // ===== Types ====================================================

  object IsType extends IsTypeModule {
    def unapply(x: TypeOrBounds)(implicit ctx: Context): Option[Type] = x match {
      case x: TypeBounds => None
      case x if x == Types.NoPrefix => None
      case _ => Some(x)
    }
  }

  object Type extends TypeModule {

    object IsConstantType extends IsConstantTypeModule {
      def unapply(tpe: TypeOrBounds)(implicit ctx: Context): Option[ConstantType] = tpe match {
        case tpe: Types.ConstantType => Some(tpe)
        case _ => None
      }
    }

    object ConstantType extends ConstantTypeModule {
      def unapply(x: TypeOrBounds)(implicit ctx: Context): Option[Constant] = x match {
        case Types.ConstantType(value) => Some(value)
        case _ => None
      }
    }

    object IsSymRef extends IsSymRefModule {
      def unapply(tpe: TypeOrBounds)(implicit ctx: Context): Option[SymRef] = tpe match {
        case tp: Types.NamedType =>
          tp.designator match {
            case sym: Symbol => Some(tp)
            case _ => None
          }
        case _ => None
      }
    }

    object SymRef extends SymRefModule {
      def unapply(x: TypeOrBounds)(implicit ctx: Context): Option[(Symbol, TypeOrBounds /* Type | NoPrefix */)] = x  match {
        case tp: Types.NamedType =>
          tp.designator match {
            case sym: Symbol => Some((sym, tp.prefix))
            case _ => None
          }
        case _ => None
      }
    }

    object IsTermRef extends IsTermRefModule {
      def unapply(tpe: TypeOrBounds)(implicit ctx: Context): Option[TermRef] = tpe match {
        case tpe: Types.NamedType =>
          tpe.designator match {
            case name: Names.TermName => Some(tpe)
            case _ => None
          }
        case _ => None
      }
    }

    object TermRef extends TermRefModule {
      def apply(qual: TypeOrBounds, name: String)(implicit ctx: Context): TermRef =
        Types.TermRef(qual, name.toTermName)

      def unapply(x: TypeOrBounds)(implicit ctx: Context): Option[(String, TypeOrBounds /* Type | NoPrefix */)] = x match {
        case tp: Types.NamedType =>
          tp.designator match {
            case name: Names.TermName => Some(name.toString, tp.prefix)
            case _ => None
          }
        case _ => None
      }
    }

    object IsTypeRef extends IsTypeRefModule {
      def unapply(tpe: TypeOrBounds)(implicit ctx: Context): Option[TypeRef] = tpe match {
        case tpe: Types.NamedType =>
          tpe.designator match {
            case name: Names.TypeName => Some(tpe)
            case _ => None
          }
        case _ => None
      }
    }

    object TypeRef extends TypeRefModule {
      def unapply(x: TypeOrBounds)(implicit ctx: Context): Option[(String, TypeOrBounds /* Type | NoPrefix */)] = x match {
        case tp: Types.NamedType =>
          tp.designator match {
            case name: Names.TypeName => Some(name.toString, tp.prefix)
            case _ => None
          }
        case _ => None
      }
    }

    object IsSuperType extends IsSuperTypeModule {
      def unapply(tpe: TypeOrBounds)(implicit ctx: Context): Option[SuperType] = tpe match {
        case tpe: Types.SuperType => Some(tpe)
        case _ => None
      }
    }

    object SuperType extends SuperTypeModule {
      def unapply(x: TypeOrBounds)(implicit ctx: Context): Option[(Type, Type)] = x match {
        case Types.SuperType(thistpe, supertpe) => Some(thistpe, supertpe)
        case _ => None
      }
    }

    object IsRefinement extends IsRefinementModule {
      def unapply(tpe: TypeOrBounds)(implicit ctx: Context): Option[Refinement] = tpe match {
        case tpe: Types.RefinedType => Some(tpe)
        case _ => None
      }
    }


    object Refinement extends RefinementModule {
      def unapply(x: TypeOrBounds)(implicit ctx: Context): Option[(Type, String, TypeOrBounds /* Type | TypeBounds */)] = x match {
        case Types.RefinedType(parent, name, info) => Some(parent, name.toString, info)
        case _ => None
      }
    }

    object IsAppliedType extends IsAppliedTypeModule {
      def unapply(tpe: TypeOrBounds)(implicit ctx: Context): Option[AppliedType] = tpe match {
        case tpe: Types.AppliedType => Some(tpe)
        case _ => None
      }
    }

    object AppliedType extends AppliedTypeModule {
      def unapply(x: TypeOrBounds)(implicit ctx: Context): Option[(Type, List[TypeOrBounds /* Type | TypeBounds */])] = x match {
        case Types.AppliedType(tycon, args) => Some((tycon.stripTypeVar, args.map(_.stripTypeVar)))
        case _ => None
      }
    }

    object IsAnnotatedType extends IsAnnotatedTypeModule {
      def unapply(tpe: TypeOrBounds)(implicit ctx: Context): Option[AnnotatedType] = tpe match {
        case tpe: Types.AnnotatedType => Some(tpe)
        case _ => None
      }
    }

    object AnnotatedType extends AnnotatedTypeModule {
      def unapply(x: TypeOrBounds)(implicit ctx: Context): Option[(Type, Term)] = x match {
        case Types.AnnotatedType(underlying, annot) => Some((underlying.stripTypeVar, annot.tree))
        case _ => None
      }
    }

<<<<<<< HEAD
    object TypeOf extends TypeOfExtractor {
      def unapply(x: TypeOrBounds)(implicit ctx: Context): Option[(Type, Term)] = x match {
        case Types.TypeOf(underlying, tree) => Some((underlying.stripTypeVar, tree))
=======
    object IsAndType extends IsAndTypeModule {
      def unapply(tpe: TypeOrBounds)(implicit ctx: Context): Option[AndType] = tpe match {
        case tpe: Types.AndType => Some(tpe)
>>>>>>> 3185338f
        case _ => None
      }
    }

<<<<<<< HEAD
    object AndType extends AndTypeExtractor {
=======
    object AndType extends AndTypeModule {
>>>>>>> 3185338f
      def unapply(x: TypeOrBounds)(implicit ctx: Context): Option[(Type, Type)] = x match {
        case Types.AndType(left, right) => Some(left.stripTypeVar, right.stripTypeVar)
        case _ => None
      }
    }

    object IsOrType extends IsOrTypeModule {
      def unapply(tpe: TypeOrBounds)(implicit ctx: Context): Option[OrType] = tpe match {
        case tpe: Types.OrType => Some(tpe)
        case _ => None
      }
    }

    object OrType extends OrTypeModule {
      def unapply(x: TypeOrBounds)(implicit ctx: Context): Option[(Type, Type)] = x match {
        case Types.OrType(left, right) => Some(left.stripTypeVar, right.stripTypeVar)
        case _ => None
      }
    }

    object IsMatchType extends IsMatchTypeModule {
      def unapply(tpe: TypeOrBounds)(implicit ctx: Context): Option[MatchType] = tpe match {
        case tpe: Types.MatchType => Some(tpe)
        case _ => None
      }
    }

    object MatchType extends MatchTypeModule {
      def unapply(x: TypeOrBounds)(implicit ctx: Context): Option[(Type, Type, List[Type])] = x match {
        case Types.MatchType(bound, scrutinee, cases) => Some((bound, scrutinee, cases))
        case _ => None
      }
    }

    object IsByNameType extends IsByNameTypeModule {
      def unapply(tpe: TypeOrBounds)(implicit ctx: Context): Option[ByNameType] = tpe match {
        case tpe: Types.ExprType => Some(tpe)
        case _ => None
      }
    }

    object ByNameType extends ByNameTypeModule {
      def unapply(x: TypeOrBounds)(implicit ctx: Context): Option[Type] = x match {
        case Types.ExprType(resType) => Some(resType.stripTypeVar)
        case _ => None
      }
    }

    object IsParamRef extends IsParamRefModule {
      def unapply(tpe: TypeOrBounds)(implicit ctx: Context): Option[ParamRef] = tpe match {
        case tpe: Types.TypeParamRef => Some(tpe)
        case tpe: Types.TermParamRef => Some(tpe)
        case _ => None
      }
    }

    object ParamRef extends ParamRefModule {
      def unapply(x: TypeOrBounds)(implicit ctx: Context): Option[(LambdaType[TypeOrBounds], Int)] = x match {
        case Types.TypeParamRef(binder, idx) =>
          Some((
            binder.asInstanceOf[LambdaType[TypeOrBounds]], // Cast to tpd
            idx))
        case Types.TermParamRef(binder, idx) => Some((binder, idx))
        case _ => None
      }
    }

    object IsThisType extends IsThisTypeModule {
      def unapply(tpe: TypeOrBounds)(implicit ctx: Context): Option[ThisType] = tpe match {
        case tpe: Types.ThisType => Some(tpe)
        case _ => None
      }
    }

    object ThisType extends ThisTypeModule {
      def unapply(x: TypeOrBounds)(implicit ctx: Context): Option[Type] = x match {
        case Types.ThisType(tp) => Some(tp)
        case _ => None
      }
    }

    object IsRecursiveThis extends IsRecursiveThisModule {
      def unapply(tpe: TypeOrBounds)(implicit ctx: Context): Option[RecursiveThis] = tpe match {
        case tpe: Types.RecThis => Some(tpe)
        case _ => None
      }
    }

    object RecursiveThis extends RecursiveThisModule {
      def unapply(x: TypeOrBounds)(implicit ctx: Context): Option[RecursiveType] = x match {
        case Types.RecThis(binder) => Some(binder)
        case _ => None
      }
    }

    object IsRecursiveType extends IsRecursiveTypeModule {
      def unapply(tpe: TypeOrBounds)(implicit ctx: Context): Option[RecursiveType] = tpe match {
        case tpe: Types.RecType => Some(tpe)
        case _ => None
      }
    }

    object RecursiveType extends RecursiveTypeModule {
      def unapply(x: TypeOrBounds)(implicit ctx: Context): Option[Type] = x match {
        case tp: Types.RecType => Some(tp.underlying.stripTypeVar)
        case _ => None
      }
    }

    object IsMethodType extends IsMethodTypeModule {
      def unapply(tpe: TypeOrBounds)(implicit ctx: Context): Option[MethodType] = tpe match {
        case tpe: Types.MethodType => Some(tpe)
        case _ => None
      }
    }

    object MethodType extends MethodTypeModule {
      def unapply(x: TypeOrBounds)(implicit ctx: Context): Option[(List[String], List[Type], Type)] = x match {
        case x: MethodType => Some(x.paramNames.map(_.toString), x.paramInfos, x.resType)
        case _ => None
      }
    }

    object IsPolyType extends IsPolyTypeModule {
      def unapply(tpe: TypeOrBounds)(implicit ctx: Context): Option[PolyType] = tpe match {
        case tpe: Types.PolyType => Some(tpe)
        case _ => None
      }
    }

    object PolyType extends PolyTypeModule {
      def unapply(x: TypeOrBounds)(implicit ctx: Context): Option[(List[String], List[TypeBounds], Type)] = x match {
        case x: PolyType => Some(x.paramNames.map(_.toString), x.paramInfos, x.resType)
        case _ => None
      }
    }

    object IsTypeLambda extends IsTypeLambdaModule {
      def unapply(tpe: TypeOrBounds)(implicit ctx: Context): Option[TypeLambda] = tpe match {
        case tpe: Types.TypeLambda => Some(tpe)
        case _ => None
      }
    }

    object TypeLambda extends TypeLambdaModule {
      def unapply(x: TypeOrBounds)(implicit ctx: Context): Option[(List[String], List[TypeBounds], Type)] = x match {
        case x: TypeLambda => Some(x.paramNames.map(_.toString), x.paramInfos, x.resType)
        case _ => None
      }
    }

  }

  // ----- TypeBounds ------------------------------------------------

  object IsTypeBounds extends IsTypeBoundsModule {
    def unapply(x: TypeOrBounds)(implicit ctx: Context): Option[TypeBounds] = x match {
      case x: TypeBounds => Some(x)
      case _ => None
    }
  }

  object TypeBounds extends TypeBoundsModule {
    def unapply(x: TypeOrBounds)(implicit ctx: Context): Option[(Type, Type)] = x match {
      case x: TypeBounds => Some(x.lo, x.hi)
      case _ => None
    }
  }

  def TypeBoundsDeco(tpe: TypeBounds): TypeBoundsAPI = new TypeBoundsAPI {
    def low(implicit ctx: Context): Type = tpe.lo
    def hi(implicit ctx: Context): Type = tpe.hi
  }

  // ----- NoPrefix --------------------------------------------------

  object NoPrefix extends NoPrefixModule {
    def unapply(x: TypeOrBounds)(implicit ctx: Context): Boolean = x == Types.NoPrefix
  }

}<|MERGE_RESOLUTION|>--- conflicted
+++ resolved
@@ -279,24 +279,21 @@
       }
     }
 
-<<<<<<< HEAD
     object TypeOf extends TypeOfExtractor {
       def unapply(x: TypeOrBounds)(implicit ctx: Context): Option[(Type, Term)] = x match {
         case Types.TypeOf(underlying, tree) => Some((underlying.stripTypeVar, tree))
-=======
+        case _ => None
+      }
+    }
+
     object IsAndType extends IsAndTypeModule {
       def unapply(tpe: TypeOrBounds)(implicit ctx: Context): Option[AndType] = tpe match {
         case tpe: Types.AndType => Some(tpe)
->>>>>>> 3185338f
-        case _ => None
-      }
-    }
-
-<<<<<<< HEAD
-    object AndType extends AndTypeExtractor {
-=======
+        case _ => None
+      }
+    }
+
     object AndType extends AndTypeModule {
->>>>>>> 3185338f
       def unapply(x: TypeOrBounds)(implicit ctx: Context): Option[(Type, Type)] = x match {
         case Types.AndType(left, right) => Some(left.stripTypeVar, right.stripTypeVar)
         case _ => None
