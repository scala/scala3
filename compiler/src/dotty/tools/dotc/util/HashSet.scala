package dotty.tools.dotc.util

import dotty.tools.uncheckedNN

object HashSet:

  def from[T](xs: IterableOnce[T]): HashSet[T] =
    val set = new HashSet[T]()
    set ++= xs
    set

/** A hash set that allows some privileged protected access to its internals
 *  @param  initialCapacity  Indicates the initial number of slots in the hash table.
 *                           The actual number of slots is always a power of 2, so the
 *                           initial size of the table will be the smallest power of two
 *                           that is equal or greater than the given `initialCapacity`.
 *                           Minimum value is 4.
*  @param  capacityMultiple The minimum multiple of capacity relative to used elements.
 *                           The hash table will be re-sized once the number of elements
 *                           multiplied by capacityMultiple exceeds the current size of the hash table.
 *                           However, a table of size up to DenseLimit will be re-sized only
 *                           once the number of elements reaches the table's size.
 */
<<<<<<< HEAD
class HashSet[T](initialCapacity: Int = 8, capacityMultiple: Int = 2) extends MutableSet[T] {
  import HashSet.DenseLimit

  private var used: Int = _
  private var limit: Int = _
  private var table: Array[AnyRef | Null] = _

  clear()

  private def allocate(capacity: Int) =
    table = new Array[AnyRef | Null](capacity)
    limit = if capacity <= DenseLimit then capacity - 1 else capacity / capacityMultiple

  private def roundToPower(n: Int) =
    if n < 4 then 4
    else if Integer.bitCount(n) == 1 then n
    else 1 << (32 - Integer.numberOfLeadingZeros(n))

  def clear(resetToInitial: Boolean): Unit =
    used = 0
    if resetToInitial then allocate(roundToPower(initialCapacity))
    else java.util.Arrays.fill(table, null)

  /** The number of elements in the set */
  def size: Int = used

  protected def isDense = limit < DenseLimit
=======
class HashSet[T](initialCapacity: Int = 8, capacityMultiple: Int = 2) extends GenericHashSet[T](initialCapacity, capacityMultiple) {
  import GenericHashSet.DenseLimit
>>>>>>> a92a4639

  /** Hashcode, by default a processed `x.hashCode`, can be overridden */
  protected def hash(key: T): Int =
    val h = key.hashCode
    // Part of the MurmurHash3 32 bit finalizer
    val i = (h ^ (h >>> 16)) * 0x85EBCA6B
    val j = (i ^ (i >>> 13)) & 0x7FFFFFFF
    if j==0 then 0x41081989 else j

  /** Hashcode, by default `equals`, can be overridden */
  protected def isEqual(x: T, y: T): Boolean = x.equals(y)

  /** Turn hashcode `x` into a table index */
  protected def index(x: Int): Int = x & (table.length - 1)

  protected def firstIndex(x: T) = if isDense then 0 else index(hash(x))
  protected def nextIndex(idx: Int) =
    Stats.record(statsItem("miss"))
    index(idx + 1)

  protected def entryAt(idx: Int): T | Null = table(idx).asInstanceOf[T | Null]
  protected def setEntry(idx: Int, x: T) = table(idx) = x.asInstanceOf[AnyRef | Null]

  override def lookup(x: T): T | Null =
    Stats.record(statsItem("lookup"))
    var idx = firstIndex(x)
    var e: T | Null = entryAt(idx)
    while e != null do
      if isEqual(e.uncheckedNN, x) then return e
      idx = nextIndex(idx)
      e = entryAt(idx)
    null

  /** Add entry at `x` at index `idx` */
  protected def addEntryAt(idx: Int, x: T): T =
    Stats.record(statsItem("addEntryAt"))
    setEntry(idx, x)
    used += 1
    if used > limit then growTable()
    x

  override def add(x: T): Boolean =
    Stats.record(statsItem("enter"))
    var idx = firstIndex(x)
    var e: T | Null = entryAt(idx)
    while e != null do
      if isEqual(e.uncheckedNN, x) then return false // already entered
      idx = nextIndex(idx)
      e = entryAt(idx)
    addEntryAt(idx, x)
    true // first entry

  override def put(x: T): T =
    Stats.record(statsItem("put"))
    var idx = firstIndex(x)
    var e: T | Null = entryAt(idx)
    while e != null do
      // TODO: remove uncheckedNN when explicit-nulls is enabled for regule compiling
      if isEqual(e.uncheckedNN, x) then return e.uncheckedNN
      idx = nextIndex(idx)
      e = entryAt(idx)
    addEntryAt(idx, x)

  override def +=(x: T): Unit = put(x)

  private def addOld(x: T) =
    Stats.record(statsItem("re-enter"))
    var idx = firstIndex(x)
    var e = entryAt(idx)
    while e != null do
      idx = nextIndex(idx)
      e = entryAt(idx)
    setEntry(idx, x)

  override def copyFrom(oldTable: Array[AnyRef | Null]): Unit =
    if isDense then
      Array.copy(oldTable, 0, table, 0, oldTable.length)
    else
      var idx = 0
      while idx < oldTable.length do
        val e: T | Null = oldTable(idx).asInstanceOf[T | Null]
        if e != null then addOld(e.uncheckedNN)
        idx += 1
}<|MERGE_RESOLUTION|>--- conflicted
+++ resolved
@@ -21,38 +21,8 @@
  *                           However, a table of size up to DenseLimit will be re-sized only
  *                           once the number of elements reaches the table's size.
  */
-<<<<<<< HEAD
-class HashSet[T](initialCapacity: Int = 8, capacityMultiple: Int = 2) extends MutableSet[T] {
-  import HashSet.DenseLimit
-
-  private var used: Int = _
-  private var limit: Int = _
-  private var table: Array[AnyRef | Null] = _
-
-  clear()
-
-  private def allocate(capacity: Int) =
-    table = new Array[AnyRef | Null](capacity)
-    limit = if capacity <= DenseLimit then capacity - 1 else capacity / capacityMultiple
-
-  private def roundToPower(n: Int) =
-    if n < 4 then 4
-    else if Integer.bitCount(n) == 1 then n
-    else 1 << (32 - Integer.numberOfLeadingZeros(n))
-
-  def clear(resetToInitial: Boolean): Unit =
-    used = 0
-    if resetToInitial then allocate(roundToPower(initialCapacity))
-    else java.util.Arrays.fill(table, null)
-
-  /** The number of elements in the set */
-  def size: Int = used
-
-  protected def isDense = limit < DenseLimit
-=======
 class HashSet[T](initialCapacity: Int = 8, capacityMultiple: Int = 2) extends GenericHashSet[T](initialCapacity, capacityMultiple) {
   import GenericHashSet.DenseLimit
->>>>>>> a92a4639
 
   /** Hashcode, by default a processed `x.hashCode`, can be overridden */
   protected def hash(key: T): Int =
