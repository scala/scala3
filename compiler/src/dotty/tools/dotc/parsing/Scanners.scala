package dotty.tools
package dotc
package parsing

import scala.language.unsafeNulls

import core.Names.*, core.Contexts.*, core.Decorators.*, util.Spans.*
import core.StdNames.*, core.Comments.*
import util.SourceFile
import util.Chars.*
import util.{SourcePosition, CharBuffer}
import util.Spans.Span
import config.Config
import Tokens.*
import scala.annotation.{switch, tailrec}
import scala.collection.mutable
import scala.collection.immutable.SortedMap
import rewrites.Rewrites.patch
import config.Feature
import config.Feature.migrateTo3
import config.SourceVersion.{`3.0`, `3.0-migration`}
import config.MigrationVersion
import reporting.{NoProfile, Profile, Message}

import java.util.Objects
import dotty.tools.dotc.reporting.Message.rewriteNotice
import dotty.tools.dotc.config.Feature.sourceVersion

object Scanners {

  /** Offset into source character array */
  type Offset = Int

  /** An undefined offset */
  val NoOffset: Offset = -1

  type Token = Int

  private val identity: IndentWidth => IndentWidth = Predef.identity

  trait TokenData {

    /** the next token */
    var token: Token = EMPTY

    /** the offset of the first character of the current token */
    var offset: Offset = 0

    /** the offset of the character following the token preceding this one */
    var lastOffset: Offset = 0

    /** the offset of the newline immediately preceding the token, or -1 if
     *  token is not preceded by a newline.
     */
    var lineOffset: Offset = -1

    /** the name of an identifier */
    var name: SimpleName = null

    /** the string value of a literal */
    var strVal: String = null

    /** the base of a number */
    var base: Int = 0

    def copyFrom(td: TokenData): Unit = {
      this.token = td.token
      this.offset = td.offset
      this.lastOffset = td.lastOffset
      this.lineOffset = td.lineOffset
      this.name = td.name
      this.strVal = td.strVal
      this.base = td.base
    }

    def isNewLine = token == NEWLINE || token == NEWLINES
    def isStatSep = isNewLine || token == SEMI
    def isIdent = token == IDENTIFIER || token == BACKQUOTED_IDENT
    def isIdent(name: Name) = token == IDENTIFIER && this.name == name

    def isNestedStart = token == LBRACE || token == INDENT
    def isNestedEnd = token == RBRACE || token == OUTDENT

    def isColon =
      token == COLONop || token == COLONfollow || token == COLONeol

    /** Is current token first one after a newline? */
    def isAfterLineEnd: Boolean = lineOffset >= 0

    def isOperator =
      token == BACKQUOTED_IDENT
      || token == IDENTIFIER && isOperatorPart(name(name.length - 1))

    def isArrow =
      token == ARROW || token == CTXARROW
  }

  abstract class ScannerCommon(source: SourceFile)(using Context) extends CharArrayReader with TokenData {
    val buf: Array[Char] = source.content
    def nextToken(): Unit

    // Errors -----------------------------------------------------------------

    /** the last error offset
      */
    var errOffset: Offset = NoOffset

    /** Implements CharArrayReader's error method */
    protected def error(msg: String, off: Offset): Unit =
      error(msg.toMessage, off)

    /** Generate an error at the given offset */
    def error(msg: Message, off: Offset = offset): Unit = {
      errorButContinue(msg, off)
      token = ERROR
      errOffset = off
    }

    def errorButContinue(msg: Message, off: Offset = offset): Unit =
      report.error(msg, sourcePos(off))

    /** signal an error where the input ended in the middle of a token */
    def incompleteInputError(msg: Message): Unit = {
      report.incompleteInputError(msg, sourcePos())
      token = EOF
      errOffset = offset
    }

    def sourcePos(off: Offset = offset): SourcePosition =
      source.atSpan(Span(off))

    // Setting token data ----------------------------------------------------

    protected def initialCharBufferSize = 1024

    /** A character buffer for literals
      */
    protected val litBuf = CharBuffer(initialCharBufferSize)

    /** append Unicode character to "litBuf" buffer
      */
    protected def putChar(c: Char): Unit = litBuf.append(c)

    /** Finish an IDENTIFIER with `this.name`. */
    inline def finishNamed(): Unit = finishNamedToken(IDENTIFIER, this)

    /** Clear buffer and set name and token.
     *  If `target` is different from `this`, don't treat identifiers as end tokens.
     */
    def finishNamedToken(idtoken: Token, target: TokenData): Unit =
      target.name = termName(litBuf.chars, 0, litBuf.length)
      litBuf.clear()
      target.token = idtoken
      if idtoken == IDENTIFIER then
        val converted = toToken(target.name)
        if converted != END || (target eq this) then target.token = converted

    /** The token for given `name`. Either IDENTIFIER or a keyword. */
    def toToken(name: SimpleName): Token

    /** Clear buffer and set string */
    def setStrVal(): Unit =
      strVal = litBuf.toString
      litBuf.clear()

    @inline def isNumberSeparator(c: Char): Boolean = c == '_'

    @inline def removeNumberSeparators(s: String): String = if (s.indexOf('_') == -1) s else s.replace("_", "")

    // disallow trailing numeric separator char, but continue lexing
    def checkNoTrailingSeparator(): Unit =
      if (!litBuf.isEmpty && isNumberSeparator(litBuf.last))
        errorButContinue(em"trailing separator is not allowed", offset + litBuf.length - 1)
  }

  class Scanner(source: SourceFile, override val startFrom: Offset = 0, profile: Profile = NoProfile, allowIndent: Boolean = true)(using Context) extends ScannerCommon(source) {
    val keepComments = !ctx.settings.XdropComments.value

    /** A switch whether operators at the start of lines can be infix operators */
    private[Scanners] var allowLeadingInfixOperators = true

    var debugTokenStream = false
    val showLookAheadOnDebug = false

    val rewrite = ctx.settings.rewrite.value.isDefined
    val oldSyntax = ctx.settings.oldSyntax.value
    val newSyntax = ctx.settings.newSyntax.value

    val rewriteToIndent = ctx.settings.indent.value && rewrite
    val rewriteNoIndent = ctx.settings.noindent.value && rewrite

    val noindentSyntax =
      ctx.settings.noindent.value
      || ctx.settings.oldSyntax.value
      || (migrateTo3 && !ctx.settings.indent.value)
    val indentSyntax =
      ((if (Config.defaultIndent) !noindentSyntax else ctx.settings.indent.value)
       || rewriteNoIndent)
      && allowIndent

    if (rewrite) {
      val s = ctx.settings
      val rewriteTargets = List(s.newSyntax, s.oldSyntax, s.indent, s.noindent)
      val enabled = rewriteTargets.filter(_.value)
      if (enabled.length > 1)
        error(em"illegal combination of -rewrite targets: ${enabled(0).name} and ${enabled(1).name}")
    }

    private var myLanguageImportContext: Context = ctx
    def languageImportContext = myLanguageImportContext
    final def languageImportContext_=(c: Context) = myLanguageImportContext = c

    def featureEnabled(name: TermName) = Feature.enabled(name)(using languageImportContext)
    def erasedEnabled = featureEnabled(Feature.erasedDefinitions)
    def trackedEnabled = featureEnabled(Feature.modularity)

    private var postfixOpsEnabledCache = false
    private var postfixOpsEnabledCtx: Context = NoContext

    def postfixOpsEnabled =
      if postfixOpsEnabledCtx ne myLanguageImportContext then
        postfixOpsEnabledCache = featureEnabled(nme.postfixOps)
        postfixOpsEnabledCtx = myLanguageImportContext
      postfixOpsEnabledCache

    /** All doc comments kept by their end position in a `Map`.
      *
      * Note: the map is necessary since the comments are looked up after an
      * entire definition is parsed, and a definition can contain nested
      * definitions with their own docstrings.
      */
    private var docstringMap: SortedMap[Int, Comment] = SortedMap.empty

    /* A Buffer for comments */
    private val commentBuf = new mutable.ListBuffer[Comment]

    /** Return a list of all the comments */
    def comments: List[Comment] = commentBuf.toList

    private def addComment(comment: Comment): Unit = {
      val lookahead = lookaheadReader()
      def nextPos: Int = (lookahead.getc(): @switch) match {
        case ' ' | '\t' | CR | LF | FF => nextPos
        case _ => lookahead.charOffset - 1
      }
      docstringMap = docstringMap + (nextPos -> comment)
    }

    /** Returns the closest docstring preceding the position supplied */
    def getDocComment(pos: Int): Option[Comment] = docstringMap.get(pos)

    /** A buffer for comments */
    private val currentCommentBuf = CharBuffer(initialCharBufferSize)

    def toToken(identifier: SimpleName): Token =
      def handleMigration(keyword: Token): Token =
        if scala3keywords.contains(keyword) && migrateTo3 then
          val what = tokenString(keyword)
          report.errorOrMigrationWarning(
            em"$what is now a keyword, write `$what` instead of $what to keep it as an identifier${rewriteNotice("This", `3.0-migration`)}",
            sourcePos(),
            MigrationVersion.Scala2to3)
          if MigrationVersion.Scala2to3.needsPatch then
            patch(source, Span(offset), "`")
            patch(source, Span(offset + identifier.length), "`")
          IDENTIFIER
        else keyword
      val idx = identifier.start
      if (idx >= 0 && idx <= lastKeywordStart) handleMigration(kwArray(idx))
      else IDENTIFIER

    def newTokenData: TokenData = new TokenData {}

    /** We need one token lookahead and one token history
     */
    val next = newTokenData
    private val prev = newTokenData

    /** The current region. This is initially an Indented region with zero indentation width. */
    var currentRegion: Region = Indented(IndentWidth.Zero, EMPTY, null)

// Error recovery ------------------------------------------------------------

    private def lastKnownIndentWidth: IndentWidth =
      def recur(r: Region): IndentWidth =
        if r.knownWidth == null then recur(r.enclosing) else r.knownWidth
      recur(currentRegion)

    private var skipping = false

    /** Skip on error to next safe point.
     */
    def skip(): Unit =
      val lastRegion = currentRegion
      skipping = true
      def atStop =
        token == EOF
        || (currentRegion eq lastRegion)
            && (isStatSep
                || closingParens.contains(token) && lastRegion.toList.exists(_.closedBy == token)
                || token == COMMA && lastRegion.toList.exists(_.commasExpected)
                || token == OUTDENT && indentWidth(offset) < lastKnownIndentWidth)
          // stop at OUTDENT if the new indentwidth is smaller than the indent width of
          // currentRegion. This corrects for the problem that sometimes we don't see an INDENT
          // when skipping and therefore might erroneously end up syncing on a nested OUTDENT.
      if debugTokenStream then
        println(s"\nSTART SKIP AT ${sourcePos().line + 1}, $this in $currentRegion")
      var noProgress = 0
        // Defensive measure to ensure we always get out of the following while loop
        // even if source file is weirly formatted (i.e. we never reach EOF)
      var prevOffset = offset
      while !atStop && noProgress < 3 do
        nextToken()
        if offset <= prevOffset then
          noProgress += 1
        else
          prevOffset = offset
          noProgress = 0
      if debugTokenStream then
        println(s"\nSTOP SKIP AT ${sourcePos().line + 1}, $this in $currentRegion")
      if token == OUTDENT then dropUntil(_.isInstanceOf[Indented])
      skipping = false

// Get next token ------------------------------------------------------------

    /** Are we directly in a multiline string interpolation expression?
     *  @pre inStringInterpolation
     */
    private def inMultiLineInterpolation = currentRegion match {
      case InString(multiLine, _) => multiLine
      case _ => false
    }

    /** Are we in a `${ }` block? such that RBRACE exits back into multiline string. */
    private def inMultiLineInterpolatedExpression =
      currentRegion match {
        case InBraces(InString(true, _)) => true
        case _ => false
      }

    /** read next token and return last offset
     */
    def skipToken(): Offset = {
      val off = offset
      nextToken()
      off
    }

    def skipToken[T](result: T): T =
      nextToken()
      result

    private inline def dropUntil(inline matches: Region => Boolean): Unit =
      while !matches(currentRegion) && !currentRegion.isOutermost do
        currentRegion = currentRegion.enclosing

    def adjustSepRegions(lastToken: Token): Unit = (lastToken: @switch) match {
      case LPAREN | LBRACKET =>
        currentRegion = InParens(lastToken, currentRegion)
      case LBRACE =>
        currentRegion = InBraces(currentRegion)
      case RBRACE =>
        dropUntil(_.isInstanceOf[InBraces])
        if !currentRegion.isOutermost then currentRegion = currentRegion.enclosing
      case RPAREN | RBRACKET =>
        currentRegion match {
          case InParens(prefix, outer) if prefix + 1 == lastToken => currentRegion = outer
          case _ =>
        }
      case OUTDENT =>
        currentRegion match
          case r: Indented => currentRegion = r.enclosing
          case _ =>
      case STRINGLIT =>
        currentRegion match {
          case InString(_, outer) => currentRegion = outer
          case _ =>
        }
      case _ =>
    }

    /** Read a token or copy it from `next` tokenData */
    private def getNextToken(lastToken: Token): Unit =
      if next.token == EMPTY then
        lastOffset = lastCharOffset
        currentRegion match
          case InString(multiLine, _) if lastToken != STRINGPART => fetchStringPart(multiLine)
          case _ => fetchToken()
        if token == ERROR then adjustSepRegions(STRINGLIT) // make sure we exit enclosing string literal
      else
        this.copyFrom(next)
        next.token = EMPTY

    /** Produce next token, filling TokenData fields of Scanner.
     */
    def nextToken(): Unit =
      val lastToken = token
      val lastName = name
      adjustSepRegions(lastToken)
      getNextToken(lastToken)
      if isAfterLineEnd then handleNewLine(lastToken)
      postProcessToken(lastToken, lastName)
      profile.recordNewToken()
      printState()

    final def printState() =
      if debugTokenStream && (showLookAheadOnDebug || !isInstanceOf[LookaheadScanner]) then
        print(s"[$show${if isInstanceOf[LookaheadScanner] then "(LA)" else ""}]")

    /** Insert `token` at assumed `offset` in front of current one. */
    def insert(token: Token, offset: Int) = {
      assert(next.token == EMPTY, next)
      next.copyFrom(this)
      this.offset = offset
      this.token = token
    }

    /** A leading symbolic or backquoted identifier is treated as an infix operator if
      *   - it does not follow a blank line, and
      *   - it is followed by at least one whitespace character and a
      *     token that can start an expression.
      *   - if the operator appears on its own line, the next line must have at least
      *     the same indentation width as the operator. See pos/i12395 for a test where this matters.
      *  If a leading infix operator is found and the source version is `3.0-migration`, emit a change warning.
      */
    def isLeadingInfixOperator(nextWidth: IndentWidth = indentWidth(offset), inConditional: Boolean = true) =
      allowLeadingInfixOperators
      && isOperator
      && (isWhitespace(ch) || ch == LF)
      && !pastBlankLine
      && {
        // Is current lexeme  assumed to start an expression?
        // This is the case if the lexime is one of the tokens that
        // starts an expression or it is a COLONeol. Furthermore, if
        // the previous token is in backticks, the lexeme may not be a binary operator.
        // I.e. in
        //
        //   a
        //   `x` += 1
        //
        // `+=` is not assumed to start an expression since it follows an identifier
        // in backticks and is a binary operator. Hence, `x` is not classified as a
        // leading infix operator.
        def assumeStartsExpr(lexeme: TokenData) =
          (canStartExprTokens.contains(lexeme.token) || lexeme.token == COLONeol)
          && (!lexeme.isOperator || nme.raw.isUnary(lexeme.name))
        val lookahead = LookaheadScanner()
        lookahead.allowLeadingInfixOperators = false
          // force a NEWLINE a after current token if it is on its own line
        lookahead.nextToken()
        assumeStartsExpr(lookahead)
        || lookahead.token == NEWLINE
           && assumeStartsExpr(lookahead.next)
           && indentWidth(offset) <= indentWidth(lookahead.next.offset)
      }
      && {
        currentRegion match
          case r: Indented =>
            r.width <= nextWidth
            || {
              r.outer match
                case null => true
                case ro @ Indented(outerWidth, _, _) =>
                  outerWidth < nextWidth && !ro.otherIndentWidths.contains(nextWidth)
                case outer =>
                  outer.indentWidth < nextWidth
            }
          case _ => true
      }
      && {
        if migrateTo3 then
          val (what, previous) =
            if inConditional then ("Rest of line", "previous expression in parentheses")
            else ("Line", "expression on the previous line")
          report.errorOrMigrationWarning(
            em"""$what starts with an operator;
                |it is now treated as a continuation of the $previous,
                |not as a separate statement.""",
            sourcePos(), MigrationVersion.Scala2to3)
        true
      }

    /** The indentation width of the given offset. */
    def indentWidth(offset: Offset): IndentWidth =
      import IndentWidth.{Run, Conc}
      def recur(idx: Int, ch: Char, n: Int, k: IndentWidth => IndentWidth): IndentWidth =
        if (idx < 0) k(Run(ch, n))
        else {
          val nextChar = buf(idx)
          if (nextChar == LF) k(Run(ch, n))
          else if (nextChar == ' ' || nextChar == '\t')
            if (nextChar == ch)
              recur(idx - 1, ch, n + 1, k)
            else {
              val k1: IndentWidth => IndentWidth = if (n == 0) k else Conc(_, Run(ch, n))
              recur(idx - 1, nextChar, 1, k1)
            }
          else recur(idx - 1, ' ', 0, identity)
        }
      recur(offset - 1, ' ', 0, identity)
    end indentWidth

    /** Handle newlines, possibly inserting an INDENT, OUTDENT, NEWLINE, or NEWLINES token
     *  in front of the current token. This depends on whether indentation is significant or not.
     *
     *  Indentation is _significant_ if indentSyntax is set, and we are not inside a
     *  {...}, [...], (...), case ... => pair, nor in a if/while condition
     *  (i.e. currentRegion is empty).
     *
     *  There are three rules:
     *
     *   1. Insert NEWLINE or NEWLINES if
     *
     *      - the closest enclosing sepRegion is { ... } or for ... do/yield,
     *         or we are on the toplevel, i.e. currentRegion is empty, and
     *      - the previous token can end a statement, and
     *      - the current token can start a statement, and
     *      - the current token is not a leading infix operator, and
     *      - if indentation is significant then the current token starts at the current
     *        indentation width or to the right of it.
     *
     *      The inserted token is NEWLINES if the current token is preceded by a
     *      whitespace line, or NEWLINE otherwise.
     *
     *   2. Insert INDENT if
     *
     *      - indentation is significant, and
     *      - the last token can start an indentation region.
     *      - the indentation of the current token is strictly greater than the previous
     *        indentation width, or the two widths are the same and the current token is
     *        one of `:` or `match`.
     *
     *      The following tokens can start an indentation region:
     *
     *         :  =  =>  <-  if  then  else  while  do  try  catch
     *         finally  for  yield  match  throw  return  with
     *
     *      Inserting an INDENT starts a new indentation region with the indentation of the current
     *      token as indentation width.
     *
     *   3. Insert OUTDENT if
     *
     *      - indentation is significant, and
     *      - the indentation of the current token is strictly less than the
     *        previous indentation width,
     *      - the current token is not a leading infix operator.
     *
     *      Inserting an OUTDENT closes an indentation region. In this case, issue an error if
     *      the indentation of the current token does not match the indentation of some previous
     *      line in an enclosing indentation region.
     *
     *      If a token is inserted and consumed, the original source token is still considered to
     *      start a new line, so the process that inserts an OUTDENT might repeat several times.
     *
     *  Indentation widths are strings consisting of spaces and tabs, ordered by the prefix relation.
     *  I.e. `a <= b` iff `b.startsWith(a)`. If indentation is significant it is considered an error
     *  if the current indentation width and the indentation of the current token are incomparable.
     */
    def handleNewLine(lastToken: Token) =
      var indentIsSignificant = false
      var newlineIsSeparating = false
      var lastWidth = IndentWidth.Zero
      var indentPrefix = EMPTY
      val nextWidth = indentWidth(offset)

      // If nextWidth is an indentation level not yet seen by enclosing indentation
      // region, invoke `handler`.
      inline def handleNewIndentWidth(r: Region, inline handler: Indented => Unit): Unit = r match
        case r @ Indented(curWidth, prefix, outer)
        if curWidth < nextWidth && !r.otherIndentWidths.contains(nextWidth) && nextWidth != lastWidth =>
          handler(r)
        case _ =>

      /** Is this line seen as a continuation of last line? We assume that
       *   - last line ended in a token that can end a statement
       *   - current line starts with a token that can start a statement
       *   - current line does not start with a leading infix operator
       *  The answer is different for Scala-2 and Scala-3.
       *   - In Scala 2: Only `{` is treated as continuing, irrespective of indentation.
       *     But this is in fact handled by Parser.argumentStart which skips a NEWLINE,
       *     so we always assume false here.
       *   - In Scala 3: Only indented statements are treated as continuing, as long as
       *     they start with `(`, `[` or `{`, or the last statement ends in a `return`.
       *   The Scala 2 rules apply under source `3.0-migration` or under `-no-indent`.
       */
      inline def isContinuing =
        lastWidth < nextWidth
        && (openParensTokens.contains(token) || lastToken == RETURN)
        && !pastBlankLine
        && !migrateTo3
        && !noindentSyntax

      currentRegion match
        case r: Indented =>
          indentIsSignificant = indentSyntax
          lastWidth = r.width
          newlineIsSeparating = lastWidth <= nextWidth || r.isOutermost
          indentPrefix = r.prefix
        case _: InString => ()
        case r =>
          indentIsSignificant = indentSyntax
          r.proposeKnownWidth(nextWidth, lastToken)
          lastWidth = r.knownWidth
          newlineIsSeparating = r.isInstanceOf[InBraces]

      // can emit OUTDENT if line is not non-empty blank line at EOF
      inline def isTrailingBlankLine: Boolean =
        token == EOF && {
          val end = buf.length - 1 // take terminal NL as empty last line
          val prev = buf.lastIndexWhere(!isWhitespace(_), end = end)
          prev < 0 || end - prev > 0 && isLineBreakChar(buf(prev))
        }

      inline def canDedent: Boolean =
           lastToken != INDENT
        && !isLeadingInfixOperator(nextWidth)
        && !statCtdTokens.contains(lastToken)
        && !isTrailingBlankLine

      if newlineIsSeparating
         && canEndStatTokens.contains(lastToken)
         && canStartStatTokens.contains(token)
         && !isLeadingInfixOperator(nextWidth)
         && !isContinuing
      then
        insert(if (pastBlankLine) NEWLINES else NEWLINE, lineOffset)
      else if indentIsSignificant then
        if nextWidth < lastWidth
           || nextWidth == lastWidth && (indentPrefix == MATCH || indentPrefix == CATCH) && token != CASE then
          if currentRegion.isOutermost then
            if nextWidth < lastWidth then currentRegion = topLevelRegion(nextWidth)
          else if canDedent then
            currentRegion match
              case r: Indented =>
                insert(OUTDENT, offset)
                handleNewIndentWidth(r.enclosing, ir =>
                  if next.token == DOT
                      && !nextWidth.isClose(r.indentWidth)
                      && !nextWidth.isClose(ir.indentWidth)
                  then
                    ir.otherIndentWidths += nextWidth
                  else
                    val lw = lastWidth
                    errorButContinue(
                      em"""The start of this line does not match any of the previous indentation widths.
                          |Indentation width of current line : $nextWidth
                          |This falls between previous widths: ${ir.width} and $lw"""))
              case r =>
                if skipping then
                  if r.enclosing.isClosedByUndentAt(nextWidth) then
                    insert(OUTDENT, offset)
                else if r.isInstanceOf[InBraces] && !closingRegionTokens.contains(token) then
                  report.warning("Line is indented too far to the left, or a `}` is missing", sourcePos())
        else if lastWidth < nextWidth
             || lastWidth == nextWidth && (lastToken == MATCH || lastToken == CATCH) && token == CASE then
          if canStartIndentTokens.contains(lastToken) then
            currentRegion = Indented(nextWidth, lastToken, currentRegion)
            insert(INDENT, offset)
          else if lastToken == SELFARROW then
            currentRegion.knownWidth = nextWidth
        else if (lastWidth != nextWidth)
          val lw = lastWidth
          errorButContinue(spaceTabMismatchMsg(lw, nextWidth))
      if token != OUTDENT then
        handleNewIndentWidth(currentRegion, _.otherIndentWidths += nextWidth)
      if next.token == EMPTY then
        profile.recordNewLine()
    end handleNewLine

    def spaceTabMismatchMsg(lastWidth: IndentWidth, nextWidth: IndentWidth): Message =
      em"""Incompatible combinations of tabs and spaces in indentation prefixes.
          |Previous indent : $lastWidth
          |Latest indent   : $nextWidth"""

    def observeColonEOL(inTemplate: Boolean): Unit =
      val enabled =
        if token == COLONop && inTemplate then
          report.deprecationWarning(em"`:` after symbolic operator is deprecated; use backticks around operator instead", sourcePos(offset))
          true
        else token == COLONfollow && (inTemplate || sourceVersion.enablesFewerBraces)
      if enabled then
        peekAhead()
        val atEOL = isAfterLineEnd || token == EOF
        reset()
        if atEOL then token = COLONeol

    // consume => and insert <indent> if applicable. Used to detect colon arrow: x =>
    def observeArrowIndented(): Unit =
      if isArrow && indentSyntax then
        peekAhead()
        val atEOL = isAfterLineEnd
        val atEOF = token == EOF
        reset()
        if atEOF then
          token = EOF
        else if atEOL then
          val nextWidth = indentWidth(next.offset)
          val lastWidth = currentRegion.indentWidth
          if lastWidth < nextWidth then
            currentRegion = Indented(nextWidth, COLONeol, currentRegion)
            offset = next.offset
            token = INDENT

    def observeIndented(): Unit =
      if indentSyntax && isNewLine then
        val nextWidth = indentWidth(next.offset)
        val lastWidth = currentRegion.indentWidth
        if lastWidth < nextWidth then
          currentRegion = Indented(nextWidth, COLONeol, currentRegion)
          offset = next.offset
          token = INDENT

    /** Insert an <outdent> token if next token closes an indentation region.
     *  Exception: continue if indentation region belongs to a `match` and next token is `case`.
     */
    def observeOutdented(): Unit = currentRegion match
      case r: Indented
      if !r.isOutermost
         && closingRegionTokens.contains(token)
         && !(token == CASE && r.prefix == MATCH)
         && next.token == EMPTY  // can be violated for ill-formed programs, e.g. neg/i12605.scala
      =>
        insert(OUTDENT, offset)
      case _ =>

    def peekAhead() =
      prev.copyFrom(this)
      getNextToken(token)
      if token == END && !isEndMarker then token = IDENTIFIER

    def reset() =
      next.copyFrom(this)
      this.copyFrom(prev)

    def closeIndented() = currentRegion match
      case r: Indented if !r.isOutermost => insert(OUTDENT, offset)
      case _ =>

    /** - Join CASE + CLASS => CASECLASS, CASE + OBJECT => CASEOBJECT
     *         SEMI + ELSE => ELSE, COLON following id/)/] => COLONfollow
     *  - Insert missing OUTDENTs at EOF
     */
    def postProcessToken(lastToken: Token, lastName: SimpleName): Unit = {
      def fuse(tok: Int) = {
        token = tok
        offset = prev.offset
        lastOffset = prev.lastOffset
        lineOffset = prev.lineOffset
      }
      (token: @switch) match {
        case CASE =>
          peekAhead()
          if (token == CLASS) fuse(CASECLASS)
          else if (token == OBJECT) fuse(CASEOBJECT)
          else reset()
        case SEMI =>
          peekAhead()
          if (token != ELSE) reset()
        case COMMA =>
          def isEnclosedInParens(r: Region): Boolean = r match
            case r: Indented => isEnclosedInParens(r.outer)
            case _: InParens => true
            case _ => false
          currentRegion match
            case r: Indented if isEnclosedInParens(r.outer) =>
              insert(OUTDENT, offset)
            case _ =>
              peekAhead()
              if isAfterLineEnd
                 && currentRegion.commasExpected
                 && (token == RPAREN || token == RBRACKET || token == RBRACE || token == OUTDENT)
              then
                // encountered a trailing comma
                // reset only the lastOffset
                // so that the tree's span is correct
                lastOffset = prev.lastOffset
              else
                reset()
        case END =>
          if !isEndMarker then token = IDENTIFIER
        case COLONop =>
          if lastToken == IDENTIFIER && lastName != null && isIdentifierStart(lastName.head)
              || colonEOLPredecessors.contains(lastToken)
          then token = COLONfollow
        case RBRACE | RPAREN | RBRACKET =>
          closeIndented()
        case EOF =>
          if !source.maybeIncomplete then closeIndented()
        case _ =>
      }
    }

    protected def isEndMarker: Boolean =
      if indentSyntax && isAfterLineEnd then
        val endLine = source.offsetToLine(offset)
        val lookahead = new LookaheadScanner():
          override def isEndMarker = false
        lookahead.nextToken()
        if endMarkerTokens.contains(lookahead.token)
          && source.offsetToLine(lookahead.offset) == endLine
        then
          lookahead.nextToken()
          if lookahead.token == EOF
          || source.offsetToLine(lookahead.offset) > endLine
          then return true
      false

    /** Is there a blank line between the current token and the last one?
     *  A blank line consists only of characters <= ' '.
     *  @pre  afterLineEnd().
     */
    private def pastBlankLine: Boolean = {
      val end = offset
      def recur(idx: Offset, isBlank: Boolean): Boolean =
        idx < end && {
          val ch = buf(idx)
          if (ch == LF || ch == FF) isBlank || recur(idx + 1, true)
          else recur(idx + 1, isBlank && ch <= ' ')
        }
      recur(lastOffset, false)
    }

    import Character.{isHighSurrogate, isLowSurrogate, isUnicodeIdentifierPart, isUnicodeIdentifierStart, isValidCodePoint, toCodePoint}

    // f"\\u$c%04x" or f"${"\\"}u$c%04x"
    private def toUnicode(c: Char): String = { val s = c.toInt.toHexString; "\\u" + "0" * (4 - s.length) + s }

    // given char (ch) is high surrogate followed by low, codepoint passes predicate.
    // true means supplementary chars were put to buffer.
    // strict to require low surrogate (if not in string literal).
    private def isSupplementary(high: Char, test: Int => Boolean, strict: Boolean = true): Boolean =
      isHighSurrogate(high) && {
        var res = false
        val low = lookaheadChar()
        if isLowSurrogate(low) then
          val codepoint = toCodePoint(high, low)
          if isValidCodePoint(codepoint) then
            if test(codepoint) then
              putChar(high)
              putChar(low)
              nextChar()
              nextChar()
              res = true
          else
            error(em"illegal character '${toUnicode(high)}${toUnicode(low)}'")
        else if !strict then
          putChar(high)
          nextChar()
          res = true
        else
          error(em"illegal character '${toUnicode(high)}' missing low surrogate")
        res
      }
    private def atSupplementary(ch: Char, f: Int => Boolean): Boolean =
      isHighSurrogate(ch) && {
        val hi = ch
        val lo = lookaheadChar()
        isLowSurrogate(lo) && {
          val codepoint = toCodePoint(hi, lo)
          isValidCodePoint(codepoint) && f(codepoint)
        }
      }

    /** read next token, filling TokenData fields of Scanner.
     */
    protected final def fetchToken(): Unit = {
      offset = charOffset - 1
      lineOffset = if (lastOffset < lineStartOffset) lineStartOffset else -1
      name = null
      (ch: @switch) match {
        case ' ' | '\t' | CR | LF | FF =>
          nextChar()
          fetchToken()
        case 'A' | 'B' | 'C' | 'D' | 'E' |
             'F' | 'G' | 'H' | 'I' | 'J' |
             'K' | 'L' | 'M' | 'N' | 'O' |
             'P' | 'Q' | 'R' | 'S' | 'T' |
             'U' | 'V' | 'W' | 'X' | 'Y' |
             'Z' | '$' | '_' |
             'a' | 'b' | 'c' | 'd' | 'e' |
             'f' | 'g' | 'h' | 'i' | 'j' |
             'k' | 'l' | 'm' | 'n' | 'o' |
             'p' | 'q' | 'r' | 's' | 't' |
             'u' | 'v' | 'w' | 'x' | 'y' |
             'z' =>
          putChar(ch)
          nextChar()
          getIdentRest()
          if (ch == '"' && token == IDENTIFIER)
            token = INTERPOLATIONID
        case '<' => // is XMLSTART?
          def fetchLT() = {
            val last = if (charOffset >= 2) buf(charOffset - 2) else ' '
            nextChar()
            last match {
              case ' ' | '\t' | '\n' | '{' | '(' | '>' if xml.Utility.isNameStart(ch) || ch == '!' || ch == '?' =>
                token = XMLSTART
              case _ =>
                // Console.println("found '<', but last is '" + in.last +"'"); // DEBUG
                putChar('<')
                getOperatorRest()
            }
          }
          fetchLT()
        case '~' | '!' | '@' | '#' | '%' |
             '^' | '*' | '+' | '-' | /*'<' | */
             '>' | '?' | ':' | '=' | '&' |
             '|' | '\\' =>
          putChar(ch)
          nextChar()
          getOperatorRest()
        case '/' =>
          if (skipComment())
            fetchToken()
          else {
            putChar('/')
            getOperatorRest()
          }
        case '0' =>
          def fetchLeadingZero(): Unit = {
            nextChar()
            ch match {
              case 'x' | 'X' => base = 16 ; nextChar()
              case 'b' | 'B' => base = 2  ; nextChar()
              case _         => base = 10 ; putChar('0')
            }
            if (base != 10 && !isNumberSeparator(ch) && digit2int(ch, base) < 0)
              error(em"invalid literal number")
          }
          fetchLeadingZero()
          getNumber()
        case '1' | '2' | '3' | '4' | '5' | '6' | '7' | '8' | '9' =>
          base = 10
          getNumber()
        case '`' =>
          getBackquotedIdent()
        case '\"' =>
          def stringPart(multiLine: Boolean) = {
            getStringPart(multiLine)
            currentRegion = InString(multiLine, currentRegion)
          }
          def fetchDoubleQuote() =
            if (token == INTERPOLATIONID) {
              nextRawChar()
              if (ch == '\"') {
                if (lookaheadChar() == '\"') {
                  nextRawChar()
                  nextRawChar()
                  stringPart(multiLine = true)
                }
                else {
                  nextChar()
                  token = STRINGLIT
                  strVal = ""
                }
              }
              else {
                stringPart(multiLine = false)
              }
            }
            else {
              nextChar()
              if (ch == '\"') {
                nextChar()
                if (ch == '\"') {
                  nextRawChar()
                  getRawStringLit()
                }
                else {
                  token = STRINGLIT
                  strVal = ""
                }
              }
              else
                getStringLit()
            }
          fetchDoubleQuote()
        case '\'' =>
          def fetchSingleQuote(): Unit = {
            nextChar()
            if isIdentifierStart(ch) then
              charLitOr { getIdentRest(); QUOTEID }
            else if isOperatorPart(ch) && ch != '\\' then
              charLitOr { getOperatorRest(); QUOTEID }
            else ch match {
              case '{' | '[' | ' ' | '\t' if lookaheadChar() != '\'' =>
                token = QUOTE
              case _ if !isAtEnd && ch != SU && ch != CR && ch != LF =>
                val isEmptyCharLit = (ch == '\'')
                getLitChar()
                if ch == '\'' then
                  if isEmptyCharLit then error(em"empty character literal (use '\\'' for single quote)")
                  else if litBuf.length != 1 then error(em"illegal codepoint in Char constant: ${litBuf.toString.map(toUnicode).mkString("'", "", "'")}")
                  else finishCharLit()
                else if isEmptyCharLit then error(em"empty character literal")
                else error(em"unclosed character literal")
              case _ =>
                error(em"unclosed character literal")
            }
          }
          fetchSingleQuote()
        case '.' =>
          nextChar()
          if ('0' <= ch && ch <= '9') {
            putChar('.'); getFraction(); setStrVal()
          }
          else
            token = DOT
        case ';' =>
          nextChar(); token = SEMI
        case ',' =>
          nextChar(); token = COMMA
        case '(' =>
          nextChar(); token = LPAREN
        case '{' =>
          nextChar(); token = LBRACE
        case ')' =>
          nextChar(); token = RPAREN
        case '}' =>
          if (inMultiLineInterpolatedExpression) nextRawChar() else nextChar()
          token = RBRACE
        case '[' =>
          nextChar(); token = LBRACKET
        case ']' =>
          nextChar(); token = RBRACKET
        case SU =>
          if (isAtEnd) token = EOF
          else {
            error(em"illegal character")
            nextChar()
          }
        case _ =>
          def fetchOther() =
            if ch == '\u21D2' then
              nextChar(); token = ARROW
              report.deprecationWarning(em"The unicode arrow `⇒` is deprecated, use `=>` instead. If you still wish to display it as one character, consider using a font with programming ligatures such as Fira Code.", sourcePos(offset))
            else if ch == '\u2190' then
              nextChar(); token = LARROW
              report.deprecationWarning(em"The unicode arrow `←` is deprecated, use `<-` instead. If you still wish to display it as one character, consider using a font with programming ligatures such as Fira Code.", sourcePos(offset))
            else if isUnicodeIdentifierStart(ch) then
              putChar(ch)
              nextChar()
              getIdentRest()
              if ch == '"' && token == IDENTIFIER then token = INTERPOLATIONID
            else if isSpecial(ch) then
              putChar(ch)
              nextChar()
              getOperatorRest()
            else if isSupplementary(ch, isUnicodeIdentifierStart) then
              getIdentRest()
              if ch == '"' && token == IDENTIFIER then token = INTERPOLATIONID
            else if isSupplementary(ch, isSpecial) then
              getOperatorRest()
            else
              error(em"illegal character '${toUnicode(ch)}'")
              nextChar()
          fetchOther()
      }
    }

    private def skipComment(): Boolean = {
      def appendToComment(ch: Char) =
        if (keepComments) currentCommentBuf.append(ch)
      def nextChar() = {
        appendToComment(ch)
        Scanner.this.nextChar()
      }
      def skipLine(): Unit = {
        nextChar()
        if ((ch != CR) && (ch != LF) && (ch != SU)) skipLine()
      }
      @tailrec
      def skipComment(): Unit =
        if (ch == '/') {
          nextChar()
          if (ch == '*') nestedComment()
          skipComment()
        }
        else if (ch == '*') {
          while ({ nextChar() ; ch == '*' }) ()
          if (ch == '/') nextChar()
          else skipComment()
        }
        else if (ch == SU) incompleteInputError(em"unclosed comment")
        else { nextChar(); skipComment() }
      def nestedComment() = { nextChar(); skipComment() }
      val start = lastCharOffset
      def finishComment(): Boolean = {
        if (keepComments) {
          val pos = Span(start, charOffset - 1, start)
          val comment = Comment(pos, currentCommentBuf.toString)
          currentCommentBuf.clear()
          commentBuf += comment

          if (comment.isDocComment)
            addComment(comment)
          else
            // "forward" doc comments over normal ones
            getDocComment(start).foreach(addComment)
        }

        true
      }
      nextChar()
      if (ch == '/') { skipLine(); finishComment() }
      else if (ch == '*') { nextChar(); skipComment(); finishComment() }
      else {
        // This was not a comment, remove the `/` from the buffer
        currentCommentBuf.clear()
        false
      }
    }

// Lookahead ---------------------------------------------------------------

    /** The next token after this one.
     *  The token is computed via fetchToken, so complex two word
     *  tokens such as CASECLASS are not recognized.
     *  Newlines and indent/unindent tokens are skipped.
     *  Restriction: `lookahead` is illegal if the current token is INTERPOLATIONID
     */
    def lookahead: TokenData =
      if next.token == EMPTY then
        assert(token != INTERPOLATIONID)
          // INTERPOLATONIDs are followed by a string literal, which can set next
          // in peekAhead(). In that case, the following reset() would forget that token.
        peekAhead()
        reset()
      next

    class LookaheadScanner(allowIndent: Boolean = false) extends Scanner(source, offset, allowIndent = allowIndent) {
      override protected def initialCharBufferSize = 8
      override def languageImportContext = Scanner.this.languageImportContext
    }

    /** Skip matching pairs of `(...)` or `[...]` parentheses.
     *  @pre  The current token is `(` or `[`
     */
    final def skipParens(multiple: Boolean = true): Unit =
      val opening = token
      nextToken()
      while token != EOF && token != opening + 1 do
        if token == opening && multiple then skipParens() else nextToken()
      nextToken()

    /** Is the current token in a position where a modifier is allowed? */
    def inModifierPosition(): Boolean = {
      val lookahead = LookaheadScanner()
      while
        lookahead.nextToken()
        lookahead.token == NEWLINE || lookahead.isSoftModifier
      do ()
      modifierFollowers.contains(lookahead.token)
    }

// Identifiers ---------------------------------------------------------------

    private def getBackquotedIdent(): Unit = {
      nextChar()
      getLitChars('`')
      if (ch == '`') {
        nextChar()
        finishNamedToken(BACKQUOTED_IDENT, target = this)
        if (name.length == 0)
          error(em"empty quoted identifier")
        else if (name == nme.WILDCARD)
          error(em"wildcard invalid as backquoted identifier")
      }
      else error(em"unclosed quoted identifier")
    }

    @tailrec private def getIdentRest(): Unit = (ch: @switch) match {
      case 'A' | 'B' | 'C' | 'D' | 'E' |
           'F' | 'G' | 'H' | 'I' | 'J' |
           'K' | 'L' | 'M' | 'N' | 'O' |
           'P' | 'Q' | 'R' | 'S' | 'T' |
           'U' | 'V' | 'W' | 'X' | 'Y' |
           'Z' | '$' |
           'a' | 'b' | 'c' | 'd' | 'e' |
           'f' | 'g' | 'h' | 'i' | 'j' |
           'k' | 'l' | 'm' | 'n' | 'o' |
           'p' | 'q' | 'r' | 's' | 't' |
           'u' | 'v' | 'w' | 'x' | 'y' |
           'z' |
           '0' | '1' | '2' | '3' | '4' |
           '5' | '6' | '7' | '8' | '9' =>
        putChar(ch)
        nextChar()
        getIdentRest()
      case '_' =>
        putChar(ch)
        nextChar()
        getIdentOrOperatorRest()
      case SU => // strangely enough, Character.isUnicodeIdentifierPart(SU) returns true!
        finishNamed()
      case _ =>
        if isUnicodeIdentifierPart(ch) then
          putChar(ch)
          nextChar()
          getIdentRest()
        else if isSupplementary(ch, isUnicodeIdentifierPart) then
          getIdentRest()
        else
          finishNamed()
    }

    @tailrec private def getOperatorRest(): Unit = (ch: @switch) match {
      case '~' | '!' | '@' | '#' | '%' |
           '^' | '*' | '+' | '-' | '<' |
           '>' | '?' | ':' | '=' | '&' |
           '|' | '\\' =>
        putChar(ch); nextChar(); getOperatorRest()
      case '/' =>
        val nxch = lookaheadChar()
        if nxch == '/' || nxch == '*' then finishNamed()
        else { putChar(ch); nextChar(); getOperatorRest() }
      case _ =>
        if isSpecial(ch) then { putChar(ch); nextChar(); getOperatorRest() }
        else if isSupplementary(ch, isSpecial) then getOperatorRest()
        else finishNamed()
    }

    private def getIdentOrOperatorRest(): Unit =
      if (isIdentifierPart(ch) || isSupplementary(ch, isIdentifierPart)) getIdentRest() else getOperatorRest()

    def isSoftModifier: Boolean =
      token == IDENTIFIER
      && (softModifierNames.contains(name)
        || name == nme.erased && erasedEnabled
        || name == nme.tracked && trackedEnabled
<<<<<<< HEAD
        || name == nme.mut && Feature.ccEnabled)
=======
        || name == nme.update && Feature.ccEnabled)
>>>>>>> efb6ce75

    def isSoftModifierInModifierPosition: Boolean =
      isSoftModifier && inModifierPosition()

    def isSoftModifierInParamModifierPosition: Boolean =
      isSoftModifier && !lookahead.isColon

    def isErased: Boolean = isIdent(nme.erased) && erasedEnabled

    def canStartStatTokens =
      if migrateTo3 then canStartStatTokens2 else canStartStatTokens3

    def canStartExprTokens =
      if migrateTo3 then canStartExprTokens2 else canStartExprTokens3

// Literals -----------------------------------------------------------------

    private def getStringLit() = {
      getLitChars('"')
      if (ch == '"') {
        setStrVal()
        nextChar()
        token = STRINGLIT
      }
      else error(em"unclosed string literal")
    }

    private def getRawStringLit(): Unit =
      if (ch == '\"') {
        nextRawChar()
        if (isTripleQuote()) {
          setStrVal()
          token = STRINGLIT
        }
        else
          getRawStringLit()
      }
      else if (ch == SU)
        incompleteInputError(em"unclosed multi-line string literal")
      else {
        putChar(ch)
        nextRawChar()
        getRawStringLit()
      }

    // for interpolated strings
    @tailrec private def getStringPart(multiLine: Boolean): Unit =
      if (ch == '"')
        if (multiLine) {
          nextRawChar()
          if (isTripleQuote()) {
            setStrVal()
            token = STRINGLIT
          }
          else
            getStringPart(multiLine)
        }
        else {
          nextChar()
          setStrVal()
          token = STRINGLIT
        }
      else if (ch == '\\' && !multiLine) {
        putChar(ch)
        nextRawChar()
        if (ch == '"' || ch == '\\')
          putChar(ch)
          nextRawChar()
        getStringPart(multiLine)
      }
      else if (ch == '$') {
        def getInterpolatedIdentRest(hasSupplement: Boolean): Unit =
          @tailrec def loopRest(): Unit =
            if ch != SU && isUnicodeIdentifierPart(ch) then
              putChar(ch) ; nextRawChar()
              loopRest()
            else if atSupplementary(ch, isUnicodeIdentifierPart) then
              putChar(ch) ; nextRawChar()
              putChar(ch) ; nextRawChar()
              loopRest()
            else
              finishNamedToken(IDENTIFIER, target = next)
          end loopRest
          setStrVal()
          token = STRINGPART
          next.lastOffset = charOffset - 1
          next.offset = charOffset - 1
          putChar(ch) ; nextRawChar()
          if hasSupplement then
            putChar(ch) ; nextRawChar()
          loopRest()
        end getInterpolatedIdentRest

        nextRawChar()
        if (ch == '$' || ch == '"') {
          putChar(ch)
          nextRawChar()
          getStringPart(multiLine)
        }
        else if (ch == '{') {
          setStrVal()
          token = STRINGPART
        }
        else if isUnicodeIdentifierStart(ch) || ch == '_' then
          getInterpolatedIdentRest(hasSupplement = false)
        else if atSupplementary(ch, isUnicodeIdentifierStart) then
          getInterpolatedIdentRest(hasSupplement = true)
        else
          error("invalid string interpolation: `$$`, `$\"`, `$`ident or `$`BlockExpr expected".toMessage, off = charOffset - 2)
          putChar('$')
          getStringPart(multiLine)
      }
      else {
        val isUnclosedLiteral = !isUnicodeEscape && (ch == SU || (!multiLine && (ch == CR || ch == LF)))
        if (isUnclosedLiteral)
          if (multiLine)
            incompleteInputError(em"unclosed multi-line string literal")
          else
            error(em"unclosed string literal")
        else {
          putChar(ch)
          nextRawChar()
          getStringPart(multiLine)
        }
      }
    end getStringPart

    private def fetchStringPart(multiLine: Boolean) = {
      offset = charOffset - 1
      getStringPart(multiLine)
    }

    private def isTripleQuote(): Boolean =
      if (ch == '"') {
        nextRawChar()
        if (ch == '"') {
          nextChar()
          while (ch == '"') {
            putChar('"')
            nextChar()
          }
          true
        }
        else {
          putChar('"')
          putChar('"')
          false
        }
      }
      else {
        putChar('"')
        false
      }

    /** Copy current character into cbuf, interpreting any escape sequences,
     *  and advance to next character. Surrogate pairs are consumed (see check
     *  at fetchSingleQuote), but orphan surrogate is allowed.
     */
    protected def getLitChar(): Unit =
      if ch == '\\' then
        nextChar()
        charEscape()
      else if !isSupplementary(ch, _ => true, strict = false) then
        putChar(ch)
        nextChar()

    private def charEscape(): Unit =
      var bump = true
      ch match
        case 'b'  => putChar('\b')
        case 't'  => putChar('\t')
        case 'n'  => putChar('\n')
        case 'f'  => putChar('\f')
        case 'r'  => putChar('\r')
        case '\"' => putChar('\"')
        case '\'' => putChar('\'')
        case '\\' => putChar('\\')
        case 'u' |
             'U'  => uEscape(); bump = false
        case x if '0' <= x && x <= '7' => octalEscape(); bump = false
        case _    => invalidEscape()
      if bump then nextChar()
    end charEscape

    private def uEscape(): Unit =
      while ch == 'u' || ch == 'U' do nextChar()
      var i  = 0
      var cp = 0
      while i < 4 do
        val digit = digit2int(ch, 16)
        if digit < 0 then
          error("invalid character in unicode escape sequence", charOffset - 1)
          putChar(ch)
          return
        val shift = (3 - i) * 4
        cp += digit << shift
        nextChar()
        i += 1
      end while
      putChar(cp.asInstanceOf[Char])
    end uEscape

    private def octalEscape(): Unit =
      val start = charOffset - 2
      val leadch: Char = ch
      var oct: Int = digit2int(ch, 8)
      nextChar()
      if '0' <= ch && ch <= '7' then
        oct = oct * 8 + digit2int(ch, 8)
        nextChar()
        if leadch <= '3' && '0' <= ch && ch <= '7' then
          oct = oct * 8 + digit2int(ch, 8)
          nextChar()
      val alt = if oct == LF then raw"\n" else toUnicode(oct.toChar)
      error(s"octal escape literals are unsupported: use $alt instead", start)
      putChar(oct.toChar)
    end octalEscape

    protected def invalidEscape(): Unit =
      error("invalid escape character", charOffset - 1)
      putChar(ch)

    private def getLitChars(delimiter: Char) =
      while (ch != delimiter && !isAtEnd && (ch != SU && ch != CR && ch != LF || isUnicodeEscape))
        getLitChar()

    /** read fractional part and exponent of floating point number
     *  if one is present.
     */
    protected def getFraction(): Unit = {
      token = DECILIT
      while ('0' <= ch && ch <= '9' || isNumberSeparator(ch)) {
        putChar(ch)
        nextChar()
      }
      checkNoTrailingSeparator()
      if (ch == 'e' || ch == 'E') {
        val lookahead = lookaheadReader()
        lookahead.nextChar()
        if (lookahead.ch == '+' || lookahead.ch == '-')
          lookahead.nextChar()
        if ('0' <= lookahead.ch && lookahead.ch <= '9' || isNumberSeparator(ch)) {
          putChar(ch)
          nextChar()
          if (ch == '+' || ch == '-') {
            putChar(ch)
            nextChar()
          }
          while ('0' <= ch && ch <= '9' || isNumberSeparator(ch)) {
            putChar(ch)
            nextChar()
          }
          checkNoTrailingSeparator()
        }
        token = EXPOLIT
      }
      if (ch == 'd' || ch == 'D') {
        putChar(ch)
        nextChar()
        token = DOUBLELIT
      }
      else if (ch == 'f' || ch == 'F') {
        putChar(ch)
        nextChar()
        token = FLOATLIT
      }
      checkNoLetter()
    }
    def checkNoLetter(): Unit =
      if (isIdentifierPart(ch) && ch >= ' ')
        error(em"Invalid literal number")

    /** Read a number into strVal and set base
    */
    protected def getNumber(): Unit = {
      while (isNumberSeparator(ch) || digit2int(ch, base) >= 0) {
        putChar(ch)
        nextChar()
      }
      checkNoTrailingSeparator()
      token = INTLIT
      if (base == 10 && ch == '.') {
        val lch = lookaheadChar()
        if ('0' <= lch && lch <= '9') {
          putChar('.')
          nextChar()
          getFraction()
        }
      }
      else (ch: @switch) match {
        case 'e' | 'E' | 'f' | 'F' | 'd' | 'D' =>
          if (base == 10) getFraction()
        case 'l' | 'L' =>
          nextChar()
          token = LONGLIT
        case _ =>
      }

      checkNoTrailingSeparator()

      setStrVal()
    }

    private def finishCharLit(): Unit = {
      nextChar()
      token = CHARLIT
      setStrVal()
    }

    /** Parse character literal if current character is followed by \',
     *  or follow with given op and return a symbol literal token
     */
    def charLitOr(op: => Token): Unit = {
      putChar(ch)
      nextChar()
      if (ch == '\'') finishCharLit()
      else {
        token = op
        strVal = Objects.toString(name)
        litBuf.clear()
      }
    }

    override def toString: String =
      showTokenDetailed(token) + {
        if identifierTokens.contains(token) then s" $name"
        else if literalTokens.contains(token) then s" $strVal"
        else ""
      }

    def show: String = token match {
      case IDENTIFIER | BACKQUOTED_IDENT => s"id($name)"
      case CHARLIT => s"char($strVal)"
      case INTLIT => s"int($strVal, base = $base)"
      case LONGLIT => s"long($strVal, base = $base)"
      case FLOATLIT => s"float($strVal)"
      case DOUBLELIT => s"double($strVal)"
      case STRINGLIT => s"string($strVal)"
      case STRINGPART => s"stringpart($strVal)"
      case INTERPOLATIONID => s"interpolationid($name)"
      case SEMI => ";"
      case NEWLINE => ";"
      case NEWLINES => ";;"
      case COMMA => ","
      case COLONfollow | COLONeol => "':'"
      case _ =>
        if debugTokenStream then showTokenDetailed(token) else showToken(token)
    }

    /* Resume normal scanning after XML */
    def resume(lastTokenData: TokenData): Unit = {
      this.copyFrom(lastTokenData)
      if (next.token != EMPTY && !ctx.reporter.hasErrors)
        error(em"unexpected end of input: possible missing '}' in XML block")

      nextToken()
    }

   /* Initialization: read first char, then first token */
    nextChar()
    nextToken()
    currentRegion = topLevelRegion(indentWidth(offset))
  }
  end Scanner

  /** A Region indicates what encloses the current token. It can be one of the following
   *
   *   InString    a string interpolation
   *   InParens    a pair of parentheses (...) or brackets [...]
   *   InBraces    a pair of braces { ... }
   *   Indented    a pair of <indent> ... <outdent> tokens
   */
  abstract class Region(val closedBy: Token):

   /** The region enclosing this one, or `null` for the outermost region */
    def outer: Region | Null

    /** Is this region the outermost region? */
    def isOutermost = outer == null

    /** The enclosing region, which is required to exist */
    def enclosing: Region = outer.asInstanceOf[Region]

    var knownWidth: IndentWidth | Null = null

    /** The indentation width, Zero if not known */
    final def indentWidth: IndentWidth =
      if knownWidth == null then IndentWidth.Zero else knownWidth

    def proposeKnownWidth(width: IndentWidth, lastToken: Token) =
      if knownWidth == null then
        this match
          case InParens(_, _) if lastToken != LPAREN =>
            useOuterWidth()
          case _ =>
            knownWidth = width

    private def useOuterWidth(): Unit =
      if enclosing.knownWidth == null then enclosing.useOuterWidth()
      knownWidth = enclosing.knownWidth

    /** Does `width` represent an undent of an enclosing indentation region?
     *  This is the case if there is an indentation region that goes deeper than `width`
     *  and that is enclosed in a region that contains `width` as an indentation width.
     */
    def isClosedByUndentAt(width: IndentWidth): Boolean = this match
      case _: Indented =>
        !isOutermost && width <= indentWidth && enclosing.coversIndent(width)
      case _ =>
        enclosing.isClosedByUndentAt(width)

    /** A region "covers" an indentation with `width` if it has `width` as known
     *  indentation width (either as primary, or in case of an Indent region as
     *  alternate width).
     */
    protected def coversIndent(w: IndentWidth): Boolean =
      knownWidth != null && w == indentWidth

    private var myCommasExpected: Boolean = false

    inline def withCommasExpected[T](inline op: => T): T =
      val saved = myCommasExpected
      myCommasExpected = true
      val res = op
      myCommasExpected = false
      res

    def commasExpected = myCommasExpected

    def toList: List[Region] =
      this :: (if outer == null then Nil else outer.toList)

    private def delimiter = this match
      case _: InString => "}(in string)"
      case InParens(LPAREN, _) => ")"
      case InParens(LBRACKET, _) => "]"
      case _: InBraces => "}"
      case _: InCase => "=>"
      case _: Indented => "UNDENT"

    /** Show open regions as list of lines with decreasing indentations */
    def visualize: String =
      toList.map(r => s"${r.indentWidth.toPrefix}${r.delimiter}").mkString("\n")

    override def toString: String =
      toList.map(r => s"(${r.indentWidth}, ${r.delimiter})").mkString(" in ")
  end Region

  case class InString(multiLine: Boolean, outer: Region) extends Region(RBRACE)
  case class InParens(prefix: Token, outer: Region) extends Region(prefix + 1)
  case class InBraces(outer: Region) extends Region(RBRACE)
  case class InCase(outer: Region) extends Region(OUTDENT)

  /** A class describing an indentation region.
   *  @param width   The principal indentation width
   *  @param prefix  The token before the initial <indent> of the region
   */
  case class Indented(width: IndentWidth, prefix: Token, outer: Region | Null) extends Region(OUTDENT):
    knownWidth = width

    /** Other indendation widths > width of lines in the same region */
    var otherIndentWidths: Set[IndentWidth] = Set()

    override def coversIndent(w: IndentWidth) = width == w || otherIndentWidths.contains(w)
  end Indented

  def topLevelRegion(width: IndentWidth) = Indented(width, EMPTY, null)

  enum IndentWidth {
    case Run(ch: Char, n: Int)
    case Conc(l: IndentWidth, r: Run)

    def <= (that: IndentWidth): Boolean = this match {
      case Run(ch1, n1) =>
        that match {
          case Run(ch2, n2) => n1 <= n2 && (ch1 == ch2 || n1 == 0)
          case Conc(l, r) => this <= l
        }
      case Conc(l1, r1) =>
        that match {
          case Conc(l2, r2) => l1 == l2 && r1 <= r2
          case _ => false
        }
    }

    def < (that: IndentWidth): Boolean = this <= that && !(that <= this)

    /** Does `this` differ from `that` by not more than a single space? */
    def isClose(that: IndentWidth): Boolean = this match
      case Run(ch1, n1) =>
        that match
          case Run(ch2, n2) => ch1 == ch2 && ch1 != '\t' && (n1 - n2).abs <= 1
          case Conc(l, r) => false
      case Conc(l1, r1) =>
        that match
          case Conc(l2, r2) => l1 == l2 && r1.isClose(r2)
          case _ => false

    def toPrefix: String = this match {
      case Run(ch, n) => ch.toString * n
      case Conc(l, r) => l.toPrefix ++ r.toPrefix
    }

    override def toString: String = {
      def kind(ch: Char) = ch match {
        case ' ' => "space"
        case '\t' => "tab"
        case _ => s"'$ch'-character"
      }
      this match {
        case Run(ch, n) => s"$n ${kind(ch)}${if (n == 1) "" else "s"}"
        case Conc(l, r) => s"$l, $r"
      }
    }
  }

  object IndentWidth {
    private inline val MaxCached = 40
    private val spaces = Array.tabulate(MaxCached + 1)(new Run(' ', _))
    private val tabs = Array.tabulate(MaxCached + 1)(new Run('\t', _))

    def Run(ch: Char, n: Int): Run =
      if (n <= MaxCached && ch == ' ') spaces(n)
      else if (n <= MaxCached && ch == '\t') tabs(n)
      else new Run(ch, n)

    val Zero = Run(' ', 0)
  }

  // ------------- keyword configuration -----------------------------------

  private val (lastKeywordStart, kwArray) = buildKeywordArray(keywords)
}<|MERGE_RESOLUTION|>--- conflicted
+++ resolved
@@ -1228,11 +1228,7 @@
       && (softModifierNames.contains(name)
         || name == nme.erased && erasedEnabled
         || name == nme.tracked && trackedEnabled
-<<<<<<< HEAD
-        || name == nme.mut && Feature.ccEnabled)
-=======
         || name == nme.update && Feature.ccEnabled)
->>>>>>> efb6ce75
 
     def isSoftModifierInModifierPosition: Boolean =
       isSoftModifier && inModifierPosition()
