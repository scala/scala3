--- conflicted
+++ resolved
@@ -1020,13 +1020,8 @@
       case INTERFACE => interfaceDecl(start, mods)
       case AT        => annotationDecl(start, mods)
       case CLASS     => classDecl(start, mods)
-<<<<<<< HEAD
-      case _         => in.nextToken(); syntaxError(em"illegal start of type declaration", skipIt = true); List(errorTypeTree)
-    }
-=======
       case RECORD    => recordDecl(start, mods)
       case _         => in.nextToken(); syntaxError(em"illegal start of type declaration", skipIt = true); List(errorTypeTree)
->>>>>>> 721e7c87
 
     def tryConstant: Option[Constant] = {
       val negate = in.token match {
