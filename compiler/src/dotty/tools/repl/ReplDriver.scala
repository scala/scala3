package dotty.tools.repl

import scala.language.unsafeNulls

import java.io.{File => JFile, PrintStream}
import java.nio.charset.StandardCharsets

import dotty.tools.dotc.ast.Trees.*
import dotty.tools.dotc.ast.{tpd, untpd}
import dotty.tools.dotc.config.CommandLineParser.tokenize
import dotty.tools.dotc.config.Properties.{javaVersion, javaVmName, simpleVersionString}
import dotty.tools.dotc.core.Contexts.*
import dotty.tools.dotc.core.Decorators.*
import dotty.tools.dotc.core.Phases.{unfusedPhases, typerPhase}
import dotty.tools.dotc.core.Denotations.Denotation
import dotty.tools.dotc.core.Flags.*
import dotty.tools.dotc.core.Mode
import dotty.tools.dotc.core.NameKinds.SimpleNameKind
import dotty.tools.dotc.core.NameKinds.DefaultGetterName
import dotty.tools.dotc.core.NameOps.*
import dotty.tools.dotc.core.Names.Name
import dotty.tools.dotc.core.StdNames.*
import dotty.tools.dotc.core.Symbols.{Symbol, defn}
import dotty.tools.dotc.interfaces
import dotty.tools.dotc.interactive.Completion
import dotty.tools.dotc.printing.SyntaxHighlighting
import dotty.tools.dotc.reporting.{ConsoleReporter, StoreReporter}
import dotty.tools.dotc.reporting.Diagnostic
import dotty.tools.dotc.util.Spans.Span
import dotty.tools.dotc.util.{SourceFile, SourcePosition}
import dotty.tools.dotc.{CompilationUnit, Driver}
import dotty.tools.dotc.config.CompilerCommand
import dotty.tools.io.*
import dotty.tools.runner.ScalaClassLoader.*
import org.jline.reader.*

import scala.annotation.tailrec
import scala.collection.mutable
<<<<<<< HEAD
import scala.jdk.CollectionConverters._
=======
import scala.compiletime.uninitialized
import scala.jdk.CollectionConverters.*
>>>>>>> a92a4639
import scala.util.control.NonFatal
import scala.util.Using

/** The state of the REPL contains necessary bindings instead of having to have
 *  mutation
 *
 *  The compiler in the REPL needs to do some wrapping in order to compile
 *  valid code. This wrapping occurs when a single `MemberDef` that cannot be
 *  top-level needs to be compiled. In order to do this, we need some unique
 *  identifier for each of these wrappers. That identifier is `objectIndex`.
 *
 *  Free expressions such as `1 + 1` needs to have an assignment in order to be
 *  of use. These expressions are therefore given a identifier on the format
 *  `resX` where `X` starts at 0 and each new expression that needs an
 *  identifier is given the increment of the old identifier. This identifier is
 *  `valIndex`.
 *
 *  @param objectIndex the index of the next wrapper
 *  @param valIndex    the index of next value binding for free expressions
 *  @param imports     a map from object index to the list of user defined imports
 *  @param invalidObjectIndexes the set of object indexes that failed to initialize
 *  @param context     the latest compiler context
 */
case class State(objectIndex: Int,
                 valIndex: Int,
                 imports: Map[Int, List[tpd.Import]],
                 invalidObjectIndexes: Set[Int],
                 context: Context):
  def validObjectIndexes = (1 to objectIndex).filterNot(invalidObjectIndexes.contains(_))

/** Main REPL instance, orchestrating input, compilation and presentation */
class ReplDriver(settings: Array[String],
                 out: PrintStream = Console.out,
                 classLoader: Option[ClassLoader] = None) extends Driver:

  /** Overridden to `false` in order to not have to give sources on the
   *  commandline
   */
  override def sourcesRequired: Boolean = false

  /** Create a fresh and initialized context with IDE mode enabled */
  private def initialCtx(settings: List[String]) = {
    val rootCtx = initCtx.fresh.addMode(Mode.ReadPositions | Mode.Interactive)
    rootCtx.setSetting(rootCtx.settings.YcookComments, true)
    rootCtx.setSetting(rootCtx.settings.YreadComments, true)
    setupRootCtx(this.settings ++ settings, rootCtx)
  }

  private def setupRootCtx(settings: Array[String], rootCtx: Context) = {
    setup(settings, rootCtx) match
      case Some((files, ictx)) => inContext(ictx) {
        shouldStart = true
        if files.nonEmpty then out.println(i"Ignoring spurious arguments: $files%, %")
        ictx.base.initialize()
        ictx
      }
      case None =>
        shouldStart = false
        rootCtx
  }

  /** the initial, empty state of the REPL session */
  final def initialState: State = State(0, 0, Map.empty, Set.empty, rootCtx)

  /** Reset state of repl to the initial state
   *
   *  This method is responsible for performing an all encompassing reset. As
   *  such, when the user enters `:reset` this method should be called to reset
   *  everything properly
   */
  protected def resetToInitial(settings: List[String] = Nil): Unit = {
    rootCtx = initialCtx(settings)
    if (rootCtx.settings.outputDir.isDefault(using rootCtx))
      rootCtx = rootCtx.fresh
        .setSetting(rootCtx.settings.outputDir, new VirtualDirectory("<REPL compilation output>"))
    compiler = new ReplCompiler
    rendering = new Rendering(classLoader)
  }

<<<<<<< HEAD
  private var rootCtx: Context = _
  private var shouldStart: Boolean = _
  private var compiler: ReplCompiler = _
  protected var rendering: Rendering = _
=======
  private var rootCtx: Context = uninitialized
  private var shouldStart: Boolean = uninitialized
  private var compiler: ReplCompiler = uninitialized
  protected var rendering: Rendering = uninitialized
>>>>>>> a92a4639

  // initialize the REPL session as part of the constructor so that once `run`
  // is called, we're in business
  resetToInitial()

  override protected def command: CompilerCommand = ReplCommand

  /** Try to run REPL if there is nothing that prevents us doing so.
   *
   *  Possible reason for unsuccessful run are raised flags in CLI like --help or --version
   */
  final def tryRunning = if shouldStart then runUntilQuit()

  /** Run REPL with `state` until `:quit` command found
   *
   *  This method is the main entry point into the REPL. Its effects are not
   *  observable outside of the CLI, for this reason, most helper methods are
   *  `protected final` to facilitate testing.
   */
  def runUntilQuit(using initialState: State = initialState)(): State = {
    val terminal = new JLineTerminal

    out.println(
      s"""Welcome to Scala $simpleVersionString ($javaVersion, Java $javaVmName).
         |Type in expressions for evaluation. Or try :help.""".stripMargin)

    /** Blockingly read a line, getting back a parse result */
    def readLine()(using state: State): ParseResult = {
      val completer: Completer = { (_, line, candidates) =>
        val comps = completions(line.cursor, line.line, state)
        candidates.addAll(comps.asJava)
      }
      given Context = state.context
      try {
        val line = terminal.readLine(completer)
        ParseResult(line)
      } catch {
        case _: EndOfFileException |
            _: UserInterruptException => // Ctrl+D or Ctrl+C
          Quit
      }
    }

    @tailrec def loop(using state: State)(): State = {
      val res = readLine()
      if (res == Quit) state
      else loop(using interpret(res))()
    }

    try runBody { loop() }
    finally terminal.close()
  }

  final def run(input: String)(using state: State): State = runBody {
    interpret(ParseResult.complete(input))
  }

  final def runQuietly(input: String)(using State): State = runBody {
    val parsed = ParseResult(input)
    interpret(parsed, quiet = true)
  }

  protected def runBody(body: => State): State = rendering.classLoader()(using rootCtx).asContext(withRedirectedOutput(body))

  // TODO: i5069
  final def bind(name: String, value: Any)(using state: State): State = state

  /**
   * Controls whether the `System.out` and `System.err` streams are set to the provided constructor parameter instance
   * of [[java.io.PrintStream]] during the execution of the repl. On by default.
   *
   * Disabling this can be beneficial when executing a repl instance inside a concurrent environment, for example a
   * thread pool (such as the Scala compile server in the Scala Plugin for IntelliJ IDEA).
   *
   * In such environments, indepently executing `System.setOut` and `System.setErr` without any synchronization can
   * lead to unpredictable results when restoring the original streams (dependent on the order of execution), leaving
   * the Java process in an inconsistent state.
   */
  protected def redirectOutput: Boolean = true

  // redirecting the output allows us to test `println` in scripted tests
  private def withRedirectedOutput(op: => State): State = {
    if redirectOutput then
      val savedOut = System.out
      val savedErr = System.err
      try {
        System.setOut(out)
        System.setErr(out)
        op
      }
      finally {
        System.setOut(savedOut)
        System.setErr(savedErr)
      }
    else op
  }

  private def newRun(state: State, reporter: StoreReporter = newStoreReporter) = {
    val run = compiler.newRun(rootCtx.fresh.setReporter(reporter), state)
    state.copy(context = run.runContext)
  }

  private def stripBackTicks(label: String) =
    if label.startsWith("`") && label.endsWith("`") then
      label.drop(1).dropRight(1)
    else
      label

  /** Extract possible completions at the index of `cursor` in `expr` */
  protected final def completions(cursor: Int, expr: String, state0: State): List[Candidate] =
    def makeCandidate(label: String) = {

      new Candidate(
        /* value    = */ label,
        /* displ    = */ stripBackTicks(label), // displayed value
        /* group    = */ null,  // can be used to group completions together
        /* descr    = */ null,  // TODO use for documentation?
        /* suffix   = */ null,
        /* key      = */ null,
        /* complete = */ false  // if true adds space when completing
      )
    }

    if expr.startsWith(":") then
      ParseResult.commands.collect {
        case command if command._1.startsWith(expr) => makeCandidate(command._1)
      }
    else
      given state: State = newRun(state0)
      compiler
        .typeCheck(expr, errorsAllowed = true)
        .map { (untpdTree, tpdTree) =>
          val file = SourceFile.virtual("<completions>", expr, maybeIncomplete = true)
          val unit = CompilationUnit(file)(using state.context)
          unit.untpdTree = untpdTree
          unit.tpdTree = tpdTree
          given Context = state.context.fresh.setCompilationUnit(unit)
          val srcPos = SourcePosition(file, Span(cursor))
          val completions = try Completion.completions(srcPos)._2 catch case NonFatal(_) => Nil
          completions.map(_.label).distinct.map(makeCandidate)
        }
        .getOrElse(Nil)
  end completions

  protected def interpret(res: ParseResult, quiet: Boolean = false)(using state: State): State = {
    res match {
      case parsed: Parsed if parsed.trees.nonEmpty =>
        compile(parsed, state, quiet)

      case SyntaxErrors(_, errs, _) =>
        displayErrors(errs)
        state

      case cmd: Command =>
        interpretCommand(cmd)

      case SigKill => // TODO
        state

      case _ => // new line, empty tree
        state
    }
  }

  /** Compile `parsed` trees and evolve `state` in accordance */
  private def compile(parsed: Parsed, istate: State, quiet: Boolean = false): State = {
    def extractNewestWrapper(tree: untpd.Tree): Name = tree match {
      case PackageDef(_, (obj: untpd.ModuleDef) :: Nil) => obj.name.moduleClassName
      case _ => nme.NO_NAME
    }

    def extractTopLevelImports(ctx: Context): List[tpd.Import] =
      unfusedPhases(using ctx).collectFirst { case phase: CollectTopLevelImports => phase.imports }.get

    def contextWithNewImports(ctx: Context, imports: List[tpd.Import]): Context =
      if imports.isEmpty then ctx
      else
        imports.foldLeft(ctx.fresh.setNewScope)((ctx, imp) =>
          ctx.importContext(imp, imp.symbol(using ctx)))

    given State = {
      val state0 = newRun(istate, parsed.reporter)
      state0.copy(context = state0.context.withSource(parsed.source))
    }
    compiler
      .compile(parsed)
      .fold(
        displayErrors,
        {
          case (unit: CompilationUnit, newState: State) =>
            val newestWrapper = extractNewestWrapper(unit.untpdTree)
            val newImports = extractTopLevelImports(newState.context)
            var allImports = newState.imports
            if (newImports.nonEmpty)
              allImports += (newState.objectIndex -> newImports)
            val newStateWithImports = newState.copy(
              imports = allImports,
              context = contextWithNewImports(newState.context, newImports)
            )

            val warnings = newState.context.reporter
              .removeBufferedMessages(using newState.context)

            inContext(newState.context) {
              val (updatedState, definitions) =
                if (!ctx.settings.XreplDisableDisplay.value)
                  renderDefinitions(unit.tpdTree, newestWrapper)(using newStateWithImports)
                else
                  (newStateWithImports, Seq.empty)

              // output is printed in the order it was put in. warnings should be
              // shown before infos (eg. typedefs) for the same line. column
              // ordering is mostly to make tests deterministic
              given Ordering[Diagnostic] =
                Ordering[(Int, Int, Int)].on(d => (d.pos.line, -d.level, d.pos.column))

              if (!quiet) {
                (definitions ++ warnings)
                  .sorted
                  .foreach(printDiagnostic)
              }

              updatedState
            }
        }
      )
  }

  private def renderDefinitions(tree: tpd.Tree, newestWrapper: Name)(using state: State): (State, Seq[Diagnostic]) = {
    given Context = state.context

    def resAndUnit(denot: Denotation) = {
      import scala.util.{Success, Try}
      val sym = denot.symbol
      val name = sym.name.show
      val hasValidNumber = Try(name.drop(3).toInt) match {
        case Success(num) => num < state.valIndex
        case _ => false
      }
      name.startsWith(str.REPL_RES_PREFIX) && hasValidNumber && sym.info == defn.UnitType
    }

    def extractAndFormatMembers(symbol: Symbol): (State, Seq[Diagnostic]) = if (tree.symbol.info.exists) {
      val info = symbol.info
      val defs =
        info.bounds.hi.finalResultType
          .membersBasedOnFlags(required = Method, excluded = Accessor | ParamAccessor | Synthetic | Private)
          .filterNot { denot =>
            defn.topClasses.contains(denot.symbol.owner) || denot.symbol.isConstructor
             || denot.symbol.name.is(DefaultGetterName)
          }

      val vals =
        info.fields
          .filterNot(_.symbol.isOneOf(ParamAccessor | Private | Synthetic | Artifact | Module))
          .filter(_.symbol.name.is(SimpleNameKind))

      val typeAliases =
        info.bounds.hi.typeMembers.filter(_.symbol.info.isTypeAlias)

      // The wrapper object may fail to initialize if the rhs of a ValDef throws.
      // In that case, don't attempt to render any subsequent vals, and mark this
      // wrapper object index as invalid.
      var failedInit = false
      val renderedVals =
        val buf = mutable.ListBuffer[Diagnostic]()
        for d <- vals do if !failedInit then rendering.renderVal(d) match
          case Right(Some(v)) =>
            buf += v
          case Left(e) =>
            buf += rendering.renderError(e, d)
            failedInit = true
          case _ =>
        buf.toList

      if failedInit then
        // We limit the returned diagnostics here to `renderedVals`, which will contain the rendered error
        // for the val which failed to initialize. Since any other defs, aliases, imports, etc. from this
        // input line will be inaccessible, we avoid rendering those so as not to confuse the user.
        (state.copy(invalidObjectIndexes = state.invalidObjectIndexes + state.objectIndex), renderedVals)
      else
        val formattedMembers =
          typeAliases.map(rendering.renderTypeAlias)
          ++ defs.map(rendering.renderMethod)
          ++ renderedVals
        val diagnostics = if formattedMembers.isEmpty then rendering.forceModule(symbol) else formattedMembers
        (state.copy(valIndex = state.valIndex - vals.count(resAndUnit)), diagnostics)
    }
    else (state, Seq.empty)

    def isSyntheticCompanion(sym: Symbol) =
      sym.is(Module) && sym.is(Synthetic)

    def typeDefs(sym: Symbol): Seq[Diagnostic] = sym.info.memberClasses
      .collect {
        case x if !isSyntheticCompanion(x.symbol) && !x.symbol.name.isReplWrapperName =>
          rendering.renderTypeDef(x)
      }

    atPhase(typerPhase.next) {
      // Display members of wrapped module:
      tree.symbol.info.memberClasses
        .find(_.symbol.name == newestWrapper.moduleClassName)
        .map { wrapperModule =>
          val (newState, formattedMembers) = extractAndFormatMembers(wrapperModule.symbol)
          val formattedTypeDefs =  // don't render type defs if wrapper initialization failed
            if newState.invalidObjectIndexes.contains(state.objectIndex) then Seq.empty
            else typeDefs(wrapperModule.symbol)
          val highlighted = (formattedTypeDefs ++ formattedMembers)
            .map(d => new Diagnostic(d.msg.mapMsg(SyntaxHighlighting.highlight), d.pos, d.level))
          (newState, highlighted)
        }
        .getOrElse {
          // user defined a trait/class/object, so no module needed
          (state, Seq.empty)
        }
    }
  }

  /** Interpret `cmd` to action and propagate potentially new `state` */
  private def interpretCommand(cmd: Command)(using state: State): State = cmd match {
    case UnknownCommand(cmd) =>
      out.println(s"""Unknown command: "$cmd", run ":help" for a list of commands""")
      state

    case AmbiguousCommand(cmd, matching) =>
      out.println(s""""$cmd" matches ${matching.mkString(", ")}. Try typing a few more characters. Run ":help" for a list of commands""")
      state

    case Help =>
      out.println(Help.text)
      state

    case Reset(arg) =>
      val tokens = tokenize(arg)

      if tokens.nonEmpty then
        out.println(s"""|Resetting REPL state with the following settings:
                        |  ${tokens.mkString("\n  ")}
                        |""".stripMargin)
      else
        out.println("Resetting REPL state.")

      resetToInitial(tokens)
      initialState

    case Imports =>
      for {
        objectIndex <- state.validObjectIndexes
        imp <- state.imports.getOrElse(objectIndex, Nil)
      } out.println(imp.show(using state.context))
      state

    case Load(path) =>
      val file = new JFile(path)
      if (file.exists) {
        val contents = Using(scala.io.Source.fromFile(file, StandardCharsets.UTF_8.name))(_.mkString).get
        run(contents)
      }
      else {
        out.println(s"""Couldn't find file "${file.getCanonicalPath}"""")
        state
      }

    case TypeOf(expr) =>
      expr match {
        case "" => out.println(s":type <expression>")
        case _  =>
          compiler.typeOf(expr)(using newRun(state)).fold(
            displayErrors,
            res => out.println(res)  // result has some highlights
          )
      }
      state

    case DocOf(expr) =>
      expr match {
        case "" => out.println(s":doc <expression>")
        case _  =>
          compiler.docOf(expr)(using newRun(state)).fold(
            displayErrors,
            res => out.println(res)
          )
      }
      state

    case Settings(arg) => arg match
      case "" =>
        given ctx: Context = state.context
        for (s <- ctx.settings.userSetSettings(ctx.settingsState).sortBy(_.name))
          out.println(s"${s.name} = ${if s.value == "" then "\"\"" else s.value}")
        state
      case _  =>
        rootCtx = setupRootCtx(tokenize(arg).toArray, rootCtx)
        state.copy(context = rootCtx)

    case Quit =>
      // end of the world!
      state
  }

  /** shows all errors nicely formatted */
  private def displayErrors(errs: Seq[Diagnostic])(using state: State): State = {
    errs.foreach(printDiagnostic)
    state
  }

  /** Like ConsoleReporter, but without file paths, -Xprompt displaying,
   *  and using a PrintStream rather than a PrintWriter so messages aren't re-encoded. */
  private object ReplConsoleReporter extends ConsoleReporter.AbstractConsoleReporter {
    override def posFileStr(pos: SourcePosition) = "" // omit file paths
    override def printMessage(msg: String): Unit = out.println(msg)
    override def flush()(using Context): Unit    = out.flush()
  }

  /** Print warnings & errors using ReplConsoleReporter, and info straight to out */
  private def printDiagnostic(dia: Diagnostic)(using state: State) = dia.level match
    case interfaces.Diagnostic.INFO => out.println(dia.msg) // print REPL's special info diagnostics directly to out
    case _                          => ReplConsoleReporter.doReport(dia)(using state.context)

end ReplDriver<|MERGE_RESOLUTION|>--- conflicted
+++ resolved
@@ -36,12 +36,8 @@
 
 import scala.annotation.tailrec
 import scala.collection.mutable
-<<<<<<< HEAD
-import scala.jdk.CollectionConverters._
-=======
 import scala.compiletime.uninitialized
 import scala.jdk.CollectionConverters.*
->>>>>>> a92a4639
 import scala.util.control.NonFatal
 import scala.util.Using
 
@@ -121,17 +117,10 @@
     rendering = new Rendering(classLoader)
   }
 
-<<<<<<< HEAD
-  private var rootCtx: Context = _
-  private var shouldStart: Boolean = _
-  private var compiler: ReplCompiler = _
-  protected var rendering: Rendering = _
-=======
   private var rootCtx: Context = uninitialized
   private var shouldStart: Boolean = uninitialized
   private var compiler: ReplCompiler = uninitialized
   protected var rendering: Rendering = uninitialized
->>>>>>> a92a4639
 
   // initialize the REPL session as part of the constructor so that once `run`
   // is called, we're in business
