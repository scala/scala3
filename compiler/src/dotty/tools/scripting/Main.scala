--- conflicted
+++ resolved
@@ -11,7 +11,7 @@
 object Main:
   /** All arguments before -script <target_script> are compiler arguments.
       All arguments afterwards are script arguments.*/
-  def distinguishArgs(args: Array[String]): (Array[String], File, Array[String], Boolean) =
+  private def distinguishArgs(args: Array[String]): (Array[String], File, Array[String], Boolean) =
     // NOTE: if -script is required but not present, quit with error.
     val (leftArgs, rest) = args.splitAt(args.indexOf("-script"))
     if( rest.size < 2 ) then
@@ -19,26 +19,20 @@
 
     val file = File(rest(1))
     val scriptArgs = rest.drop(2)
-    var saveCompiled = false
+    var saveJar = false
     val compilerArgs = leftArgs.filter {
       case "-save" | "-savecompiled" =>
-        saveCompiled = true
+        saveJar = true
         false
       case _ =>
         true
     }
-    (compilerArgs, file, scriptArgs, saveCompiled)
+    (compilerArgs, file, scriptArgs, saveJar)
   end distinguishArgs
 
-  val pathsep = sys.props("path.separator")
-
   def main(args: Array[String]): Unit =
-<<<<<<< HEAD
-    val (compilerArgs, scriptFile, scriptArgs, saveCompiled) = distinguishArgs(args)
-    if verbose then showArgs(args, compilerArgs, scriptFile, scriptArgs)
-    try
-      ScriptingDriver(compilerArgs, scriptFile, scriptArgs).compileAndRun {
-          (outDir:Path, classpath:String) =>
+    val (compilerArgs, scriptFile, scriptArgs, saveJar) = distinguishArgs(args)
+    try ScriptingDriver(compilerArgs, scriptFile, scriptArgs).compileAndRun { (outDir:Path, classpath:String) =>
       val classFiles = outDir.toFile.listFiles.toList match {
       case Nil => sys.error(s"no files below [$outDir]")
       case list => list
@@ -46,22 +40,12 @@
 
       val (mainClassName, mainMethod) = detectMainMethod(outDir, classpath, scriptFile)
 
-      if saveCompiled then
+      if saveJar then
         // write a standalone jar to the script parent directory
         writeJarfile(outDir, scriptFile, scriptArgs, classpath, mainClassName)
 
-      try
-        // invoke the compiled script main method
-        mainMethod.invoke(null, scriptArgs)
-      catch
-        case e: java.lang.reflect.InvocationTargetException =>
-          throw e.getCause
-
-=======
-    val (compilerArgs, scriptFile, scriptArgs) = distinguishArgs(args)
-    try ScriptingDriver(compilerArgs, scriptFile, scriptArgs).compileAndRun { (tmpDir:java.nio.file.Path,cp:String) =>
-      // compile to jar, with classpath
->>>>>>> e07104fb
+      // invoke the compiled script main method
+      mainMethod.invoke(null, scriptArgs)
     }
     catch
       case e:Exception =>
@@ -69,7 +53,10 @@
         println(s"Error: ${e.getMessage}")
         sys.exit(1)
 
-  def writeJarfile(outDir: Path, scriptFile: File, scriptArgs:Array[String],
+      case e: java.lang.reflect.InvocationTargetException =>
+        throw e.getCause
+
+  private def writeJarfile(outDir: Path, scriptFile: File, scriptArgs:Array[String],
       classpath:String, mainClassName: String): Unit =
     import java.net.{URI, URL}
     val jarTargetDir: Path = Option(scriptFile.toPath.getParent) match {
@@ -100,15 +87,6 @@
     writer.writeAllFrom(Directory(outDir))
   end writeJarfile
 
-  lazy val verbose = Option(System.getenv("DOTC_VERBOSE")) != None
-
-  def showArgs(args:Array[String], compilerArgs:Array[String],
-      scriptFile:File, scriptArgs:Array[String]): Unit =
-    args.foreach { printf("args[%s]\n", _) }
-    compilerArgs.foreach { printf("compilerArgs[%s]\n", _) }
-    scriptArgs.foreach { printf("scriptArgs[%s]\n", _) }
-    printf("scriptFile[%s]\n", scriptFile)
-
   private def detectMainMethod(outDir: Path, classpath: String,
       scriptFile: File): (String, Method) =
     val outDirURL = outDir.toUri.toURL
@@ -120,8 +98,6 @@
       val targetPath =
         if path.nonEmpty then s"${path}.${nameWithoutExtension}"
         else nameWithoutExtension
-
-      if verbose then printf("targetPath [%s]\n",targetPath)
 
       if target.isDirectory then
         for
@@ -145,7 +121,6 @@
 
     candidates match
       case Nil =>
-        if verbose then outDir.toFile.listFiles.toList.foreach { f => System.err.printf("%s\n",f.toString) }
         throw ScriptingException(s"No main methods detected in script ${scriptFile}")
       case _ :: _ :: _ =>
         throw ScriptingException("A script must contain only one main method. " +
@@ -154,6 +129,8 @@
     end match
   end detectMainMethod
 
+  def pathsep = sys.props("path.separator")
+
   extension(pathstr:String) {
     def withSlash:String = pathstr.replace('\\', '/')
   }