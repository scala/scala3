package dotty.tools
package backend
package jvm


import dotty.tools.dotc.core.Symbols._
import dotty.tools.dotc.transform.Erasure
import scala.tools.asm.{Handle, Opcodes}
import dotty.tools.dotc.core.StdNames
import BTypes.InternalName

abstract class CoreBTypes {
  val bTypes: BTypes
  import bTypes._

   def primitiveTypeMap: Map[Symbol, PrimitiveBType]

   def boxedClasses: Set[ClassBType]

   def boxedClassOfPrimitive: Map[PrimitiveBType, ClassBType]

   def boxResultType: Map[Symbol, ClassBType]

   def unboxResultType: Map[Symbol, PrimitiveBType]

   def srNothingRef : ClassBType
   def srNullRef    : ClassBType

   def ObjectRef                   : ClassBType
   def StringRef                   : ClassBType
   def jlStringBuilderRef          : ClassBType
   def jlStringBufferRef           : ClassBType
   def jlCharSequenceRef           : ClassBType
   def jlClassRef                  : ClassBType
   def jlThrowableRef              : ClassBType
   def jlCloneableRef              : ClassBType
   def jiSerializableRef           : ClassBType
   def jlClassCastExceptionRef     : ClassBType
   def jlIllegalArgExceptionRef    : ClassBType
   def jliSerializedLambdaRef      : ClassBType

   def srBoxesRuntimeRef: ClassBType

   def jliLambdaMetaFactoryMetafactoryHandle    : Handle
   def jliLambdaMetaFactoryAltMetafactoryHandle : Handle
   def jliLambdaDeserializeBootstrapHandle      : Handle
   def jliStringConcatFactoryMakeConcatWithConstantsHandle: Handle

   def asmBoxTo  : Map[BType, MethodNameAndType]
   def asmUnboxTo: Map[BType, MethodNameAndType]

   def typeOfArrayOp: Map[Int, BType]
}

abstract class CoreBTypesFromSymbols[I <: DottyBackendInterface] extends CoreBTypes {
  val bTypes: BTypesFromSymbols[I]

  import bTypes._
  import int.given
  import DottyBackendInterface._
  import dotty.tools.dotc.core.Contexts.Context

  /**
   * Maps primitive types to their corresponding PrimitiveBType. The map is defined lexically above
   * the first use of `classBTypeFromSymbol` because that method looks at the map.
   */
  lazy val primitiveTypeMap: Map[Symbol, PrimitiveBType] = Map(
    defn.UnitClass    -> UNIT,
    defn.BooleanClass -> BOOL,
    defn.CharClass    -> CHAR,
    defn.ByteClass    -> BYTE,
    defn.ShortClass   -> SHORT,
    defn.IntClass     -> INT,
    defn.LongClass    -> LONG,
    defn.FloatClass   -> FLOAT,
    defn.DoubleClass  -> DOUBLE
  )

  /**
   * Map from primitive types to their boxed class type. Useful when pushing class literals onto the
   * operand stack (ldc instruction taking a class literal), see genConstant.
   */
  lazy val boxedClassOfPrimitive: Map[PrimitiveBType, ClassBType] = Map(
      UNIT   -> classBTypeFromSymbol(requiredClass[java.lang.Void]),
      BOOL   -> classBTypeFromSymbol(requiredClass[java.lang.Boolean]),
      BYTE   -> classBTypeFromSymbol(requiredClass[java.lang.Byte]),
      SHORT  -> classBTypeFromSymbol(requiredClass[java.lang.Short]),
      CHAR   -> classBTypeFromSymbol(requiredClass[java.lang.Character]),
      INT    -> classBTypeFromSymbol(requiredClass[java.lang.Integer]),
      LONG   -> classBTypeFromSymbol(requiredClass[java.lang.Long]),
      FLOAT  -> classBTypeFromSymbol(requiredClass[java.lang.Float]),
      DOUBLE -> classBTypeFromSymbol(requiredClass[java.lang.Double])
    )

  lazy val boxedClasses: Set[ClassBType] = boxedClassOfPrimitive.values.toSet

  /**
   * Maps the method symbol for a box method to the boxed type of the result. For example, the
   * method symbol for `Byte.box()` is mapped to the ClassBType `java/lang/Byte`.
   */
  lazy val boxResultType: Map[Symbol, ClassBType] = {
    val boxMethods = defn.ScalaValueClasses().map{x => // @darkdimius Are you sure this should be a def?
      (x, Erasure.Boxing.boxMethod(x.asClass))
    }.toMap
    for ((valueClassSym, boxMethodSym) <- boxMethods)
    yield boxMethodSym -> boxedClassOfPrimitive(primitiveTypeMap(valueClassSym))
  }

  /**
   * Maps the method symbol for an unbox method to the primitive type of the result.
   * For example, the method symbol for `Byte.unbox()`) is mapped to the PrimitiveBType BYTE. */
  lazy val unboxResultType: Map[Symbol, PrimitiveBType] = {
    val unboxMethods: Map[Symbol, Symbol] =
      defn.ScalaValueClasses().map(x => (x, Erasure.Boxing.unboxMethod(x.asClass))).toMap
    for ((valueClassSym, unboxMethodSym) <- unboxMethods)
    yield unboxMethodSym -> primitiveTypeMap(valueClassSym)
  }

  /*
   * srNothingRef and srNullRef exist at run-time only. They are the bytecode-level manifestation (in
   * method signatures only) of what shows up as NothingClass (scala.Nothing) resp. NullClass (scala.Null) in Scala ASTs.
   *
   * Therefore, when srNothingRef or srNullRef are to be emitted, a mapping is needed: the internal
   * names of NothingClass and NullClass can't be emitted as-is.
   * TODO @lry Once there's a 2.11.3 starr, use the commented argument list. The current starr crashes on the type literal `scala.runtime.Nothing$`
   */
<<<<<<< HEAD
  lazy val srNothingRef : ClassBType = classBTypeFromSymbol(requiredClass("scala.runtime.Nothing$")) // (requiredClass[scala.runtime.Nothing$])
  lazy val srNullRef    : ClassBType = classBTypeFromSymbol(requiredClass("scala.runtime.Null$"))    // (requiredClass[scala.runtime.Null$])

  lazy val ObjectRef   : ClassBType = classBTypeFromSymbol(defn.ObjectClass)
  lazy val StringRef                   : ClassBType = classBTypeFromSymbol(defn.StringClass)
  lazy val jlStringBuilderRef          : ClassBType = classBTypeFromSymbol(requiredClass[java.lang.StringBuilder])
  lazy val jlStringBufferRef           : ClassBType = classBTypeFromSymbol(requiredClass[java.lang.StringBuffer])
  lazy val jlCharSequenceRef           : ClassBType = classBTypeFromSymbol(requiredClass[java.lang.CharSequence])
  lazy val jlClassRef                  : ClassBType = classBTypeFromSymbol(requiredClass[java.lang.Class[_]])
  lazy val jlThrowableRef              : ClassBType = classBTypeFromSymbol(defn.ThrowableClass)
  lazy val jlCloneableRef              : ClassBType = classBTypeFromSymbol(defn.JavaCloneableClass)        // java/lang/Cloneable
  lazy val jioSerializableRef          : ClassBType = classBTypeFromSymbol(requiredClass[java.io.Serializable])     // java/io/Serializable
  lazy val jlClassCastExceptionRef     : ClassBType = classBTypeFromSymbol(requiredClass[java.lang.ClassCastException])   // java/lang/ClassCastException
  lazy val jlIllegalArgExceptionRef    : ClassBType = classBTypeFromSymbol(requiredClass[java.lang.IllegalArgumentException])
  lazy val jliSerializedLambdaRef      : ClassBType = classBTypeFromSymbol(requiredClass[java.lang.invoke.SerializedLambda])
  
  lazy val srBoxesRunTimeRef: ClassBType = classBTypeFromSymbol(requiredClass[scala.runtime.BoxesRunTime])

  private lazy val jliCallSiteRef              : ClassBType = classBTypeFromSymbol(requiredClass[java.lang.invoke.CallSite])
  private lazy val jliLambdaMetafactoryRef     : ClassBType = classBTypeFromSymbol(requiredClass[java.lang.invoke.LambdaMetafactory])
  private lazy val jliMethodHandleRef          : ClassBType = classBTypeFromSymbol(defn.MethodHandleClass)
  private lazy val jliMethodHandlesLookupRef   : ClassBType = classBTypeFromSymbol(defn.MethodHandlesLookupClass)
  private lazy val jliMethodTypeRef            : ClassBType = classBTypeFromSymbol(requiredClass[java.lang.invoke.MethodType])
  private lazy val jliStringConcatFactoryRef   : ClassBType = classBTypeFromSymbol(requiredClass("java.lang.invoke.StringConcatFactory")) // since JDK 9
  private lazy val srLambdaDeserialize         : ClassBType = classBTypeFromSymbol(requiredClass[scala.runtime.LambdaDeserialize]) 

  lazy val jliLambdaMetaFactoryMetafactoryHandle: Handle = new Handle(
=======
  lazy val srNothingRef : ClassBType = classBTypeFromSymbol(requiredClass("scala.runtime.Nothing$"))
  lazy val srNullRef    : ClassBType = classBTypeFromSymbol(requiredClass("scala.runtime.Null$"))

  lazy val ObjectRef : ClassBType = classBTypeFromSymbol(defn.ObjectClass)
  lazy val StringRef : ClassBType = classBTypeFromSymbol(defn.StringClass)

  lazy val jlStringBuilderRef       : ClassBType = classBTypeFromSymbol(requiredClass[java.lang.StringBuilder])
  lazy val jlStringBufferRef        : ClassBType = classBTypeFromSymbol(requiredClass[java.lang.StringBuffer])
  lazy val jlCharSequenceRef        : ClassBType = classBTypeFromSymbol(requiredClass[java.lang.CharSequence])
  lazy val jlClassRef               : ClassBType = classBTypeFromSymbol(requiredClass[java.lang.Class[_]])
  lazy val jlThrowableRef           : ClassBType = classBTypeFromSymbol(defn.ThrowableClass)
  lazy val jlCloneableRef           : ClassBType = classBTypeFromSymbol(defn.JavaCloneableClass)
  lazy val jiSerializableRef        : ClassBType = classBTypeFromSymbol(requiredClass[java.io.Serializable])
  lazy val jlClassCastExceptionRef  : ClassBType = classBTypeFromSymbol(requiredClass[java.lang.ClassCastException])
  lazy val jlIllegalArgExceptionRef : ClassBType = classBTypeFromSymbol(requiredClass[java.lang.IllegalArgumentException])
  lazy val jliSerializedLambdaRef   : ClassBType = classBTypeFromSymbol(requiredClass[java.lang.invoke.SerializedLambda])

  lazy val srBoxesRuntimeRef: ClassBType = classBTypeFromSymbol(requiredClass[scala.runtime.BoxesRunTime])

  private lazy val jliCallSiteRef            : ClassBType = classBTypeFromSymbol(requiredClass[java.lang.invoke.CallSite])
  private lazy val jliLambdaMetafactoryRef   : ClassBType = classBTypeFromSymbol(requiredClass[java.lang.invoke.LambdaMetafactory])
  private lazy val jliMethodHandleRef        : ClassBType = classBTypeFromSymbol(defn.MethodHandleClass)
  private lazy val jliMethodHandlesLookupRef : ClassBType = classBTypeFromSymbol(defn.MethodHandlesLookupClass)
  private lazy val jliMethodTypeRef          : ClassBType = classBTypeFromSymbol(requiredClass[java.lang.invoke.MethodType])
  private lazy val jliStringConcatFactoryRef : ClassBType = classBTypeFromSymbol(requiredClass("java.lang.invoke.StringConcatFactory")) // since JDK 9

  lazy val srLambdaDeserialize               : ClassBType = classBTypeFromSymbol(requiredClass[scala.runtime.LambdaDeserialize])

  lazy val jliLambdaMetaFactoryMetafactoryHandle = new Handle(
>>>>>>> 721e7c87
    Opcodes.H_INVOKESTATIC,
    jliLambdaMetafactoryRef.internalName,
    "metafactory",
    MethodBType(
      List(jliMethodHandlesLookupRef, StringRef, jliMethodTypeRef, jliMethodTypeRef, jliMethodHandleRef, jliMethodTypeRef),
      jliCallSiteRef
    ).descriptor,
    /* itf = */ false)

  lazy val jliLambdaMetaFactoryAltMetafactoryHandle = new Handle(
    Opcodes.H_INVOKESTATIC,
    jliLambdaMetafactoryRef.internalName,
    "altMetafactory",
    MethodBType(
      List(jliMethodHandlesLookupRef, StringRef, jliMethodTypeRef, ArrayBType(ObjectRef)),
      jliCallSiteRef
    ).descriptor,
    /* itf = */ false)

  lazy val jliLambdaDeserializeBootstrapHandle: Handle = new Handle(
    Opcodes.H_INVOKESTATIC,
    srLambdaDeserialize.internalName,
    "bootstrap",
    MethodBType(
      List(jliMethodHandlesLookupRef, StringRef, jliMethodTypeRef, ArrayBType(jliMethodHandleRef)),
      jliCallSiteRef
    ).descriptor,
    /* itf = */ false)

  lazy val jliStringConcatFactoryMakeConcatWithConstantsHandle = new Handle(
    Opcodes.H_INVOKESTATIC,
    jliStringConcatFactoryRef.internalName,
    "makeConcatWithConstants",
    MethodBType(
      List(jliMethodHandlesLookupRef, StringRef, jliMethodTypeRef, StringRef, ArrayBType(ObjectRef)),
      jliCallSiteRef
    ).descriptor,
    /* itf = */ false)

  /**
   * Methods in scala.runtime.BoxesRuntime
   */
  lazy val asmBoxTo  : Map[BType, MethodNameAndType] = Map(
    BOOL   -> MethodNameAndType("boxToBoolean",   MethodBType(List(BOOL),   boxedClassOfPrimitive(BOOL))),
    BYTE   -> MethodNameAndType("boxToByte",      MethodBType(List(BYTE),   boxedClassOfPrimitive(BYTE))),
    CHAR   -> MethodNameAndType("boxToCharacter", MethodBType(List(CHAR),   boxedClassOfPrimitive(CHAR))),
    SHORT  -> MethodNameAndType("boxToShort",     MethodBType(List(SHORT),  boxedClassOfPrimitive(SHORT))),
    INT    -> MethodNameAndType("boxToInteger",   MethodBType(List(INT),    boxedClassOfPrimitive(INT))),
    LONG   -> MethodNameAndType("boxToLong",      MethodBType(List(LONG),   boxedClassOfPrimitive(LONG))),
    FLOAT  -> MethodNameAndType("boxToFloat",     MethodBType(List(FLOAT),  boxedClassOfPrimitive(FLOAT))),
    DOUBLE -> MethodNameAndType("boxToDouble",    MethodBType(List(DOUBLE), boxedClassOfPrimitive(DOUBLE)))
  )

  lazy val asmUnboxTo: Map[BType, MethodNameAndType] = Map(
    BOOL   -> MethodNameAndType("unboxToBoolean", MethodBType(List(ObjectRef), BOOL)),
    BYTE   -> MethodNameAndType("unboxToByte",    MethodBType(List(ObjectRef), BYTE)),
    CHAR   -> MethodNameAndType("unboxToChar",    MethodBType(List(ObjectRef), CHAR)),
    SHORT  -> MethodNameAndType("unboxToShort",   MethodBType(List(ObjectRef), SHORT)),
    INT    -> MethodNameAndType("unboxToInt",     MethodBType(List(ObjectRef), INT)),
    LONG   -> MethodNameAndType("unboxToLong",    MethodBType(List(ObjectRef), LONG)),
    FLOAT  -> MethodNameAndType("unboxToFloat",   MethodBType(List(ObjectRef), FLOAT)),
    DOUBLE -> MethodNameAndType("unboxToDouble",  MethodBType(List(ObjectRef), DOUBLE))
  )

  lazy val typeOfArrayOp: Map[Int, BType] = {
    import dotty.tools.backend.ScalaPrimitivesOps._
    Map(
        (List(ZARRAY_LENGTH, ZARRAY_GET, ZARRAY_SET) map (_ -> BOOL))   ++
        (List(BARRAY_LENGTH, BARRAY_GET, BARRAY_SET) map (_ -> BYTE))   ++
        (List(SARRAY_LENGTH, SARRAY_GET, SARRAY_SET) map (_ -> SHORT))  ++
        (List(CARRAY_LENGTH, CARRAY_GET, CARRAY_SET) map (_ -> CHAR))   ++
        (List(IARRAY_LENGTH, IARRAY_GET, IARRAY_SET) map (_ -> INT))    ++
        (List(LARRAY_LENGTH, LARRAY_GET, LARRAY_SET) map (_ -> LONG))   ++
        (List(FARRAY_LENGTH, FARRAY_GET, FARRAY_SET) map (_ -> FLOAT))  ++
        (List(DARRAY_LENGTH, DARRAY_GET, DARRAY_SET) map (_ -> DOUBLE)) ++
        (List(OARRAY_LENGTH, OARRAY_GET, OARRAY_SET) map (_ -> ObjectRef)) : _*
    )
  }
}<|MERGE_RESOLUTION|>--- conflicted
+++ resolved
@@ -124,35 +124,6 @@
    * names of NothingClass and NullClass can't be emitted as-is.
    * TODO @lry Once there's a 2.11.3 starr, use the commented argument list. The current starr crashes on the type literal `scala.runtime.Nothing$`
    */
-<<<<<<< HEAD
-  lazy val srNothingRef : ClassBType = classBTypeFromSymbol(requiredClass("scala.runtime.Nothing$")) // (requiredClass[scala.runtime.Nothing$])
-  lazy val srNullRef    : ClassBType = classBTypeFromSymbol(requiredClass("scala.runtime.Null$"))    // (requiredClass[scala.runtime.Null$])
-
-  lazy val ObjectRef   : ClassBType = classBTypeFromSymbol(defn.ObjectClass)
-  lazy val StringRef                   : ClassBType = classBTypeFromSymbol(defn.StringClass)
-  lazy val jlStringBuilderRef          : ClassBType = classBTypeFromSymbol(requiredClass[java.lang.StringBuilder])
-  lazy val jlStringBufferRef           : ClassBType = classBTypeFromSymbol(requiredClass[java.lang.StringBuffer])
-  lazy val jlCharSequenceRef           : ClassBType = classBTypeFromSymbol(requiredClass[java.lang.CharSequence])
-  lazy val jlClassRef                  : ClassBType = classBTypeFromSymbol(requiredClass[java.lang.Class[_]])
-  lazy val jlThrowableRef              : ClassBType = classBTypeFromSymbol(defn.ThrowableClass)
-  lazy val jlCloneableRef              : ClassBType = classBTypeFromSymbol(defn.JavaCloneableClass)        // java/lang/Cloneable
-  lazy val jioSerializableRef          : ClassBType = classBTypeFromSymbol(requiredClass[java.io.Serializable])     // java/io/Serializable
-  lazy val jlClassCastExceptionRef     : ClassBType = classBTypeFromSymbol(requiredClass[java.lang.ClassCastException])   // java/lang/ClassCastException
-  lazy val jlIllegalArgExceptionRef    : ClassBType = classBTypeFromSymbol(requiredClass[java.lang.IllegalArgumentException])
-  lazy val jliSerializedLambdaRef      : ClassBType = classBTypeFromSymbol(requiredClass[java.lang.invoke.SerializedLambda])
-  
-  lazy val srBoxesRunTimeRef: ClassBType = classBTypeFromSymbol(requiredClass[scala.runtime.BoxesRunTime])
-
-  private lazy val jliCallSiteRef              : ClassBType = classBTypeFromSymbol(requiredClass[java.lang.invoke.CallSite])
-  private lazy val jliLambdaMetafactoryRef     : ClassBType = classBTypeFromSymbol(requiredClass[java.lang.invoke.LambdaMetafactory])
-  private lazy val jliMethodHandleRef          : ClassBType = classBTypeFromSymbol(defn.MethodHandleClass)
-  private lazy val jliMethodHandlesLookupRef   : ClassBType = classBTypeFromSymbol(defn.MethodHandlesLookupClass)
-  private lazy val jliMethodTypeRef            : ClassBType = classBTypeFromSymbol(requiredClass[java.lang.invoke.MethodType])
-  private lazy val jliStringConcatFactoryRef   : ClassBType = classBTypeFromSymbol(requiredClass("java.lang.invoke.StringConcatFactory")) // since JDK 9
-  private lazy val srLambdaDeserialize         : ClassBType = classBTypeFromSymbol(requiredClass[scala.runtime.LambdaDeserialize]) 
-
-  lazy val jliLambdaMetaFactoryMetafactoryHandle: Handle = new Handle(
-=======
   lazy val srNothingRef : ClassBType = classBTypeFromSymbol(requiredClass("scala.runtime.Nothing$"))
   lazy val srNullRef    : ClassBType = classBTypeFromSymbol(requiredClass("scala.runtime.Null$"))
 
@@ -182,7 +153,6 @@
   lazy val srLambdaDeserialize               : ClassBType = classBTypeFromSymbol(requiredClass[scala.runtime.LambdaDeserialize])
 
   lazy val jliLambdaMetaFactoryMetafactoryHandle = new Handle(
->>>>>>> 721e7c87
     Opcodes.H_INVOKESTATIC,
     jliLambdaMetafactoryRef.internalName,
     "metafactory",
