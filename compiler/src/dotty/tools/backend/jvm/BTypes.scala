--- conflicted
+++ resolved
@@ -16,11 +16,6 @@
  */
 abstract class BTypes { self =>
   val frontendAccess: PostProcessorFrontendAccess
-<<<<<<< HEAD
-  import frontendAccess.{frontendSynch}
-
-=======
->>>>>>> a92a4639
   val int: DottyBackendInterface
   import int.given
   /**
@@ -42,11 +37,7 @@
   def classBTypeFromInternalName(internalName: String) = classBTypeFromInternalNameMap(internalName)
 
   val coreBTypes: CoreBTypes { val bTypes: self.type}
-<<<<<<< HEAD
-  import coreBTypes._
-=======
   import coreBTypes.*
->>>>>>> a92a4639
 
   /**
    * A BType is either a primitve type, a ClassBType, an ArrayBType of one of these, or a MethodType
