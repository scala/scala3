--- conflicted
+++ resolved
@@ -45,23 +45,12 @@
  */
 trait BCodeHelpers extends BCodeIdiomatic {
   // for some reason singleton types aren't allowed in constructor calls. will need several casts in code to enforce
-<<<<<<< HEAD
-  //import global._
-  import bTypes._
-  import tpd._
-  import coreBTypes._
-=======
   //import global.*
   import bTypes.*
   import tpd.*
   import coreBTypes.*
->>>>>>> a92a4639
   import int.{_, given}
   import DottyBackendInterface.*
-
-  // We need to access GenBCode phase to get access to post-processor components.
-  // At this point it should always be initialized already.
-  protected lazy val backendUtils = genBCodePhase.asInstanceOf[GenBCode].postProcessor.backendUtils
 
   // We need to access GenBCode phase to get access to post-processor components.
   // At this point it should always be initialized already.
