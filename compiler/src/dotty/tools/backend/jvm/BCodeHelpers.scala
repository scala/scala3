package dotty.tools
package backend
package jvm

import scala.language.unsafeNulls

import scala.annotation.threadUnsafe
import scala.tools.asm
import scala.tools.asm.AnnotationVisitor
import scala.tools.asm.ClassWriter
import scala.collection.mutable

import dotty.tools.dotc.CompilationUnit
import dotty.tools.dotc.ast.tpd
import dotty.tools.dotc.ast.Trees
import dotty.tools.dotc.core.Annotations._
import dotty.tools.dotc.core.Constants._
import dotty.tools.dotc.core.Contexts._
import dotty.tools.dotc.core.Phases._
import dotty.tools.dotc.core.Decorators._
import dotty.tools.dotc.core.Flags._
import dotty.tools.dotc.core.Names.Name
import dotty.tools.dotc.core.NameKinds.ExpandedName
import dotty.tools.dotc.core.Signature
import dotty.tools.dotc.core.StdNames._
import dotty.tools.dotc.core.NameKinds
import dotty.tools.dotc.core.Symbols._
import dotty.tools.dotc.core.Types
import dotty.tools.dotc.core.Types._
import dotty.tools.dotc.core.TypeErasure
import dotty.tools.dotc.transform.GenericSignatures
import dotty.tools.dotc.transform.ElimErasedValueType
import dotty.tools.io.AbstractFile
import dotty.tools.dotc.report

import dotty.tools.backend.jvm.DottyBackendInterface.symExtensions

/*
 *  Traits encapsulating functionality to convert Scala AST Trees into ASM ClassNodes.
 *
 *  @author  Miguel Garcia, http://lamp.epfl.ch/~magarcia/ScalaCompilerCornerReloaded
 *  @version 1.0
 *
 */
trait BCodeHelpers extends BCodeIdiomatic {
  // for some reason singleton types aren't allowed in constructor calls. will need several casts in code to enforce
  //import global._
  import bTypes._
  import tpd._
  import coreBTypes._
  import int.{_, given}
  import DottyBackendInterface._

  // We need to access GenBCode phase to get access to post-processor components.
  // At this point it should always be initialized already.
  protected lazy val backendUtils = genBCodePhase.asInstanceOf[GenBCode].postProcessor.backendUtils

  def ScalaATTRName: String = "Scala"
  def ScalaSignatureATTRName: String = "ScalaSig"

  @threadUnsafe lazy val AnnotationRetentionAttr: ClassSymbol = requiredClass("java.lang.annotation.Retention")
  @threadUnsafe lazy val AnnotationRetentionSourceAttr: TermSymbol = requiredClass("java.lang.annotation.RetentionPolicy").linkedClass.requiredValue("SOURCE")
  @threadUnsafe lazy val AnnotationRetentionClassAttr: TermSymbol = requiredClass("java.lang.annotation.RetentionPolicy").linkedClass.requiredValue("CLASS")
  @threadUnsafe lazy val AnnotationRetentionRuntimeAttr: TermSymbol = requiredClass("java.lang.annotation.RetentionPolicy").linkedClass.requiredValue("RUNTIME")

  val bCodeAsmCommon: BCodeAsmCommon[int.type] = new BCodeAsmCommon(int)

<<<<<<< HEAD
  /*
   * must-single-thread
   */
  def getFileForClassfile(base: AbstractFile, clsName: String, suffix: String): AbstractFile = {
    getFile(base, clsName, suffix)
  }

  /*
   * must-single-thread
   */
  def getOutFolder(csym: Symbol, cName: String): AbstractFile = {
    try {
      outputDirectory
    } catch {
      case ex: Throwable =>
        report.error(em"Couldn't create file for class $cName\n${ex.getMessage}", ctx.source.atSpan(csym.span))
        null
    }
  }

=======
>>>>>>> 721e7c87
  final def traitSuperAccessorName(sym: Symbol): String = {
    val nameString = sym.javaSimpleName.toString
    if (sym.name == nme.TRAIT_CONSTRUCTOR) nameString
    else nameString + "$"
  }


  /*
   * can-multi-thread
   */
  def createJAttribute(name: String, b: Array[Byte], offset: Int, len: Int): asm.Attribute = {
    new asm.Attribute(name) {
      override def write(classWriter: ClassWriter, code: Array[Byte],
        codeLength: Int, maxStack: Int, maxLocals: Int): asm.ByteVector = {
        val byteVector = new asm.ByteVector(len)
        byteVector.putByteArray(b, offset, len)
        byteVector
      }
    }
  }

  /*
   * Custom attribute (JVMS 4.7.1) "ScalaSig" used as marker only
   * i.e., the pickle is contained in a custom annotation, see:
   *   (1) `addAnnotations()`,
   *   (2) SID # 10 (draft) - Storage of pickled Scala signatures in class files, http://www.scala-lang.org/sid/10
   *   (3) SID # 5 - Internals of Scala Annotations, http://www.scala-lang.org/sid/5
   * That annotation in turn is not related to the "java-generic-signature" (JVMS 4.7.9)
   * other than both ending up encoded as attributes (JVMS 4.7)
   * (with the caveat that the "ScalaSig" attribute is associated to some classes,
   * while the "Signature" attribute can be associated to classes, methods, and fields.)
   *
   */
  trait BCPickles {

    import dotty.tools.dotc.core.unpickleScala2.{ PickleFormat, PickleBuffer }

    val versionPickle = {
      val vp = new PickleBuffer(new Array[Byte](16), -1, 0)
      assert(vp.writeIndex == 0, vp)
      vp writeNat PickleFormat.MajorVersion
      vp writeNat PickleFormat.MinorVersion
      vp writeNat 0
      vp
    }

    /*
     * can-multi-thread
     */
    def pickleMarkerLocal = {
      createJAttribute(ScalaSignatureATTRName, versionPickle.bytes, 0, versionPickle.writeIndex)
    }

    /*
     * can-multi-thread
     */
    def pickleMarkerForeign = {
      createJAttribute(ScalaATTRName, new Array[Byte](0), 0, 0)
    }
  } // end of trait BCPickles

  trait BCInnerClassGen {

    def debugLevel = 3 // 0 -> no debug info; 1-> filename; 2-> lines; 3-> varnames

    final val emitSource = debugLevel >= 1
    final val emitLines  = debugLevel >= 2
    final val emitVars   = debugLevel >= 3

    /**
     * The class internal name for a given class symbol.
     */
    final def internalName(sym: Symbol): String = {
      // For each java class, the scala compiler creates a class and a module (thus a module class).
      // If the `sym` is a java module class, we use the java class instead. This ensures that the
      // ClassBType is created from the main class (instead of the module class).
      // The two symbols have the same name, so the resulting internalName is the same.
      val classSym = if (sym.is(JavaDefined) && sym.is(ModuleClass)) sym.linkedClass else sym
      getClassBType(classSym).internalName
    }

    private def assertClassNotArray(sym: Symbol): Unit = {
      assert(sym.isClass, sym)
      assert(sym != defn.ArrayClass || compilingArray, sym)
    }

    private def assertClassNotArrayNotPrimitive(sym: Symbol): Unit = {
      assertClassNotArray(sym)
      assert(!primitiveTypeMap.contains(sym) || isCompilingPrimitive, sym)
    }

    /**
     * The ClassBType for a class symbol.
     *
     * The class symbol scala.Nothing is mapped to the class scala.runtime.Nothing$. Similarly,
     * scala.Null is mapped to scala.runtime.Null$. This is because there exist no class files
     * for the Nothing / Null. If used for example as a parameter type, we use the runtime classes
     * in the classfile method signature.
     *
     * Note that the referenced class symbol may be an implementation class. For example when
     * compiling a mixed-in method that forwards to the static method in the implementation class,
     * the class descriptor of the receiver (the implementation class) is obtained by creating the
     * ClassBType.
     */
    final def getClassBType(sym: Symbol): ClassBType = {
      assertClassNotArrayNotPrimitive(sym)

      if (sym == defn.NothingClass) srNothingRef
      else if (sym == defn.NullClass) srNullRef
      else classBTypeFromSymbol(sym)
    }

    /*
     * must-single-thread
     */
    final def asmMethodType(msym: Symbol): MethodBType = {
      assert(msym.is(Method), s"not a method-symbol: $msym")
      val resT: BType =
        if (msym.isClassConstructor || msym.isConstructor) UNIT
        else toTypeKind(msym.info.resultType)
      MethodBType(msym.info.firstParamTypes map toTypeKind, resT)
    }

    /**
     * The jvm descriptor of a type.
     */
    final def typeDescriptor(t: Type): String = { toTypeKind(t).descriptor   }

    /**
     * The jvm descriptor for a symbol.
     */
    final def symDescriptor(sym: Symbol): String = getClassBType(sym).descriptor

    final def toTypeKind(tp: Type): BType = typeToTypeKind(tp)(BCodeHelpers.this)(this)

  } // end of trait BCInnerClassGen

  trait BCAnnotGen extends BCInnerClassGen {

    /*
     * must-single-thread
     */
    def emitAnnotations(cw: asm.ClassVisitor, annotations: List[Annotation]): Unit =
      for(annot <- annotations; if shouldEmitAnnotation(annot)) {
        val typ = annot.tree.tpe
        val assocs = assocsFromApply(annot.tree)
        val av = cw.visitAnnotation(typeDescriptor(typ), isRuntimeVisible(annot))
        emitAssocs(av, assocs, BCodeHelpers.this)(this)
      }

    /*
     * must-single-thread
     */
    def emitAnnotations(mw: asm.MethodVisitor, annotations: List[Annotation]): Unit =
      for(annot <- annotations; if shouldEmitAnnotation(annot)) {
        val typ = annot.tree.tpe
        val assocs = assocsFromApply(annot.tree)
        val av = mw.visitAnnotation(typeDescriptor(typ), isRuntimeVisible(annot))
        emitAssocs(av, assocs, BCodeHelpers.this)(this)
      }

    /*
     * must-single-thread
     */
    def emitAnnotations(fw: asm.FieldVisitor, annotations: List[Annotation]): Unit =
      for(annot <- annotations; if shouldEmitAnnotation(annot)) {
        val typ = annot.tree.tpe
        val assocs = assocsFromApply(annot.tree)
        val av = fw.visitAnnotation(typeDescriptor(typ), isRuntimeVisible(annot))
        emitAssocs(av, assocs, BCodeHelpers.this)(this)
      }

    /*
     * must-single-thread
     */
    def emitParamNames(jmethod: asm.MethodVisitor, params: List[Symbol]) =
      for param <- params do
        var access = asm.Opcodes.ACC_FINAL
        if param.is(Artifact) then access |= asm.Opcodes.ACC_SYNTHETIC
        jmethod.visitParameter(param.name.mangledString, access)

    /*
     * must-single-thread
     */
    def emitParamAnnotations(jmethod: asm.MethodVisitor, pannotss: List[List[Annotation]]): Unit =
      val annotationss = pannotss map (_ filter shouldEmitAnnotation)
      if (annotationss forall (_.isEmpty)) return
      for ((annots, idx) <- annotationss.zipWithIndex;
        annot <- annots) {
        val typ = annot.tree.tpe
        val assocs = assocsFromApply(annot.tree)
        val pannVisitor: asm.AnnotationVisitor = jmethod.visitParameterAnnotation(idx, typeDescriptor(typ.asInstanceOf[Type]), isRuntimeVisible(annot))
        emitAssocs(pannVisitor, assocs, BCodeHelpers.this)(this)
      }


    private def shouldEmitAnnotation(annot: Annotation): Boolean = {
      annot.symbol.is(JavaDefined) &&
        retentionPolicyOf(annot) != AnnotationRetentionSourceAttr
    }

    private def emitAssocs(av: asm.AnnotationVisitor, assocs: List[(Name, Object)], bcodeStore: BCodeHelpers)
        (innerClasesStore: bcodeStore.BCInnerClassGen) = {
      for ((name, value) <- assocs)
        emitArgument(av, name.mangledString, value.asInstanceOf[Tree], bcodeStore)(innerClasesStore)
      av.visitEnd()
    }

    private def emitArgument(av:   AnnotationVisitor,
                           name: String,
                           arg:  Tree, bcodeStore: BCodeHelpers)(innerClasesStore: bcodeStore.BCInnerClassGen): Unit = {
      val narg = normalizeArgument(arg)
      // Transformation phases are not run on annotation trees, so we need to run
      // `constToLiteral` at this point.
      val t = atPhase(erasurePhase)(constToLiteral(narg))
      t match {
        case Literal(const @ Constant(_)) =>
          const.tag match {
            case BooleanTag | ByteTag | ShortTag | CharTag | IntTag | LongTag | FloatTag | DoubleTag => av.visit(name, const.value)
            case StringTag =>
              assert(const.value != null, const) // TODO this invariant isn't documented in `case class Constant`
              av.visit(name, const.stringValue) // `stringValue` special-cases null, but that execution path isn't exercised for a const with StringTag
            case ClazzTag => av.visit(name, typeToTypeKind(TypeErasure.erasure(const.typeValue))(bcodeStore)(innerClasesStore).toASMType)
          }
        case Ident(nme.WILDCARD) =>
          // An underscore argument indicates that we want to use the default value for this parameter, so do not emit anything
        case t: tpd.RefTree if t.symbol.owner.linkedClass.isAllOf(JavaEnumTrait) =>
          val edesc = innerClasesStore.typeDescriptor(t.tpe) // the class descriptor of the enumeration class.
          val evalue = t.symbol.javaSimpleName // value the actual enumeration value.
          av.visitEnum(name, edesc, evalue)
        case t: SeqLiteral =>
          val arrAnnotV: AnnotationVisitor = av.visitArray(name)
          for (arg <- t.elems) { emitArgument(arrAnnotV, null, arg, bcodeStore)(innerClasesStore) }
          arrAnnotV.visitEnd()

        case Apply(fun, args) if fun.symbol == defn.ArrayClass.primaryConstructor ||
          toDenot(fun.symbol).owner == defn.ArrayClass.linkedClass && fun.symbol.name == nme.apply =>
          val arrAnnotV: AnnotationVisitor = av.visitArray(name)

          var actualArgs = if (fun.tpe.isImplicitMethod) {
            // generic array method, need to get implicit argument out of the way
            fun.asInstanceOf[Apply].args
          } else args

          val flatArgs = actualArgs.flatMap { arg =>
            normalizeArgument(arg) match {
              case t: tpd.SeqLiteral => t.elems
              case e => List(e)
            }
          }
          for(arg <- flatArgs) {
            emitArgument(arrAnnotV, null, arg, bcodeStore)(innerClasesStore)
          }
          arrAnnotV.visitEnd()
  /*
        case sb @ ScalaSigBytes(bytes) =>
          // see http://www.scala-lang.org/sid/10 (Storage of pickled Scala signatures in class files)
          // also JVMS Sec. 4.7.16.1 The element_value structure and JVMS Sec. 4.4.7 The CONSTANT_Utf8_info Structure.
          if (sb.fitsInOneString) {
            av.visit(name, BCodeAsmCommon.strEncode(sb))
          } else {
            val arrAnnotV: asm.AnnotationVisitor = av.visitArray(name)
            for(arg <- BCodeAsmCommon.arrEncode(sb)) { arrAnnotV.visit(name, arg) }
            arrAnnotV.visitEnd()
          }          // for the lazy val in ScalaSigBytes to be GC'ed, the invoker of emitAnnotations() should hold the ScalaSigBytes in a method-local var that doesn't escape.
  */
        case t @ Apply(constr, args) if t.tpe.classSymbol.is(JavaAnnotation) =>
          val typ = t.tpe.classSymbol.denot.info
          val assocs = assocsFromApply(t)
          val desc = innerClasesStore.typeDescriptor(typ) // the class descriptor of the nested annotation class
          val nestedVisitor = av.visitAnnotation(name, desc)
          emitAssocs(nestedVisitor, assocs, bcodeStore)(innerClasesStore)

        case t =>
          report.error(em"Annotation argument is not a constant", t.sourcePos)
      }
    }

    private def normalizeArgument(arg: Tree): Tree = arg match {
      case Trees.NamedArg(_, arg1) => normalizeArgument(arg1)
      case Trees.Typed(arg1, _) => normalizeArgument(arg1)
      case _ => arg
    }

    private def isRuntimeVisible(annot: Annotation): Boolean =
      if (toDenot(annot.tree.tpe.typeSymbol).hasAnnotation(AnnotationRetentionAttr))
        retentionPolicyOf(annot) == AnnotationRetentionRuntimeAttr
      else {
        // SI-8926: if the annotation class symbol doesn't have a @RetentionPolicy annotation, the
        // annotation is emitted with visibility `RUNTIME`
        // dotty bug: #389
        true
      }

    private def retentionPolicyOf(annot: Annotation): Symbol =
      annot.tree.tpe.typeSymbol.getAnnotation(AnnotationRetentionAttr).
        flatMap(_.argument(0).map(_.tpe.termSymbol)).getOrElse(AnnotationRetentionClassAttr)

    private def assocsFromApply(tree: Tree): List[(Name, Tree)] = {
      tree match {
        case Block(_, expr) => assocsFromApply(expr)
        case Apply(fun, args) =>
          fun.tpe.widen match {
            case MethodType(names) =>
              (names zip args).filter {
                case (_, t: tpd.Ident) if (t.tpe.normalizedPrefix eq NoPrefix) => false
                case _ => true
              }
          }
      }
    }
  } // end of trait BCAnnotGen

  trait BCJGenSigGen {
    import int.given

    def getCurrentCUnit(): CompilationUnit

    /**
     * Generates the generic signature for `sym` before erasure.
     *
     * @param sym   The symbol for which to generate a signature.
     * @param owner The owner of `sym`.
     * @return The generic signature of `sym` before erasure, as specified in the Java Virtual
     *         Machine Specification, §4.3.4, or `null` if `sym` doesn't need a generic signature.
     * @see https://docs.oracle.com/javase/specs/jvms/se7/html/jvms-4.html#jvms-4.3.4
     */
    def getGenericSignature(sym: Symbol, owner: Symbol): String = {
      atPhase(erasurePhase) {
        val memberTpe =
          if (sym.is(Method)) sym.denot.info
          else owner.denot.thisType.memberInfo(sym)
        getGenericSignatureHelper(sym, owner, memberTpe).orNull
      }
    }

  } // end of trait BCJGenSigGen

  trait BCForwardersGen extends BCAnnotGen with BCJGenSigGen {

    /* Add a forwarder for method m. Used only from addForwarders().
     *
     * must-single-thread
     */
    private def addForwarder(jclass: asm.ClassVisitor, module: Symbol, m: Symbol, isSynthetic: Boolean): Unit = {
      val moduleName     = internalName(module)
      val methodInfo     = module.thisType.memberInfo(m)
      val paramJavaTypes: List[BType] = methodInfo.firstParamTypes map toTypeKind
      // val paramNames     = 0 until paramJavaTypes.length map ("x_" + _)

      /* Forwarders must not be marked final,
       *  as the JVM will not allow redefinition of a final static method,
       *  and we don't know what classes might be subclassing the companion class.  See SI-4827.
       */
      // TODO: evaluate the other flags we might be dropping on the floor here.
      val flags = GenBCodeOps.PublicStatic | (
        if (m.is(JavaVarargs)) asm.Opcodes.ACC_VARARGS else 0
      ) | (
        if (isSynthetic) asm.Opcodes.ACC_SYNTHETIC else 0
      )

      // TODO needed? for(ann <- m.annotations) { ann.symbol.initialize }
      val jgensig = getStaticForwarderGenericSignature(m, module)
      val (throws, others) = m.annotations.partition(_.symbol eq defn.ThrowsAnnot)
      val thrownExceptions: List[String] = getExceptions(throws)

      val jReturnType = toTypeKind(methodInfo.resultType)
      val mdesc = MethodBType(paramJavaTypes, jReturnType).descriptor
      val mirrorMethodName = m.javaSimpleName
      val mirrorMethod: asm.MethodVisitor = jclass.visitMethod(
        flags,
        mirrorMethodName,
        mdesc,
        jgensig,
        mkArrayS(thrownExceptions)
      )

      emitAnnotations(mirrorMethod, others)
      val params: List[Symbol] = Nil // backend uses this to emit annotations on parameter lists of forwarders
      // to static methods of companion class
      // Old assumption: in Dotty this link does not exists: there is no way to get from method type
      // to inner symbols of DefDef
      // TODO: now we have paramSymss and could use it here.
      emitParamAnnotations(mirrorMethod, params.map(_.annotations))

      mirrorMethod.visitCode()

      mirrorMethod.visitFieldInsn(asm.Opcodes.GETSTATIC, moduleName, str.MODULE_INSTANCE_FIELD, symDescriptor(module))

      var index = 0
      for(jparamType <- paramJavaTypes) {
        mirrorMethod.visitVarInsn(jparamType.typedOpcode(asm.Opcodes.ILOAD), index)
        assert(!jparamType.isInstanceOf[MethodBType], jparamType)
        index += jparamType.size
      }

      mirrorMethod.visitMethodInsn(asm.Opcodes.INVOKEVIRTUAL, moduleName, mirrorMethodName, asmMethodType(m).descriptor, false)
      mirrorMethod.visitInsn(jReturnType.typedOpcode(asm.Opcodes.IRETURN))

      mirrorMethod.visitMaxs(0, 0) // just to follow protocol, dummy arguments
      mirrorMethod.visitEnd()

    }

    /* Add forwarders for all methods defined in `module` that don't conflict
     *  with methods in the companion class of `module`. A conflict arises when
     *  a method with the same name is defined both in a class and its companion object:
     *  method signature is not taken into account.
     *
     * must-single-thread
     */
    def addForwarders(jclass: asm.ClassVisitor, jclassName: String, moduleClass: Symbol): Unit = {
      assert(moduleClass.is(ModuleClass), moduleClass)
      report.debuglog(s"Dumping mirror class for object: $moduleClass")

      val linkedClass  = moduleClass.companionClass
      lazy val conflictingNames: Set[Name] = {
        (linkedClass.info.allMembers.collect { case d if d.name.isTermName => d.name }).toSet
      }
      report.debuglog(s"Potentially conflicting names for forwarders: $conflictingNames")

      for (m0 <- sortedMembersBasedOnFlags(moduleClass.info, required = Method, excluded = ExcludedForwarder)) {
        val m = if (m0.is(Bridge)) m0.nextOverriddenSymbol else m0
        if (m == NoSymbol)
          report.log(s"$m0 is a bridge method that overrides nothing, something went wrong in a previous phase.")
        else if (m.isType || m.is(Deferred) || (m.owner eq defn.ObjectClass) || m.isConstructor || m.name.is(ExpandedName))
          report.debuglog(s"No forwarder for '$m' from $jclassName to '$moduleClass'")
        else if (conflictingNames(m.name))
          report.log(s"No forwarder for $m due to conflict with ${linkedClass.info.member(m.name)}")
        else if (m.accessBoundary(defn.RootClass) ne defn.RootClass)
          report.log(s"No forwarder for non-public member $m")
        else {
          report.log(s"Adding static forwarder for '$m' from $jclassName to '$moduleClass'")
          // It would be simpler to not generate forwarders for these methods,
          // but that wouldn't be binary-compatible with Scala 3.0.0, so instead
          // we generate ACC_SYNTHETIC forwarders so Java compilers ignore them.
          val isSynthetic =
            m0.name.is(NameKinds.SyntheticSetterName) ||
            // Only hide bridges generated at Erasure, mixin forwarders are also
            // marked as bridge but shouldn't be hidden since they don't have a
            // non-bridge overload.
            m0.is(Bridge) && m0.initial.validFor.firstPhaseId == erasurePhase.next.id
          addForwarder(jclass, moduleClass, m, isSynthetic)
        }
      }
    }

    /** The members of this type that have all of `required` flags but none of `excluded` flags set.
     *  The members are sorted by name and signature to guarantee a stable ordering.
     */
    private def sortedMembersBasedOnFlags(tp: Type, required: Flag, excluded: FlagSet): List[Symbol] = {
      // The output of `memberNames` is a Set, sort it to guarantee a stable ordering.
      val names = tp.memberNames(takeAllFilter).toSeq.sorted
      val buffer = mutable.ListBuffer[Symbol]()
      names.foreach { name =>
        buffer ++= tp.memberBasedOnFlags(name, required, excluded)
          .alternatives.sortBy(_.signature)(Signature.lexicographicOrdering).map(_.symbol)
      }
      buffer.toList
    }

    /*
     * Quoting from JVMS 4.7.5 The Exceptions Attribute
     *   "The Exceptions attribute indicates which checked exceptions a method may throw.
     *    There may be at most one Exceptions attribute in each method_info structure."
     *
     * The contents of that attribute are determined by the `String[] exceptions` argument to ASM's ClassVisitor.visitMethod()
     * This method returns such list of internal names.
     *
     * must-single-thread
     */
    def getExceptions(excs: List[Annotation]): List[String] = {
      for (case ThrownException(exc) <- excs.distinct)
      yield internalName(TypeErasure.erasure(exc).classSymbol)
    }
  } // end of trait BCForwardersGen

  trait BCClassGen extends BCInnerClassGen {

    // Used as threshold above which a tableswitch bytecode instruction is preferred over a lookupswitch.
    // There's a space tradeoff between these multi-branch instructions (details in the JVM spec).
    // The particular value in use for `MIN_SWITCH_DENSITY` reflects a heuristic.
    val MIN_SWITCH_DENSITY = 0.7

    /*
     *  Add public static final field serialVersionUID with value `id`
     *
     *  can-multi-thread
     */
    def addSerialVUID(id: Long, jclass: asm.ClassVisitor): Unit = {
      // add static serialVersionUID field if `clasz` annotated with `@SerialVersionUID(uid: Long)`
      jclass.visitField(
        GenBCodeOps.PrivateStaticFinal,
        "serialVersionUID",
        "J",
        null, // no java-generic-signature
        java.lang.Long.valueOf(id)
      ).visitEnd()
    }
  } // end of trait BCClassGen

  /* functionality for building plain and mirror classes */
  abstract class JCommonBuilder
    extends BCInnerClassGen
    with    BCAnnotGen
    with    BCForwardersGen
    with    BCPickles { }

  /* builder of mirror classes */
  class JMirrorBuilder extends JCommonBuilder {

    private var cunit: CompilationUnit = _
    def getCurrentCUnit(): CompilationUnit = cunit;

    /* Generate a mirror class for a top-level module. A mirror class is a class
     *  containing only static methods that forward to the corresponding method
     *  on the MODULE instance of the given Scala object.  It will only be
     *  generated if there is no companion class: if there is, an attempt will
     *  instead be made to add the forwarder methods to the companion class.
     *
     *  must-single-thread
     */
    def genMirrorClass(moduleClass: Symbol, cunit: CompilationUnit): asm.tree.ClassNode = {
      assert(moduleClass.is(ModuleClass))
      assert(moduleClass.companionClass == NoSymbol, moduleClass)
      this.cunit = cunit
      val bType      = mirrorClassBTypeFromSymbol(moduleClass)
      val moduleName = internalName(moduleClass) // + "$"
      val mirrorName = bType.internalName

      val mirrorClass = new asm.tree.ClassNode
      mirrorClass.visit(
        backendUtils.classfileVersion,
        bType.info.flags,
        mirrorName,
        null /* no java-generic-signature */,
        ObjectRef.internalName,
        EMPTY_STRING_ARRAY
      )

      if (emitSource) {
        mirrorClass.visitSource("" + cunit.source.file.name,
                                null /* SourceDebugExtension */)
      }

      val ssa = None // getAnnotPickle(mirrorName, if (moduleClass.is(Module)) moduleClass.companionClass else moduleClass.companionModule)
      mirrorClass.visitAttribute(if (ssa.isDefined) pickleMarkerLocal else pickleMarkerForeign)
      emitAnnotations(mirrorClass, moduleClass.annotations ++ ssa)

      addForwarders(mirrorClass, mirrorName, moduleClass)
      mirrorClass.visitEnd()

      moduleClass.name // this side-effect is necessary, really.

      mirrorClass
    }

  } // end of class JMirrorBuilder

  trait JAndroidBuilder {
    self: BCInnerClassGen =>

    /* From the reference documentation of the Android SDK:
     *  The `Parcelable` interface identifies classes whose instances can be written to and restored from a `Parcel`.
     *  Classes implementing the `Parcelable` interface must also have a static field called `CREATOR`,
     *  which is an object implementing the `Parcelable.Creator` interface.
     */
    val androidFieldName = "CREATOR".toTermName

    lazy val AndroidParcelableInterface : Symbol = NoSymbol // getClassIfDefined("android.os.Parcelable")
    lazy val AndroidCreatorClass        : Symbol = NoSymbol // getClassIfDefined("android.os.Parcelable$Creator")

    /*
     * must-single-thread
     */
    def isAndroidParcelableClass(sym: Symbol) =
      (AndroidParcelableInterface != NoSymbol) &&
      (sym.info.parents.map(_.typeSymbol) contains AndroidParcelableInterface)

    /*
     * must-single-thread
     */
    def legacyAddCreatorCode(clinit: asm.MethodVisitor, cnode: asm.tree.ClassNode, thisName: String): Unit = {
      val androidCreatorType = getClassBType(AndroidCreatorClass)
      val tdesc_creator = androidCreatorType.descriptor

      cnode.visitField(
        GenBCodeOps.PublicStaticFinal,
        "CREATOR",
        tdesc_creator,
        null, // no java-generic-signature
        null  // no initial value
      ).visitEnd()

      val moduleName = (thisName + "$")

      // GETSTATIC `moduleName`.MODULE$ : `moduleName`;
      clinit.visitFieldInsn(
        asm.Opcodes.GETSTATIC,
        moduleName,
        str.MODULE_INSTANCE_FIELD,
        "L" + moduleName + ";"
      )

      // INVOKEVIRTUAL `moduleName`.CREATOR() : android.os.Parcelable$Creator;
      val bt = MethodBType(Nil, androidCreatorType)
      clinit.visitMethodInsn(
        asm.Opcodes.INVOKEVIRTUAL,
        moduleName,
        "CREATOR",
        bt.descriptor,
        false
      )

      // PUTSTATIC `thisName`.CREATOR;
      clinit.visitFieldInsn(
        asm.Opcodes.PUTSTATIC,
        thisName,
        "CREATOR",
        tdesc_creator
      )
    }

  } // end of trait JAndroidBuilder

  /**
   * This method returns the BType for a type reference, for example a parameter type.
   *
   * If the result is a ClassBType for a nested class, it is added to the innerClassBufferASM.
   *
   * If `t` references a class, toTypeKind ensures that the class is not an implementation class.
   * See also comment on getClassBTypeAndRegisterInnerClass, which is invoked for implementation
   * classes.
   */
  private def typeToTypeKind(tp: Type)(ct: BCodeHelpers)(storage: ct.BCInnerClassGen): ct.bTypes.BType = {
    import ct.bTypes._
    val defn = ctx.definitions
    import coreBTypes._
    import Types._
    /**
      * Primitive types are represented as TypeRefs to the class symbol of, for example, scala.Int.
      * The `primitiveTypeMap` maps those class symbols to the corresponding PrimitiveBType.
      */
    def primitiveOrClassToBType(sym: Symbol): BType = {
      assert(sym.isClass, sym)
      assert(sym != defn.ArrayClass || compilingArray, sym)
      primitiveTypeMap.getOrElse(sym, storage.getClassBType(sym)).asInstanceOf[BType]
    }

    /**
      * When compiling Array.scala, the type parameter T is not erased and shows up in method
      * signatures, e.g. `def apply(i: Int): T`. A TyperRef to T is replaced by ObjectReference.
      */
    def nonClassTypeRefToBType(sym: Symbol): ClassBType = {
      assert(sym.isType && compilingArray, sym)
      ObjectRef.asInstanceOf[ct.bTypes.ClassBType]
    }

    tp.widenDealias match {
      case JavaArrayType(el) =>ArrayBType(typeToTypeKind(el)(ct)(storage)) // Array type such as Array[Int] (kept by erasure)
      case t: TypeRef =>
        t.info match {

          case _ =>
            if (!t.symbol.isClass) nonClassTypeRefToBType(t.symbol)  // See comment on nonClassTypeRefToBType
            else primitiveOrClassToBType(t.symbol) // Common reference to a type such as scala.Int or java.lang.String
        }
      case Types.ClassInfo(_, sym, _, _, _)           => primitiveOrClassToBType(sym) // We get here, for example, for genLoadModule, which invokes toTypeKind(moduleClassSymbol.info)

      /* AnnotatedType should (probably) be eliminated by erasure. However we know it happens for
        * meta-annotated annotations (@(ann @getter) val x = 0), so we don't emit a warning.
        * The type in the AnnotationInfo is an AnnotatedTpe. Tested in jvm/annotations.scala.
        */
      case a @ AnnotatedType(t, _) =>
        report.debuglog(s"typeKind of annotated type $a")
        typeToTypeKind(t)(ct)(storage)

      /* The cases below should probably never occur. They are kept for now to avoid introducing
        * new compiler crashes, but we added a warning. The compiler / library bootstrap and the
        * test suite don't produce any warning.
        */

      case tp =>
        report.warning(
          s"an unexpected type representation reached the compiler backend while compiling ${ctx.compilationUnit}: $tp. " +
            "If possible, please file a bug on https://github.com/lampepfl/dotty/issues")

        tp match {
          case tp: ThisType if tp.cls == defn.ArrayClass => ObjectRef.asInstanceOf[ct.bTypes.ClassBType] // was introduced in 9b17332f11 to fix SI-999, but this code is not reached in its test, or any other test
          case tp: ThisType                         => storage.getClassBType(tp.cls)
          // case t: SingletonType                   => primitiveOrClassToBType(t.classSymbol)
          case t: SingletonType                     => typeToTypeKind(t.underlying)(ct)(storage)
          case t: RefinedType                       => typeToTypeKind(t.parent)(ct)(storage) //parents.map(_.toTypeKind(ct)(storage).asClassBType).reduceLeft((a, b) => a.jvmWiseLUB(b))
        }
    }
  }

  private def getGenericSignatureHelper(sym: Symbol, owner: Symbol, memberTpe: Type)(using Context): Option[String] = {
    if (needsGenericSignature(sym)) {
      val erasedTypeSym = TypeErasure.fullErasure(sym.denot.info).typeSymbol
      if (erasedTypeSym.isPrimitiveValueClass) {
        // Suppress signatures for symbols whose types erase in the end to primitive
        // value types. This is needed to fix #7416.
        None
      } else {
        val jsOpt = GenericSignatures.javaSig(sym, memberTpe)
        if (ctx.settings.XverifySignatures.value) {
          jsOpt.foreach(verifySignature(sym, _))
        }

        jsOpt
      }
    } else {
      None
    }
  }

  private def verifySignature(sym: Symbol, sig: String)(using Context): Unit = {
    import scala.tools.asm.util.CheckClassAdapter
    def wrap(body: => Unit): Unit = {
      try body
      catch {
        case ex: Throwable =>
          report.error(
            em"""|compiler bug: created invalid generic signature for $sym in ${sym.denot.owner.showFullName}
                 |signature: $sig
                 |if this is reproducible, please report bug at https://github.com/lampepfl/dotty/issues
               """, sym.sourcePos)
          throw  ex
      }
    }

    wrap {
      if (sym.is(Method)) {
        CheckClassAdapter.checkMethodSignature(sig)
      }
      else if (sym.isTerm) {
        CheckClassAdapter.checkFieldSignature(sig)
      }
      else {
        CheckClassAdapter.checkClassSignature(sig)
      }
    }
  }

  // @M don't generate java generics sigs for (members of) implementation
  // classes, as they are monomorphic (TODO: ok?)
  private final def needsGenericSignature(sym: Symbol): Boolean = !(
    // pp: this condition used to include sym.hasexpandedname, but this leads
    // to the total loss of generic information if a private member is
    // accessed from a closure: both the field and the accessor were generated
    // without it.  This is particularly bad because the availability of
    // generic information could disappear as a consequence of a seemingly
    // unrelated change.
      ctx.base.settings.YnoGenericSig.value
    || sym.is(Artifact)
    || sym.isAllOf(LiftedMethod)
    || sym.is(Bridge)
  )

  private def getStaticForwarderGenericSignature(sym: Symbol, moduleClass: Symbol): String = {
    // scala/bug#3452 Static forwarder generation uses the same erased signature as the method if forwards to.
    // By rights, it should use the signature as-seen-from the module class, and add suitable
    // primitive and value-class boxing/unboxing.
    // But for now, just like we did in mixin, we just avoid writing a wrong generic signature
    // (one that doesn't erase to the actual signature). See run/t3452b for a test case.

    val memberTpe = atPhase(erasurePhase) { moduleClass.denot.thisType.memberInfo(sym) }
    val erasedMemberType = ElimErasedValueType.elimEVT(TypeErasure.transformInfo(sym, memberTpe))
    if (erasedMemberType =:= sym.denot.info)
      getGenericSignatureHelper(sym, moduleClass, memberTpe).orNull
    else null
  }

  def abort(msg: String): Nothing = {
    report.error(msg)
    throw new RuntimeException(msg)
  }

  private def compilingArray(using Context) =
    ctx.compilationUnit.source.file.name == "Array.scala"
}

object BCodeHelpers {

  class InvokeStyle(val style: Int) extends AnyVal {
    import InvokeStyle._
    def isVirtual: Boolean = this == Virtual
    def isStatic : Boolean = this == Static
    def isSpecial: Boolean = this == Special
    def isSuper  : Boolean = this == Super

    def hasInstance = this != Static
  }

  object InvokeStyle {
    val Virtual = new InvokeStyle(0) // InvokeVirtual or InvokeInterface
    val Static  = new InvokeStyle(1) // InvokeStatic
    val Special = new InvokeStyle(2) // InvokeSpecial (private methods, constructors)
    val Super   = new InvokeStyle(3) // InvokeSpecial (super calls)
  }

  /** An attachment on Apply nodes indicating that it should be compiled with
   *  `invokespecial` instead of `invokevirtual`. This is used for static
   *  forwarders.
   *  See BCodeSkelBuilder.makeStaticForwarder for more details.
   */
  val UseInvokeSpecial = new dotc.util.Property.Key[Unit]

}<|MERGE_RESOLUTION|>--- conflicted
+++ resolved
@@ -65,29 +65,6 @@
 
   val bCodeAsmCommon: BCodeAsmCommon[int.type] = new BCodeAsmCommon(int)
 
-<<<<<<< HEAD
-  /*
-   * must-single-thread
-   */
-  def getFileForClassfile(base: AbstractFile, clsName: String, suffix: String): AbstractFile = {
-    getFile(base, clsName, suffix)
-  }
-
-  /*
-   * must-single-thread
-   */
-  def getOutFolder(csym: Symbol, cName: String): AbstractFile = {
-    try {
-      outputDirectory
-    } catch {
-      case ex: Throwable =>
-        report.error(em"Couldn't create file for class $cName\n${ex.getMessage}", ctx.source.atSpan(csym.span))
-        null
-    }
-  }
-
-=======
->>>>>>> 721e7c87
   final def traitSuperAccessorName(sym: Symbol): String = {
     val nameString = sym.javaSimpleName.toString
     if (sym.name == nme.TRAIT_CONSTRUCTOR) nameString
