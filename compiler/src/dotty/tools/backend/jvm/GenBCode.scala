package dotty.tools.backend.jvm

import dotty.tools.dotc.CompilationUnit
import dotty.tools.dotc.core.Phases.Phase
import dotty.tools.dotc.report
<<<<<<< HEAD
import dotty.tools.dotc.core._
import dotty.tools.dotc.interfaces.CompilerCallback
import Contexts._
import Symbols._
import dotty.tools.io._
import scala.collection.mutable
=======
import dotty.tools.dotc.core.*
import dotty.tools.dotc.interfaces.CompilerCallback
import Contexts.*
import Symbols.*
import dotty.tools.io.*
import scala.collection.mutable
import scala.compiletime.uninitialized
>>>>>>> a92a4639

class GenBCode extends Phase { self =>

  override def phaseName: String = GenBCode.name

  override def description: String = GenBCode.description

  private val superCallsMap = new MutableSymbolMap[Set[ClassSymbol]]
  def registerSuperCall(sym: Symbol, calls: ClassSymbol): Unit = {
    val old = superCallsMap.getOrElse(sym, Set.empty)
    superCallsMap.update(sym, old + calls)
  }

  private val entryPoints = new mutable.HashSet[String]()
  def registerEntryPoint(s: String): Unit = entryPoints += s

<<<<<<< HEAD
  private var _backendInterface: DottyBackendInterface = _
=======
  private var _backendInterface: DottyBackendInterface = uninitialized
>>>>>>> a92a4639
  def backendInterface(using ctx: Context): DottyBackendInterface = {
    if _backendInterface eq null then
      // Enforce usage of FreshContext so we would be able to modify compilation unit between runs
      val backendCtx = ctx match
        case fc: FreshContext => fc
        case ctx => ctx.fresh
      _backendInterface = DottyBackendInterface(superCallsMap)(using backendCtx)
    _backendInterface
  }

<<<<<<< HEAD
  private var _codeGen: CodeGen = _
=======
  private var _codeGen: CodeGen = uninitialized
>>>>>>> a92a4639
  def codeGen(using Context): CodeGen = {
    if _codeGen eq null then
      val int = backendInterface
      val dottyPrimitives = new DottyPrimitives(ctx)
      _codeGen = new CodeGen(int, dottyPrimitives)(bTypes.asInstanceOf[BTypesFromSymbols[int.type]])
    _codeGen
  }

<<<<<<< HEAD
  private var _bTypes: BTypesFromSymbols[DottyBackendInterface] = _
=======
  private var _bTypes: BTypesFromSymbols[DottyBackendInterface] = uninitialized
>>>>>>> a92a4639
  def bTypes(using Context): BTypesFromSymbols[DottyBackendInterface] = {
    if _bTypes eq null then
      _bTypes = BTypesFromSymbols(backendInterface, frontendAccess)
    _bTypes
  }

<<<<<<< HEAD
  private var _frontendAccess: PostProcessorFrontendAccess | Null = _
=======
  private var _frontendAccess: PostProcessorFrontendAccess | Null = uninitialized
>>>>>>> a92a4639
  def frontendAccess(using Context): PostProcessorFrontendAccess = {
    if _frontendAccess eq null then
      _frontendAccess = PostProcessorFrontendAccess.Impl(backendInterface, entryPoints)
    _frontendAccess.nn
  }

<<<<<<< HEAD
  private var _postProcessor: PostProcessor | Null = _
=======
  private var _postProcessor: PostProcessor | Null = uninitialized
>>>>>>> a92a4639
  def postProcessor(using Context): PostProcessor = {
    if _postProcessor eq null then
      _postProcessor = new PostProcessor(frontendAccess, bTypes)
    _postProcessor.nn
  }

<<<<<<< HEAD
  override def run(using ctx: Context): Unit =
    // CompilationUnit is the only component that will differ between each run invocation
    // We need to update it to have correct source positions.
    // FreshContext is always enforced when creating backend interface
    backendInterface.ctx
      .asInstanceOf[FreshContext]
      .setCompilationUnit(ctx.compilationUnit)
    val generated = codeGen.genUnit(ctx.compilationUnit)
    // In Scala 2, the backend might use global optimizations which might delay post-processing to build the call graph.
    // In Scala 3, we don't perform backend optimizations and always perform post-processing immediately.
    // https://github.com/scala/scala/pull/6057
    postProcessor.postProcessAndSendToDisk(generated)
=======
  private var _generatedClassHandler: GeneratedClassHandler | Null = uninitialized
  def generatedClassHandler(using Context): GeneratedClassHandler = {
    if _generatedClassHandler eq null then
      _generatedClassHandler = GeneratedClassHandler(postProcessor)
    _generatedClassHandler.nn
  }

  override def run(using Context): Unit =
    frontendAccess.frontendSynchWithoutContext {
      backendInterface.ctx
      .asInstanceOf[FreshContext]
      .setCompilationUnit(ctx.compilationUnit)
    }
    codeGen.genUnit(ctx.compilationUnit)
>>>>>>> a92a4639
    (ctx.compilerCallback: CompilerCallback | Null) match {
      case cb: CompilerCallback => cb.onSourceCompiled(ctx.source)
      case null => ()
    }

  override def runOn(units: List[CompilationUnit])(using ctx:Context): List[CompilationUnit] = {
<<<<<<< HEAD
    try super.runOn(units)
=======
    try
      val result = super.runOn(units)
      generatedClassHandler.complete()
      result
>>>>>>> a92a4639
    finally
      // frontendAccess and postProcessor are created lazilly, clean them up only if they were initialized
      if _frontendAccess ne null then
        frontendAccess.compilerSettings.outputDirectory match {
          case jar: JarArchive =>
            if (ctx.run.nn.suspendedUnits.nonEmpty)
              // If we close the jar the next run will not be able to write on the jar.
              // But if we do not close it we cannot use it as part of the macro classpath of the suspended files.
              report.error("Can not suspend and output to a jar at the same time. See suspension with -Xprint-suspension.")

            jar.close()
          case _ => ()
        }
      if _postProcessor ne null then
        postProcessor.classfileWriter.close()
<<<<<<< HEAD
=======
      generatedClassHandler.close()
>>>>>>> a92a4639
  }
}

object GenBCode {
  val name: String = "genBCode"
  val description: String = "generate JVM bytecode"
}<|MERGE_RESOLUTION|>--- conflicted
+++ resolved
@@ -3,14 +3,6 @@
 import dotty.tools.dotc.CompilationUnit
 import dotty.tools.dotc.core.Phases.Phase
 import dotty.tools.dotc.report
-<<<<<<< HEAD
-import dotty.tools.dotc.core._
-import dotty.tools.dotc.interfaces.CompilerCallback
-import Contexts._
-import Symbols._
-import dotty.tools.io._
-import scala.collection.mutable
-=======
 import dotty.tools.dotc.core.*
 import dotty.tools.dotc.interfaces.CompilerCallback
 import Contexts.*
@@ -18,7 +10,6 @@
 import dotty.tools.io.*
 import scala.collection.mutable
 import scala.compiletime.uninitialized
->>>>>>> a92a4639
 
 class GenBCode extends Phase { self =>
 
@@ -35,11 +26,7 @@
   private val entryPoints = new mutable.HashSet[String]()
   def registerEntryPoint(s: String): Unit = entryPoints += s
 
-<<<<<<< HEAD
-  private var _backendInterface: DottyBackendInterface = _
-=======
   private var _backendInterface: DottyBackendInterface = uninitialized
->>>>>>> a92a4639
   def backendInterface(using ctx: Context): DottyBackendInterface = {
     if _backendInterface eq null then
       // Enforce usage of FreshContext so we would be able to modify compilation unit between runs
@@ -50,11 +37,7 @@
     _backendInterface
   }
 
-<<<<<<< HEAD
-  private var _codeGen: CodeGen = _
-=======
   private var _codeGen: CodeGen = uninitialized
->>>>>>> a92a4639
   def codeGen(using Context): CodeGen = {
     if _codeGen eq null then
       val int = backendInterface
@@ -63,53 +46,27 @@
     _codeGen
   }
 
-<<<<<<< HEAD
-  private var _bTypes: BTypesFromSymbols[DottyBackendInterface] = _
-=======
   private var _bTypes: BTypesFromSymbols[DottyBackendInterface] = uninitialized
->>>>>>> a92a4639
   def bTypes(using Context): BTypesFromSymbols[DottyBackendInterface] = {
     if _bTypes eq null then
       _bTypes = BTypesFromSymbols(backendInterface, frontendAccess)
     _bTypes
   }
 
-<<<<<<< HEAD
-  private var _frontendAccess: PostProcessorFrontendAccess | Null = _
-=======
   private var _frontendAccess: PostProcessorFrontendAccess | Null = uninitialized
->>>>>>> a92a4639
   def frontendAccess(using Context): PostProcessorFrontendAccess = {
     if _frontendAccess eq null then
       _frontendAccess = PostProcessorFrontendAccess.Impl(backendInterface, entryPoints)
     _frontendAccess.nn
   }
 
-<<<<<<< HEAD
-  private var _postProcessor: PostProcessor | Null = _
-=======
   private var _postProcessor: PostProcessor | Null = uninitialized
->>>>>>> a92a4639
   def postProcessor(using Context): PostProcessor = {
     if _postProcessor eq null then
       _postProcessor = new PostProcessor(frontendAccess, bTypes)
     _postProcessor.nn
   }
 
-<<<<<<< HEAD
-  override def run(using ctx: Context): Unit =
-    // CompilationUnit is the only component that will differ between each run invocation
-    // We need to update it to have correct source positions.
-    // FreshContext is always enforced when creating backend interface
-    backendInterface.ctx
-      .asInstanceOf[FreshContext]
-      .setCompilationUnit(ctx.compilationUnit)
-    val generated = codeGen.genUnit(ctx.compilationUnit)
-    // In Scala 2, the backend might use global optimizations which might delay post-processing to build the call graph.
-    // In Scala 3, we don't perform backend optimizations and always perform post-processing immediately.
-    // https://github.com/scala/scala/pull/6057
-    postProcessor.postProcessAndSendToDisk(generated)
-=======
   private var _generatedClassHandler: GeneratedClassHandler | Null = uninitialized
   def generatedClassHandler(using Context): GeneratedClassHandler = {
     if _generatedClassHandler eq null then
@@ -124,21 +81,16 @@
       .setCompilationUnit(ctx.compilationUnit)
     }
     codeGen.genUnit(ctx.compilationUnit)
->>>>>>> a92a4639
     (ctx.compilerCallback: CompilerCallback | Null) match {
       case cb: CompilerCallback => cb.onSourceCompiled(ctx.source)
       case null => ()
     }
 
   override def runOn(units: List[CompilationUnit])(using ctx:Context): List[CompilationUnit] = {
-<<<<<<< HEAD
-    try super.runOn(units)
-=======
     try
       val result = super.runOn(units)
       generatedClassHandler.complete()
       result
->>>>>>> a92a4639
     finally
       // frontendAccess and postProcessor are created lazilly, clean them up only if they were initialized
       if _frontendAccess ne null then
@@ -154,10 +106,7 @@
         }
       if _postProcessor ne null then
         postProcessor.classfileWriter.close()
-<<<<<<< HEAD
-=======
       generatedClassHandler.close()
->>>>>>> a92a4639
   }
 }
 
