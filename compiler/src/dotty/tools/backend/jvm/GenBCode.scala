package dotty.tools.backend.jvm

import dotty.tools.dotc.CompilationUnit
import dotty.tools.dotc.ast.Trees.{PackageDef, ValDef}
import dotty.tools.dotc.ast.tpd
import dotty.tools.dotc.core.Phases.Phase
import dotty.tools.dotc.core.Names.TypeName

import scala.collection.mutable
import scala.collection.JavaConverters._
import scala.tools.asm.{ClassVisitor, CustomAttr, FieldVisitor, MethodVisitor}
import scala.tools.nsc.backend.jvm._
import dotty.tools.dotc
import dotty.tools.dotc.backend.jvm.DottyPrimitives
import dotty.tools.dotc.transform.Erasure
import dotty.tools.dotc.interfaces
import java.util.Optional

import scala.reflect.ClassTag
import dotty.tools.dotc.core._
import dotty.tools.dotc.sbt.ExtractDependencies
import Periods._
import SymDenotations._
import Contexts._
import Types._
import Symbols._
import Denotations._
import Phases._
import java.lang.AssertionError
import java.io.{DataOutputStream, File => JFile}
import java.nio.file.{Files, FileSystem, FileSystems, Path => JPath}

import dotty.tools.io.{Directory, File, Jar}

import scala.tools.asm
import scala.tools.asm.tree._
import dotty.tools.dotc.util.{DotClass, Positions}
import tpd._
import StdNames._
import dotty.tools.io._

class GenBCode extends Phase {
  def phaseName: String = "genBCode"
  private val entryPoints = new mutable.HashSet[Symbol]()
  def registerEntryPoint(sym: Symbol) = entryPoints += sym

  private val superCallsMap = newMutableSymbolMap[Set[ClassSymbol]]
  def registerSuperCall(sym: Symbol, calls: ClassSymbol) = {
    val old = superCallsMap.getOrElse(sym, Set.empty)
    superCallsMap.update(sym, old + calls)
  }

  private[this] var myOutput: AbstractFile = _

  protected def outputDir(implicit ctx: Context): AbstractFile = {
    if (myOutput eq null) {
      val path = Directory(ctx.settings.outputDir.value)
      myOutput =
        if (path.extension == "jar") JarArchive.create(path)
        else new PlainDirectory(path)
    }
    myOutput
  }

  def run(implicit ctx: Context): Unit = {
    new GenBCodePipeline(entryPoints.toList,
        new DottyBackendInterface(outputDir, superCallsMap.toMap)(ctx))(ctx).run(ctx.compilationUnit.tpdTree)
    entryPoints.clear()
  }

  override def runOn(units: List[CompilationUnit])(implicit ctx: Context) = {
    try super.runOn(units)
    finally myOutput match {
      case jar: JarArchive =>
        jar.close()
      case _ =>
    }
  }
}

class GenBCodePipeline(val entryPoints: List[Symbol], val int: DottyBackendInterface)(implicit val ctx: Context) extends BCodeSyncAndTry {

  var tree: Tree = _

  val sourceFile = ctx.compilationUnit.source

  /** Convert a `dotty.tools.io.AbstractFile` into a
   *  `dotty.tools.dotc.interfaces.AbstractFile`.
   */
  private[this] def convertAbstractFile(absfile: dotty.tools.io.AbstractFile): interfaces.AbstractFile =
    new interfaces.AbstractFile {
      override def name = absfile.name
      override def path = absfile.path
      override def jfile = Optional.ofNullable(absfile.file)
    }

  final class PlainClassBuilder(cunit: CompilationUnit) extends SyncAndTryBuilder(cunit)


//  class BCodePhase() {

    private[this] var bytecodeWriter  : BytecodeWriter   = null
    private[this] var mirrorCodeGen   : JMirrorBuilder   = null

    /* ---------------- q1 ---------------- */

    case class Item1(arrivalPos: Int, cd: TypeDef, cunit: CompilationUnit) {
      def isPoison = { arrivalPos == Int.MaxValue }
    }
    private val poison1 = Item1(Int.MaxValue, null, ctx.compilationUnit)
    private val q1 = new java.util.LinkedList[Item1]

    /* ---------------- q2 ---------------- */

<<<<<<< HEAD
    case class SubItem2(classNode: asm.tree.ClassNode,
                        file:      scala.tools.nsc.io.AbstractFile)

    case class Item2(arrivalPos: Int,
                     mirror:     SubItem2,
                     plain:      SubItem2,
                     bean:       SubItem2) {
=======
    case class Item2(arrivalPos:   Int,
                     mirror:       asm.tree.ClassNode,
                     plain:        asm.tree.ClassNode,
                     outFolder:    scala.tools.nsc.io.AbstractFile) {
>>>>>>> 79281da8
      def isPoison = { arrivalPos == Int.MaxValue }
    }

    private val poison2 = Item2(Int.MaxValue, null, null, null)
    private val q2 = new _root_.java.util.LinkedList[Item2]

    /* ---------------- q3 ---------------- */

    /*
     *  An item of queue-3 (the last queue before serializing to disk) contains three of these
     *  (one for each of mirror and plain classes).
     *
     *  @param jclassName  internal name of the class
     *  @param jclassBytes bytecode emitted for the class SubItem3 represents
     */
    case class SubItem3(
                         jclassName:  String,
                         jclassBytes: Array[Byte],
                         jclassFile:  scala.tools.nsc.io.AbstractFile
                         )

    case class Item3(arrivalPos: Int,
                     mirror:     SubItem3,
                     plain:      SubItem3,
<<<<<<< HEAD
                     bean:       SubItem3) {
=======
                     outFolder:  scala.tools.nsc.io.AbstractFile) {
>>>>>>> 79281da8

      def isPoison  = { arrivalPos == Int.MaxValue }
    }
    private val i3comparator = new java.util.Comparator[Item3] {
      override def compare(a: Item3, b: Item3) = {
        if (a.arrivalPos < b.arrivalPos) -1
        else if (a.arrivalPos == b.arrivalPos) 0
        else 1
      }
    }
    private val poison3 = Item3(Int.MaxValue, null, null, null)
    private val q3 = new java.util.PriorityQueue[Item3](1000, i3comparator)

    /*
     *  Pipeline that takes ClassDefs from queue-1, lowers them into an intermediate form, placing them on queue-2
     */
    class Worker1(needsOutFolder: Boolean) {

      val caseInsensitively = scala.collection.mutable.Map.empty[String, Symbol]

      def run(): Unit = {
        while (true) {
          val item = q1.poll
          if (item.isPoison) {
            q2 add poison2
            return
          }
          else {
            try   { /*withCurrentUnit(item.cunit)*/(visit(item)) }
            catch {
              case ex: Throwable =>
                ex.printStackTrace()
                ctx.error(s"Error while emitting ${int.sourceFileFor(item.cunit)}\n${ex.getMessage}")
            }
          }
        }
      }

      /*
       *  Checks for duplicate internal names case-insensitively,
       *  builds ASM ClassNodes for mirror and plain classes;
       *  enqueues them in queue-2.
       *
       */
      def visit(item: Item1) = {
        val Item1(arrivalPos, cd, cunit) = item
        val claszSymbol = cd.symbol

        // GenASM checks this before classfiles are emitted, https://github.com/scala/scala/commit/e4d1d930693ac75d8eb64c2c3c69f2fc22bec739
        // todo: add back those checks
        /*val lowercaseJavaClassName = claszSymbol.javaClassName.toLowerCase
        caseInsensitively.get(lowercaseJavaClassName) match {
          case None =>
            caseInsensitively.put(lowercaseJavaClassName, claszSymbol)
          case Some(dupClassSym) =>
            reporter.warning(
              claszSymbol.pos,
              s"Class ${claszSymbol.javaClassName} differs only in case from ${dupClassSym.javaClassName}. " +
                "Such classes will overwrite one another on case-insensitive filesystems."
            )
        }*/

        // -------------- mirror class, if needed --------------
        val mirrorC =
          if (int.symHelper(claszSymbol).isTopLevelModuleClass) {
            if (claszSymbol.companionClass == NoSymbol) {
              mirrorCodeGen.genMirrorClass(claszSymbol, cunit)
            } else {
              ctx.log(s"No mirror class for module with linked class: ${claszSymbol.fullName}")
              null
            }
          } else null

        // -------------- "plain" class --------------
        val pcb = new PlainClassBuilder(cunit)
        pcb.genPlainClass(cd)
        val outF = if (needsOutFolder) getOutFolder(claszSymbol, pcb.thisName) else null;
        val plainC = pcb.cnode

        if (claszSymbol.isClass) // @DarkDimius is this test needed here?
          for (binary <- ctx.compilationUnit.pickled.get(claszSymbol.asClass)) {
            val store = if (mirrorC ne null) mirrorC else plainC
            val tasty =
              if (ctx.settings.YemitTasty.value) {
                val outTastyFile = getFileForClassfile(outF, store.name, ".tasty")
                val outstream = new DataOutputStream(outTastyFile.bufferedOutput)
                try outstream.write(binary)
                finally outstream.close()
                // TASTY attribute is created but 0 bytes are stored in it.
                // A TASTY attribute has length 0 if and only if the .tasty file exists.
                Array.empty[Byte]
              } else {
                // Create an empty file to signal that a tasty section exist in the corresponding .class
                // This is much cheaper and simpler to check than doing classfile parsing
                getFileForClassfile(outF, store.name, ".hasTasty")
                binary
              }
            val dataAttr = new CustomAttr(nme.TASTYATTR.mangledString, tasty)
            store.visitAttribute(dataAttr)
          }


        // ----------- create files

        val classNodes = List(mirrorC, plainC, beanC)
        val classFiles = classNodes.map(cls =>
          if (outF != null && cls != null) {
            try {
              getFileForClassfile(outF, cls.name, ".class")
            } catch {
              case e: FileConflictException =>
                ctx.error(s"error writing ${cls.name}: ${e.getMessage}")
                null
            }
          } else null
        )

        // ----------- sbt's callbacks

        val fullClassName = ctx.atPhase(ctx.typerPhase) { implicit ctx =>
          ExtractDependencies.extractedName(claszSymbol)
        }
        val isLocal = fullClassName.contains("_$")

        for ((cls, clsFile) <- classNodes.zip(classFiles)) {
          if (cls != null) {
            if (ctx.compilerCallback != null)
              ctx.compilerCallback.onClassGenerated(sourceFile, convertAbstractFile(clsFile), fullClassName)
            if (ctx.sbtCallback != null) {
              // ctx.sbtCallback.generatedClass(sourceFile.jfile.orElse(null), clsFile.file, fullClassName)
              // TODO: Check
              if (isLocal)
                ctx.sbtCallback.generatedLocalClass(sourceFile.jfile.orElse(null), clsFile.file)
              else {
                ctx.sbtCallback.generatedNonLocalClass(sourceFile.jfile.orElse(null), clsFile.file,
                  cls.name, fullClassName)
              }
            }
          }
        }

        // ----------- hand over to pipeline-2

        val item2 =
          Item2(arrivalPos,
<<<<<<< HEAD
            SubItem2(mirrorC, classFiles(0)),
            SubItem2(plainC, classFiles(1)),
            SubItem2(beanC, classFiles(2)))
=======
            mirrorC, plainC,
            outF)
>>>>>>> 79281da8

        q2 add item2 // at the very end of this method so that no Worker2 thread starts mutating before we're done.

      } // end of method visit(Item1)

    } // end of class BCodePhase.Worker1

    /*
     *  Pipeline that takes ClassNodes from queue-2. The unit of work depends on the optimization level:
     *
     *    (a) no optimization involves:
     *          - converting the plain ClassNode to byte array and placing it on queue-3
     */
    class Worker2 {
      // lazy val localOpt = new LocalOpt(new Settings())

      def localOptimizations(classNode: ClassNode): Unit = {
        // BackendStats.timed(BackendStats.methodOptTimer)(localOpt.methodOptimizations(classNode))
      }

      def run(): Unit = {
        while (true) {
          val item = q2.poll
          if (item.isPoison) {
            q3 add poison3
            return
          }
          else {
            try {
              localOptimizations(item.plain.classNode)
              addToQ3(item)
            } catch {
              case ex: Throwable =>
                ex.printStackTrace()
                ctx.error(s"Error while emitting ${item.plain.classNode.name}\n${ex.getMessage}")
            }
          }
        }
      }

      private def addToQ3(item: Item2) = {

        def getByteArray(cn: asm.tree.ClassNode): Array[Byte] = {
          val cw = new CClassWriter(extraProc)
          cn.accept(cw)
          cw.toByteArray
        }

<<<<<<< HEAD
        val Item2(arrivalPos,
                  SubItem2(mirror, mirrorFile),
                  SubItem2(plain, plainFile),
                  SubItem2(bean, beanFile)) = item

        val mirrorC = if (mirror == null) null else SubItem3(mirror.name, getByteArray(mirror), mirrorFile)
        val plainC  = SubItem3(plain.name, getByteArray(plain), plainFile)
        val beanC   = if (bean == null)   null else SubItem3(bean.name, getByteArray(bean), beanFile)
=======
        val Item2(arrivalPos, mirror, plain, outFolder) = item

        val mirrorC = if (mirror == null) null else SubItem3(mirror.name, getByteArray(mirror))
        val plainC  = SubItem3(plain.name, getByteArray(plain))
>>>>>>> 79281da8

        if (AsmUtils.traceSerializedClassEnabled && plain.name.contains(AsmUtils.traceSerializedClassPattern)) {
          if (mirrorC != null) AsmUtils.traceClass(mirrorC.jclassBytes)
          AsmUtils.traceClass(plainC.jclassBytes)
        }

<<<<<<< HEAD
        q3 add Item3(arrivalPos, mirrorC, plainC, beanC)
=======
        q3 add Item3(arrivalPos, mirrorC, plainC, outFolder)
>>>>>>> 79281da8

      }

    } // end of class BCodePhase.Worker2

    var arrivalPos = 0

    /*
     *  A run of the BCodePhase phase comprises:
     *
     *    (a) set-up steps (most notably supporting maps in `BCodeTypes`,
     *        but also "the" writer where class files in byte-array form go)
     *
     *    (b) building of ASM ClassNodes, their optimization and serialization.
     *
     *    (c) tear down (closing the classfile-writer and clearing maps)
     *
     */
    def run(t: Tree) = {
      this.tree = t

      // val bcodeStart = Statistics.startTimer(BackendStats.bcodeTimer)

      // val initStart = Statistics.startTimer(BackendStats.bcodeInitTimer)
      arrivalPos = 0 // just in case
      // scalaPrimitives.init()
      bTypes.intializeCoreBTypes()
      // Statistics.stopTimer(BackendStats.bcodeInitTimer, initStart)

      // initBytecodeWriter invokes fullName, thus we have to run it before the typer-dependent thread is activated.
      bytecodeWriter  = initBytecodeWriter(entryPoints)
      mirrorCodeGen   = new JMirrorBuilder

      val needsOutfileForSymbol = bytecodeWriter.isInstanceOf[ClassBytecodeWriter]
      buildAndSendToDisk(needsOutfileForSymbol)

      // closing output files.
      bytecodeWriter.close()
      // Statistics.stopTimer(BackendStats.bcodeTimer, bcodeStart)

      if (ctx.compilerCallback != null)
        ctx.compilerCallback.onSourceCompiled(sourceFile)

      /* TODO Bytecode can be verified (now that all classfiles have been written to disk)
       *
       * (1) asm.util.CheckAdapter.verify()
       *       public static void verify(ClassReader cr, ClassLoader loader, boolean dump, PrintWriter pw)
       *     passing a custom ClassLoader to verify inter-dependent classes.
       *     Alternatively,
       *       - an offline-bytecode verifier could be used (e.g. Maxine brings one as separate tool).
       *       - -Xverify:all
       *
       * (2) if requested, check-java-signatures, over and beyond the syntactic checks in `getGenericSignature()`
       *
       */
    }

    /*
     *  Sequentially:
     *    (a) place all ClassDefs in queue-1
     *    (b) dequeue one at a time from queue-1, convert it to ASM ClassNode, place in queue-2
     *    (c) dequeue one at a time from queue-2, convert it to byte-array,    place in queue-3
     *    (d) serialize to disk by draining queue-3.
     */
    private def buildAndSendToDisk(needsOutFolder: Boolean) = {

      feedPipeline1()
      // val genStart = Statistics.startTimer(BackendStats.bcodeGenStat)
      (new Worker1(needsOutFolder)).run()
      // Statistics.stopTimer(BackendStats.bcodeGenStat, genStart)

      (new Worker2).run()

      // val writeStart = Statistics.startTimer(BackendStats.bcodeWriteTimer)
      drainQ3()
      // Statistics.stopTimer(BackendStats.bcodeWriteTimer, writeStart)

    }

    /* Feed pipeline-1: place all ClassDefs on q1, recording their arrival position. */
    private def feedPipeline1() = {
      def gen(tree: Tree): Unit = {
        tree match {
          case EmptyTree            => ()
          case PackageDef(_, stats) => stats foreach gen
          case ValDef(name, tpt, rhs) => () // module val not emitted
          case cd: TypeDef         =>
            q1 add Item1(arrivalPos, cd, int.currentUnit)
            arrivalPos += 1
        }
      }
      gen(tree)
      q1 add poison1
    }

    /* Pipeline that writes classfile representations to disk. */
    private def drainQ3() = {

      def sendToDisk(cfr: SubItem3): Unit = {
        if (cfr != null){
          val SubItem3(jclassName, jclassBytes, jclassFile) = cfr
          bytecodeWriter.writeClass(jclassName, jclassName, jclassBytes, jclassFile)
        }
      }

      var moreComing = true
      // `expected` denotes the arrivalPos whose Item3 should be serialized next
      var expected = 0

      while (moreComing) {
        val incoming = q3.poll
        moreComing   = !incoming.isPoison
        if (moreComing) {
          val item = incoming
<<<<<<< HEAD
          sendToDisk(item.mirror)
          sendToDisk(item.plain)
          sendToDisk(item.bean)
=======
          val outFolder = item.outFolder
          sendToDisk(item.mirror, outFolder)
          sendToDisk(item.plain,  outFolder)
>>>>>>> 79281da8
          expected += 1
        }
      }

      // we're done
      assert(q1.isEmpty, s"Some ClassDefs remained in the first queue: $q1")
      assert(q2.isEmpty, s"Some classfiles remained in the second queue: $q2")
      assert(q3.isEmpty, s"Some classfiles weren't written to disk: $q3")

    }
  //} // end of class BCodePhase
}<|MERGE_RESOLUTION|>--- conflicted
+++ resolved
@@ -112,24 +112,16 @@
 
     /* ---------------- q2 ---------------- */
 
-<<<<<<< HEAD
     case class SubItem2(classNode: asm.tree.ClassNode,
                         file:      scala.tools.nsc.io.AbstractFile)
 
     case class Item2(arrivalPos: Int,
                      mirror:     SubItem2,
-                     plain:      SubItem2,
-                     bean:       SubItem2) {
-=======
-    case class Item2(arrivalPos:   Int,
-                     mirror:       asm.tree.ClassNode,
-                     plain:        asm.tree.ClassNode,
-                     outFolder:    scala.tools.nsc.io.AbstractFile) {
->>>>>>> 79281da8
+                     plain:      SubItem2) {
       def isPoison = { arrivalPos == Int.MaxValue }
     }
 
-    private val poison2 = Item2(Int.MaxValue, null, null, null)
+    private val poison2 = Item2(Int.MaxValue, null, null)
     private val q2 = new _root_.java.util.LinkedList[Item2]
 
     /* ---------------- q3 ---------------- */
@@ -149,12 +141,7 @@
 
     case class Item3(arrivalPos: Int,
                      mirror:     SubItem3,
-                     plain:      SubItem3,
-<<<<<<< HEAD
-                     bean:       SubItem3) {
-=======
-                     outFolder:  scala.tools.nsc.io.AbstractFile) {
->>>>>>> 79281da8
+                     plain:      SubItem3) {
 
       def isPoison  = { arrivalPos == Int.MaxValue }
     }
@@ -165,7 +152,7 @@
         else 1
       }
     }
-    private val poison3 = Item3(Int.MaxValue, null, null, null)
+    private val poison3 = Item3(Int.MaxValue, null, null)
     private val q3 = new java.util.PriorityQueue[Item3](1000, i3comparator)
 
     /*
@@ -259,7 +246,7 @@
 
         // ----------- create files
 
-        val classNodes = List(mirrorC, plainC, beanC)
+        val classNodes = List(mirrorC, plainC)
         val classFiles = classNodes.map(cls =>
           if (outF != null && cls != null) {
             try {
@@ -274,9 +261,8 @@
 
         // ----------- sbt's callbacks
 
-        val fullClassName = ctx.atPhase(ctx.typerPhase) { implicit ctx =>
-          ExtractDependencies.extractedName(claszSymbol)
-        }
+        val fullClassName =
+          ExtractDependencies.extractedName(claszSymbol)(ctx.withPhase(ctx.typerPhase))
         val isLocal = fullClassName.contains("_$")
 
         for ((cls, clsFile) <- classNodes.zip(classFiles)) {
@@ -300,14 +286,8 @@
 
         val item2 =
           Item2(arrivalPos,
-<<<<<<< HEAD
             SubItem2(mirrorC, classFiles(0)),
-            SubItem2(plainC, classFiles(1)),
-            SubItem2(beanC, classFiles(2)))
-=======
-            mirrorC, plainC,
-            outF)
->>>>>>> 79281da8
+            SubItem2(plainC, classFiles(1)))
 
         q2 add item2 // at the very end of this method so that no Worker2 thread starts mutating before we're done.
 
@@ -356,33 +336,17 @@
           cw.toByteArray
         }
 
-<<<<<<< HEAD
-        val Item2(arrivalPos,
-                  SubItem2(mirror, mirrorFile),
-                  SubItem2(plain, plainFile),
-                  SubItem2(bean, beanFile)) = item
+        val Item2(arrivalPos, SubItem2(mirror, mirrorFile), SubItem2(plain, plainFile)) = item
 
         val mirrorC = if (mirror == null) null else SubItem3(mirror.name, getByteArray(mirror), mirrorFile)
         val plainC  = SubItem3(plain.name, getByteArray(plain), plainFile)
-        val beanC   = if (bean == null)   null else SubItem3(bean.name, getByteArray(bean), beanFile)
-=======
-        val Item2(arrivalPos, mirror, plain, outFolder) = item
-
-        val mirrorC = if (mirror == null) null else SubItem3(mirror.name, getByteArray(mirror))
-        val plainC  = SubItem3(plain.name, getByteArray(plain))
->>>>>>> 79281da8
 
         if (AsmUtils.traceSerializedClassEnabled && plain.name.contains(AsmUtils.traceSerializedClassPattern)) {
           if (mirrorC != null) AsmUtils.traceClass(mirrorC.jclassBytes)
           AsmUtils.traceClass(plainC.jclassBytes)
         }
 
-<<<<<<< HEAD
-        q3 add Item3(arrivalPos, mirrorC, plainC, beanC)
-=======
-        q3 add Item3(arrivalPos, mirrorC, plainC, outFolder)
->>>>>>> 79281da8
-
+        q3 add Item3(arrivalPos, mirrorC, plainC)
       }
 
     } // end of class BCodePhase.Worker2
@@ -496,15 +460,8 @@
         moreComing   = !incoming.isPoison
         if (moreComing) {
           val item = incoming
-<<<<<<< HEAD
           sendToDisk(item.mirror)
           sendToDisk(item.plain)
-          sendToDisk(item.bean)
-=======
-          val outFolder = item.outFolder
-          sendToDisk(item.mirror, outFolder)
-          sendToDisk(item.plain,  outFolder)
->>>>>>> 79281da8
           expected += 1
         }
       }
