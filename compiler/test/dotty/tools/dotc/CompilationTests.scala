--- conflicted
+++ resolved
@@ -86,10 +86,7 @@
       compileFile("tests/rewrites/i22440.scala", defaultOptions.and("-rewrite")),
       compileFile("tests/rewrites/i22731.scala", defaultOptions.and("-rewrite", "-source:3.7-migration")),
       compileFile("tests/rewrites/i22731b.scala", defaultOptions.and("-rewrite", "-source:3.7-migration")),
-<<<<<<< HEAD
-=======
       compileFile("tests/rewrites/implicit-to-given.scala", defaultOptions.and("-rewrite", "-Yimplicit-to-given"))
->>>>>>> efb6ce75
     ).checkRewrites()
   }
 
