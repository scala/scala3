--- conflicted
+++ resolved
@@ -238,90 +238,6 @@
     }.map(_.checkCompile()).foreach(_.delete())
   }
 
-<<<<<<< HEAD
-
-  // Link tests -----------------------------------------------------------------
-
-  @Test def linkAll: Unit = {
-    def commonLibraries = {
-      compileList("stdlib", StdLibSources.whitelisted, scala2Mode.and("-migration", "-Yno-inline")) +
-      compileList("strawman", strawmanSources, defaultOptions) +
-      compileList("testUtils", testUtils, defaultOptions)
-    }
-
-    // Compile and setup libraries
-
-    val libraries = commonLibraries.keepOutput.checkCompile()
-
-    val commonLibrariesPath = defaultOutputDir + "commonLibraries/"
-    val utils = commonLibrariesPath + "testUtils"
-
-    val utilsOnlyClassPath = mkClassPath(utils :: Jars.dottyTestDeps)
-    val stdlibClassPath = mkClassPath(commonLibrariesPath + "stdlib" :: utils :: Jars.dottyTestDeps)
-    val strawmanClassPath = mkClassPath(commonLibrariesPath + "strawman" :: utils :: Jars.dottyTestDeps)
-
-    // DCE tests
-
-    def linkDCETests = compileFilesInDir("../tests/link-dce", linkDCE ++ classPath)
-    def linkAggressiveDCETests = compileFilesInDir("../tests/link-dce", linkAggressiveDCE ++ classPath)
-    def linkStrawmanDCETests = linkTests("../tests/link-strawman-dce", linkDCE ++ strawmanClassPath)
-    def linkStrawmanAggressiveDCETests = linkTests("../tests/link-strawman-dce", linkAggressiveDCE ++ strawmanClassPath, "-aggressive")
-
-    def linkStdLibDCE = {
-      val testsDir = new JFile("../tests/link-stdlib-dce")
-      val tests = for (test <- testsDir.listFiles() if test.isDirectory) yield {
-        val files = sources(Files.walk(test.toPath))
-        compileList(test.getName, files, scala2Mode ++ linkDCE ++ stdlibClassPath)
-      }
-      tests.reduce((a, b) => a + b)
-    }
-
-    // specialization tests
-
-    def linkSpecializeTests = linkTests("../tests/link-specialize", linkSpecialize ++ utilsOnlyClassPath)
-    def linkStrawmanSpecializeTests = linkTests("../tests/link-strawman-specialize", linkSpecialize ++ strawmanClassPath)
-
-    // Run all tests
-
-    {
-      linkDCETests +
-      linkAggressiveDCETests +
-      linkStrawmanDCETests +
-      linkStrawmanAggressiveDCETests +
-      linkStdLibDCE +
-      linkSpecializeTests +
-      linkStrawmanSpecializeTests
-    }.checkRuns()
-
-    libraries.delete()
-  }
-
-  private def strawmanSources =
-    sources(Files.walk(Paths.get("../collection-strawman/src/main")))
-
-  private def testUtils =
-    sources(Files.walk(Paths.get("../tests/utils/")))
-
-  private def linkTests(dir: String, flags: Array[String], nameSuffix: String = ""): CompilationTest = {
-    val testsDir = new JFile(dir)
-    val tests = for (test <- testsDir.listFiles() if test.isDirectory || test.getName.endsWith(".scala")) yield {
-      val name = if (test.isDirectory) test.getName else test.getName.dropRight(6)
-      val files0 = sources(Files.walk(testsDir.toPath))
-      val files = if (test.isDirectory) files0 else test.getAbsolutePath :: Nil
-      compileList(name, files, flags, testsDir.getName + nameSuffix)
-    }
-    assert(tests.nonEmpty)
-    if (tests.length == 1) tests.head
-    else tests.reduce((a, b) => a + b)
-  }
-
-  private def sources(paths: JStream[Path], excludedFiles: List[String] = Nil): List[String] =
-    paths.iterator().asScala.filter { path =>
-      (path.toString.endsWith(".scala") || path.toString.endsWith(".java")) &&
-      !excludedFiles.contains(path.getFileName.toString)
-    }.map(_.toString).toList
-
-=======
   @Test def bytecodeIdemporency: Unit = {
     var failed = 0
     var total = 0
@@ -404,15 +320,80 @@
     assert(failed == 0, s"Failed $failed idempotency checks (out of $total)")
   }
 
+  @Test def linkAll: Unit = {
+    def commonLibraries = {
+      compileList("stdlib", StdLibSources.whitelisted, scala2Mode.and("-migration", "-Yno-inline")) +
+        compileList("strawman", strawmanSources, defaultOptions) +
+        compileList("testUtils", testUtils, defaultOptions)
+    }
+
+    // Compile and setup libraries
+
+    val libraries = commonLibraries.keepOutput.checkCompile()
+
+    val commonLibrariesPath = defaultOutputDir + "commonLibraries/"
+    val utils = commonLibrariesPath + "testUtils"
+
+    val utilsOnlyClassPath = mkClassPath(utils :: Jars.dottyTestDeps)
+    val stdlibClassPath = mkClassPath(commonLibrariesPath + "stdlib" :: utils :: Jars.dottyTestDeps)
+    val strawmanClassPath = mkClassPath(commonLibrariesPath + "strawman" :: utils :: Jars.dottyTestDeps)
+
+    def linkTests(dir: String, flags: Array[String], nameSuffix: String = ""): CompilationTest = {
+      val testsDir = new JFile(dir)
+      val tests = for (test <- testsDir.listFiles() if test.isDirectory || test.getName.endsWith(".scala")) yield {
+        val name = if (test.isDirectory) test.getName else test.getName.dropRight(6)
+        val files0 = sources(Files.walk(testsDir.toPath))
+        val files = if (test.isDirectory) files0 else test.getAbsolutePath :: Nil
+        compileList(name, files, flags, testsDir.getName + nameSuffix)
+      }
+      assert(tests.nonEmpty)
+      if (tests.length == 1) tests.head
+      else tests.reduce((a, b) => a + b)
+    }
+
+    // DCE tests
+
+    def linkDCETests = compileFilesInDir("../tests/link-dce", linkDCE ++ classPath)
+    def linkAggressiveDCETests = compileFilesInDir("../tests/link-dce", linkAggressiveDCE ++ classPath)
+    def linkStrawmanDCETests = linkTests("../tests/link-strawman-dce", linkDCE ++ strawmanClassPath)
+    def linkStrawmanAggressiveDCETests = linkTests("../tests/link-strawman-dce", linkAggressiveDCE ++ strawmanClassPath, "-aggressive")
+
+    def linkStdLibDCE = {
+      val testsDir = new JFile("../tests/link-stdlib-dce")
+      val tests = for (test <- testsDir.listFiles() if test.isDirectory) yield {
+        val files = sources(Files.walk(test.toPath))
+        compileList(test.getName, files, scala2Mode ++ linkDCE ++ stdlibClassPath)
+      }
+      tests.reduce((a, b) => a + b)
+    }
+
+    // specialization tests
+
+    def linkSpecializeTests = linkTests("../tests/link-specialize", linkSpecialize ++ utilsOnlyClassPath)
+    def linkStrawmanSpecializeTests = linkTests("../tests/link-strawman-specialize", linkSpecialize ++ strawmanClassPath)
+
+    // Run all tests
+
+    {
+      linkDCETests +
+      linkAggressiveDCETests +
+      linkStrawmanDCETests +
+      linkStrawmanAggressiveDCETests +
+      linkStdLibDCE +
+      linkSpecializeTests +
+      linkStrawmanSpecializeTests
+    }.checkRuns()
+
+    libraries.delete()
+  }
+
+  private def strawmanSources =
+    sources(Files.walk(Paths.get("../collection-strawman/src/main")))
+
+  private def testUtils =
+    sources(Files.walk(Paths.get("../tests/utils/")))
 
   private val (compilerSources, backendSources, backendJvmSources) = {
-    def sources(paths: JStream[Path], excludedFiles: List[String] = Nil): List[String] =
-      paths.iterator().asScala
-        .filter(path =>
-          (path.toString.endsWith(".scala") || path.toString.endsWith(".java"))
-            && !excludedFiles.contains(path.getFileName.toString))
-        .map(_.toString).toList
-
     val compilerDir = Paths.get("../compiler/src")
     val compilerSources0 = sources(Files.walk(compilerDir))
 
@@ -432,7 +413,13 @@
 
     (compilerSources0, backendSources0, backendJvmSources0)
   }
->>>>>>> a5245eb3
+
+  private def sources(paths: JStream[Path], excludedFiles: List[String] = Nil): List[String] =
+    paths.iterator().asScala
+      .filter(path =>
+        (path.toString.endsWith(".scala") || path.toString.endsWith(".java"))
+          && !excludedFiles.contains(path.getFileName.toString))
+      .map(_.toString).toList
 }
 
 object CompilationTests {
