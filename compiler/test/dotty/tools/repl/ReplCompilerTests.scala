package dotty.tools.repl

import java.util.regex.Pattern

import org.junit.Assert.{assertTrue => assert, _}
import org.junit.{Ignore, Test}
import dotty.tools.dotc.core.Contexts.Context

class ReplCompilerTests extends ReplTest:
  import ReplCompilerTests._

  private def lines() =
    storedOutput().trim.linesIterator.toList

  @Test def compileSingle = initially {
    run("def foo: 1 = 1")
    assertEquals("def foo: 1", storedOutput().trim)
  }

  @Test def compileTwo =
    initially {
      run("def foo: 1 = 1")
    } andThen {
      val s2 = run("def foo(i: Int): i.type = i")
      assertEquals(2, s2.objectIndex)
    }

  @Test def inspectWrapper =
    initially {
      run("def foo = 1")
    } andThen {
      storedOutput() // discard output
      run("val x = rs$line$1.foo")
      assertEquals("val x: Int = 1", storedOutput().trim)
    }

  @Test def testVar = initially {
    run("var x = 5")
    assertEquals("var x: Int = 5", storedOutput().trim)
  }

  @Test def testRes = initially {
    run {
      """|def foo = 1 + 1
         |val x = 5 + 5
         |1 + 1
         |var y = 5
         |10 + 10""".stripMargin
    }

    val expected = List(
      "def foo: Int",
      "val x: Int = 10",
      "val res0: Int = 2",
      "var y: Int = 5",
      "val res1: Int = 20"
    )

    assertEquals(expected, lines())
  }

  @Test def testImportMutable =
    initially {
      run("import scala.collection.mutable")
    } andThen {
      assertEquals(1, summon[State].imports.size)
      run("""mutable.Map("one" -> 1)""")
      assertEquals(
        "val res0: scala.collection.mutable.Map[String, Int] = HashMap(one -> 1)",
        storedOutput().trim
      )
    }

  @Test def rebindVariable =
    initially {
      val state = run("var x = 5")
      assertEquals("var x: Int = 5", storedOutput().trim)
      state
    } andThen {
      run("x = 10")
      assertEquals("x: Int = 10", storedOutput().trim)
    }

  @Test def defaultParameter = initially {
    run("def foo(a: Int = 1): 1 = 1")
    assertEquals("def foo(a: Int): 1", storedOutput().trim)
  }

  @Test def i8677 = initially {
    run {
      """|sealed trait T1
         |case class X() extends T1
         |case class Y() extends T1
         |case object O extends T1
         """.stripMargin
    }

    val expected = List(
     "// defined trait T1",
     "// defined case class X",
     "// defined case class Y",
     "// defined case object O"
    )

    assertEquals(expected, lines())
  }

  // FIXME: Tests are not run in isolation, the classloader is corrupted after the first exception
  @Ignore @Test def i3305: Unit = {
    initially {
      run("null.toString")
      assert(storedOutput().startsWith("java.lang.NullPointerException"))
    }

    initially {
      run("def foo: Int = 1 + foo; foo")
      assert(storedOutput().startsWith("def foo: Int\njava.lang.StackOverflowError"))
    }

    initially {
      run("""throw new IllegalArgumentException("Hello")""")
      assert(storedOutput().startsWith("java.lang.IllegalArgumentException: Hello"))
    }

    initially {
      run("val (x, y) = null")
      assert(storedOutput().startsWith("scala.MatchError: null"))
    }
  }

  @Test def i2789: Unit = initially {
    run("(x: Int) => println(x)")
    assert(storedOutput().startsWith("val res0: Int => Unit ="))
  }

  @Test def byNameParam: Unit = initially {
    run("def f(g: => Int): Int = g")
    assert(storedOutput().startsWith("def f(g: => Int): Int"))
  }

  @Test def i4051 = initially {
    val source =
      """val x: PartialFunction[Int, Int] = { case x => x }
        |val y = Map(("A", 1), ("B", 2), ("X", 3)).collect { case (k, v) => v }.toList""".stripMargin

    val expected = List(
      "val x: PartialFunction[Int, Int] = <function1>",
      "val y: List[Int] = List(1, 2, 3)"
    )

    run(source)
    assertEquals(expected, lines())
  }

  @Test def i5897 =
    initially {
      run("given Int = 10")
    } andThen {
      assertEquals(
        "lazy val given_Int: Int",
        storedOutput().trim
      )
      run("implicitly[Int]")
      assertEquals(
        "val res0: Int = 10",
        storedOutput().trim
      )
    }

  @Test def i6200 =
    initially {
      run("""
        |trait Ord[T] {
        |  def compare(x: T, y: T): Int
        |  extension (x: T) def < (y: T) = compare(x, y) < 0
        |  extension (x: T) def > (y: T) = compare(x, y) > 0
        |}
        |
        |given IntOrd: Ord[Int] with {
        |  def compare(x: Int, y: Int) =
        |  if (x < y) -1 else if (x > y) +1 else 0
        |}
      """.stripMargin)
    } andThen {
      assertMultiLineEquals(
        """// defined trait Ord
          |// defined object IntOrd""".stripMargin,
        storedOutput().trim
      )
      run("IntOrd")
      assert(storedOutput().startsWith("val res0: IntOrd.type ="))
    }

  @Test def i7934: Unit = contextually {
    assertFalse(ParseResult.isIncomplete("_ + 1"))  // was: assertThrows[NullPointerException]
  }

  @Test def `i9374 accept collective extensions`: Unit = contextually {
    assert(ParseResult.isIncomplete("extension (x: String)"))
    assert(ParseResult.isIncomplete("extension (x: String) {"))
  }

  @Test def testSingletonPrint = initially {
    run("""val a = "hello"; val x: a.type = a""")
    assertMultiLineEquals("val a: String = hello\nval x: a.type = hello", storedOutput().trim)
  }

  @Test def i6574 = initially {
    run("val a: 1 | 0 = 1")
    assertEquals("val a: 1 | 0 = 1", storedOutput().trim)
  }

  @Test def `i10214 must show classic MatchError` = initially {
    run("val 1 = 2")
    assertEquals("scala.MatchError: 2 (of class java.lang.Integer)", storedOutput().linesIterator.next())
  }
  @Test def `i10214 must show useful regex MatchError` =
    initially {
      run("""val r = raw"\d+".r""")
    } andThen {
      run("""val r() = "abc"""")
      assertEquals("scala.MatchError: abc (of class java.lang.String)", storedOutput().linesIterator.drop(1).next())
    }
  @Test def `i10214 must show MatchError on literal type` = initially {
    run("val (x: 1) = 2")
    assertEquals("scala.MatchError: 2 (of class java.lang.Integer)", storedOutput().linesIterator.next())
  }
  @Test def `i12920 must truncate stack trace to user code` = initially {
    run("???")
    val all = lines()
    assertEquals(3, all.length)
    assertEquals("scala.NotImplementedError: an implementation is missing", all.head)
    /* avoid asserting much about line number or elided count
    scala.NotImplementedError: an implementation is missing
      at scala.Predef$.$qmark$qmark$qmark(Predef.scala:344)
      ... 28 elided
     */
  }
  @Test def `i14281 context class loader must be REPL class loader` = initially {
    run("class C ; assert(classOf[C].getClassLoader eq Thread.currentThread.getContextClassLoader)")
    assertEquals(List("// defined class C"), lines())
  }

object ReplCompilerTests:

  private val pattern = Pattern.compile("\\r[\\n]?|\\n");

  // Ensure 'expected' and 'actual' contain the same line separator(s).
  def assertMultiLineEquals(expected: String, actual: String): Unit =
    val expected0 = pattern.matcher(expected).replaceAll(System.lineSeparator)
    val actual0 = pattern.matcher(actual).replaceAll(System.lineSeparator)
    assertEquals(expected0, actual0)

end ReplCompilerTests

class ReplXPrintTyperTests extends ReplTest(ReplTest.defaultOptions :+ "-Xprint:typer"):
  @Test def i9111 = initially {
    run("""|enum E {
           |  case A
           |}""".stripMargin)
    assert(storedOutput().trim().endsWith("// defined class E"))
  }

  @Test def i10883 = initially {
    run("val a = 42")
    assert(storedOutput().trim().endsWith("val a: Int = 42"))
  }
end ReplXPrintTyperTests

class ReplVerboseTests extends ReplTest(ReplTest.defaultOptions :+ "-verbose"):
  @Test def i9111 = initially {
    run("""|enum E {
           |  case A
           |}""".stripMargin)
    assert(storedOutput().trim().endsWith("// defined class E"))
  }

  @Test def i10883 = initially {
    run("val a = 42")
    assert(storedOutput().trim().endsWith("val a: Int = 42"))
  }
<<<<<<< HEAD
}

class FewerBracesTests extends ReplTest(ReplTest.defaultOptions :+ "-language:experimental.fewerBraces" :+ "-Ydebug-error") {
=======
end ReplVerboseTests

class FewerBracesTests extends ReplTest(ReplTest.defaultOptions :+ "-language:experimental.fewerBraces" :+ "-Ydebug-error"):
>>>>>>> a5da45c2
  @Test def i13097 = fromInitialState { implicit state =>
    given Context = state.context
    assert(ParseResult.isIncomplete("val x = List(42).foreach:"))
  }

  @Test def i13097Part2 = fromInitialState { implicit state =>
    given Context = state.context
    assert(ParseResult.isIncomplete("class C:"))
  }
<<<<<<< HEAD
}
=======

end FewerBracesTests
>>>>>>> a5da45c2
<|MERGE_RESOLUTION|>--- conflicted
+++ resolved
@@ -279,15 +279,9 @@
     run("val a = 42")
     assert(storedOutput().trim().endsWith("val a: Int = 42"))
   }
-<<<<<<< HEAD
-}
-
-class FewerBracesTests extends ReplTest(ReplTest.defaultOptions :+ "-language:experimental.fewerBraces" :+ "-Ydebug-error") {
-=======
 end ReplVerboseTests
 
 class FewerBracesTests extends ReplTest(ReplTest.defaultOptions :+ "-language:experimental.fewerBraces" :+ "-Ydebug-error"):
->>>>>>> a5da45c2
   @Test def i13097 = fromInitialState { implicit state =>
     given Context = state.context
     assert(ParseResult.isIncomplete("val x = List(42).foreach:"))
@@ -297,9 +291,5 @@
     given Context = state.context
     assert(ParseResult.isIncomplete("class C:"))
   }
-<<<<<<< HEAD
-}
-=======
-
-end FewerBracesTests
->>>>>>> a5da45c2
+
+end FewerBracesTests