package dotty.tools.backend.jvm

import scala.language.unsafeNulls

import org.junit.Assert._
import org.junit.Test

import scala.tools.asm
import asm._
import asm.tree._

import scala.tools.asm.Opcodes
import scala.jdk.CollectionConverters._
import Opcodes._

class TestBCode extends DottyBytecodeTest {
  import ASMConverters._
  @Test def nullChecks = {
    val source = """
                 |class Foo {
                 |  def foo(x: AnyRef): Int = {
                 |    val bool = x == null
                 |    if (x != null) 1
                 |    else 0
                 |  }
                 |}
                 """.stripMargin

    checkBCode(source) { dir =>
      val clsIn      = dir.lookupName("Foo.class", directory = false).input
      val clsNode    = loadClassNode(clsIn)
      val methodNode = getMethod(clsNode, "foo")
      correctNumberOfNullChecks(2, methodNode.instructions)
    }
  }

  @Test def byNameParameters = {
    val source = """
                   |class Foo {
                   |  def byNameParam(str: => String): Unit = {}
                   |}
                 """.stripMargin

    checkBCode(source) { dir =>
      val clsIn      = dir.lookupName("Foo.class", directory = false).input
      val clsNode    = loadClassNode(clsIn)
      val methodNode: MethodNode = getMethod(clsNode, "byNameParam")

      assert(methodNode.signature == "(Lscala/Function0<Ljava/lang/String;>;)V")
    }
  }

  /** This test verifies that simple matches are transformed if possible
   *  despite no annotation
   */
  @Test def basicTransformNonAnnotated = {
    val source = """
                 |object Foo {
                 |  def foo(i: Int) = i match {
                 |    case 2 => println(2)
                 |    case 1 => println(1)
                 |    case 0 => println(0)
                 |  }
                 |}""".stripMargin

    checkBCode(source) { dir =>
      val moduleIn   = dir.lookupName("Foo$.class", directory = false)
      val moduleNode = loadClassNode(moduleIn.input)
      val methodNode = getMethod(moduleNode, "foo")
      assert(verifySwitch(methodNode))
    }
  }

  /** This test verifies that simple matches with `@switch` annotations are
   *  indeed transformed to a switch
   */
  @Test def basicSwitch = {
    val source = """
                 |object Foo {
                 |  import scala.annotation.switch
                 |  def foo(i: Int) = (i: @switch) match {
                 |    case 2 => println(2)
                 |    case 1 => println(1)
                 |    case 0 => println(0)
                 |  }
                 |}""".stripMargin

    checkBCode(source) { dir =>
      val moduleIn   = dir.lookupName("Foo$.class", directory = false)
      val moduleNode = loadClassNode(moduleIn.input)
      val methodNode = getMethod(moduleNode, "foo")
      assert(verifySwitch(methodNode))
    }
  }

  @Test def switchWithAlternatives = {
    val source =
      """
        |object Foo {
        |  import scala.annotation.switch
        |  def foo(i: Int) = (i: @switch) match {
        |    case 2 => println(2)
        |    case 1 | 3 | 5 => println(1)
        |    case 0 => println(0)
        |  }
        |}
      """.stripMargin

    checkBCode(source) { dir =>
      val moduleIn   = dir.lookupName("Foo$.class", directory = false)
      val moduleNode = loadClassNode(moduleIn.input)
      val methodNode = getMethod(moduleNode, "foo")
      assert(verifySwitch(methodNode))
    }
  }

  @Test def switchWithGuards = {
    val source =
      """
        |object Foo {
        |  import scala.annotation.switch
        |  def foo(i: Int, b: Boolean) = (i: @switch) match {
        |    case 2 => println(3)
        |    case 1 if b => println(2)
        |    case 1 => println(1)
        |    case 0 => println(0)
        |  }
        |}
      """.stripMargin

    checkBCode(source) { dir =>
      val moduleIn   = dir.lookupName("Foo$.class", directory = false)
      val moduleNode = loadClassNode(moduleIn.input)
      val methodNode = getMethod(moduleNode, "foo")
      assert(verifySwitch(methodNode))
    }
  }

  @Test def switchOnStrings = {
    val source =
      """
        |object Foo {
        |  import scala.annotation.switch
        |  def foo(s: String) = s match {
        |    case "AaAa" => println(3)
        |    case "BBBB" | "c" => println(2)
        |    case "D" | "E" => println(1)
        |    case _ => println(0)
        |  }
        |}
      """.stripMargin

    checkBCode(source) { dir =>
      val moduleIn   = dir.lookupName("Foo$.class", directory = false)
      val moduleNode = loadClassNode(moduleIn.input)
      val methodNode = getMethod(moduleNode, "foo")
      assert(verifySwitch(methodNode))
    }
  }

  @Test def matchWithDefaultNoThrowMatchError = {
    val source =
      """class Test {
        |  def test(s: String) = s match {
        |    case "Hello" => 1
        |    case _       => 2
        |  }
        |}
      """.stripMargin

    checkBCode(source) { dir =>
      val clsIn = dir.lookupName("Test.class", directory = false)
      val clsNode = loadClassNode(clsIn.input)
      val method = getMethod(clsNode, "test")
      val throwMatchError = instructionsFromMethod(method).exists {
        case Op(Opcodes.ATHROW) => true
        case _ => false
      }
      assertFalse(throwMatchError)
    }
  }

  @Test def failTransform = {
    val source = """
                 |object Foo {
                 |  import scala.annotation.switch
                 |  def foo(i: Any) = (i: @switch) match {
                 |    case x: String => println("string!")
                 |    case x :: xs   => println("list!")
                 |  }
                 |}""".stripMargin
    checkBCode(source) { dir =>
      val moduleIn   = dir.lookupName("Foo$.class", directory = false)
      val moduleNode = loadClassNode(moduleIn.input)
      val methodNode = getMethod(moduleNode, "foo")

      assert(verifySwitch(methodNode, shouldFail = true))
    }
  }

  /** Make sure that creating multidim arrays reduces to "multinewarray"
   *  instruction
   */
  @Test def multidimArraysFromOfDim = {
    val source = """
                 |object Arr {
                 |  def arr = Array.ofDim[Int](2, 1)
                 |}""".stripMargin
    checkBCode(source) { dir =>
      val moduleIn   = dir.lookupName("Arr$.class", directory = false)
      val moduleNode = loadClassNode(moduleIn.input)
      val method     = getMethod(moduleNode, "arr")

      val hadCorrectInstr =
        instructionsFromMethod(method)
        .collect {
          case x @ NewArray(op, _, dims)
            if op == Opcode.multianewarray && dims == 2 => x
        }
        .length > 0

      assert(hadCorrectInstr,
             "Did not contain \"multianewarray\" instruction in:\n" +
             instructionsFromMethod(method).mkString("\n"))
    }
  }

  @Test def arraysFromOfDim = {
    val source = """
                 |object Arr {
                 |  def arr1 = Array.ofDim[Int](2)
                 |  def arr2 = Array.ofDim[Unit](2)
                 |  def arr3 = Array.ofDim[String](2)
                 |  def arr4 = Array.ofDim[Map[String, String]](2)
                 |}""".stripMargin
    checkBCode(source) { dir =>
      val moduleIn   = dir.lookupName("Arr$.class", directory = false)
      val moduleNode = loadClassNode(moduleIn.input)
      val arr1       = getMethod(moduleNode, "arr1")
      val arr2       = getMethod(moduleNode, "arr2")
      val arr3       = getMethod(moduleNode, "arr3")

      val arr1CorrectInstr =
        instructionsFromMethod(arr1)
        .collect {
          case x @ IntOp(op, oprnd)
            if op == Opcode.newarray && oprnd == Opcode.int => x
        }
        .length > 0

      assert(arr1CorrectInstr,
             "Did not contain \"multianewarray\" instruction in:\n" +
             instructionsFromMethod(arr1).mkString("\n"))

      val arr2CorrectInstr =
        instructionsFromMethod(arr2)
        .collect {
          case x @ TypeOp(op, oprnd)
            if op == Opcode.anewarray && oprnd == Opcode.boxedUnit => x
        }
        .length > 0

      assert(arr2CorrectInstr,
             "arr2 bytecode did not contain correct `anewarray` instruction:\n" +
             instructionsFromMethod(arr2)mkString("\n"))

      val arr3CorrectInstr =
        instructionsFromMethod(arr3)
        .collect {
          case x @ TypeOp(op, oprnd)
            if op == Opcode.anewarray && oprnd == Opcode.javaString => x
        }
        .length > 0

      assert(arr3CorrectInstr,
             "arr3 bytecode did not contain correct `anewarray` instruction:\n" +
             instructionsFromMethod(arr3).mkString("\n"))
    }
  }

  @Test def arraysFromDimAndFromNewEqual = {
    val source = """
                 |object Arr {
                 |  def arr1 = Array.ofDim[Int](2)
                 |  def arr2 = new Array[Int](2)
                 |}""".stripMargin

    checkBCode(source) { dir =>
      val moduleIn   = dir.lookupName("Arr$.class", directory = false)
      val moduleNode = loadClassNode(moduleIn.input)
      val arr1       = getMethod(moduleNode, "arr1")
      val arr2       = getMethod(moduleNode, "arr2")

      // First two instructions of `arr1` fetch the static reference to `Array`
      val instructions1 = instructionsFromMethod(arr1).drop(2)
      val instructions2 = instructionsFromMethod(arr2)

      assert(instructions1 == instructions2,
        "Creating arrays using `Array.ofDim[Int](2)` did not equal bytecode for `new Array[Int](2)`\n" +
        diffInstructions(instructions1, instructions2))
    }
  }

  /** Verifies that arrays are not unnecessarily wrapped when passed to Java varargs methods */
  @Test def dontWrapArraysInJavaVarargs = {
    val source =
      """
        |import java.nio.file._
        |class Test {
        |  def test(xs: Array[String]) = {
        |     val p4 = Paths.get("Hello", xs: _*)
        |  }
        |}
      """.stripMargin

    checkBCode(source) { dir =>
      val moduleIn = dir.lookupName("Test.class", directory = false)
      val moduleNode = loadClassNode(moduleIn.input)
      val method = getMethod(moduleNode, "test")

      val arrayWrapped = instructionsFromMethod(method).exists {
        case inv: Invoke => inv.name.contains("wrapRefArray")
        case _ => false
      }

      assert(!arrayWrapped, "Arrays should not be wrapped when passed to a Java varargs method\n")
    }
  }

  @Test def efficientTryCases = {
    val source =
      """
        |class Test {
        |  def test =
        |    try print("foo")
        |    catch {
        |      case _: scala.runtime.NonLocalReturnControl[_] => ()
        |    }
        |}
      """.stripMargin

    checkBCode(source) { dir =>
      val moduleIn = dir.lookupName("Test.class", directory = false)
      val moduleNode = loadClassNode(moduleIn.input)
      val method = getMethod(moduleNode, "test")

      val hasInstanceof = instructionsFromMethod(method).exists {
        case TypeOp(Opcodes.INSTANCEOF, _) => true
        case _ => false
      }

      assert(!hasInstanceof, "Try case should not issue INSTANCEOF opcode\n")
    }
  }

  @Test def noBoxingInSyntheticEquals = {
    val source =
      """
        |case class Case(x: Long)
        |class Value(val x: Long) extends AnyVal
      """.stripMargin

    checkBCode(source) { dir =>
      for ((clsName, methodName) <- List(("Case", "equals"), ("Value$", "equals$extension"))) {
        val moduleIn = dir.lookupName(s"$clsName.class", directory = false)
        val moduleNode = loadClassNode(moduleIn.input)
        val equalsMethod = getMethod(moduleNode, methodName)

        val callsEquals = instructionsFromMethod(equalsMethod).exists {
            case i @ Invoke(_, _, "equals", _, _) => true
            case i => false
        }

        assert(!callsEquals, s"equals method should not be called in the definition of $clsName#$methodName\n")
      }
    }
  }

  // See #4430
  @Test def javaBridgesAreNotVisible = {
    val source =
      """
        |class Test {
        |  def test = (new java.lang.StringBuilder()).append(Array[Char](), 0, 0)
        |}
      """.stripMargin

    checkBCode(source) { dir =>
      // We check the method call signature to make sure we don't call a Java bridge
      val clsIn = dir.lookupName("Test.class", directory = false).input
      val clsNode = loadClassNode(clsIn)
      val testMethod = getMethod(clsNode, "test")
      val instructions = instructionsFromMethod(testMethod)
      val containsExpectedCall = instructions.exists {
        case Invoke(_, "java/lang/StringBuilder", "append", "([CII)Ljava/lang/StringBuilder;", _) => true
        case _ => false
      }
      assertTrue(containsExpectedCall)
    }
  }

  @Test def partialFunctions = {
    val source =
      """object Foo {
        |  def magic(x: Int) = x
        |  val foo: PartialFunction[Int, Int] = { case x => magic(x) }
        |}
      """.stripMargin

    checkBCode(source) { dir =>
      // We test that the anonymous class generated for the partial function
      // holds the method implementations and does not use forwarders
      val clsIn = dir.lookupName("Foo$$anon$1.class", directory = false).input
      val clsNode = loadClassNode(clsIn)
      val applyOrElse = getMethod(clsNode, "applyOrElse")
      val instructions = instructionsFromMethod(applyOrElse)
      val callMagic = instructions.exists {
        case Invoke(_, _, "magic", _, _) => true
        case _ => false
      }
      assertTrue(callMagic)
    }
  }

  @Test def i4172 = {
    val source =
      """class Test {
        |  inline def foo(first: Int*)(second: String = "") = {}
        |
        |  def test = {
        |    foo(1)()
        |  }
        |}
      """.stripMargin

    checkBCode(source) { dir =>
      val moduleIn = dir.lookupName("Test.class", directory = false)
      val moduleNode = loadClassNode(moduleIn.input)
      val method = getMethod(moduleNode, "test")

      val fooInvoke = instructionsFromMethod(method).exists {
        case inv: Invoke => inv.name == "foo"
        case _ => false
      }

      assert(!fooInvoke, "foo should not be called\n")
    }
  }

  @Test def returnThrowInPatternMatch = {
    val source =
      """class Test {
        |  def test(a: Any): Int = {
        |    a match {
        |      case _: Test => ???
        |    }
        |  }
        |}
      """.stripMargin

    checkBCode(source) { dir =>
      val moduleIn = dir.lookupName("Test.class", directory = false)
      val moduleNode = loadClassNode(moduleIn.input)
      val method = getMethod(moduleNode, "test")

      val instructions = instructionsFromMethod(method)
      val hasReturn = instructions.exists {
        case Op(Opcodes.RETURN) => true
        case _ => false
      }
      assertFalse(hasReturn)
    }
  }

  /** Test that type lambda applications are properly dealias */
  @Test def i5090 = {
    val source =
      """class Test {
        |  type T[X] = X
        |
        |  def test(i: T[Int]): T[Int] = i
        |  def ref(i: Int): Int = i
        |}
      """.stripMargin

    checkBCode(source) { dir =>
      val clsIn   = dir.lookupName("Test.class", directory = false).input
      val clsNode = loadClassNode(clsIn)
      val test    = getMethod(clsNode, "test")
      val ref     = getMethod(clsNode, "ref")

      val testInstructions = instructionsFromMethod(test)
      val refInstructions  = instructionsFromMethod(ref)

      assert(testInstructions == refInstructions,
        "`T[Int]` was not properly dealias" +
        diffInstructions(testInstructions, refInstructions))
    }
  }

  /** Test that the receiver of a call to a method with varargs is not unnecessarily lifted */
  @Test def i5191 = {
    val source =
      """class Test {
        |  def foo(args: String*): String = ""
        |  def self = this
        |
        |  def test = self.foo()
        |}
      """.stripMargin

    checkBCode(source) { dir =>
      val clsIn   = dir.lookupName("Test.class", directory = false).input
      val clsNode = loadClassNode(clsIn)
      val method  = getMethod(clsNode, "test")

      val liftReceiver = instructionsFromMethod(method).exists {
        case VarOp(Opcodes.ASTORE, _) => true // receiver lifted in local val
        case _ => false
      }
      assertFalse("Receiver of a call to a method with varargs is unnecessarily lifted",
        liftReceiver)
    }
  }

  /** Test that the size of the lazy val initialiazer is under a certain threshold
   *
   *  - Fix to #5340 reduced the size from 39 instructions to 34
   *  - Fix to #505  reduced the size from 34 instructions to 32
   */
  @Test def i5340 = {
    val source =
      """class Test {
        |  def test = {
        |    lazy val x = 1
        |    x
        |  }
        |}
      """.stripMargin

    checkBCode(source) { dir =>
      val clsIn   = dir.lookupName("Test.class", directory = false).input
      val clsNode = loadClassNode(clsIn)
      val method  = getMethod(clsNode, "x$lzyINIT1$1")
      assertEquals(32, instructionsFromMethod(method).size)
    }
  }

  /** Test that synchronize blocks don't box */
  @Test def i505 = {
    val source =
      """class Test {
        |  def test: Int = synchronized(1)
        |}
      """.stripMargin

    checkBCode(source) { dir =>
      val clsIn   = dir.lookupName("Test.class", directory = false).input
      val clsNode = loadClassNode(clsIn)
      val method  = getMethod(clsNode, "test")

      val doBox = instructionsFromMethod(method).exists {
        case Invoke(_, _, name, _, _) =>
          name == "boxToInteger" || name == "unboxToInt"
        case _ =>
          false
      }
      assertFalse(doBox)
    }
  }

  /** Test that the size of lazy field accesors is under a certain threshold
   */
  @Test def lazyFields = {
    val sourceUnsafe =
      """import scala.annotation.threadUnsafe
        |
        |class Test {
        |  @threadUnsafe lazy val test = 1
        |}
      """.stripMargin

    val sourceSafe =
      """class Test {
        |  lazy val test = 1
        |}
      """.stripMargin

    checkBCode(sourceUnsafe) { dir =>
      val clsIn   = dir.lookupName("Test.class", directory = false).input
      val clsNode = loadClassNode(clsIn)
      val method  = getMethod(clsNode, "test")
      assertEquals(14, instructionsFromMethod(method).size)
    }

    checkBCode(sourceSafe) { dir =>
      val clsIn   = dir.lookupName("Test.class", directory = false).input
      val clsNode = loadClassNode(clsIn)
      val method  = getMethod(clsNode, "test")
<<<<<<< HEAD
      assertEquals(122, instructionsFromMethod(method).size)
=======
      assertEquals(93, instructionsFromMethod(method).size)
>>>>>>> 53f5531e
    }
  }

  /* Test that vals in traits cause appropriate `releaseFence()` calls to be emitted. */

  private def checkReleaseFence(releaseFenceExpected: Boolean, outputClassName: String, source: String): Unit = {
    checkBCode(source) { dir =>
      val clsIn = dir.lookupName(outputClassName, directory = false)
      val clsNode = loadClassNode(clsIn.input)
      val method = getMethod(clsNode, "<init>")

      val hasReleaseFence = instructionsFromMethod(method).exists {
        case Invoke(_, _, "releaseFence", _, _) => true
        case _ => false
      }

      assertEquals(source, releaseFenceExpected, hasReleaseFence)
    }
  }

  @Test def testInsertReleaseFence(): Unit = {
    // An empty trait does not cause a releaseFence.
    checkReleaseFence(false, "Bar.class",
      """trait Foo {
        |}
        |class Bar extends Foo
      """.stripMargin)

    // A val in a class does not cause a releaseFence.
    checkReleaseFence(false, "Bar.class",
      """trait Foo {
        |}
        |class Bar extends Foo {
        |  val x: Int = 5
        |}
      """.stripMargin)

    // A val in a trait causes a releaseFence.
    checkReleaseFence(true, "Bar.class",
      """trait Foo {
        |  val x: Int = 5
        |}
        |class Bar extends Foo
      """.stripMargin)

    // The presence of a var in the trait does not invalidate the need for a releaseFence.
    // Also, indirect mixin.
    checkReleaseFence(true, "Bar.class",
      """trait Parent {
        |  val x: Int = 5
        |  var y: Int = 6
        |}
        |trait Foo extends Parent
        |class Bar extends Foo
      """.stripMargin)

    // The presence of a var in the class does not invalidate the need for a releaseFence.
    checkReleaseFence(true, "Bar.class",
      """trait Foo {
        |  val x: Int = 5
        |}
        |class Bar extends Foo {
        |  var y: Int = 6
        |}
      """.stripMargin)

    // When inheriting trait vals through a superclass, no releaseFence is inserted.
    checkReleaseFence(false, "Bar.class",
      """trait Parent {
        |  val x: Int = 5
        |  var y: Int = 6
        |}
        |class Foo extends Parent // releaseFence in Foo, but not in Bar
        |class Bar extends Foo
      """.stripMargin)

    // Various other stuff that do not cause a releaseFence.
    checkReleaseFence(false, "Bar.class",
      """trait Foo {
        |  var w: Int = 1
        |  final val x = 2
        |  def y: Int = 3
        |  lazy val z: Int = 4
        |
        |  def add(a: Int, b: Int): Int = a + b
        |}
        |class Bar extends Foo
      """.stripMargin)
  }

  /* Test that objects compile to *final* classes. */

  private def checkFinalClass(outputClassName: String, source: String) = {
    checkBCode(source) {
      dir =>
        val moduleIn   = dir.lookupName(outputClassName, directory = false)
        val moduleNode = loadClassNode(moduleIn.input)
        assert((moduleNode.access & Opcodes.ACC_FINAL) != 0)
    }
  }

  @Test def objectsAreFinal =
    checkFinalClass("Foo$.class", "object Foo")

  @Test def objectsInClassAreFinal =
    checkFinalClass("Test$Foo$.class",
      """class Test {
        |  object Foo
        |}
      """.stripMargin)

  @Test def objectsInObjsAreFinal =
    checkFinalClass("Test$Foo$.class",
      """object Test {
        |  object Foo
        |}
      """.stripMargin)

  @Test def objectsInObjDefAreFinal =
    checkFinalClass("Test$Foo$2$.class",
      """
        |object Test {
        |  def bar() = {
        |    object Foo
        |  }
        |}
      """.stripMargin)

  @Test def objectsInClassDefAreFinal =
    checkFinalClass("Test$Foo$2$.class",
      """
        |class Test {
        |  def bar() = {
        |    object Foo
        |  }
        |}
      """.stripMargin)

  @Test def objectsInObjValAreFinal =
    checkFinalClass("Test$Foo$2$.class",
      """
        |class Test {
        |  val bar = {
        |    object Foo
        |  }
        |}
      """.stripMargin)

  @Test def i5750 = {
    val source =
      """class Test {
        |  def foo: String = ""
        |  def test(cond: Boolean): Int = {
        |    if (cond) foo
        |    1
        |  }
        |}
      """.stripMargin

    checkBCode(source) { dir =>
      val clsIn   = dir.lookupName("Test.class", directory = false).input
      val clsNode = loadClassNode(clsIn)
      val method  = getMethod(clsNode, "test")

      val boxUnit = instructionsFromMethod(method).exists {
        case Field(Opcodes.GETSTATIC, "scala/runtime/BoxedUnit", _, _) =>
          true
        case _ =>
          false
      }
      assertFalse(boxUnit)
    }
  }

  @Test def i3271 = {
    val source =
      """class Test {
        |  def test = {
        |    var x = 0
        |    while(x <= 5) {
        |      println(x)
        |      x += 1
        |    }
        |  }
        |}
      """.stripMargin

    checkBCode(source) { dir =>
      val clsIn   = dir.lookupName("Test.class", directory = false).input
      val clsNode = loadClassNode(clsIn)
      val method  = getMethod(clsNode, "test")

      val instructions = instructionsFromMethod(method)

      val expected = List(
        Op(Opcodes.ICONST_0),
        VarOp(Opcodes.ISTORE, 1),
        Label(2),
        FrameEntry(1, List(1), List()),
        VarOp(Opcodes.ILOAD, 1),
        Op(Opcodes.ICONST_5),
        Jump(Opcodes.IF_ICMPGT, Label(13)),
        Field(Opcodes.GETSTATIC, "scala/Predef$", "MODULE$", "Lscala/Predef$;"),
        VarOp(Opcodes.ILOAD, 1),
        Invoke(Opcodes.INVOKESTATIC, "scala/runtime/BoxesRunTime", "boxToInteger", "(I)Ljava/lang/Integer;", false),
        Invoke(Opcodes.INVOKEVIRTUAL, "scala/Predef$", "println", "(Ljava/lang/Object;)V", false),
        Incr(Opcodes.IINC, 1, 1),
        Jump(Opcodes.GOTO, Label(2)),
        Label(13),
        FrameEntry(3, List(), List()),
        Op(Opcodes.RETURN))

      assert(instructions == expected,
        "`test` was not properly generated\n" + diffInstructions(instructions, expected))
    }
  }

  @Test def i5924b = {
    val source =
      """|import scala.annotation.static
         |trait Base
         |
         |object Base {
         |  @static val x = 10
         |  @static final val y = 10
         |  @static def f: Int = 30
         |}
      """.stripMargin

    checkBCode(source) { dir =>
      val clsIn   = dir.lookupName("Base.class", directory = false).input
      val clsNode = loadClassNode(clsIn)
      val f = getMethod(clsNode, "f")
      val x = getField(clsNode, "x")
      val y = getField(clsNode, "y")
      assert((f.access & Opcodes.ACC_STATIC) != 0)
      List(x, y).foreach { node =>
        assert((node.access & Opcodes.ACC_STATIC) != 0)
        assert((node.access & Opcodes.ACC_FINAL) != 0)
      }
    }
  }

  @Test def i5924c = {
    val source =
      """|import scala.annotation.static
         |class Base
         |
         |object Base {
         |  @static val x = 10
         |  @static final val y = 10
         |  @static var a = 10
         |  @static final var b = 10
         |  @static def f: Int = 30
         |}
      """.stripMargin

    checkBCode(source) { dir =>
      val clsIn   = dir.lookupName("Base.class", directory = false).input
      val clsNode = loadClassNode(clsIn)
      val f = getMethod(clsNode, "f")
      val x = getField(clsNode, "x")
      val y = getField(clsNode, "y")
      val a = getField(clsNode, "a")
      val b = getField(clsNode, "b")
      assert((f.access & Opcodes.ACC_STATIC) != 0)
      List(x, y).foreach { node =>
        assert((node.access & Opcodes.ACC_STATIC) != 0)
        assert((node.access & Opcodes.ACC_FINAL) != 0)
      }
      List(a, b).foreach { node =>
        assert((node.access & Opcodes.ACC_STATIC) != 0)
      }
    }
  }

  @Test def freshNames = {
    val sourceA =
      """|class A {
         |  def a1[T: Ordering]: Unit = {}
         |  def a2[T: Ordering]: Unit = {}
         |}
      """.stripMargin
    val sourceB =
      """|class B {
         |  def b1[T: Ordering]: Unit = {}
         |  def b2[T: Ordering]: Unit = {}
         |}
      """.stripMargin

    checkBCode(List(sourceA, sourceB)) { dir =>
      val clsNodeA = loadClassNode(dir.lookupName("A.class", directory = false).input, skipDebugInfo = false)
      val clsNodeB = loadClassNode(dir.lookupName("B.class", directory = false).input, skipDebugInfo = false)
      val a1 = getMethod(clsNodeA, "a1")
      val a2 = getMethod(clsNodeA, "a2")
      val b1 = getMethod(clsNodeB, "b1")
      val b2 = getMethod(clsNodeB, "b2")

      def assertParamName(mn: MethodNode, expectedName: String) = {
        val actualName = mn.localVariables.get(1).name
        assert(actualName == expectedName,
          s"Method ${mn.name} has parameter $actualName but expected $expectedName")
      }

      // The fresh name counter should be reset for every compilation unit
      assertParamName(a1, "evidence$1")
      assertParamName(a2, "evidence$2")
      assertParamName(b1, "evidence$1")
      assertParamName(b2, "evidence$2")
    }
  }


  @Test // wrong local variable table for methods containing while loops
  def t9179(): Unit = {
    val code =
      """class C {
        |  def t(): Unit = {
        |    var x = ""
        |    while (x != null) {
        |      foo()
        |      x = null
        |    }
        |    bar()
        |  }
        |  def foo(): Unit = ()
        |  def bar(): Unit = ()
        |}
      """.stripMargin
    checkBCode(code) { dir =>
      val c = loadClassNode(dir.lookupName("C.class", directory = false).input, skipDebugInfo = false)
      val t = getMethod(c, "t")
      val instructions = instructionsFromMethod(t)
      val isFrameLine = (x: Instruction) => x.isInstanceOf[FrameEntry] || x.isInstanceOf[LineNumber]
      // TODO: The same test in scalac uses different labels because their LineNumberTable isn't the same as ours,
      // this should be investigated.
      assertSameCode(instructions.filterNot(isFrameLine), List(
        Label(0), Ldc(LDC, ""), VarOp(ASTORE, 1),
        Label(5), VarOp(ALOAD, 1), Jump(IFNULL, Label(19)),
        Label(10), VarOp(ALOAD, 0), Invoke(INVOKEVIRTUAL, "C", "foo", "()V", false), Label(14), Op(ACONST_NULL), VarOp(ASTORE, 1), Jump(GOTO, Label(5)),
        Label(19), VarOp(ALOAD, 0), Invoke(INVOKEVIRTUAL, "C", "bar", "()V", false), Label(24), Op(RETURN), Label(26)))
      val labels = instructions collect { case l: Label => l }
      val x = convertMethod(t).localVars.find(_.name == "x").get
      assertEquals(x.start, labels(1))
      assertEquals(x.end, labels(5))
    }
  }

  @Test def i14773TailRecReuseParamSlots(): Unit = {
    val source =
      s"""class Foo {
         |  @scala.annotation.tailrec // explicit @tailrec here
         |  final def fact(n: Int, acc: Int): Int =
         |    if n == 0 then acc
         |    else fact(n - 1, acc * n)
         |}
         |
         |class IntList(head: Int, tail: IntList | Null) {
         |  // implicit @tailrec
         |  final def sum(acc: Int): Int =
         |    val t = tail
         |    if t == null then acc + head
         |    else t.sum(acc + head)
         |}
         """.stripMargin

    checkBCode(source) { dir =>
      // The mutable local vars for n and acc reuse the slots of the params n and acc

      val fooClass = loadClassNode(dir.lookupName("Foo.class", directory = false).input)
      val factMeth = getMethod(fooClass, "fact")

      assertSameCode(factMeth, List(
        Label(0),
        VarOp(ILOAD, 1),
        Op(ICONST_0),
        Jump(IF_ICMPNE, Label(7)),
        VarOp(ILOAD, 2),
        Jump(GOTO, Label(22)),
        Label(7),
        VarOp(ILOAD, 1),
        Op(ICONST_1),
        Op(ISUB),
        VarOp(ISTORE, 3),
        VarOp(ILOAD, 2),
        VarOp(ILOAD, 1),
        Op(IMUL),
        VarOp(ISTORE, 4),
        VarOp(ILOAD, 3),
        VarOp(ISTORE, 1),
        VarOp(ILOAD, 4),
        VarOp(ISTORE, 2),
        Jump(GOTO, Label(0)),
        Label(22),
        Op(IRETURN),
        Op(NOP),
        Op(NOP),
        Op(NOP),
        Op(ATHROW),
      ))

      // The mutable local vars for this and acc reuse the slots of `this` and of the param acc

      val intListClass = loadClassNode(dir.lookupName("IntList.class", directory = false).input)
      val sumMeth = getMethod(intListClass, "sum")

      assertSameCode(sumMeth, List(
        Label(0),
        VarOp(ALOAD, 0),
        Field(GETFIELD, "IntList", "tail", "LIntList;"),
        VarOp(ASTORE, 2),
        VarOp(ALOAD, 2),
        Jump(IFNONNULL, Label(12)),
        VarOp(ILOAD, 1),
        VarOp(ALOAD, 0),
        Field(GETFIELD, "IntList", "head", "I"),
        Op(IADD),
        Jump(GOTO, Label(26)),
        Label(12),
        VarOp(ALOAD, 2),
        VarOp(ASTORE, 3),
        VarOp(ILOAD, 1),
        VarOp(ALOAD, 0),
        Field(GETFIELD, "IntList", "head", "I"),
        Op(IADD),
        VarOp(ISTORE, 4),
        VarOp(ALOAD, 3),
        VarOp(ASTORE, 0),
        VarOp(ILOAD, 4),
        VarOp(ISTORE, 1),
        Jump(GOTO, Label(0)),
        Label(26),
        Op(IRETURN),
        Op(NOP),
        Op(NOP),
        Op(ATHROW),
        Op(ATHROW),
      ))
    }
  }

  @Test
  def getClazz: Unit = {
    val source = """
                 |class Foo {
                 |  def sideEffect(): Int = { println("hi"); 1 }
                 |  def before1: Class[Int] = sideEffect().getClass
                 |  def before2: Class[Int] = sideEffect().getClass[Int]
                 |  def after: Class[Int] = { sideEffect(); classOf[Int] }
                 |}
                 """.stripMargin

    checkBCode(source) { dir =>
      val clsIn      = dir.lookupName("Foo.class", directory = false).input
      val clsNode    = loadClassNode(clsIn)
      val before1    = instructionsFromMethod(getMethod(clsNode, "before1"))
      val before2    = instructionsFromMethod(getMethod(clsNode, "before2"))
      val after      = instructionsFromMethod(getMethod(clsNode, "after"))

      assert(before1 == after,
        "`before1` was not translated to the same bytecode as `after`\n" +
        diffInstructions(before1, after))
      assert(before2 == after,
        "`before2` was not translated to the same bytecode as `after`\n" +
        diffInstructions(before2, after))
    }
  }

  @Test
  def invocationReceivers(): Unit = {
    import Opcodes.*

    checkBCode(List(invocationReceiversTestCode.definitions("Object"))) { dir =>
      val c1 = loadClassNode(dir.lookupName("C1.class", directory = false).input)
      val c2 = loadClassNode(dir.lookupName("C2.class", directory = false).input)
      assertSameCode(getMethod(c1, "clone"), List(VarOp(ALOAD, 0), Invoke(INVOKESTATIC, "T", "clone$", "(LT;)Ljava/lang/Object;", true), Op(ARETURN)))
      assertInvoke(getMethod(c1, "f1"), "T", "clone")
      assertInvoke(getMethod(c1, "f2"), "T", "clone")
      assertInvoke(getMethod(c1, "f3"), "C1", "clone")
      assertInvoke(getMethod(c2, "f1"), "T", "clone")
      assertInvoke(getMethod(c2, "f2"), "T", "clone")
      assertInvoke(getMethod(c2, "f3"), "C1", "clone")
    }
    checkBCode(List(invocationReceiversTestCode.definitions("String"))) { dir =>
      val c1b = loadClassNode(dir.lookupName("C1.class", directory = false).input)
      val c2b = loadClassNode(dir.lookupName("C2.class", directory = false).input)
      val tb = loadClassNode(dir.lookupName("T.class", directory = false).input)
      val ub = loadClassNode(dir.lookupName("U.class", directory = false).input)

      def ms(c: ClassNode, n: String) = c.methods.asScala.toList.filter(_.name == n)
      assert(ms(tb, "clone").length == 1)
      assert(ms(ub, "clone").isEmpty)
      val List(c1Clone) = ms(c1b, "clone").filter(_.desc == "()Ljava/lang/Object;")
      assert((c1Clone.access | Opcodes.ACC_BRIDGE) != 0)
      assertSameCode(c1Clone, List(VarOp(ALOAD, 0), Invoke(INVOKEVIRTUAL, "C1", "clone", "()Ljava/lang/String;", false), Op(ARETURN)))

      def iv(m: MethodNode) = getInstructions(c1b, "f1").collect({case i: Invoke => i})
      assertSameCode(iv(getMethod(c1b, "f1")), List(Invoke(INVOKEINTERFACE, "T", "clone", "()Ljava/lang/String;", true)))
      assertSameCode(iv(getMethod(c1b, "f2")), List(Invoke(INVOKEINTERFACE, "T", "clone", "()Ljava/lang/String;", true)))
      // invokeinterface T.clone in C1 is OK here because it is not an override of Object.clone (different signature)
      assertSameCode(iv(getMethod(c1b, "f3")), List(Invoke(INVOKEINTERFACE, "T", "clone", "()Ljava/lang/String;", true)))
    }
  }

  @Test
  def invocationReceiversProtected(): Unit = {
    // http://lrytz.github.io/scala-aladdin-bugtracker/displayItem.do%3Fid=455.html / 9954eaf
    // also https://github.com/scala/bug/issues/1430 / 0bea2ab (same but with interfaces)
    val aC =
      """package a;
        |/*package private*/ abstract class A {
        |  public int f() { return 1; }
        |  public int t;
        |}
      """.stripMargin
    val bC =
      """package a;
        |public class B extends A { }
      """.stripMargin
    val iC =
      """package a;
        |/*package private*/ interface I { int f(); }
      """.stripMargin
    val jC =
      """package a;
        |public interface J extends I { }
      """.stripMargin
    val cC =
      """package b
        |class C {
        |  def f1(b: a.B) = b.f
        |  def f2(b: a.B) = { b.t = b.t + 1 }
        |  def f3(j: a.J) = j.f
        |}
      """.stripMargin

    checkBCode(scalaSources = List(cC), javaSources = List(aC, bC, iC, jC)) { dir =>
      val clsIn   = dir.subdirectoryNamed("b").lookupName("C.class", directory = false).input
      val c = loadClassNode(clsIn)

      assertInvoke(getMethod(c, "f1"), "a/B", "f") // receiver needs to be B (A is not accessible in class C, package b)
      assertInvoke(getMethod(c, "f3"), "a/J", "f") // receiver needs to be J
    }
  }

  @Test
  def specialInvocationReceivers(): Unit = {
    val code =
      """class C {
        |  def f1(a: Array[String]) = a.clone()
        |  def f2(a: Array[Int]) = a.hashCode()
        |  def f3(n: Nothing) = n.hashCode()
        |  def f4(n: Null) = n.toString()
        |
        |}
      """.stripMargin
    checkBCode(code) { dir =>
      val c = loadClassNode(dir.lookupName("C.class", directory = false).input)

      assertInvoke(getMethod(c, "f1"), "[Ljava/lang/String;", "clone") // array descriptor as receiver
      assertInvoke(getMethod(c, "f2"), "java/lang/Object", "hashCode") // object receiver
      assertInvoke(getMethod(c, "f3"), "java/lang/Object", "hashCode")
      assertInvoke(getMethod(c, "f4"), "java/lang/Object", "toString")
    }
  }

  @Test
  def deprecation(): Unit = {
    val code =
      """@deprecated
        |class Test {
        |  @deprecated
        |  val v = 0
        |
        |  @deprecated
        |  var x = 0
        |
        |  @deprecated("do not use this function!")
        |  def f(): Unit = ()
        |}
      """.stripMargin

    checkBCode(code) { dir =>
      val c = loadClassNode(dir.lookupName("Test.class", directory = false).input)
      assert((c.access & Opcodes.ACC_DEPRECATED) != 0)
      assert((getMethod(c, "f").access & Opcodes.ACC_DEPRECATED) != 0)

      assert((getField(c, "v").access & Opcodes.ACC_DEPRECATED) != 0)
      assert((getMethod(c, "v").access & Opcodes.ACC_DEPRECATED) != 0)

      assert((getField(c, "x").access & Opcodes.ACC_DEPRECATED) != 0)
      assert((getMethod(c, "x").access & Opcodes.ACC_DEPRECATED) != 0)
      assert((getMethod(c, "x_$eq").access & Opcodes.ACC_DEPRECATED) != 0)
    }
  }

  @Test def vcElideAllocations = {
    val source =
      s"""class ApproxState(val bits: Int) extends AnyVal
         |class Foo {
         |  val FreshApprox: ApproxState = new ApproxState(4)
         |  var approx: ApproxState = FreshApprox
         |  def meth1: Boolean = approx == FreshApprox
         |  def meth2: Boolean = (new ApproxState(4): ApproxState) == FreshApprox
         |}
         """.stripMargin

    checkBCode(source) { dir =>
      val clsIn      = dir.lookupName("Foo.class", directory = false).input
      val clsNode    = loadClassNode(clsIn)
      val meth1      = getMethod(clsNode, "meth1")
      val meth2      = getMethod(clsNode, "meth2")
      val instructions1 = instructionsFromMethod(meth1)
      val instructions2 = instructionsFromMethod(meth2)

      val isFrameLine = (x: Instruction) => x.isInstanceOf[FrameEntry] || x.isInstanceOf[LineNumber]

      // No allocations of ApproxState

      assertSameCode(instructions1.filterNot(isFrameLine), List(
        VarOp(ALOAD, 0), Invoke(INVOKEVIRTUAL, "Foo", "approx", "()I", false),
        VarOp(ALOAD, 0), Invoke(INVOKEVIRTUAL, "Foo", "FreshApprox", "()I", false),
        Jump(IF_ICMPNE, Label(7)), Op(ICONST_1),
        Jump(GOTO, Label(10)),
        Label(7), Op(ICONST_0),
        Label(10), Op(IRETURN)))

      assertSameCode(instructions2.filterNot(isFrameLine), List(
        Op(ICONST_4),
        VarOp(ALOAD, 0), Invoke(INVOKEVIRTUAL, "Foo", "FreshApprox", "()I", false),
        Jump(IF_ICMPNE, Label(6)), Op(ICONST_1),
        Jump(GOTO, Label(9)),
        Label(6), Op(ICONST_0),
        Label(9), Op(IRETURN)))
    }
  }
}

object invocationReceiversTestCode {
  // if cloneType is more specific than Object (e.g., String), a bridge method is generated.
  def definitions(cloneType: String): String =
    s"""trait T { override def clone(): $cloneType = "hi" }
        |trait U extends T
        |class C1 extends U with Cloneable {
        |  // The comments below are true when `cloneType` is Object.
        |  // C1 gets a forwarder for clone that invokes T.clone. this is needed because JVM method
        |  // resolution always prefers class members, so it would resolve to Object.clone, even if
        |  // C1 is a subtype of the interface T which has an overriding default method for clone.
        |
        |  // invokeinterface T.clone
        |  def f1 = (this: T).clone()
        |
        |  // cannot invokeinterface U.clone (NoSuchMethodError). Object.clone would work here, but
        |  // not in the example in C2 (illegal access to protected). T.clone works in all cases and
        |  // resolves correctly.
        |  def f2 = (this: U).clone()
        |
        |  // invokevirtual C1.clone()
        |  def f3 = (this: C1).clone()
        |}
        |
        |class C2 {
        |  def f1(t: T) = t.clone()  // invokeinterface T.clone
        |  def f2(t: U) = t.clone()  // invokeinterface T.clone -- Object.clone would be illegal (protected, explained in C1)
        |  def f3(t: C1) = t.clone() // invokevirtual C1.clone -- Object.clone would be illegal
        |}
    """.stripMargin
}<|MERGE_RESOLUTION|>--- conflicted
+++ resolved
@@ -597,11 +597,7 @@
       val clsIn   = dir.lookupName("Test.class", directory = false).input
       val clsNode = loadClassNode(clsIn)
       val method  = getMethod(clsNode, "test")
-<<<<<<< HEAD
       assertEquals(122, instructionsFromMethod(method).size)
-=======
-      assertEquals(93, instructionsFromMethod(method).size)
->>>>>>> 53f5531e
     }
   }
 
