i94-nada.scala
i1812.scala
i1867.scala
i3067.scala
t2712-5.scala
t284-pos.scala
t3249
t3486
t3612.scala
reference
scala-days-2019-slides
i7048e.scala
i8052.scala
tuple-filter.scala
i7740a.scala
i7740b.scala
i6507b.scala
i12299a.scala
i13871.scala
i15181.scala
i15922.scala

# Tree is huge and blows stack for printing Text
i7034.scala

# Stale symbol: package object scala
seqtype-cycle

# type of super reference changes due to late addition of Mirror.Singleton
i939.scala
i13332super.scala

# Match types
i7872.scala
i11236.scala
i11247.scala
i11250
i9999.scala
8649.scala
12093.scala
9757.scala
9890.scala
13491.scala
7512.scala
i6505.scala
i15158.scala
i15155.scala
i15827.scala

# Opaque type
i5720.scala

# Tuples
toexproftuple.scala
i7580.scala

# Nullability
nullable.scala

# parameter untupling with overloaded functions (see comment in Applications.normArg)
i7757.scala

# splice type tag dealiased in this reference
i8651b.scala

# uneliminated @uncheckedVariance after pickling
annot-bootstrap.scala

# interaction with Scala-2's implicitly
i9793.scala

# lazy_implicit symbol has different position after pickling
i8182.scala

# local lifted value in annotation argument has different position after pickling
i2797a

# Late instantiation of type variable in tryInsertImplicitOnQualifier
# allows to simplify a type that was already computed
i13842.scala

# Position change under captureChecking
boxmap-paper.scala

# Function types print differnt after unpickling since test mispredicts Feature.preFundsEnabled
caps-universal.scala

<<<<<<< HEAD

=======
>>>>>>> d6cc1010
# GADT cast applied to singleton type difference
i4176-gadt.scala

# GADT difference
i13974a.scala

java-inherited-type1<|MERGE_RESOLUTION|>--- conflicted
+++ resolved
@@ -85,10 +85,6 @@
 # Function types print differnt after unpickling since test mispredicts Feature.preFundsEnabled
 caps-universal.scala
 
-<<<<<<< HEAD
-
-=======
->>>>>>> d6cc1010
 # GADT cast applied to singleton type difference
 i4176-gadt.scala
 
