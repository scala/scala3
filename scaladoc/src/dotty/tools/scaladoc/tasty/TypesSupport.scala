--- conflicted
+++ resolved
@@ -117,13 +117,9 @@
       case AppliedType(repeatedClass, Seq(tpe)) if isRepeated(repeatedClass) =>
         inner(tpe, skipThisTypePrefix) :+ plain("*")
       case AnnotatedType(tpe, _) =>
-<<<<<<< HEAD
-        inner(tpe)
+        inner(tpe, skipThisTypePrefix)
       case FlexibleType(tpe) =>
         inner(tpe)
-=======
-        inner(tpe, skipThisTypePrefix)
->>>>>>> 74f78a1d
       case tl @ TypeLambda(params, paramBounds, AppliedType(tpe, args))
         if paramBounds.forall { case TypeBounds(low, hi) => low.typeSymbol == defn.NothingClass && hi.typeSymbol == defn.AnyClass }
         && params.length == args.length
