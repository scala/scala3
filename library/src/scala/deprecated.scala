/*
 * Scala (https://www.scala-lang.org)
 *
 * Copyright EPFL and Lightbend, Inc.
 *
 * Licensed under Apache License 2.0
 * (http://www.apache.org/licenses/LICENSE-2.0).
 *
 * See the NOTICE file distributed with this work for
 * additional information regarding copyright ownership.
 */

package scala

import scala.annotation.meta._

/** An annotation that designates that a definition is deprecated.
 *  A deprecation warning is issued upon usage of the annotated definition.
 *
 *  Library authors should state the library's deprecation policy in their documentation to give
 *  developers guidance on how long a deprecated definition will be preserved.
 *
 *  Library authors should prepend the name of their library to the version number to help
 *  developers distinguish deprecations coming from different libraries:
 *
 *  {{{
 *  @deprecated("this method will be removed", "FooLib 12.0")
 *  def oldMethod(x: Int) = ...
 *  }}}
 *
 *  The compiler will emit deprecation warnings grouped by library and version:
 *
 *  {{{
 *  oldMethod(1)
 *  oldMethod(2)
 *  aDeprecatedMethodFromLibraryBar(3, 4)
 *
 *  // warning: there was one deprecation warning (since BarLib 3.2)
 *  // warning: there were two deprecation warnings (since FooLib 12.0)
 *  // warning: there were three deprecation warnings in total; re-run with -deprecation for details
 *  }}}
 *
 *  '''`@deprecated` in the Scala language and its standard library'''<br/>
 *
 *  A deprecated element of the Scala language or a definition in the Scala standard library will
 *  be preserved at least for the current major version.
 *
 *  This means that an element deprecated in some 2.13.x release will be preserved in
 *  all 2.13.x releases, but may be removed in 2.14. (A deprecated element
 *  might be kept longer to ease migration, but developers should not rely on this.)
 *
 *  @see    The official documentation on [[http://www.scala-lang.org/news/2.11.0/#binary-compatibility binary compatibility]].
 *  @param  message the message to print during compilation if the definition is accessed
 *  @param  since   a string identifying the first version in which the definition was deprecated
 *  @since  2.3
 *  @see    [[scala.deprecatedInheritance]]
 *  @see    [[scala.deprecatedOverriding]]
 *  @see    [[scala.deprecatedName]]
 */
<<<<<<< HEAD
@getter @setter @beanGetter @beanSetter
@deprecatedInheritance("Scheduled for being final in 2.14", "2.13.0")
=======
@getter @setter @beanGetter @beanSetter @field
>>>>>>> fae9f414
class deprecated(message: String = "", since: String = "") extends scala.annotation.StaticAnnotation<|MERGE_RESOLUTION|>--- conflicted
+++ resolved
@@ -57,10 +57,6 @@
  *  @see    [[scala.deprecatedOverriding]]
  *  @see    [[scala.deprecatedName]]
  */
-<<<<<<< HEAD
-@getter @setter @beanGetter @beanSetter
+@getter @setter @beanGetter @beanSetter @field
 @deprecatedInheritance("Scheduled for being final in 2.14", "2.13.0")
-=======
-@getter @setter @beanGetter @beanSetter @field
->>>>>>> fae9f414
 class deprecated(message: String = "", since: String = "") extends scala.annotation.StaticAnnotation