--- conflicted
+++ resolved
@@ -27,11 +27,8 @@
   type NoSuchElementException          = java.util.NoSuchElementException
   type NumberFormatException           = java.lang.NumberFormatException
   type AbstractMethodError             = java.lang.AbstractMethodError
-<<<<<<< HEAD
   type InterruptedException            = java.lang.InterruptedException
   
-=======
-
   // A dummy used by the specialization annotation.
   // Normally it's bad juju to place objects inside package objects,
   // but there's no choice here as we'd have to be AnyRef's companion
@@ -40,7 +37,6 @@
     override def toString = "object AnyRef"
   }
 
->>>>>>> a4e24632
   @deprecated("instead of `@serializable class C`, use `class C extends Serializable`", "2.9.0")
   type serializable = annotation.serializable
 
