--- conflicted
+++ resolved
@@ -124,9 +124,6 @@
      *  @see [[https://github.com/scala/improvement-proposals/pull/84]]
      */
     @compileTimeOnly("`betterMatchTypeExtractors` can only be used at compile time in import statements")
-<<<<<<< HEAD
-    object betterMatchTypeExtractors
-=======
     @deprecated("The experimental.betterMatchTypeExtractors language import is no longer needed since the feature is now standard. It now has no effect, including when setting an older source version.", since = "3.6")
     object betterMatchTypeExtractors
 
@@ -143,7 +140,6 @@
      */
     @compileTimeOnly("`betterFors` can only be used at compile time in import statements")
     object betterFors
->>>>>>> c33db50d
   end experimental
 
   /** The deprecated object contains features that are no longer officially suypported in Scala.
