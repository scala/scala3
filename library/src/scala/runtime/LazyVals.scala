package scala.runtime

import java.util.concurrent.CountDownLatch

import scala.annotation.*

/**
 * Helper methods used in thread-safe lazy vals.
 */
object LazyVals {
  @nowarn
  private[this] val unsafe: sun.misc.Unsafe = {
<<<<<<< HEAD
    def throwInitializationException() = 
=======
    def throwInitializationException() =
>>>>>>> 721e7c87
      throw new ExceptionInInitializerError(
        new IllegalStateException("Can't find instance of sun.misc.Unsafe")
      )
    try
      val unsafeField = classOf[sun.misc.Unsafe].getDeclaredField("theUnsafe").nn
      if unsafeField.getType == classOf[sun.misc.Unsafe] then
        unsafeField.setAccessible(true)
        unsafeField.get(null).asInstanceOf[sun.misc.Unsafe]
      else
        throwInitializationException()
    catch case _: NoSuchFieldException =>
      throwInitializationException()
  }

  private[this] val base: Int = {
    val processors = java.lang.Runtime.getRuntime.nn.availableProcessors()
    8 * processors * processors
  }

  private[this] val monitors: Array[Object] =
    Array.tabulate(base)(_ => new Object)

  private def getMonitor(obj: Object, fieldId: Int = 0) = {
    var id = (java.lang.System.identityHashCode(obj) + fieldId) % base

    if (id < 0) id += base
    monitors(id)
  }

  private final val LAZY_VAL_MASK = 3L
  private final val debug = false

  /* ------------- Start of public API ------------- */

  // This trait extends Serializable to fix #16806 that caused a race condition
  sealed trait LazyValControlState extends Serializable

  /**
   * Used to indicate the state of a lazy val that is being
   * evaluated and of which other threads await the result.
   */
  final class Waiting extends CountDownLatch(1) with LazyValControlState

  /**
   * Used to indicate the state of a lazy val that is currently being
   * evaluated with no other thread awaiting its result.
   */
  object Evaluating extends LazyValControlState

  /**
   * Used to indicate the state of a lazy val that has been evaluated to
   * `null`.
   */
  object NullValue extends LazyValControlState

  final val BITS_PER_LAZY_VAL = 2L

  def STATE(cur: Long, ord: Int): Long = {
    val r = (cur >> (ord * BITS_PER_LAZY_VAL)) & LAZY_VAL_MASK
    if (debug)
      println(s"STATE($cur, $ord) = $r")
    r
  }

  def CAS(t: Object, offset: Long, e: Long, v: Int, ord: Int): Boolean = {
    if (debug)
      println(s"CAS($t, $offset, $e, $v, $ord)")
    val mask = ~(LAZY_VAL_MASK << ord * BITS_PER_LAZY_VAL)
    val n = (e & mask) | (v.toLong << (ord * BITS_PER_LAZY_VAL))
    unsafe.compareAndSwapLong(t, offset, e, n)
  }

  def objCAS(t: Object, offset: Long, exp: Object, n: Object): Boolean = {
    if (debug)
      println(s"objCAS($t, $exp, $n)")
    unsafe.compareAndSwapObject(t, offset, exp, n)
  }

  def setFlag(t: Object, offset: Long, v: Int, ord: Int): Unit = {
    if (debug)
      println(s"setFlag($t, $offset, $v, $ord)")
    var retry = true
    while (retry) {
      val cur = get(t, offset)
      if (STATE(cur, ord) == 1) retry = !CAS(t, offset, cur, v, ord)
      else {
        // cur == 2, somebody is waiting on monitor
        if (CAS(t, offset, cur, v, ord)) {
          val monitor = getMonitor(t, ord)
          monitor.synchronized {
            monitor.notifyAll()
          }
          retry = false
        }
      }
    }
  }

  def wait4Notification(t: Object, offset: Long, cur: Long, ord: Int): Unit = {
    if (debug)
      println(s"wait4Notification($t, $offset, $cur, $ord)")
    var retry = true
    while (retry) {
      val cur = get(t, offset)
      val state = STATE(cur, ord)
      if (state == 1) CAS(t, offset, cur, 2, ord)
      else if (state == 2) {
        val monitor = getMonitor(t, ord)
        monitor.synchronized {
          if (STATE(get(t, offset), ord) == 2) // make sure notification did not happen yet.
            monitor.wait()
        }
      }
      else retry = false
    }
  }

  def get(t: Object, off: Long): Long = {
    if (debug)
      println(s"get($t, $off)")
    unsafe.getLongVolatile(t, off)
  }

  // kept for backward compatibility
  def getOffset(clz: Class[_], name: String): Long = {
    @nowarn
    val r = unsafe.objectFieldOffset(clz.getDeclaredField(name))
    if (debug)
      println(s"getOffset($clz, $name) = $r")
    r
  }

  def getStaticFieldOffset(field: java.lang.reflect.Field): Long = {
    @nowarn
    val r = unsafe.staticFieldOffset(field)
    if (debug)
      println(s"getStaticFieldOffset(${field.getDeclaringClass}, ${field.getName}) = $r")
    r
  }

  def getOffsetStatic(field: java.lang.reflect.Field) =
    @nowarn
    val r = unsafe.objectFieldOffset(field)
    if (debug)
      println(s"getOffset(${field.getDeclaringClass}, ${field.getName}) = $r")
    r


  object Names {
    final val state = "STATE"
    final val cas = "CAS"
    final val setFlag = "setFlag"
    final val wait4Notification = "wait4Notification"
    final val get = "get"
    final val getOffset = "getOffset"
  }
}<|MERGE_RESOLUTION|>--- conflicted
+++ resolved
@@ -10,11 +10,7 @@
 object LazyVals {
   @nowarn
   private[this] val unsafe: sun.misc.Unsafe = {
-<<<<<<< HEAD
-    def throwInitializationException() = 
-=======
     def throwInitializationException() =
->>>>>>> 721e7c87
       throw new ExceptionInInitializerError(
         new IllegalStateException("Can't find instance of sun.misc.Unsafe")
       )
