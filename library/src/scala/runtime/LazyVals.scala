--- conflicted
+++ resolved
@@ -45,40 +45,24 @@
 
   /* ------------- Start of public API ------------- */
 
-<<<<<<< HEAD
-  @experimental
-=======
->>>>>>> d6cc1010
   sealed trait LazyValControlState
 
   /**
    * Used to indicate the state of a lazy val that is being
    * evaluated and of which other threads await the result.
    */
-<<<<<<< HEAD
-  @experimental
-=======
->>>>>>> d6cc1010
   final class Waiting extends CountDownLatch(1) with LazyValControlState
 
   /**
    * Used to indicate the state of a lazy val that is currently being
    * evaluated with no other thread awaiting its result.
    */
-<<<<<<< HEAD
-  @experimental
-=======
->>>>>>> d6cc1010
   object Evaluating extends LazyValControlState
 
   /**
    * Used to indicate the state of a lazy val that has been evaluated to
    * `null`.
    */
-<<<<<<< HEAD
-  @experimental
-=======
->>>>>>> d6cc1010
   object NullValue extends LazyValControlState
 
   final val BITS_PER_LAZY_VAL = 2L
@@ -98,10 +82,6 @@
     unsafe.compareAndSwapLong(t, offset, e, n)
   }
 
-<<<<<<< HEAD
-  @experimental
-=======
->>>>>>> d6cc1010
   def objCAS(t: Object, offset: Long, exp: Object, n: Object): Boolean = {
     if (debug)
       println(s"objCAS($t, $exp, $n)")
@@ -162,10 +142,6 @@
     r
   }
 
-<<<<<<< HEAD
-  @experimental
-=======
->>>>>>> d6cc1010
   def getStaticFieldOffset(field: java.lang.reflect.Field): Long = {
     @nowarn
     val r = unsafe.staticFieldOffset(field)
