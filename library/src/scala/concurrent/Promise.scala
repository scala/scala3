/*                     __                                               *\
**     ________ ___   / /  ___     Scala API                            **
**    / __/ __// _ | / /  / _ |    (c) 2003-2013, LAMP/EPFL             **
**  __\ \/ /__/ __ |/ /__/ __ |    http://scala-lang.org/               **
** /____/\___/_/ |_/____/_/ | |                                         **
**                          |/                                          **
\*                                                                      */

package scala.concurrent

import scala.util.{ Try, Success, Failure }

/** Promise is an object which can be completed with a value or failed
 *  with an exception.
 *
 *  @define promiseCompletion
 *  If the promise has already been fulfilled, failed or has timed out,
 *  calling this method will throw an IllegalStateException.
 *
 *  @define allowedThrowables
 *  If the throwable used to fail this promise is an error, a control exception
 *  or an interrupted exception, it will be wrapped as a cause within an
 *  `ExecutionException` which will fail the promise.
 *
 *  @define nonDeterministic
 *  Note: Using this method may result in non-deterministic concurrent programs.
 */
trait Promise[T] {
  /** Future containing the value of this promise.
   */
  def future: Future[T]

  /** Returns whether the promise has already been completed with
   *  a value or an exception.
   *
   *  $nonDeterministic
   *
   *  @return    `true` if the promise is already completed, `false` otherwise
   */
  def isCompleted: Boolean

  /** Completes the promise with either an exception or a value.
   *
   *  @param result     Either the value or the exception to complete the promise with.
   *
   *  $promiseCompletion
   */
  def complete(result: Try[T]): this.type =
    if (tryComplete(result)) this else throw new IllegalStateException("Promise already completed.")

  /** Tries to complete the promise with either a value or the exception.
   *
   *  $nonDeterministic
   *
   *  @return    If the promise has already been completed returns `false`, or `true` otherwise.
   */
  def tryComplete(result: Try[T]): Boolean

  /** Completes this promise with the specified future, once that future is completed.
   *
   *  @return   This promise
   */
<<<<<<< HEAD
  final def completeWith(other: Future[T]): this.type = {
    if (other ne this.future) { // this completeWith this doesn't make much sense
      other.onComplete(this complete _)(Future.InternalCallbackExecutor)
    }
    this
  }
=======
  final def completeWith(other: Future[T]): this.type = tryCompleteWith(other)
>>>>>>> 83a92226

  /** Attempts to complete this promise with the specified future, once that future is completed.
   *
   *  @return   This promise
   */
  final def tryCompleteWith(other: Future[T]): this.type = {
    if (other ne this.future) { // this tryCompleteWith this doesn't make much sense
      other.onComplete(this tryComplete _)(Future.InternalCallbackExecutor)
    }
    this
  }

  /** Completes the promise with a value.
   *
   *  @param value The value to complete the promise with.
   *
   *  $promiseCompletion
   */
  def success(@deprecatedName('v) value: T): this.type = complete(Success(value))

  /** Tries to complete the promise with a value.
   *
   *  $nonDeterministic
   *
   *  @return    If the promise has already been completed returns `false`, or `true` otherwise.
   */
  def trySuccess(value: T): Boolean = tryComplete(Success(value))

  /** Completes the promise with an exception.
   *
   *  @param cause    The throwable to complete the promise with.
   *
   *  $allowedThrowables
   *
   *  $promiseCompletion
   */
  def failure(@deprecatedName('t) cause: Throwable): this.type = complete(Failure(cause))

  /** Tries to complete the promise with an exception.
   *
   *  $nonDeterministic
   *
   *  @return    If the promise has already been completed returns `false`, or `true` otherwise.
   */
  def tryFailure(@deprecatedName('t) cause: Throwable): Boolean = tryComplete(Failure(cause))
}

object Promise {
  /** Creates a promise object which can be completed with a value.
   *
   *  @tparam T       the type of the value in the promise
   *  @return         the newly created `Promise` object
   */
  def apply[T](): Promise[T] = new impl.Promise.DefaultPromise[T]()

  /** Creates an already completed Promise with the specified exception.
   *
   *  @tparam T       the type of the value in the promise
   *  @return         the newly created `Promise` object
   */
  def failed[T](exception: Throwable): Promise[T] = fromTry(Failure(exception))

  /** Creates an already completed Promise with the specified result.
   *
   *  @tparam T       the type of the value in the promise
   *  @return         the newly created `Promise` object
   */
  def successful[T](result: T): Promise[T] = fromTry(Success(result))

  /** Creates an already completed Promise with the specified result or exception.
   *
   *  @tparam T       the type of the value in the promise
   *  @return         the newly created `Promise` object
   */
  def fromTry[T](result: Try[T]): Promise[T] = impl.Promise.KeptPromise[T](result)
}<|MERGE_RESOLUTION|>--- conflicted
+++ resolved
@@ -60,16 +60,7 @@
    *
    *  @return   This promise
    */
-<<<<<<< HEAD
-  final def completeWith(other: Future[T]): this.type = {
-    if (other ne this.future) { // this completeWith this doesn't make much sense
-      other.onComplete(this complete _)(Future.InternalCallbackExecutor)
-    }
-    this
-  }
-=======
   final def completeWith(other: Future[T]): this.type = tryCompleteWith(other)
->>>>>>> 83a92226
 
   /** Attempts to complete this promise with the specified future, once that future is completed.
    *
