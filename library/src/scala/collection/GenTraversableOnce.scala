/*                     __                                               *\
**     ________ ___   / /  ___     Scala API                            **
**    / __/ __// _ | / /  / _ |    (c) 2003-2011, LAMP/EPFL             **
**  __\ \/ /__/ __ |/ /__/ __ |    http://scala-lang.org/               **
** /____/\___/_/ |_/____/_/ | |                                         **
**                          |/                                          **
\*                                                                      */

package scala.collection

/** A template trait for all traversable-once objects which may be
 *  traversed in parallel.
 *
 *  Methods in this trait are either abstract or can be implemented in terms
 *  of other methods.
 *
 *  @define Coll GenTraversableOnce
 *  @define coll collection or iterator
 *  @define possiblyparinfo
 *  This trait may possibly have operations implemented in parallel.
 *  @define undefinedorder
 *  The order in which operations are performed on elements is unspecified
 *  and may be nondeterministic.
 *  @define orderDependent
 *
 *    Note: might return different results for different runs, unless the
 *    underlying collection type is ordered.
 *  @define orderDependentFold
 *
 *    Note: might return different results for different runs, unless the
 *    underlying collection type is ordered or the operator is associative
 *    and commutative.
 *  @define mayNotTerminateInf
 *
 *    Note: may not terminate for infinite-sized collections.
 *  @define willNotTerminateInf
 *
 *    Note: will not terminate for infinite-sized collections.
 *
 *  @author Martin Odersky
 *  @author Aleksandar Prokopec
 *  @since 2.9
 */
<<<<<<< HEAD
trait GenTraversableOnce[+A] extends AnyRef {
=======
trait GenTraversableOnce[+A] extends Any {
>>>>>>> e55e53f1

  def foreach[U](f: A => U): Unit

  def hasDefiniteSize: Boolean

  def seq: TraversableOnce[A]

  /** The size of this $coll.
   *
   *  $willNotTerminateInf
   *
   *  @return    the number of elements in this $coll.
   */
  def size: Int

  /** Tests whether the $coll is empty.
   *
   *  @return    `true` if the $coll contains no elements, `false` otherwise.
   */
  def isEmpty: Boolean

  /** Tests whether the $coll is not empty.
   *
   *  @return    `true` if the $coll contains at least one element, `false` otherwise.
   */
  def nonEmpty: Boolean

  /** Tests whether this $coll can be repeatedly traversed.  Always
   *  true for Traversables and false for Iterators unless overridden.
   *
   *  @return   `true` if it is repeatedly traversable, `false` otherwise.
   */
  def isTraversableAgain: Boolean

  /** Reduces the elements of this $coll using the specified associative binary operator.
   *
   *  $undefinedorder
   *
   *  @tparam A1      A type parameter for the binary operator, a supertype of `A`.
   *  @param op       A binary operator that must be associative.
   *  @return         The result of applying reduce operator `op` between all the elements if the $coll is nonempty.
   *  @throws UnsupportedOperationException
   *  if this $coll is empty.
   */
  def reduce[A1 >: A](op: (A1, A1) => A1): A1

  /** Reduces the elements of this $coll, if any, using the specified
   *  associative binary operator.
   *
   *  $undefinedorder
   *
   *  @tparam A1     A type parameter for the binary operator, a supertype of `A`.
   *  @param op      A binary operator that must be associative.
   *  @return        An option value containing result of applying reduce operator `op` between all
   *                 the elements if the collection is nonempty, and `None` otherwise.
   */
  def reduceOption[A1 >: A](op: (A1, A1) => A1): Option[A1]

  /** Folds the elements of this $coll using the specified associative
   *  binary operator.
   *
   *  $undefinedorder
   *
   *  @tparam A1     a type parameter for the binary operator, a supertype of `A`.
   *  @param z       a neutral element for the fold operation; may be added to the result
   *                 an arbitrary number of times, and must not change the result (e.g., `Nil` for list concatenation,
   *                 0 for addition, or 1 for multiplication.)
   *  @param op      a binary operator that must be associative
   *  @return        the result of applying fold operator `op` between all the elements and `z`
   */
  def fold[A1 >: A](z: A1)(op: (A1, A1) => A1): A1

  /** A syntactic sugar for out of order folding. See `fold`.
   *
   * Example:
   * {{{
   *      scala> val a = LinkedList(1,2,3,4)
   *      a: scala.collection.mutable.LinkedList[Int] = LinkedList(1, 2, 3, 4)
   *
   *      scala> val b = (a /:\ 5)(_+_)
   *      b: Int = 15
   * }}}*/
  @deprecated("use fold instead")
  def /:\[A1 >: A](z: A1)(op: (A1, A1) => A1): A1 = fold(z)(op)

  /** Applies a binary operator to a start value and all elements of this $coll,
   *  going left to right.
   *
   *  Note: `/:` is alternate syntax for `foldLeft`; `z /: xs` is the same as
   *  `xs foldLeft z`.
   *
   *  Examples:
   *
   *  Note that the folding function used to compute b is equivalent to that used to compute c.
   *  {{{
   *      scala> val a = LinkedList(1,2,3,4)
   *      a: scala.collection.mutable.LinkedList[Int] = LinkedList(1, 2, 3, 4)
   *
   *      scala> val b = (5 /: a)(_+_)
   *      b: Int = 15
   *
   *      scala> val c = (5 /: a)((x,y) => x + y)
   *      c: Int = 15
   *  }}}

   *  $willNotTerminateInf
   *  $orderDependentFold
   *
   *  @param   z    the start value.
   *  @param   op   the binary operator.
   *  @tparam  B    the result type of the binary operator.
   *  @return  the result of inserting `op` between consecutive elements of this $coll,
   *           going left to right with the start value `z` on the left:
   *           {{{
   *             op(...op(op(z, x1), x2), ..., xn)
   *           }}}
   *           where `x,,1,,, ..., x,,n,,` are the elements of this $coll.
   */
  def /:[B](z: B)(op: (B, A) => B): B

  /** Applies a binary operator to all elements of this $coll and a start value,
   *  going right to left.
   *
   *  Note: `:\` is alternate syntax for `foldRight`; `xs :\ z` is the same as
   *  `xs foldRight z`.
   *  $willNotTerminateInf
   *  $orderDependentFold
   *
   *  Examples:
   *
   *  Note that the folding function used to compute b is equivalent to that used to compute c.
   *  {{{
   *      scala> val a = LinkedList(1,2,3,4)
   *      a: scala.collection.mutable.LinkedList[Int] = LinkedList(1, 2, 3, 4)
   *
   *      scala> val b = (a :\ 5)(_+_)
   *      b: Int = 15
   *
   *      scala> val c = (a :\ 5)((x,y) => x + y)
   *      c: Int = 15
   *
   *  }}}
   *
   *  @param   z    the start value
   *  @param   op   the binary operator
   *  @tparam  B    the result type of the binary operator.
   *  @return  the result of inserting `op` between consecutive elements of this $coll,
   *           going right to left with the start value `z` on the right:
   *           {{{
   *             op(x1, op(x2, ... op(xn, z)...))
   *           }}}
   *           where `x,,1,,, ..., x,,n,,` are the elements of this $coll.
   */
  def :\[B](z: B)(op: (A, B) => B): B

  /** Applies a binary operator to a start value and all elements of this $coll,
   *  going left to right.
   *
   *  $willNotTerminateInf
   *  $orderDependentFold
   *
   *  @param   z    the start value.
   *  @param   op   the binary operator.
   *  @tparam  B    the result type of the binary operator.
   *  @return  the result of inserting `op` between consecutive elements of this $coll,
   *           going left to right with the start value `z` on the left:
   *           {{{
   *             op(...op(z, x1), x2, ..., xn)
   *           }}}
   *           where `x,,1,,, ..., x,,n,,` are the elements of this $coll.
   */
  def foldLeft[B](z: B)(op: (B, A) => B): B

  /** Applies a binary operator to all elements of this $coll and a start value,
   *  going right to left.
   *
   *  $willNotTerminateInf
   *  $orderDependentFold
   *  @param   z    the start value.
   *  @param   op   the binary operator.
   *  @tparam  B    the result type of the binary operator.
   *  @return  the result of inserting `op` between consecutive elements of this $coll,
   *           going right to left with the start value `z` on the right:
   *           {{{
   *             op(x1, op(x2, ... op(xn, z)...))
   *           }}}
   *           where `x,,1,,, ..., x,,n,,` are the elements of this $coll.
   */
  def foldRight[B](z: B)(op: (A, B) => B): B

  /** Aggregates the results of applying an operator to subsequent elements.
   *
   *  This is a more general form of `fold` and `reduce`. It has similar
   *  semantics, but does not require the result to be a supertype of the
   *  element type. It traverses the elements in different partitions
   *  sequentially, using `seqop` to update the result, and then applies
   *  `combop` to results from different partitions. The implementation of
   *  this operation may operate on an arbitrary number of collection
   *  partitions, so `combop` may be invoked an arbitrary number of times.
   *
   *  For example, one might want to process some elements and then produce
   *  a `Set`. In this case, `seqop` would process an element and append it
   *  to the list, while `combop` would concatenate two lists from different
   *  partitions together. The initial value `z` would be an empty set.
   *  {{{
   *    pc.aggregate(Set[Int]())(_ += process(_), _ ++ _)
   *  }}}
   *
   *  Another example is calculating geometric mean from a collection of doubles
   *  (one would typically require big doubles for this).
   *
   *  @tparam B        the type of accumulated results
   *  @param z         the initial value for the accumulated result of the partition - this
   *                   will typically be the neutral element for the `seqop` operator (e.g.
   *                   `Nil` for list concatenation or `0` for summation)
   *  @param seqop     an operator used to accumulate results within a partition
   *  @param combop    an associative operator used to combine results from different partitions
   */
  def aggregate[B](z: B)(seqop: (B, A) => B, combop: (B, B) => B): B

  /** Applies a binary operator to all elements of this $coll, going right to left.
   *  $willNotTerminateInf
   *  $orderDependentFold
   *
   *  @param  op    the binary operator.
   *  @tparam  B    the result type of the binary operator.
   *  @return  the result of inserting `op` between consecutive elements of this $coll,
   *           going right to left:
   *           {{{
   *             op(x,,1,,, op(x,,2,,, ..., op(x,,n-1,,, x,,n,,)...))
   *           }}}
   *           where `x,,1,,, ..., x,,n,,` are the elements of this $coll.
   *  @throws `UnsupportedOperationException` if this $coll is empty.
   */
  def reduceRight[B >: A](op: (A, B) => B): B

  /** Optionally applies a binary operator to all elements of this $coll, going left to right.
   *  $willNotTerminateInf
   *  $orderDependentFold
   *
   *  @param  op    the binary operator.
   *  @tparam  B    the result type of the binary operator.
   *  @return  an option value containing the result of `reduceLeft(op)` is this $coll is nonempty,
   *           `None` otherwise.
   */
  def reduceLeftOption[B >: A](op: (B, A) => B): Option[B]

  /** Optionally applies a binary operator to all elements of this $coll, going
   *  right to left.
   *  $willNotTerminateInf
   *  $orderDependentFold
   *
   *  @param  op    the binary operator.
   *  @tparam  B    the result type of the binary operator.
   *  @return  an option value containing the result of `reduceRight(op)` is this $coll is nonempty,
   *           `None` otherwise.
   */
  def reduceRightOption[B >: A](op: (A, B) => B): Option[B]

  /** Counts the number of elements in the $coll which satisfy a predicate.
   *
   *  @param p     the predicate  used to test elements.
   *  @return      the number of elements satisfying the predicate `p`.
   */
  def count(p: A => Boolean): Int

  /** Sums up the elements of this collection.
   *
   *   @param   num  an implicit parameter defining a set of numeric operations
   *                 which includes the `+` operator to be used in forming the sum.
   *   @tparam  B    the result type of the `+` operator.
   *   @return       the sum of all elements of this $coll with respect to the `+` operator in `num`.
   *
   *   @usecase def sum: A
   *
   *   @return       the sum of all elements in this $coll of numbers of type `Int`.
   *   Instead of `Int`, any other type `T` with an implicit `Numeric[T]` implementation
   *   can be used as element type of the $coll and as result type of `sum`.
   *   Examples of such types are: `Long`, `Float`, `Double`, `BigInt`.
   *
   */
  def sum[A1 >: A](implicit num: Numeric[A1]): A1

  /** Multiplies up the elements of this collection.
   *
   *   @param   num  an implicit parameter defining a set of numeric operations
   *                 which includes the `*` operator to be used in forming the product.
   *   @tparam  B    the result type of the `*` operator.
   *   @return       the product of all elements of this $coll with respect to the `*` operator in `num`.
   *
   *   @usecase def product: A
   *
   *   @return       the product of all elements in this $coll of numbers of type `Int`.
   *   Instead of `Int`, any other type `T` with an implicit `Numeric[T]` implementation
   *   can be used as element type of the $coll and as result type of `product`.
   *   Examples of such types are: `Long`, `Float`, `Double`, `BigInt`.
   */
  def product[A1 >: A](implicit num: Numeric[A1]): A1

  /** Finds the smallest element.
   *
   *  @param    cmp   An ordering to be used for comparing elements.
   *  @tparam   B     The type over which the ordering is defined.
   *  @return   the smallest element of this $coll with respect to the ordering `cmp`.
   *
   *  @usecase def min: A
   *  @return   the smallest element of this $coll
   */
  def min[A1 >: A](implicit ord: Ordering[A1]): A

  /** Finds the largest element.
   *
   *  @param    cmp   An ordering to be used for comparing elements.
   *  @tparam   B     The type over which the ordering is defined.
   *  @return   the largest element of this $coll with respect to the ordering `cmp`.
   *
   *  @usecase def max: A
   *  @return   the largest element of this $coll.
   */
  def max[A1 >: A](implicit ord: Ordering[A1]): A

  def maxBy[B](f: A => B)(implicit cmp: Ordering[B]): A

  def minBy[B](f: A => B)(implicit cmp: Ordering[B]): A

  def forall(pred: A => Boolean): Boolean

  def exists(pred: A => Boolean): Boolean

  /** Finds the first element of the $coll satisfying a predicate, if any.
   *
   *  $mayNotTerminateInf
   *  $orderDependent
   *
   *  @param p    the predicate used to test elements.
   *  @return     an option value containing the first element in the $coll
   *              that satisfies `p`, or `None` if none exists.
   */
  def find(pred: A => Boolean): Option[A]

  /** Copies values of this $coll to an array.
   *  Fills the given array `xs` with values of this $coll.
   *  Copying will stop once either the end of the current $coll is reached,
   *  or the end of the array is reached.
   *
   *  $willNotTerminateInf
   *
   *  @param  xs     the array to fill.
   *  @tparam B      the type of the elements of the array.
   *
   *  @usecase def copyToArray(xs: Array[A]): Unit
   */
  def copyToArray[B >: A](xs: Array[B]): Unit

  /** Copies values of this $coll to an array.
   *  Fills the given array `xs` with values of this $coll, beginning at index `start`.
   *  Copying will stop once either the end of the current $coll is reached,
   *  or the end of the array is reached.
   *
   *  $willNotTerminateInf
   *
   *  @param  xs     the array to fill.
   *  @param  start  the starting index.
   *  @tparam B      the type of the elements of the array.
   *
   *  @usecase def copyToArray(xs: Array[A], start: Int): Unit
   */
  def copyToArray[B >: A](xs: Array[B], start: Int): Unit

  def copyToArray[B >: A](xs: Array[B], start: Int, len: Int): Unit

  /** Displays all elements of this $coll in a string using start, end, and
   *  separator strings.
   *
   *  @param start the starting string.
   *  @param sep   the separator string.
   *  @param end   the ending string.
   *  @return      a string representation of this $coll. The resulting string
   *               begins with the string `start` and ends with the string
   *               `end`. Inside, the string representations (w.r.t. the method
   *               `toString`) of all elements of this $coll are separated by
   *               the string `sep`.
   *
   *  @example  `List(1, 2, 3).mkString("(", "; ", ")") = "(1; 2; 3)"`
   */
  def mkString(start: String, sep: String, end: String): String

  /** Displays all elements of this $coll in a string using a separator string.
   *
   *  @param sep   the separator string.
   *  @return      a string representation of this $coll. In the resulting string
   *               the string representations (w.r.t. the method `toString`)
   *               of all elements of this $coll are separated by the string `sep`.
   *
   *  @example  `List(1, 2, 3).mkString("|") = "1|2|3"`
   */
  def mkString(sep: String): String

  /** Displays all elements of this $coll in a string.
   *
   *  @return a string representation of this $coll. In the resulting string
   *          the string representations (w.r.t. the method `toString`)
   *          of all elements of this $coll follow each other without any
   *          separator string.
   */
  def mkString: String

  /** Converts this $coll to an array.
   *  $willNotTerminateInf
   *
   *  @tparam B the type of the elements of the array. A `ClassManifest` for
   *            this type must be available.
   *  @return   an array containing all elements of this $coll.
   *
   *  @usecase def toArray: Array[A]
   *  @return  an array containing all elements of this $coll.
   *           A `ClassManifest` must be available for the element type of this $coll.
   */
  def toArray[A1 >: A: ClassManifest]: Array[A1]

  /** Converts this $coll to a list.
   *  $willNotTerminateInf
   *  @return a list containing all elements of this $coll.
   */
  def toList: List[A]

  /** Converts this $coll to an indexed sequence.
   *  $willNotTerminateInf
   *  @return an indexed sequence containing all elements of this $coll.
   */
  def toIndexedSeq: immutable.IndexedSeq[A]

  /** Converts this $coll to a stream.
   *  $willNotTerminateInf
   *  @return a stream containing all elements of this $coll.
   */
  def toStream: Stream[A]

  /** Returns an Iterator over the elements in this $coll.  Will return
   *  the same Iterator if this instance is already an Iterator.
   *  $willNotTerminateInf
   *  @return an Iterator containing all elements of this $coll.
   */
  def toIterator: Iterator[A]

  /** Converts this $coll to a mutable buffer.
   *  $willNotTerminateInf
   *  @return a buffer containing all elements of this $coll.
   */
  def toBuffer[A1 >: A]: collection.mutable.Buffer[A1]

  /** Converts this $coll to an unspecified Traversable.  Will return
   *  the same collection if this instance is already Traversable.
   *  $willNotTerminateInf
   *  @return a Traversable containing all elements of this $coll.
   */
  def toTraversable: GenTraversable[A]

  /** Converts this $coll to an iterable collection.  Note that
   *  the choice of target `Iterable` is lazy in this default implementation
   *  as this `TraversableOnce` may be lazy and unevaluated (i.e. it may
   *  be an iterator which is only traversable once).
   *
   *  $willNotTerminateInf
   *  @return an `Iterable` containing all elements of this $coll.
   */
  def toIterable: GenIterable[A]

  /** Converts this $coll to a sequence. As with `toIterable`, it's lazy
   *  in this default implementation, as this `TraversableOnce` may be
   *  lazy and unevaluated.
   *
   *  $willNotTerminateInf
   *  @return a sequence containing all elements of this $coll.
   */
  def toSeq: GenSeq[A]

  /** Converts this $coll to a set.
   *  $willNotTerminateInf
   *  @return      a set containing all elements of this $coll.
   */
  def toSet[A1 >: A]: GenSet[A1]

  /** Converts this $coll to a map.  This method is unavailable unless
   *  the elements are members of Tuple2, each ((T, U)) becoming a key-value
   *  pair in the map.  Duplicate keys will be overwritten by later keys:
   *  if this is an unordered collection, which key is in the resulting map
   *  is undefined.
   *  $willNotTerminateInf
   *  @return    a map containing all elements of this $coll.
   *  @usecase   def toMap[T, U]: Map[T, U]
   *  @return    a map of type `immutable.Map[T, U]`
   *             containing all key/value pairs of type `(T, U)` of this $coll.
   */
  def toMap[K, V](implicit ev: A <:< (K, V)): GenMap[K, V]
}<|MERGE_RESOLUTION|>--- conflicted
+++ resolved
@@ -41,11 +41,7 @@
  *  @author Aleksandar Prokopec
  *  @since 2.9
  */
-<<<<<<< HEAD
-trait GenTraversableOnce[+A] extends AnyRef {
-=======
 trait GenTraversableOnce[+A] extends Any {
->>>>>>> e55e53f1
 
   def foreach[U](f: A => U): Unit
 
