--- conflicted
+++ resolved
@@ -115,10 +115,8 @@
     * @param hash hash value for `key`
     */
   private[this] def findIndex(key: Key, hash: Int): Int = {
-<<<<<<< HEAD
-    var j = hash
     var index = hash & mask
-    var perturb = index
+    var j = 0
 
     /** Index of the first slot containing a deleted entry, or -1 if none found yet. */
     var firstDeletedIndex = -1
@@ -131,19 +129,9 @@
       if (firstDeletedIndex == -1 && entry.value == None)
         firstDeletedIndex = index
 
-      j = 5 * j + 1 + perturb
-      perturb >>= 5
-      index = j & mask
-      entry = table(index)
-=======
-    var index = hash & mask
-    var j = 0
-    while(table(index) != null &&
-          !(table(index).hash == hash &&
-            table(index).key == key)){
       j += 1
       index = (index + j) & mask
->>>>>>> 228cf0e8
+      entry = table(index)
     }
 
     if (firstDeletedIndex == -1) index else firstDeletedIndex
