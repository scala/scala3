/*                     __                                               *\
**     ________ ___   / /  ___     Scala API                            **
**    / __/ __// _ | / /  / _ |    (c) 2003-2012, LAMP/EPFL             **
**  __\ \/ /__/ __ |/ /__/ __ |    http://scala-lang.org/               **
** /____/\___/_/ |_/____/_/ | |                                         **
**                          |/                                          **
\*                                                                      */

package scala.collection.parallel.mutable



import scala.collection.generic._
import scala.collection.parallel.Combiner
import scala.collection.parallel.IterableSplitter
import scala.collection.parallel.Task
import scala.collection.mutable.BasicNode
import scala.collection.mutable.TNode
import scala.collection.mutable.LNode
import scala.collection.mutable.CNode
import scala.collection.mutable.SNode
import scala.collection.mutable.INode
import scala.collection.mutable.Ctrie
import scala.collection.mutable.CtrieIterator



/** Parallel Ctrie collection.
 *
 *  It has its bulk operations parallelized, but uses the snapshot operation
 *  to create the splitter. This means that parallel bulk operations can be
 *  called concurrently with the modifications.
 *
 *  @author Aleksandar Prokopec
 *  @since 2.10
 */
final class ParCtrie[K, V] private[collection] (private val ctrie: Ctrie[K, V])
extends ParMap[K, V]
   with GenericParMapTemplate[K, V, ParCtrie]
   with ParMapLike[K, V, ParCtrie[K, V], Ctrie[K, V]]
   with ParCtrieCombiner[K, V]
   with Serializable
{
<<<<<<< HEAD
  
=======
  import collection.parallel.tasksupport._

>>>>>>> 2b59b89f
  def this() = this(new Ctrie)

  override def mapCompanion: GenericParMapCompanion[ParCtrie] = ParCtrie

  override def empty: ParCtrie[K, V] = ParCtrie.empty

  protected[this] override def newCombiner = ParCtrie.newCombiner

  override def seq = ctrie

  def splitter = new ParCtrieSplitter(0, ctrie.readOnlySnapshot().asInstanceOf[Ctrie[K, V]], true)

  override def clear() = ctrie.clear()

  def result = this

  def get(key: K): Option[V] = ctrie.get(key)

  def put(key: K, value: V): Option[V] = ctrie.put(key, value)

  def update(key: K, value: V): Unit = ctrie.update(key, value)

  def remove(key: K): Option[V] = ctrie.remove(key)

  def +=(kv: (K, V)): this.type = {
    ctrie.+=(kv)
    this
  }

  def -=(key: K): this.type = {
    ctrie.-=(key)
    this
  }

  override def size = {
    val in = ctrie.readRoot()
    val r = in.gcasRead(ctrie)
    r match {
      case tn: TNode[_, _] => tn.cachedSize(ctrie)
      case ln: LNode[_, _] => ln.cachedSize(ctrie)
      case cn: CNode[_, _] =>
        tasksupport.executeAndWaitResult(new Size(0, cn.array.length, cn.array))
        cn.cachedSize(ctrie)
    }
  }

  override def stringPrefix = "ParCtrie"

  /* tasks */

  /** Computes Ctrie size in parallel. */
  class Size(offset: Int, howmany: Int, array: Array[BasicNode]) extends Task[Int, Size] {
    var result = -1
    def leaf(prev: Option[Int]) = {
      var sz = 0
      var i = offset
      val until = offset + howmany
      while (i < until) {
        array(i) match {
          case sn: SNode[_, _] => sz += 1
          case in: INode[K, V] => sz += in.cachedSize(ctrie)
        }
        i += 1
      }
      result = sz
    }
    def split = {
      val fp = howmany / 2
      Seq(new Size(offset, fp, array), new Size(offset + fp, howmany - fp, array))
    }
    def shouldSplitFurther = howmany > 1
    override def merge(that: Size) = result = result + that.result
  }

}


private[collection] class ParCtrieSplitter[K, V](lev: Int, ct: Ctrie[K, V], mustInit: Boolean)
extends CtrieIterator[K, V](lev, ct, mustInit)
   with IterableSplitter[(K, V)]
{
  // only evaluated if `remaining` is invoked (which is not used by most tasks)
  lazy val totalsize = ct.par.size
  var iterated = 0

  protected override def newIterator(_lev: Int, _ct: Ctrie[K, V], _mustInit: Boolean) = new ParCtrieSplitter[K, V](_lev, _ct, _mustInit)

  override def shouldSplitFurther[S](coll: collection.parallel.ParIterable[S], parallelismLevel: Int) = {
    val maxsplits = 3 + Integer.highestOneBit(parallelismLevel)
    level < maxsplits
  }

  def dup = {
    val it = newIterator(0, ct, false)
    dupTo(it)
    it.iterated = this.iterated
    it
  }

  override def next() = {
    iterated += 1
    super.next()
  }

  def split: Seq[IterableSplitter[(K, V)]] = subdivide().asInstanceOf[Seq[IterableSplitter[(K, V)]]]

  override def isRemainingCheap = false

  def remaining: Int = totalsize - iterated
}


/** Only used within the `ParCtrie`. */
private[mutable] trait ParCtrieCombiner[K, V] extends Combiner[(K, V), ParCtrie[K, V]] {

  def combine[N <: (K, V), NewTo >: ParCtrie[K, V]](other: Combiner[N, NewTo]): Combiner[N, NewTo] = if (this eq other) this else {
    throw new UnsupportedOperationException("This shouldn't have been called in the first place.")

    val thiz = this.asInstanceOf[ParCtrie[K, V]]
    val that = other.asInstanceOf[ParCtrie[K, V]]
    val result = new ParCtrie[K, V]

    result ++= thiz.iterator
    result ++= that.iterator

    result
  }

  override def canBeShared = true

}


object ParCtrie extends ParMapFactory[ParCtrie] {

  def empty[K, V]: ParCtrie[K, V] = new ParCtrie[K, V]

  def newCombiner[K, V]: Combiner[(K, V), ParCtrie[K, V]] = new ParCtrie[K, V]

  implicit def canBuildFrom[K, V]: CanCombineFrom[Coll, (K, V), ParCtrie[K, V]] = new CanCombineFromMap[K, V]

}







<|MERGE_RESOLUTION|>--- conflicted
+++ resolved
@@ -41,12 +41,6 @@
    with ParCtrieCombiner[K, V]
    with Serializable
 {
-<<<<<<< HEAD
-  
-=======
-  import collection.parallel.tasksupport._
-
->>>>>>> 2b59b89f
   def this() = this(new Ctrie)
 
   override def mapCompanion: GenericParMapCompanion[ParCtrie] = ParCtrie
