/*                     __                                               *\
**     ________ ___   / /  ___     Scala API                            **
**    / __/ __// _ | / /  / _ |    (c) 2003-2012, LAMP/EPFL             **
**  __\ \/ /__/ __ |/ /__/ __ |    http://scala-lang.org/               **
** /____/\___/_/ |_/____/_/ | |                                         **
**                          |/                                          **
\*                                                                      */

package scala.collection.parallel.mutable



import scala.collection.generic._
import scala.collection.parallel.Combiner
import scala.collection.parallel.IterableSplitter
import scala.collection.parallel.Task
import scala.collection.mutable.BasicNode
import scala.collection.mutable.TNode
import scala.collection.mutable.LNode
import scala.collection.mutable.CNode
import scala.collection.mutable.SNode
import scala.collection.mutable.INode
import scala.collection.mutable.Ctrie
import scala.collection.mutable.CtrieIterator



/** Parallel Ctrie collection.
 *
 *  It has its bulk operations parallelized, but uses the snapshot operation
 *  to create the splitter. This means that parallel bulk operations can be
 *  called concurrently with the modifications.
 *
 *  @author Aleksandar Prokopec
 *  @since 2.10
 */
final class ParCtrie[K, V] private[collection] (private val ctrie: Ctrie[K, V])
extends ParMap[K, V]
   with GenericParMapTemplate[K, V, ParCtrie]
   with ParMapLike[K, V, ParCtrie[K, V], Ctrie[K, V]]
   with ParCtrieCombiner[K, V]
   with Serializable
{
<<<<<<< HEAD
  
=======
  import collection.parallel.tasksupport._

>>>>>>> 8d0fce5b
  def this() = this(new Ctrie)

  override def mapCompanion: GenericParMapCompanion[ParCtrie] = ParCtrie

  override def empty: ParCtrie[K, V] = ParCtrie.empty

  protected[this] override def newCombiner = ParCtrie.newCombiner

  override def seq = ctrie

  def splitter = new ParCtrieSplitter(0, ctrie.readOnlySnapshot().asInstanceOf[Ctrie[K, V]], true)

  override def clear() = ctrie.clear()

  def result = this

  def get(key: K): Option[V] = ctrie.get(key)

  def put(key: K, value: V): Option[V] = ctrie.put(key, value)

  def update(key: K, value: V): Unit = ctrie.update(key, value)

  def remove(key: K): Option[V] = ctrie.remove(key)

  def +=(kv: (K, V)): this.type = {
    ctrie.+=(kv)
    this
  }

  def -=(key: K): this.type = {
    ctrie.-=(key)
    this
  }

  override def size = {
    val in = ctrie.readRoot()
    val r = in.gcasRead(ctrie)
    r match {
      case tn: TNode[_, _] => tn.cachedSize(ctrie)
      case ln: LNode[_, _] => ln.cachedSize(ctrie)
      case cn: CNode[_, _] =>
        tasksupport.executeAndWaitResult(new Size(0, cn.array.length, cn.array))
        cn.cachedSize(ctrie)
    }
  }

  override def stringPrefix = "ParCtrie"

  /* tasks */

  /** Computes Ctrie size in parallel. */
  class Size(offset: Int, howmany: Int, array: Array[BasicNode]) extends Task[Int, Size] {
    var result = -1
    def leaf(prev: Option[Int]) = {
      var sz = 0
      var i = offset
      val until = offset + howmany
      while (i < until) {
        array(i) match {
          case sn: SNode[_, _] => sz += 1
          case in: INode[K, V] => sz += in.cachedSize(ctrie)
        }
        i += 1
      }
      result = sz
    }
    def split = {
      val fp = howmany / 2
      Seq(new Size(offset, fp, array), new Size(offset + fp, howmany - fp, array))
    }
    def shouldSplitFurther = howmany > 1
    override def merge(that: Size) = result = result + that.result
  }

}


private[collection] class ParCtrieSplitter[K, V](lev: Int, ct: Ctrie[K, V], mustInit: Boolean)
extends CtrieIterator[K, V](lev, ct, mustInit)
   with IterableSplitter[(K, V)]
{
  // only evaluated if `remaining` is invoked (which is not used by most tasks)
  lazy val totalsize = ct.par.size
  var iterated = 0

  protected override def newIterator(_lev: Int, _ct: Ctrie[K, V], _mustInit: Boolean) = new ParCtrieSplitter[K, V](_lev, _ct, _mustInit)

  override def shouldSplitFurther[S](coll: collection.parallel.ParIterable[S], parallelismLevel: Int) = {
    val maxsplits = 3 + Integer.highestOneBit(parallelismLevel)
    level < maxsplits
  }

  def dup = {
    val it = newIterator(0, ct, false)
    dupTo(it)
    it.iterated = this.iterated
    it
  }

  override def next() = {
    iterated += 1
    super.next()
  }

  def split: Seq[IterableSplitter[(K, V)]] = subdivide().asInstanceOf[Seq[IterableSplitter[(K, V)]]]

  override def isRemainingCheap = false

  def remaining: Int = totalsize - iterated
}


/** Only used within the `ParCtrie`. */
private[mutable] trait ParCtrieCombiner[K, V] extends Combiner[(K, V), ParCtrie[K, V]] {

  def combine[N <: (K, V), NewTo >: ParCtrie[K, V]](other: Combiner[N, NewTo]): Combiner[N, NewTo] = if (this eq other) this else {
    throw new UnsupportedOperationException("This shouldn't have been called in the first place.")

    val thiz = this.asInstanceOf[ParCtrie[K, V]]
    val that = other.asInstanceOf[ParCtrie[K, V]]
    val result = new ParCtrie[K, V]

    result ++= thiz.iterator
    result ++= that.iterator

    result
  }

  override def canBeShared = true

}


object ParCtrie extends ParMapFactory[ParCtrie] {

  def empty[K, V]: ParCtrie[K, V] = new ParCtrie[K, V]

  def newCombiner[K, V]: Combiner[(K, V), ParCtrie[K, V]] = new ParCtrie[K, V]

  implicit def canBuildFrom[K, V]: CanCombineFrom[Coll, (K, V), ParCtrie[K, V]] = new CanCombineFromMap[K, V]

}







<|MERGE_RESOLUTION|>--- conflicted
+++ resolved
@@ -41,12 +41,6 @@
    with ParCtrieCombiner[K, V]
    with Serializable
 {
-<<<<<<< HEAD
-  
-=======
-  import collection.parallel.tasksupport._
-
->>>>>>> 8d0fce5b
   def this() = this(new Ctrie)
 
   override def mapCompanion: GenericParMapCompanion[ParCtrie] = ParCtrie
