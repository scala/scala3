/*                     __                                               *\
**     ________ ___   / /  ___     Scala API                            **
**    / __/ __// _ | / /  / _ |    (c) 2003-2011, LAMP/EPFL             **
**  __\ \/ /__/ __ |/ /__/ __ |    http://scala-lang.org/               **
** /____/\___/_/ |_/____/_/ | |                                         **
**                          |/                                          **
\*                                                                      */


package scala.collection.parallel




import scala.collection.mutable.Builder
import scala.collection.mutable.ArrayBuffer
import scala.collection.IterableLike
import scala.collection.Parallel
import scala.collection.Parallelizable
import scala.collection.CustomParallelizable
import scala.collection.generic._
import scala.collection.GenIterableLike
import scala.collection.GenIterable
import scala.collection.GenTraversableOnce
import scala.collection.GenTraversable
import immutable.HashMapCombiner

import java.util.concurrent.atomic.AtomicBoolean

import annotation.unchecked.uncheckedVariance
import annotation.unchecked.uncheckedStable


/** A template trait for parallel collections of type `ParIterable[T]`.
 *
 *  $paralleliterableinfo
 *
 *  $sideeffects
 *
 *  @tparam T    the element type of the collection
 *  @tparam Repr the type of the actual collection containing the elements
 *
 *  @define paralleliterableinfo
 *  This is a base trait for Scala parallel collections. It defines behaviour
 *  common to all parallel collections. Concrete parallel collections should
 *  inherit this trait and `ParIterable` if they want to define specific combiner
 *  factories.
 *
 *  Parallel operations are implemented with divide and conquer style algorithms that
 *  parallelize well. The basic idea is to split the collection into smaller parts until
 *  they are small enough to be operated on sequentially.
 *
 *  All of the parallel operations are implemented as tasks within this trait. Tasks rely
 *  on the concept of splitters, which extend iterators. Every parallel collection defines:
 *
 *  {{{
 *     def splitter: IterableSplitter[T]
 *  }}}
 *
 *  which returns an instance of `IterableSplitter[T]`, which is a subtype of `Splitter[T]`.
 *  Parallel iterators have a method `remaining` to check the remaining number of elements,
 *  and method `split` which is defined by splitters. Method `split` divides the splitters
 *  iterate over into disjunct subsets:
 *
 *  {{{
 *     def split: Seq[Splitter]
 *  }}}
 *
 *  which splits the splitter into a sequence of disjunct subsplitters. This is typically a
 *  very fast operation which simply creates wrappers around the receiver collection.
 *  This can be repeated recursively.
 *
 *  Method `newCombiner` produces a new combiner. Combiners are an extension of builders.
 *  They provide a method `combine` which combines two combiners and returns a combiner
 *  containing elements of both combiners.
 *  This method can be implemented by aggressively copying all the elements into the new combiner
 *  or by lazily binding their results. It is recommended to avoid copying all of
 *  the elements for performance reasons, although that cost might be negligible depending on
 *  the use case. Standard parallel collection combiners avoid copying when merging results,
 *  relying either on a two-step lazy construction or specific data-structure properties.
 *
 *  Methods:
 *
 *  {{{
 *     def seq: Sequential
 *     def par: Repr
 *  }}}
 *
 *  produce the sequential or parallel implementation of the collection, respectively.
 *  Method `par` just returns a reference to this parallel collection.
 *  Method `seq` is efficient - it will not copy the elements. Instead,
 *  it will create a sequential version of the collection using the same underlying data structure.
 *  Note that this is not the case for sequential collections in general - they may copy the elements
 *  and produce a different underlying data structure.
 *
 *  The combination of methods `toMap`, `toSeq` or `toSet` along with `par` and `seq` is a flexible
 *  way to change between different collection types.
 *
 *  Since this trait extends the `Iterable` trait, methods like `size` must also
 *  be implemented in concrete collections, while `iterator` forwards to `splitter` by
 *  default.
 *
 *  Each parallel collection is bound to a specific fork/join pool, on which dormant worker
 *  threads are kept. The fork/join pool contains other information such as the parallelism
 *  level, that is, the number of processors used. When a collection is created, it is assigned the
 *  default fork/join pool found in the `scala.parallel` package object.
 *
 *  Parallel collections are not necessarily ordered in terms of the `foreach`
 *  operation (see `Traversable`). Parallel sequences have a well defined order for iterators - creating
 *  an iterator and traversing the elements linearly will always yield the same order.
 *  However, bulk operations such as `foreach`, `map` or `filter` always occur in undefined orders for all
 *  parallel collections.
 *
 *  Existing parallel collection implementations provide strict parallel iterators. Strict parallel iterators are aware
 *  of the number of elements they have yet to traverse. It's also possible to provide non-strict parallel iterators,
 *  which do not know the number of elements remaining. To do this, the new collection implementation must override
 *  `isStrictSplitterCollection` to `false`. This will make some operations unavailable.
 *
 *  To create a new parallel collection, extend the `ParIterable` trait, and implement `size`, `parallelIterator`,
 *  `newCombiner` and `seq`. Having an implicit combiner factory requires extending this trait in addition, as
 *  well as providing a companion object, as with regular collections.
 *
 *  Method `size` is implemented as a constant time operation for parallel collections, and parallel collection
 *  operations rely on this assumption.
 *
 *  @author Aleksandar Prokopec
 *  @since 2.9
 *
 *  @define sideeffects
 *  The higher-order functions passed to certain operations may contain side-effects. Since implementations
 *  of bulk operations may not be sequential, this means that side-effects may not be predictable and may
 *  produce data-races, deadlocks or invalidation of state if care is not taken. It is up to the programmer
 *  to either avoid using side-effects or to use some form of synchronization when accessing mutable data.
 *
 *  @define pbfinfo
 *  An implicit value of class `CanCombineFrom` which determines the
 *  result class `That` from the current representation type `Repr` and
 *  and the new element type `B`. This builder factory can provide a parallel
 *  builder for the resulting collection.
 *
 *  @define abortsignalling
 *  This method will use `abort` signalling capabilities. This means
 *  that splitters may send and read `abort` signals.
 *
 *  @define indexsignalling
 *  This method will use `indexFlag` signalling capabilities. This means
 *  that splitters may set and read the `indexFlag` state.
 *
 */
trait ParIterableLike[+T, +Repr <: ParIterable[T], +Sequential <: Iterable[T] with IterableLike[T, Sequential]]
extends GenIterableLike[T, Repr]
   with CustomParallelizable[T, Repr]
   with Parallel
   with HasNewCombiner[T, Repr]
{
self: ParIterableLike[T, Repr, Sequential] =>
<<<<<<< HEAD
  
  @transient
  @volatile
  private var _tasksupport = defaultTaskSupport
  
  def tasksupport = {
    val ts = _tasksupport
    if (ts eq null) {
      _tasksupport = defaultTaskSupport
      defaultTaskSupport
    } else ts
  }
  
  def tasksupport_=(ts: TaskSupport) = _tasksupport = ts
  
=======

  import tasksupport._

>>>>>>> 8d0fce5b
  def seq: Sequential

  def repr: Repr = this.asInstanceOf[Repr]

  def hasDefiniteSize = true

  def nonEmpty = size != 0

  /** Creates a new parallel iterator used to traverse the elements of this parallel collection.
   *  This iterator is more specific than the iterator of the returned by `iterator`, and augmented
   *  with additional accessor and transformer methods.
   *
   *  @return          a parallel iterator
   */
  protected[parallel] def splitter: IterableSplitter[T]

  /** Creates a new split iterator used to traverse the elements of this collection.
   *
   *  By default, this method is implemented in terms of the protected `splitter` method.
   *
   *  @return         a split iterator
   */
  def iterator: Splitter[T] = splitter

  override def par: Repr = repr

  /** Denotes whether this parallel collection has strict splitters.
   *
   *  This is true in general, and specific collection instances may choose to
   *  override this method. Such collections will fail to execute methods
   *  which rely on splitters being strict, i.e. returning a correct value
   *  in the `remaining` method.
   *
   *  This method helps ensure that such failures occur on method invocations,
   *  rather than later on and in unpredictable ways.
   */
  def isStrictSplitterCollection = true

  /** The `newBuilder` operation returns a parallel builder assigned to this collection's fork/join pool.
   *  This method forwards the call to `newCombiner`.
   */
  //protected[this] def newBuilder: collection.mutable.Builder[T, Repr] = newCombiner

  /** Optionally reuses an existing combiner for better performance. By default it doesn't - subclasses may override this behaviour.
   *  The provided combiner `oldc` that can potentially be reused will be either some combiner from the previous computational task, or `None` if there
   *  was no previous phase (in which case this method must return `newc`).
   *
   *  @param oldc   The combiner that is the result of the previous task, or `None` if there was no previous task.
   *  @param newc   The new, empty combiner that can be used.
   *  @return       Either `newc` or `oldc`.
   */
  protected def reuse[S, That](oldc: Option[Combiner[S, That]], newc: Combiner[S, That]): Combiner[S, That] = newc

  type SSCTask[R, Tp] = StrictSplitterCheckTask[R, Tp]

  /* helper traits - to avoid structural invocations */

  trait TaskOps[R, Tp] {
    def mapResult[R1](mapping: R => R1): ResultMapping[R, Tp, R1]
    // public method with inaccessible types in parameters
    def compose[R3, R2, Tp2](t2: SSCTask[R2, Tp2])(resCombiner: (R, R2) => R3): SeqComposite[R, R2, R3, SSCTask[R, Tp], SSCTask[R2, Tp2]]
    def parallel[R3, R2, Tp2](t2: SSCTask[R2, Tp2])(resCombiner: (R, R2) => R3): ParComposite[R, R2, R3, SSCTask[R, Tp], SSCTask[R2, Tp2]]
  }

  trait BuilderOps[Elem, To] {
    trait Otherwise[Cmb] {
      def otherwise(notbody: => Unit)(implicit m: ClassManifest[Cmb]): Unit
    }

    def ifIs[Cmb](isbody: Cmb => Unit): Otherwise[Cmb]
    def isCombiner: Boolean
    def asCombiner: Combiner[Elem, To]
  }

  trait SignallingOps[PI <: DelegatedSignalling] {
    def assign(cntx: Signalling): PI
  }

  /* convenience task operations wrapper */
  protected implicit def task2ops[R, Tp](tsk: SSCTask[R, Tp]) = new TaskOps[R, Tp] {
    def mapResult[R1](mapping: R => R1): ResultMapping[R, Tp, R1] = new ResultMapping[R, Tp, R1](tsk) {
      def map(r: R): R1 = mapping(r)
    }

    def compose[R3, R2, Tp2](t2: SSCTask[R2, Tp2])(resCombiner: (R, R2) => R3) = new SeqComposite[R, R2, R3, SSCTask[R, Tp], SSCTask[R2, Tp2]](tsk, t2) {
      def combineResults(fr: R, sr: R2): R3 = resCombiner(fr, sr)
    }

    def parallel[R3, R2, Tp2](t2: SSCTask[R2, Tp2])(resCombiner: (R, R2) => R3) = new ParComposite[R, R2, R3, SSCTask[R, Tp], SSCTask[R2, Tp2]](tsk, t2) {
      def combineResults(fr: R, sr: R2): R3 = resCombiner(fr, sr)
    }
  }

  protected def wrap[R](body: => R) = new NonDivisible[R] {
    def leaf(prevr: Option[R]) = result = body
    @volatile var result: R = null.asInstanceOf[R]
  }

  /* convenience signalling operations wrapper */
  protected implicit def delegatedSignalling2ops[PI <: DelegatedSignalling](it: PI) = new SignallingOps[PI] {
    def assign(cntx: Signalling): PI = {
      it.signalDelegate = cntx
      it
    }
  }

  protected implicit def builder2ops[Elem, To](cb: Builder[Elem, To]) = new BuilderOps[Elem, To] {
    def ifIs[Cmb](isbody: Cmb => Unit) = new Otherwise[Cmb] {
      def otherwise(notbody: => Unit)(implicit m: ClassManifest[Cmb]) {
        if (cb.getClass == m.erasure) isbody(cb.asInstanceOf[Cmb]) else notbody
      }
    }
    def isCombiner = cb.isInstanceOf[Combiner[_, _]]
    def asCombiner = cb.asInstanceOf[Combiner[Elem, To]]
  }

  protected[this] def bf2seq[S, That](bf: CanBuildFrom[Repr, S, That]) = new CanBuildFrom[Sequential, S, That] {
    def apply(from: Sequential) = bf.apply(from.par.asInstanceOf[Repr]) // !!! we only use this on `this.seq`, and know that `this.seq.par.getClass == this.getClass`
    def apply() = bf.apply()
  }

  protected[this] def sequentially[S, That <: Parallel](b: Sequential => Parallelizable[S, That]) = b(seq).par.asInstanceOf[Repr]

  def mkString(start: String, sep: String, end: String): String = seq.mkString(start, sep, end)

  def mkString(sep: String): String = seq.mkString("", sep, "")

  def mkString: String = seq.mkString("")

  override def toString = seq.mkString(stringPrefix + "(", ", ", ")")

  def canEqual(other: Any) = true

  /** Reduces the elements of this sequence using the specified associative binary operator.
   *
   *  $undefinedorder
   *
   *  Note this method has a different signature than the `reduceLeft`
   *  and `reduceRight` methods of the trait `Traversable`.
   *  The result of reducing may only be a supertype of this parallel collection's
   *  type parameter `T`.
   *
   *  @tparam U      A type parameter for the binary operator, a supertype of `T`.
   *  @param op       A binary operator that must be associative.
   *  @return         The result of applying reduce operator `op` between all the elements if the collection is nonempty.
   *  @throws UnsupportedOperationException
   *  if this $coll is empty.
   */
  def reduce[U >: T](op: (U, U) => U): U = {
    tasksupport.executeAndWaitResult(new Reduce(op, splitter) mapResult { _.get })
  }

  /** Optionally reduces the elements of this sequence using the specified associative binary operator.
   *
   *  $undefinedorder
   *
   *  Note this method has a different signature than the `reduceLeftOption`
   *  and `reduceRightOption` methods of the trait `Traversable`.
   *  The result of reducing may only be a supertype of this parallel collection's
   *  type parameter `T`.
   *
   *  @tparam U      A type parameter for the binary operator, a supertype of `T`.
   *  @param op      A binary operator that must be associative.
   *  @return        An option value containing result of applying reduce operator `op` between all
   *                 the elements if the collection is nonempty, and `None` otherwise.
   */
  def reduceOption[U >: T](op: (U, U) => U): Option[U] = if (isEmpty) None else Some(reduce(op))

  /** Folds the elements of this sequence using the specified associative binary operator.
   *  The order in which the elements are reduced is unspecified and may be nondeterministic.
   *
   *  Note this method has a different signature than the `foldLeft`
   *  and `foldRight` methods of the trait `Traversable`.
   *  The result of folding may only be a supertype of this parallel collection's
   *  type parameter `T`.
   *
   *  @tparam U      a type parameter for the binary operator, a supertype of `T`.
   *  @param z       a neutral element for the fold operation, it may be added to the result
   *                 an arbitrary number of times, not changing the result (e.g. `Nil` for list concatenation,
   *                 0 for addition, or 1 for multiplication)
   *  @param op      a binary operator that must be associative
   *  @return        the result of applying fold operator `op` between all the elements and `z`
   */
  def fold[U >: T](z: U)(op: (U, U) => U): U = {
    tasksupport.executeAndWaitResult(new Fold(z, op, splitter))
  }

  /** Aggregates the results of applying an operator to subsequent elements.
   *
   *  This is a more general form of `fold` and `reduce`. It has similar semantics, but does
   *  not require the result to be a supertype of the element type. It traverses the elements in
   *  different partitions sequentially, using `seqop` to update the result, and then
   *  applies `combop` to results from different partitions. The implementation of this
   *  operation may operate on an arbitrary number of collection partitions, so `combop`
   *  may be invoked arbitrary number of times.
   *
   *  For example, one might want to process some elements and then produce a `Set`. In this
   *  case, `seqop` would process an element and append it to the list, while `combop`
   *  would concatenate two lists from different partitions together. The initial value
   *  `z` would be an empty set.
   *
   *  {{{
   *    pc.aggregate(Set[Int]())(_ += process(_), _ ++ _)
   *  }}}
   *
   *  Another example is calculating geometric mean from a collection of doubles
   *  (one would typically require big doubles for this).
   *
   *  @tparam S        the type of accumulated results
   *  @param z         the initial value for the accumulated result of the partition - this
   *                   will typically be the neutral element for the `seqop` operator (e.g.
   *                   `Nil` for list concatenation or `0` for summation)
   *  @param seqop     an operator used to accumulate results within a partition
   *  @param combop    an associative operator used to combine results from different partitions
   */
  def aggregate[S](z: S)(seqop: (S, T) => S, combop: (S, S) => S): S = {
    tasksupport.executeAndWaitResult(new Aggregate(z, seqop, combop, splitter))
  }

  def foldLeft[S](z: S)(op: (S, T) => S): S = seq.foldLeft(z)(op)

  def foldRight[S](z: S)(op: (T, S) => S): S = seq.foldRight(z)(op)

  def reduceLeft[U >: T](op: (U, T) => U): U = seq.reduceLeft(op)

  def reduceRight[U >: T](op: (T, U) => U): U = seq.reduceRight(op)

  def reduceLeftOption[U >: T](op: (U, T) => U): Option[U] = seq.reduceLeftOption(op)

  def reduceRightOption[U >: T](op: (T, U) => U): Option[U] = seq.reduceRightOption(op)

  /** Applies a function `f` to all the elements of $coll in a sequential order.
   *
   *  @tparam U    the result type of the function applied to each element, which is always discarded
   *  @param f     function applied to each element
   */
  def foreach[U](f: T => U) = {
    tasksupport.executeAndWaitResult(new Foreach(f, splitter))
  }

  def count(p: T => Boolean): Int = {
    tasksupport.executeAndWaitResult(new Count(p, splitter))
  }

  def sum[U >: T](implicit num: Numeric[U]): U = {
    tasksupport.executeAndWaitResult(new Sum[U](num, splitter))
  }

  def product[U >: T](implicit num: Numeric[U]): U = {
    tasksupport.executeAndWaitResult(new Product[U](num, splitter))
  }

  def min[U >: T](implicit ord: Ordering[U]): T = {
    tasksupport.executeAndWaitResult(new Min(ord, splitter) mapResult { _.get }).asInstanceOf[T]
  }

  def max[U >: T](implicit ord: Ordering[U]): T = {
    tasksupport.executeAndWaitResult(new Max(ord, splitter) mapResult { _.get }).asInstanceOf[T]
  }

  def maxBy[S](f: T => S)(implicit cmp: Ordering[S]): T = {
    if (isEmpty) throw new UnsupportedOperationException("empty.maxBy")

    reduce((x, y) => if (cmp.gteq(f(x), f(y))) x else y)
  }

  def minBy[S](f: T => S)(implicit cmp: Ordering[S]): T = {
    if (isEmpty) throw new UnsupportedOperationException("empty.minBy")

    reduce((x, y) => if (cmp.lteq(f(x), f(y))) x else y)
  }

  def map[S, That](f: T => S)(implicit bf: CanBuildFrom[Repr, S, That]): That = if (bf(repr).isCombiner) {
    tasksupport.executeAndWaitResult(new Map[S, That](f, combinerFactory(() => bf(repr).asCombiner), splitter) mapResult { _.resultWithTaskSupport })
  } else setTaskSupport(seq.map(f)(bf2seq(bf)), tasksupport)
  /*bf ifParallel { pbf =>
    tasksupport.executeAndWaitResult(new Map[S, That](f, pbf, splitter) mapResult { _.result })
  } otherwise seq.map(f)(bf2seq(bf))*/

  def collect[S, That](pf: PartialFunction[T, S])(implicit bf: CanBuildFrom[Repr, S, That]): That = if (bf(repr).isCombiner) {
    tasksupport.executeAndWaitResult(new Collect[S, That](pf, combinerFactory(() => bf(repr).asCombiner), splitter) mapResult { _.resultWithTaskSupport })
  } else setTaskSupport(seq.collect(pf)(bf2seq(bf)), tasksupport)
  /*bf ifParallel { pbf =>
    tasksupport.executeAndWaitResult(new Collect[S, That](pf, pbf, splitter) mapResult { _.result })
  } otherwise seq.collect(pf)(bf2seq(bf))*/

  def flatMap[S, That](f: T => GenTraversableOnce[S])(implicit bf: CanBuildFrom[Repr, S, That]): That = if (bf(repr).isCombiner) {
    tasksupport.executeAndWaitResult(new FlatMap[S, That](f, combinerFactory(() => bf(repr).asCombiner), splitter) mapResult { _.resultWithTaskSupport })
  } else setTaskSupport(seq.flatMap(f)(bf2seq(bf)), tasksupport)
  /*bf ifParallel { pbf =>
    tasksupport.executeAndWaitResult(new FlatMap[S, That](f, pbf, splitter) mapResult { _.result })
  } otherwise seq.flatMap(f)(bf2seq(bf))*/

  /** Tests whether a predicate holds for all elements of this $coll.
   *
   *  $abortsignalling
   *
   *  @param p    a predicate used to test elements
   *  @return     true if `p` holds for all elements, false otherwise
   */
  def forall(pred: T => Boolean): Boolean = {
    tasksupport.executeAndWaitResult(new Forall(pred, splitter assign new DefaultSignalling with VolatileAbort))
  }

  /** Tests whether a predicate holds for some element of this $coll.
   *
   *  $abortsignalling
   *
   *  @param p    a predicate used to test elements
   *  @return     true if `p` holds for some element, false otherwise
   */
  def exists(pred: T => Boolean): Boolean = {
    tasksupport.executeAndWaitResult(new Exists(pred, splitter assign new DefaultSignalling with VolatileAbort))
  }

  /** Finds some element in the collection for which the predicate holds, if such
   *  an element exists. The element may not necessarily be the first such element
   *  in the iteration order.
   *
   *  If there are multiple elements obeying the predicate, the choice is nondeterministic.
   *
   *  $abortsignalling
   *
   *  @param p     predicate used to test the elements
   *  @return      an option value with the element if such an element exists, or `None` otherwise
   */
  def find(pred: T => Boolean): Option[T] = {
    tasksupport.executeAndWaitResult(new Find(pred, splitter assign new DefaultSignalling with VolatileAbort))
  }

  /** Creates a combiner factory. Each combiner factory instance is used
   *  once per invocation of a parallel transformer method for a single
   *  collection.
   *
   *  The default combiner factory creates a new combiner every time it
   *  is requested, unless the combiner is thread-safe as indicated by its
   *  `canBeShared` method. In this case, the method returns a factory which
   *  returns the same combiner each time. This is typically done for
   *  concurrent parallel collections, the combiners of which allow
   *  thread safe access.
   */
  protected[this] def combinerFactory = {
    val combiner = newCombiner
    combiner.combinerTaskSupport = tasksupport
    if (combiner.canBeShared) new CombinerFactory[T, Repr] {
      val shared = combiner
      def apply() = shared
      def doesShareCombiners = true
    } else new CombinerFactory[T, Repr] {
      def apply() = newCombiner
      def doesShareCombiners = false
    }
  }

  protected[this] def combinerFactory[S, That](cbf: () => Combiner[S, That]) = {
    val combiner = cbf()
    combiner.combinerTaskSupport = tasksupport
    if (combiner.canBeShared) new CombinerFactory[S, That] {
      val shared = combiner
      def apply() = shared
      def doesShareCombiners = true
    } else new CombinerFactory[S, That] {
      def apply() = cbf()
      def doesShareCombiners = false
    }
  }

  def filter(pred: T => Boolean): Repr = {
    tasksupport.executeAndWaitResult(new Filter(pred, combinerFactory, splitter) mapResult { _.resultWithTaskSupport })
  }

  def filterNot(pred: T => Boolean): Repr = {
    tasksupport.executeAndWaitResult(new FilterNot(pred, combinerFactory, splitter) mapResult { _.resultWithTaskSupport })
  }

  def ++[U >: T, That](that: GenTraversableOnce[U])(implicit bf: CanBuildFrom[Repr, U, That]): That = {
    if (that.isParallel && bf.isParallel) {
      // println("case both are parallel")
      val other = that.asParIterable
      val pbf = bf.asParallel
      val cfactory = combinerFactory(() => pbf(repr))
      val copythis = new Copy(cfactory, splitter)
      val copythat = wrap {
        val othtask = new other.Copy(cfactory, other.splitter)
        tasksupport.executeAndWaitResult(othtask)
      }
      val task = (copythis parallel copythat) { _ combine _ } mapResult {
        _.resultWithTaskSupport
      }
      tasksupport.executeAndWaitResult(task)
    } else if (bf(repr).isCombiner) {
      // println("case parallel builder, `that` not parallel")
      val copythis = new Copy(combinerFactory(() => bf(repr).asCombiner), splitter)
      val copythat = wrap {
        val cb = bf(repr).asCombiner
        for (elem <- that.seq) cb += elem
        cb
      }
      tasksupport.executeAndWaitResult((copythis parallel copythat) { _ combine _ } mapResult { _.resultWithTaskSupport })
    } else {
      // println("case not a parallel builder")
      val b = bf(repr)
      this.splitter.copy2builder[U, That, Builder[U, That]](b)
      for (elem <- that.seq) b += elem
      setTaskSupport(b.result, tasksupport)
    }
  }

  def partition(pred: T => Boolean): (Repr, Repr) = {
    tasksupport.executeAndWaitResult(
      new Partition(pred, combinerFactory, combinerFactory, splitter) mapResult {
        p => (p._1.resultWithTaskSupport, p._2.resultWithTaskSupport)
      }
    )
  }

  def groupBy[K](f: T => K): immutable.ParMap[K, Repr] = {
    val r = tasksupport.executeAndWaitResult(new GroupBy(f, () => HashMapCombiner[K, T], splitter) mapResult {
      rcb => rcb.groupByKey(() => combinerFactory())
    })
    setTaskSupport(r, tasksupport)
  }

  def take(n: Int): Repr = {
    val actualn = if (size > n) n else size
    if (actualn < MIN_FOR_COPY) take_sequential(actualn)
    else tasksupport.executeAndWaitResult(new Take(actualn, combinerFactory, splitter) mapResult {
      _.resultWithTaskSupport
    })
  }

  private def take_sequential(n: Int) = {
    val cb = newCombiner
    cb.sizeHint(n)
    val it = splitter
    var left = n
    while (left > 0) {
      cb += it.next
      left -= 1
    }
    cb.resultWithTaskSupport
  }

  def drop(n: Int): Repr = {
    val actualn = if (size > n) n else size
    if ((size - actualn) < MIN_FOR_COPY) drop_sequential(actualn)
    else tasksupport.executeAndWaitResult(new Drop(actualn, combinerFactory, splitter) mapResult { _.resultWithTaskSupport })
  }

  private def drop_sequential(n: Int) = {
    val it = splitter drop n
    val cb = newCombiner
    cb.sizeHint(size - n)
    while (it.hasNext) cb += it.next
    cb.resultWithTaskSupport
  }

  override def slice(unc_from: Int, unc_until: Int): Repr = {
    val from = unc_from min size max 0
    val until = unc_until min size max from
    if ((until - from) <= MIN_FOR_COPY) slice_sequential(from, until)
    else tasksupport.executeAndWaitResult(new Slice(from, until, combinerFactory, splitter) mapResult { _.resultWithTaskSupport })
  }

  private def slice_sequential(from: Int, until: Int): Repr = {
    val cb = newCombiner
    var left = until - from
    val it = splitter drop from
    while (left > 0) {
      cb += it.next
      left -= 1
    }
    cb.resultWithTaskSupport
  }

  def splitAt(n: Int): (Repr, Repr) = {
    tasksupport.executeAndWaitResult(
      new SplitAt(n, combinerFactory, combinerFactory, splitter) mapResult {
        p => (p._1.resultWithTaskSupport, p._2.resultWithTaskSupport)
      }
    )
  }

  /** Computes a prefix scan of the elements of the collection.
   *
   *  Note: The neutral element `z` may be applied more than once.
   *
   *  @tparam U         element type of the resulting collection
   *  @tparam That      type of the resulting collection
   *  @param z          neutral element for the operator `op`
   *  @param op         the associative operator for the scan
   *  @param cbf        combiner factory which provides a combiner
   *  @return           a collection containing the prefix scan of the elements in the original collection
   *
   *  @usecase def scan(z: T)(op: (T, T) => T): $Coll[T]
   *
   *  @return           a new $coll containing the prefix scan of the elements in this $coll
   */
  def scan[U >: T, That](z: U)(op: (U, U) => U)(implicit bf: CanBuildFrom[Repr, U, That]): That = if (bf(repr).isCombiner) {
    if (tasksupport.parallelismLevel > 1) {
      if (size > 0) tasksupport.executeAndWaitResult(new CreateScanTree(0, size, z, op, splitter) mapResult {
        tree => tasksupport.executeAndWaitResult(new FromScanTree(tree, z, op, combinerFactory(() => bf(repr).asCombiner)) mapResult {
          cb => cb.resultWithTaskSupport
        })
      }) else setTaskSupport((bf(repr) += z).result, tasksupport)
    } else setTaskSupport(seq.scan(z)(op)(bf2seq(bf)), tasksupport)
  } else setTaskSupport(seq.scan(z)(op)(bf2seq(bf)), tasksupport)

  def scanLeft[S, That](z: S)(op: (S, T) => S)(implicit bf: CanBuildFrom[Repr, S, That]) = setTaskSupport(seq.scanLeft(z)(op)(bf2seq(bf)), tasksupport)

  def scanRight[S, That](z: S)(op: (T, S) => S)(implicit bf: CanBuildFrom[Repr, S, That]) = setTaskSupport(seq.scanRight(z)(op)(bf2seq(bf)), tasksupport)

  /** Takes the longest prefix of elements that satisfy the predicate.
   *
   *  $indexsignalling
   *  The index flag is initially set to maximum integer value.
   *
   *  @param pred   the predicate used to test the elements
   *  @return       the longest prefix of this $coll of elements that satisy the predicate `pred`
   */
  def takeWhile(pred: T => Boolean): Repr = {
    val cbf = combinerFactory
    if (cbf.doesShareCombiners) {
      val parseqspan = toSeq.takeWhile(pred)
      tasksupport.executeAndWaitResult(new Copy(combinerFactory, parseqspan.splitter) mapResult {
        _.resultWithTaskSupport
      })
    } else {
      val cntx = new DefaultSignalling with AtomicIndexFlag
      cntx.setIndexFlag(Int.MaxValue)
      tasksupport.executeAndWaitResult(new TakeWhile(0, pred, combinerFactory, splitter assign cntx) mapResult {
        _._1.resultWithTaskSupport
      })
    }
  }

  /** Splits this $coll into a prefix/suffix pair according to a predicate.
   *
   *  $indexsignalling
   *  The index flag is initially set to maximum integer value.
   *
   *  @param pred   the predicate used to test the elements
   *  @return       a pair consisting of the longest prefix of the collection for which all
   *                the elements satisfy `pred`, and the rest of the collection
   */
  def span(pred: T => Boolean): (Repr, Repr) = {
    val cbf = combinerFactory
    if (cbf.doesShareCombiners) {
      val (xs, ys) = toSeq.span(pred)
      val copyxs = new Copy(combinerFactory, xs.splitter) mapResult { _.resultWithTaskSupport }
      val copyys = new Copy(combinerFactory, ys.splitter) mapResult { _.resultWithTaskSupport }
      val copyall = (copyxs parallel copyys) {
        (xr, yr) => (xr, yr)
      }
      tasksupport.executeAndWaitResult(copyall)
    } else {
      val cntx = new DefaultSignalling with AtomicIndexFlag
      cntx.setIndexFlag(Int.MaxValue)
      tasksupport.executeAndWaitResult(new Span(0, pred, combinerFactory, combinerFactory, splitter assign cntx) mapResult {
        p => (p._1.resultWithTaskSupport, p._2.resultWithTaskSupport)
      })
    }
  }

  /** Drops all elements in the longest prefix of elements that satisfy the predicate,
   *  and returns a collection composed of the remaining elements.
   *
   *  $indexsignalling
   *  The index flag is initially set to maximum integer value.
   *
   *  @param pred   the predicate used to test the elements
   *  @return       a collection composed of all the elements after the longest prefix of elements
   *                in this $coll that satisfy the predicate `pred`
   */
  def dropWhile(pred: T => Boolean): Repr = {
    val cntx = new DefaultSignalling with AtomicIndexFlag
    cntx.setIndexFlag(Int.MaxValue)
    tasksupport.executeAndWaitResult(
      new Span(0, pred, combinerFactory, combinerFactory, splitter assign cntx) mapResult {
        _._2.resultWithTaskSupport 
      }
    )
  }

  def copyToArray[U >: T](xs: Array[U]) = copyToArray(xs, 0)

  def copyToArray[U >: T](xs: Array[U], start: Int) = copyToArray(xs, start, xs.length - start)

  def copyToArray[U >: T](xs: Array[U], start: Int, len: Int) = if (len > 0) {
    tasksupport.executeAndWaitResult(new CopyToArray(start, len, xs, splitter))
  }

  def sameElements[U >: T](that: GenIterable[U]) = seq.sameElements(that)

  def zip[U >: T, S, That](that: GenIterable[S])(implicit bf: CanBuildFrom[Repr, (U, S), That]): That = if (bf(repr).isCombiner && that.isParSeq) {
    val thatseq = that.asParSeq
    tasksupport.executeAndWaitResult(new Zip(combinerFactory(() => bf(repr).asCombiner), splitter, thatseq.splitter) mapResult { _.resultWithTaskSupport });
  } else setTaskSupport(seq.zip(that)(bf2seq(bf)), tasksupport)

  def zipWithIndex[U >: T, That](implicit bf: CanBuildFrom[Repr, (U, Int), That]): That = this zip immutable.ParRange(0, size, 1, false)

  def zipAll[S, U >: T, That](that: GenIterable[S], thisElem: U, thatElem: S)(implicit bf: CanBuildFrom[Repr, (U, S), That]): That = if (bf(repr).isCombiner && that.isParSeq) {
    val thatseq = that.asParSeq
    tasksupport.executeAndWaitResult(
      new ZipAll(size max thatseq.length, thisElem, thatElem, combinerFactory(() => bf(repr).asCombiner), splitter, thatseq.splitter) mapResult {
        _.resultWithTaskSupport
      }
    );
  } else setTaskSupport(seq.zipAll(that, thisElem, thatElem)(bf2seq(bf)), tasksupport)

  protected def toParCollection[U >: T, That](cbf: () => Combiner[U, That]): That = {
    tasksupport.executeAndWaitResult(new ToParCollection(combinerFactory(cbf), splitter) mapResult { _.resultWithTaskSupport });
  }

  protected def toParMap[K, V, That](cbf: () => Combiner[(K, V), That])(implicit ev: T <:< (K, V)): That = {
    tasksupport.executeAndWaitResult(new ToParMap(combinerFactory(cbf), splitter)(ev) mapResult { _.resultWithTaskSupport })
  }

  def view = new ParIterableView[T, Repr, Sequential] {
    protected lazy val underlying = self.repr
    protected[this] def viewIdentifier = ""
    protected[this] def viewIdString = ""
    override def seq = self.seq.view
    def splitter = self.splitter
    def size = splitter.remaining
  }

  override def toArray[U >: T: ClassManifest]: Array[U] = {
    val arr = new Array[U](size)
    copyToArray(arr)
    arr
  }

  override def toList: List[T] = seq.toList

  override def toIndexedSeq: collection.immutable.IndexedSeq[T] = seq.toIndexedSeq

  override def toStream: Stream[T] = seq.toStream

  override def toIterator: Iterator[T] = splitter

  // the methods below are overridden

  override def toBuffer[U >: T]: collection.mutable.Buffer[U] = seq.toBuffer // have additional, parallel buffers?

  override def toTraversable: GenTraversable[T] = this.asInstanceOf[GenTraversable[T]] // TODO add ParTraversable[T]

  override def toIterable: ParIterable[T] = this.asInstanceOf[ParIterable[T]]

  override def toSeq: ParSeq[T] = toParCollection[T, ParSeq[T]](() => ParSeq.newCombiner[T])

  override def toSet[U >: T]: immutable.ParSet[U] = toParCollection[U, immutable.ParSet[U]](() => immutable.ParSet.newCombiner[U])

  override def toMap[K, V](implicit ev: T <:< (K, V)): immutable.ParMap[K, V] = toParMap[K, V, immutable.ParMap[K, V]](() => immutable.ParMap.newCombiner[K, V])

  /* tasks */

  protected trait StrictSplitterCheckTask[R, Tp] extends Task[R, Tp] {
    def requiresStrictSplitters = false
    if (requiresStrictSplitters && !isStrictSplitterCollection)
      throw new UnsupportedOperationException("This collection does not provide strict splitters.")
  }

  /** Standard accessor task that iterates over the elements of the collection.
   *
   *  @tparam R    type of the result of this method (`R` for result).
   *  @tparam Tp   the representation type of the task at hand.
   */
  protected trait Accessor[R, Tp]
  extends StrictSplitterCheckTask[R, Tp] {
    protected[this] val pit: IterableSplitter[T]
    protected[this] def newSubtask(p: IterableSplitter[T]): Accessor[R, Tp]
    def shouldSplitFurther = pit.shouldSplitFurther(self.repr, tasksupport.parallelismLevel)
    def split = pit.splitWithSignalling.map(newSubtask(_)) // default split procedure
    private[parallel] override def signalAbort = pit.abort
    override def toString = this.getClass.getSimpleName + "(" + pit.toString + ")(" + result + ")(supername: " + super.toString + ")"
  }

  protected[this] trait NonDivisibleTask[R, Tp] extends StrictSplitterCheckTask[R, Tp] {
    def shouldSplitFurther = false
    def split = throw new UnsupportedOperationException("Does not split.")
  }

  protected[this] trait NonDivisible[R] extends NonDivisibleTask[R, NonDivisible[R]]

  protected[this] abstract class Composite[FR, SR, R, First <: StrictSplitterCheckTask[FR, _], Second <: StrictSplitterCheckTask[SR, _]]
    (val ft: First, val st: Second)
  extends NonDivisibleTask[R, Composite[FR, SR, R, First, Second]] {
    def combineResults(fr: FR, sr: SR): R
    @volatile var result: R = null.asInstanceOf[R]
    private[parallel] override def signalAbort() {
      ft.signalAbort
      st.signalAbort
    }
    protected def mergeSubtasks() {
      ft mergeThrowables st
      if (throwable eq null) result = combineResults(ft.result, st.result)
    }
    override def requiresStrictSplitters = ft.requiresStrictSplitters || st.requiresStrictSplitters
  }

  /** Sequentially performs one task after another. */
  protected[this] abstract class SeqComposite[FR, SR, R, First <: StrictSplitterCheckTask[FR, _], Second <: StrictSplitterCheckTask[SR, _]]
  (f: First, s: Second)
  extends Composite[FR, SR, R, First, Second](f, s) {
    def leaf(prevr: Option[R]) = {
      tasksupport.executeAndWaitResult(ft)
      tasksupport.executeAndWaitResult(st)
      mergeSubtasks
    }
  }

  /** Performs two tasks in parallel, and waits for both to finish. */
  protected[this] abstract class ParComposite[FR, SR, R, First <: StrictSplitterCheckTask[FR, _], Second <: StrictSplitterCheckTask[SR, _]]
  (f: First, s: Second)
  extends Composite[FR, SR, R, First, Second](f, s) {
    def leaf(prevr: Option[R]) = {
      val ftfuture = tasksupport.execute(ft)
      tasksupport.executeAndWaitResult(st)
      ftfuture()
      mergeSubtasks
    }
  }

  protected[this] abstract class ResultMapping[R, Tp, R1](val inner: StrictSplitterCheckTask[R, Tp])
  extends NonDivisibleTask[R1, ResultMapping[R, Tp, R1]] {
    @volatile var result: R1 = null.asInstanceOf[R1]
    def map(r: R): R1
    def leaf(prevr: Option[R1]) = {
      val initialResult = tasksupport.executeAndWaitResult(inner)
      result = map(initialResult)
    }
    private[parallel] override def signalAbort() {
      inner.signalAbort
    }
    override def requiresStrictSplitters = inner.requiresStrictSplitters
  }

  protected trait Transformer[R, Tp] extends Accessor[R, Tp]

  protected[this] class Foreach[S](op: T => S, protected[this] val pit: IterableSplitter[T])
  extends Accessor[Unit, Foreach[S]] {
    @volatile var result: Unit = ()
    def leaf(prevr: Option[Unit]) = pit.foreach(op)
    protected[this] def newSubtask(p: IterableSplitter[T]) = new Foreach[S](op, p)
  }

  protected[this] class Count(pred: T => Boolean, protected[this] val pit: IterableSplitter[T])
  extends Accessor[Int, Count] {
    // val pittxt = pit.toString
    @volatile var result: Int = 0
    def leaf(prevr: Option[Int]) = result = pit.count(pred)
    protected[this] def newSubtask(p: IterableSplitter[T]) = new Count(pred, p)
    override def merge(that: Count) = result = result + that.result
    // override def toString = "CountTask(" + pittxt + ")"
  }

  protected[this] class Reduce[U >: T](op: (U, U) => U, protected[this] val pit: IterableSplitter[T])
  extends Accessor[Option[U], Reduce[U]] {
    @volatile var result: Option[U] = None
    def leaf(prevr: Option[Option[U]]) = if (pit.remaining > 0) result = Some(pit.reduce(op))
    protected[this] def newSubtask(p: IterableSplitter[T]) = new Reduce(op, p)
    override def merge(that: Reduce[U]) =
      if (this.result == None) result = that.result
      else if (that.result != None) result = Some(op(result.get, that.result.get))
    override def requiresStrictSplitters = true
  }

  protected[this] class Fold[U >: T](z: U, op: (U, U) => U, protected[this] val pit: IterableSplitter[T])
  extends Accessor[U, Fold[U]] {
    @volatile var result: U = null.asInstanceOf[U]
    def leaf(prevr: Option[U]) = result = pit.fold(z)(op)
    protected[this] def newSubtask(p: IterableSplitter[T]) = new Fold(z, op, p)
    override def merge(that: Fold[U]) = result = op(result, that.result)
  }

  protected[this] class Aggregate[S](z: S, seqop: (S, T) => S, combop: (S, S) => S, protected[this] val pit: IterableSplitter[T])
  extends Accessor[S, Aggregate[S]] {
    @volatile var result: S = null.asInstanceOf[S]
    def leaf(prevr: Option[S]) = result = pit.foldLeft(z)(seqop)
    protected[this] def newSubtask(p: IterableSplitter[T]) = new Aggregate(z, seqop, combop, p)
    override def merge(that: Aggregate[S]) = result = combop(result, that.result)
  }

  protected[this] class Sum[U >: T](num: Numeric[U], protected[this] val pit: IterableSplitter[T])
  extends Accessor[U, Sum[U]] {
    @volatile var result: U = null.asInstanceOf[U]
    def leaf(prevr: Option[U]) = result = pit.sum(num)
    protected[this] def newSubtask(p: IterableSplitter[T]) = new Sum(num, p)
    override def merge(that: Sum[U]) = result = num.plus(result, that.result)
  }

  protected[this] class Product[U >: T](num: Numeric[U], protected[this] val pit: IterableSplitter[T])
  extends Accessor[U, Product[U]] {
    @volatile var result: U = null.asInstanceOf[U]
    def leaf(prevr: Option[U]) = result = pit.product(num)
    protected[this] def newSubtask(p: IterableSplitter[T]) = new Product(num, p)
    override def merge(that: Product[U]) = result = num.times(result, that.result)
  }

  protected[this] class Min[U >: T](ord: Ordering[U], protected[this] val pit: IterableSplitter[T])
  extends Accessor[Option[U], Min[U]] {
    @volatile var result: Option[U] = None
    def leaf(prevr: Option[Option[U]]) = if (pit.remaining > 0) result = Some(pit.min(ord))
    protected[this] def newSubtask(p: IterableSplitter[T]) = new Min(ord, p)
    override def merge(that: Min[U]) =
      if (this.result == None) result = that.result
      else if (that.result != None) result = if (ord.lteq(result.get, that.result.get)) result else that.result
    override def requiresStrictSplitters = true
  }

  protected[this] class Max[U >: T](ord: Ordering[U], protected[this] val pit: IterableSplitter[T])
  extends Accessor[Option[U], Max[U]] {
    @volatile var result: Option[U] = None
    def leaf(prevr: Option[Option[U]]) = if (pit.remaining > 0) result = Some(pit.max(ord))
    protected[this] def newSubtask(p: IterableSplitter[T]) = new Max(ord, p)
    override def merge(that: Max[U]) =
      if (this.result == None) result = that.result
      else if (that.result != None) result = if (ord.gteq(result.get, that.result.get)) result else that.result
    override def requiresStrictSplitters = true
  }

  protected[this] class Map[S, That](f: T => S, cbf: CombinerFactory[S, That], protected[this] val pit: IterableSplitter[T])
  extends Transformer[Combiner[S, That], Map[S, That]] {
    @volatile var result: Combiner[S, That] = null
    def leaf(prev: Option[Combiner[S, That]]) = result = pit.map2combiner(f, reuse(prev, cbf()))
    protected[this] def newSubtask(p: IterableSplitter[T]) = new Map(f, cbf, p)
    override def merge(that: Map[S, That]) = result = result combine that.result
  }

  protected[this] class Collect[S, That]
  (pf: PartialFunction[T, S], pbf: CombinerFactory[S, That], protected[this] val pit: IterableSplitter[T])
  extends Transformer[Combiner[S, That], Collect[S, That]] {
    @volatile var result: Combiner[S, That] = null
    def leaf(prev: Option[Combiner[S, That]]) = result = pit.collect2combiner[S, That](pf, pbf())
    protected[this] def newSubtask(p: IterableSplitter[T]) = new Collect(pf, pbf, p)
    override def merge(that: Collect[S, That]) = result = result combine that.result
  }

  protected[this] class FlatMap[S, That]
  (f: T => GenTraversableOnce[S], pbf: CombinerFactory[S, That], protected[this] val pit: IterableSplitter[T])
  extends Transformer[Combiner[S, That], FlatMap[S, That]] {
    @volatile var result: Combiner[S, That] = null
    def leaf(prev: Option[Combiner[S, That]]) = result = pit.flatmap2combiner(f, pbf())
    protected[this] def newSubtask(p: IterableSplitter[T]) = new FlatMap(f, pbf, p)
    override def merge(that: FlatMap[S, That]) = {
      //debuglog("merging " + result + " and " + that.result)
      result = result combine that.result
      //debuglog("merged into " + result)
    }
  }

  protected[this] class Forall(pred: T => Boolean, protected[this] val pit: IterableSplitter[T])
  extends Accessor[Boolean, Forall] {
    @volatile var result: Boolean = true
    def leaf(prev: Option[Boolean]) = { if (!pit.isAborted) result = pit.forall(pred); if (result == false) pit.abort }
    protected[this] def newSubtask(p: IterableSplitter[T]) = new Forall(pred, p)
    override def merge(that: Forall) = result = result && that.result
  }

  protected[this] class Exists(pred: T => Boolean, protected[this] val pit: IterableSplitter[T])
  extends Accessor[Boolean, Exists] {
    @volatile var result: Boolean = false
    def leaf(prev: Option[Boolean]) = { if (!pit.isAborted) result = pit.exists(pred); if (result == true) pit.abort }
    protected[this] def newSubtask(p: IterableSplitter[T]) = new Exists(pred, p)
    override def merge(that: Exists) = result = result || that.result
  }

  protected[this] class Find[U >: T](pred: T => Boolean, protected[this] val pit: IterableSplitter[T])
  extends Accessor[Option[U], Find[U]] {
    @volatile var result: Option[U] = None
    def leaf(prev: Option[Option[U]]) = { if (!pit.isAborted) result = pit.find(pred); if (result != None) pit.abort }
    protected[this] def newSubtask(p: IterableSplitter[T]) = new Find(pred, p)
    override def merge(that: Find[U]) = if (this.result == None) result = that.result
  }

  protected[this] class Filter[U >: T, This >: Repr](pred: T => Boolean, cbf: CombinerFactory[U, This], protected[this] val pit: IterableSplitter[T])
  extends Transformer[Combiner[U, This], Filter[U, This]] {
    @volatile var result: Combiner[U, This] = null
    def leaf(prev: Option[Combiner[U, This]]) = {
      result = pit.filter2combiner(pred, reuse(prev, cbf()))
    }
    protected[this] def newSubtask(p: IterableSplitter[T]) = new Filter(pred, cbf, p)
    override def merge(that: Filter[U, This]) = result = result combine that.result
  }

  protected[this] class FilterNot[U >: T, This >: Repr](pred: T => Boolean, cbf: CombinerFactory[U, This], protected[this] val pit: IterableSplitter[T])
  extends Transformer[Combiner[U, This], FilterNot[U, This]] {
    @volatile var result: Combiner[U, This] = null
    def leaf(prev: Option[Combiner[U, This]]) = {
      result = pit.filterNot2combiner(pred, reuse(prev, cbf()))
    }
    protected[this] def newSubtask(p: IterableSplitter[T]) = new FilterNot(pred, cbf, p)
    override def merge(that: FilterNot[U, This]) = result = result combine that.result
  }

  protected class Copy[U >: T, That](cfactory: CombinerFactory[U, That], protected[this] val pit: IterableSplitter[T])
  extends Transformer[Combiner[U, That], Copy[U, That]] {
    @volatile var result: Combiner[U, That] = null
    def leaf(prev: Option[Combiner[U, That]]) = result = pit.copy2builder[U, That, Combiner[U, That]](reuse(prev, cfactory()))
    protected[this] def newSubtask(p: IterableSplitter[T]) = new Copy[U, That](cfactory, p)
    override def merge(that: Copy[U, That]) = result = result combine that.result
  }

  protected[this] class Partition[U >: T, This >: Repr]
  (pred: T => Boolean, cbfTrue: CombinerFactory[U, This], cbfFalse: CombinerFactory[U, This], protected[this] val pit: IterableSplitter[T])
  extends Transformer[(Combiner[U, This], Combiner[U, This]), Partition[U, This]] {
    @volatile var result: (Combiner[U, This], Combiner[U, This]) = null
    def leaf(prev: Option[(Combiner[U, This], Combiner[U, This])]) = result = pit.partition2combiners(pred, reuse(prev.map(_._1), cbfTrue()), reuse(prev.map(_._2), cbfFalse()))
    protected[this] def newSubtask(p: IterableSplitter[T]) = new Partition(pred, cbfTrue, cbfFalse, p)
    override def merge(that: Partition[U, This]) = result = (result._1 combine that.result._1, result._2 combine that.result._2)
  }

  protected[this] class GroupBy[K, U >: T](
    f: U => K,
    mcf: () => HashMapCombiner[K, U],
    protected[this] val pit: IterableSplitter[T]
  ) extends Transformer[HashMapCombiner[K, U], GroupBy[K, U]] {
    @volatile var result: Result = null
    final def leaf(prev: Option[Result]) = {
      // note: HashMapCombiner doesn't merge same keys until evaluation
      val cb = mcf()
      while (pit.hasNext) {
        val elem = pit.next
        cb += f(elem) -> elem
      }
      result = cb
    }
    protected[this] def newSubtask(p: IterableSplitter[T]) = new GroupBy(f, mcf, p)
    override def merge(that: GroupBy[K, U]) = {
      // note: this works because we know that a HashMapCombiner doesn't merge same keys until evaluation
      // --> we know we're not dropping any mappings
      result = (result combine that.result).asInstanceOf[HashMapCombiner[K, U]]
    }
  }

  protected[this] class Take[U >: T, This >: Repr]
  (n: Int, cbf: CombinerFactory[U, This], protected[this] val pit: IterableSplitter[T])
  extends Transformer[Combiner[U, This], Take[U, This]] {
    @volatile var result: Combiner[U, This] = null
    def leaf(prev: Option[Combiner[U, This]]) = {
      result = pit.take2combiner(n, reuse(prev, cbf()))
    }
    protected[this] def newSubtask(p: IterableSplitter[T]) = throw new UnsupportedOperationException
    override def split = {
      val pits = pit.splitWithSignalling
      val sizes = pits.scanLeft(0)(_ + _.remaining)
      for ((p, untilp) <- pits zip sizes; if untilp <= n) yield {
        if (untilp + p.remaining < n) new Take(p.remaining, cbf, p)
        else new Take(n - untilp, cbf, p)
      }
    }
    override def merge(that: Take[U, This]) = result = result combine that.result
    override def requiresStrictSplitters = true
  }

  protected[this] class Drop[U >: T, This >: Repr]
  (n: Int, cbf: CombinerFactory[U, This], protected[this] val pit: IterableSplitter[T])
  extends Transformer[Combiner[U, This], Drop[U, This]] {
    @volatile var result: Combiner[U, This] = null
    def leaf(prev: Option[Combiner[U, This]]) = result = pit.drop2combiner(n, reuse(prev, cbf()))
    protected[this] def newSubtask(p: IterableSplitter[T]) = throw new UnsupportedOperationException
    override def split = {
      val pits = pit.splitWithSignalling
      val sizes = pits.scanLeft(0)(_ + _.remaining)
      for ((p, withp) <- pits zip sizes.tail; if withp >= n) yield {
        if (withp - p.remaining > n) new Drop(0, cbf, p)
        else new Drop(n - withp + p.remaining, cbf, p)
      }
    }
    override def merge(that: Drop[U, This]) = result = result combine that.result
    override def requiresStrictSplitters = true
  }

  protected[this] class Slice[U >: T, This >: Repr]
  (from: Int, until: Int, cbf: CombinerFactory[U, This], protected[this] val pit: IterableSplitter[T])
  extends Transformer[Combiner[U, This], Slice[U, This]] {
    @volatile var result: Combiner[U, This] = null
    def leaf(prev: Option[Combiner[U, This]]) = result = pit.slice2combiner(from, until, reuse(prev, cbf()))
    protected[this] def newSubtask(p: IterableSplitter[T]) = throw new UnsupportedOperationException
    override def split = {
      val pits = pit.splitWithSignalling
      val sizes = pits.scanLeft(0)(_ + _.remaining)
      for ((p, untilp) <- pits zip sizes; if untilp + p.remaining >= from || untilp <= until) yield {
        val f = (from max untilp) - untilp
        val u = (until min (untilp + p.remaining)) - untilp
        new Slice(f, u, cbf, p)
      }
    }
    override def merge(that: Slice[U, This]) = result = result combine that.result
    override def requiresStrictSplitters = true
  }

  protected[this] class SplitAt[U >: T, This >: Repr]
  (at: Int, cbfBefore: CombinerFactory[U, This], cbfAfter: CombinerFactory[U, This], protected[this] val pit: IterableSplitter[T])
  extends Transformer[(Combiner[U, This], Combiner[U, This]), SplitAt[U, This]] {
    @volatile var result: (Combiner[U, This], Combiner[U, This]) = null
    def leaf(prev: Option[(Combiner[U, This], Combiner[U, This])]) = result = pit.splitAt2combiners(at, reuse(prev.map(_._1), cbfBefore()), reuse(prev.map(_._2), cbfAfter()))
    protected[this] def newSubtask(p: IterableSplitter[T]) = throw new UnsupportedOperationException
    override def split = {
      val pits = pit.splitWithSignalling
      val sizes = pits.scanLeft(0)(_ + _.remaining)
      for ((p, untilp) <- pits zip sizes) yield new SplitAt((at max untilp min (untilp + p.remaining)) - untilp, cbfBefore, cbfAfter, p)
    }
    override def merge(that: SplitAt[U, This]) = result = (result._1 combine that.result._1, result._2 combine that.result._2)
    override def requiresStrictSplitters = true
  }

  protected[this] class TakeWhile[U >: T, This >: Repr]
  (pos: Int, pred: T => Boolean, cbf: CombinerFactory[U, This], protected[this] val pit: IterableSplitter[T])
  extends Transformer[(Combiner[U, This], Boolean), TakeWhile[U, This]] {
    @volatile var result: (Combiner[U, This], Boolean) = null
    def leaf(prev: Option[(Combiner[U, This], Boolean)]) = if (pos < pit.indexFlag) {
      result = pit.takeWhile2combiner(pred, reuse(prev.map(_._1), cbf()))
      if (!result._2) pit.setIndexFlagIfLesser(pos)
    } else result = (reuse(prev.map(_._1), cbf()), false)
    protected[this] def newSubtask(p: IterableSplitter[T]) = throw new UnsupportedOperationException
    override def split = {
      val pits = pit.splitWithSignalling
      for ((p, untilp) <- pits zip pits.scanLeft(0)(_ + _.remaining)) yield new TakeWhile(pos + untilp, pred, cbf, p)
    }
    override def merge(that: TakeWhile[U, This]) = if (result._2) {
      result = (result._1 combine that.result._1, that.result._2)
    }
    override def requiresStrictSplitters = true
  }

  protected[this] class Span[U >: T, This >: Repr]
  (pos: Int, pred: T => Boolean, cbfBefore: CombinerFactory[U, This], cbfAfter: CombinerFactory[U, This], protected[this] val pit: IterableSplitter[T])
  extends Transformer[(Combiner[U, This], Combiner[U, This]), Span[U, This]] {
    @volatile var result: (Combiner[U, This], Combiner[U, This]) = null
    def leaf(prev: Option[(Combiner[U, This], Combiner[U, This])]) = if (pos < pit.indexFlag) {
      // val lst = pit.toList
      // val pa = mutable.ParArray(lst: _*)
      // val str = "At leaf we will iterate: " + pa.splitter.toList
      result = pit.span2combiners(pred, cbfBefore(), cbfAfter()) // do NOT reuse old combiners here, lest ye be surprised
      // println("\nAt leaf result is: " + result)
      if (result._2.size > 0) pit.setIndexFlagIfLesser(pos)
    } else {
      result = (reuse(prev.map(_._2), cbfBefore()), pit.copy2builder[U, This, Combiner[U, This]](reuse(prev.map(_._2), cbfAfter())))
    }
    protected[this] def newSubtask(p: IterableSplitter[T]) = throw new UnsupportedOperationException
    override def split = {
      val pits = pit.splitWithSignalling
      for ((p, untilp) <- pits zip pits.scanLeft(0)(_ + _.remaining)) yield new Span(pos + untilp, pred, cbfBefore, cbfAfter, p)
    }
    override def merge(that: Span[U, This]) = result = if (result._2.size == 0) {
      (result._1 combine that.result._1, that.result._2)
    } else {
      (result._1, result._2 combine that.result._1 combine that.result._2)
    }
    override def requiresStrictSplitters = true
  }

  protected[this] class Zip[U >: T, S, That](pbf: CombinerFactory[(U, S), That], protected[this] val pit: IterableSplitter[T], val othpit: SeqSplitter[S])
  extends Transformer[Combiner[(U, S), That], Zip[U, S, That]] {
    @volatile var result: Result = null
    def leaf(prev: Option[Result]) = result = pit.zip2combiner[U, S, That](othpit, pbf())
    protected[this] def newSubtask(p: IterableSplitter[T]) = unsupported
    override def split = {
      val pits = pit.splitWithSignalling
      val sizes = pits.map(_.remaining)
      val opits = othpit.psplitWithSignalling(sizes: _*)
      (pits zip opits) map { p => new Zip(pbf, p._1, p._2) }
    }
    override def merge(that: Zip[U, S, That]) = result = result combine that.result
    override def requiresStrictSplitters = true
  }

  protected[this] class ZipAll[U >: T, S, That]
  (len: Int, thiselem: U, thatelem: S, pbf: CombinerFactory[(U, S), That], protected[this] val pit: IterableSplitter[T], val othpit: SeqSplitter[S])
  extends Transformer[Combiner[(U, S), That], ZipAll[U, S, That]] {
    @volatile var result: Result = null
    def leaf(prev: Option[Result]) = result = pit.zipAll2combiner[U, S, That](othpit, thiselem, thatelem, pbf())
    protected[this] def newSubtask(p: IterableSplitter[T]) = unsupported
    override def split = if (pit.remaining <= len) {
      val pits = pit.splitWithSignalling
      val sizes = pits.map(_.remaining)
      val opits = othpit.psplitWithSignalling(sizes: _*)
      ((pits zip opits) zip sizes) map { t => new ZipAll(t._2, thiselem, thatelem, pbf, t._1._1, t._1._2) }
    } else {
      val opits = othpit.psplitWithSignalling(pit.remaining)
      val diff = len - pit.remaining
      Seq(
        new ZipAll(pit.remaining, thiselem, thatelem, pbf, pit, opits(0)), // nothing wrong will happen with the cast below - elem T is never accessed
        new ZipAll(diff, thiselem, thatelem, pbf, immutable.repetition(thiselem, diff).splitter.asInstanceOf[IterableSplitter[T]], opits(1))
      )
    }
    override def merge(that: ZipAll[U, S, That]) = result = result combine that.result
    override def requiresStrictSplitters = true
  }

  protected[this] class CopyToArray[U >: T, This >: Repr](from: Int, len: Int, array: Array[U], protected[this] val pit: IterableSplitter[T])
  extends Accessor[Unit, CopyToArray[U, This]] {
    @volatile var result: Unit = ()
    def leaf(prev: Option[Unit]) = pit.copyToArray(array, from, len)
    protected[this] def newSubtask(p: IterableSplitter[T]) = unsupported
    override def split = {
      val pits = pit.splitWithSignalling
      for ((p, untilp) <- pits zip pits.scanLeft(0)(_ + _.remaining); if untilp < len) yield {
        val plen = p.remaining min (len - untilp)
        new CopyToArray[U, This](from + untilp, plen, array, p)
      }
    }
    override def requiresStrictSplitters = true
  }

  protected[this] class ToParCollection[U >: T, That](cbf: CombinerFactory[U, That], protected[this] val pit: IterableSplitter[T])
  extends Transformer[Combiner[U, That], ToParCollection[U, That]] {
    @volatile var result: Result = null
    def leaf(prev: Option[Combiner[U, That]]) {
      result = cbf()
      while (pit.hasNext) result += pit.next
    }
    protected[this] def newSubtask(p: IterableSplitter[T]) = new ToParCollection[U, That](cbf, p)
    override def merge(that: ToParCollection[U, That]) = result = result combine that.result
  }

  protected[this] class ToParMap[K, V, That](cbf: CombinerFactory[(K, V), That], protected[this] val pit: IterableSplitter[T])(implicit ev: T <:< (K, V))
  extends Transformer[Combiner[(K, V), That], ToParMap[K, V, That]] {
    @volatile var result: Result = null
    def leaf(prev: Option[Combiner[(K, V), That]]) {
      result = cbf()
      while (pit.hasNext) result += pit.next
    }
    protected[this] def newSubtask(p: IterableSplitter[T]) = new ToParMap[K, V, That](cbf, p)(ev)
    override def merge(that: ToParMap[K, V, That]) = result = result combine that.result
  }

  protected[this] class CreateScanTree[U >: T](from: Int, len: Int, z: U, op: (U, U) => U, protected[this] val pit: IterableSplitter[T])
  extends Transformer[ScanTree[U], CreateScanTree[U]] {
    @volatile var result: ScanTree[U] = null
    def leaf(prev: Option[ScanTree[U]]) = if (pit.remaining > 0) {
      val trees = ArrayBuffer[ScanTree[U]]()
      var i = from
      val until = from + len
      val blocksize = scanBlockSize
      while (i < until) {
        trees += scanBlock(i, math.min(blocksize, pit.remaining))
        i += blocksize
      }

      // merge trees
      result = mergeTrees(trees, 0, trees.length)
    } else result = null // no elements to scan (merge will take care of `null`s)
    private def scanBlock(from: Int, len: Int): ScanTree[U] = {
      val pitdup = pit.dup
      new ScanLeaf(pitdup, op, from, len, None, pit.reduceLeft(len, op))
    }
    private def mergeTrees(trees: ArrayBuffer[ScanTree[U]], from: Int, howmany: Int): ScanTree[U] = if (howmany > 1) {
      val half = howmany / 2
      ScanNode(mergeTrees(trees, from, half), mergeTrees(trees, from + half, howmany - half))
    } else trees(from)
    protected[this] def newSubtask(pit: IterableSplitter[T]) = unsupported
    override def split = {
      val pits = pit.splitWithSignalling
      for ((p, untilp) <- pits zip pits.scanLeft(from)(_ + _.remaining)) yield {
        new CreateScanTree(untilp, p.remaining, z, op, p)
      }
    }
    override def merge(that: CreateScanTree[U]) = if (this.result != null) {
      if (that.result != null) result = ScanNode(result, that.result)
    } else result = that.result
    override def requiresStrictSplitters = true
  }

  protected[this] class FromScanTree[U >: T, That]
  (tree: ScanTree[U], z: U, op: (U, U) => U, cbf: CombinerFactory[U, That])
  extends StrictSplitterCheckTask[Combiner[U, That], FromScanTree[U, That]] {
    @volatile var result: Combiner[U, That] = null
    def leaf(prev: Option[Combiner[U, That]]) {
      val cb = reuse(prev, cbf())
      iterate(tree, cb)
      result = cb
    }
    private def iterate(tree: ScanTree[U], cb: Combiner[U, That]): Unit = tree match {
      case ScanNode(left, right) =>
        iterate(left, cb)
        iterate(right, cb)
      case ScanLeaf(p, _, _, len, Some(prev), _) =>
        p.scanToCombiner(len, prev.acc, op, cb)
      case ScanLeaf(p, _, _, len, None, _) =>
        cb += z
        p.scanToCombiner(len, z, op, cb)
    }
    def split = tree match {
      case ScanNode(left, right) => Seq(
        new FromScanTree(left, z, op, cbf),
        new FromScanTree(right, z, op, cbf)
      )
      case _ => unsupportedop("Cannot be split further")
    }
    def shouldSplitFurther = tree match {
      case ScanNode(_, _) => true
      case ScanLeaf(_, _, _, _, _, _) => false
    }
    override def merge(that: FromScanTree[U, That]) = result = result combine that.result
  }

  /* scan tree */

  protected[this] def scanBlockSize = (thresholdFromSize(size, tasksupport.parallelismLevel) / 2) max 1

  protected[this] trait ScanTree[U >: T] {
    def beginsAt: Int
    def pushdown(v: U): Unit
    def leftmost: ScanLeaf[U]
    def rightmost: ScanLeaf[U]
    def print(depth: Int = 0): Unit
  }

  protected[this] case class ScanNode[U >: T](left: ScanTree[U], right: ScanTree[U]) extends ScanTree[U] {
    right.pushdown(left.rightmost.acc)
    right.leftmost.prev = Some(left.rightmost)

    val leftmost = left.leftmost
    val rightmost = right.rightmost

    def beginsAt = left.beginsAt
    def pushdown(v: U) {
      left.pushdown(v)
      right.pushdown(v)
    }
    def print(depth: Int) {
      println((" " * depth) + "ScanNode, begins at " + beginsAt)
      left.print(depth + 1)
      right.print(depth + 1)
    }
  }

  protected[this] case class ScanLeaf[U >: T]
  (pit: IterableSplitter[U], op: (U, U) => U, from: Int, len: Int, var prev: Option[ScanLeaf[U]], var acc: U)
  extends ScanTree[U] {
    def beginsAt = from
    def pushdown(v: U) = {
      acc = op(v, acc)
    }
    def leftmost = this
    def rightmost = this
    def print(depth: Int) = println((" " * depth) + this)
  }

  /* alias methods */

  def /:[S](z: S)(op: (S, T) => S): S = foldLeft(z)(op);

  def :\[S](z: S)(op: (T, S) => S): S = foldRight(z)(op);

  /* debug information */

  private[parallel] def debugInformation = "Parallel collection: " + this.getClass

  private[parallel] def brokenInvariants = Seq[String]()

  // private val dbbuff = ArrayBuffer[String]()
  // def debugBuffer: ArrayBuffer[String] = dbbuff
  def debugBuffer: ArrayBuffer[String] = null

  private[parallel] def debugclear() = synchronized {
    debugBuffer.clear
  }

  private[parallel] def debuglog(s: String) = synchronized {
    debugBuffer += s
  }

  import collection.DebugUtils._
  private[parallel] def printDebugBuffer() = println(buildString {
    append =>
    for (s <- debugBuffer) {
      append(s)
    }
  })

}



























<|MERGE_RESOLUTION|>--- conflicted
+++ resolved
@@ -154,7 +154,6 @@
    with HasNewCombiner[T, Repr]
 {
 self: ParIterableLike[T, Repr, Sequential] =>
-<<<<<<< HEAD
   
   @transient
   @volatile
@@ -170,11 +169,6 @@
   
   def tasksupport_=(ts: TaskSupport) = _tasksupport = ts
   
-=======
-
-  import tasksupport._
-
->>>>>>> 8d0fce5b
   def seq: Sequential
 
   def repr: Repr = this.asInstanceOf[Repr]
