/*
 * Scala (https://www.scala-lang.org)
 *
 * Copyright EPFL and Lightbend, Inc.
 *
 * Licensed under Apache License 2.0
 * (http://www.apache.org/licenses/LICENSE-2.0).
 *
 * See the NOTICE file distributed with this work for
 * additional information regarding copyright ownership.
 */

package scala
package collection
package immutable

import scala.annotation.meta.{getter, setter}
import scala.annotation.tailrec
import scala.runtime.Statics.releaseFence

/** An object containing the RedBlack tree implementation used by for `TreeMaps` and `TreeSets`.
  *
  *  Implementation note: since efficiency is important for data structures this implementation
  *  uses `null` to represent empty trees. This also means pattern matching cannot
  *  easily be used. The API represented by the RedBlackTree object tries to hide these
  *  optimizations behind a reasonably clean API.
  */
private[collection] object RedBlackTree {

  def isEmpty(tree: Tree[_, _]): Boolean = tree eq null

  def contains[A: Ordering](tree: Tree[A, _], x: A): Boolean = lookup(tree, x) ne null
  def get[A: Ordering, B](tree: Tree[A, B], x: A): Option[B] = lookup(tree, x) match {
    case null => None
    case tree => Some(tree.value)
  }

  @tailrec
  def lookup[A, B](tree: Tree[A, B], x: A)(implicit ordering: Ordering[A]): Tree[A, B] = if (tree eq null) null else {
    val cmp = ordering.compare(x, tree.key)
    if (cmp < 0) lookup(tree.left, x)
    else if (cmp > 0) lookup(tree.right, x)
    else tree
  }
  private[immutable] abstract class Helper[A](implicit val ordering: Ordering[A]) {
    def beforePublish[B](tree: Tree[A, B]): Tree[A, B] = {
      if (tree eq null) tree
      else if (tree.isMutable) {
        val res = tree.mutableBlack.makeImmutable
        releaseFence()
        res
      } else tree.black
    }
    /** Create a new balanced tree where `newLeft` replaces `tree.left`.
     * tree and newLeft are never null */
    protected[this] final def mutableBalanceLeft[A1, B, B1 >: B](tree: Tree[A1, B], newLeft: Tree[A1, B1]): Tree[A1, B1] = {
      // Parameter trees
      //            tree              |                   newLeft
      //     --      KV         R     |    nl.L            nl.KV      nl.R
      //                              |                     nl.R.L   nl.R.KV  nl.R.R
      //Note - unlike the immutable trees we can't consider tree.left eq newLeft
      //as the balance operations may mutate the same object
      //but that check was mostly to avoid the object creation
      if (newLeft.isRed) {
        val newLeft_left = newLeft.left
        val newLeft_right = newLeft.right
        if (isRedTree(newLeft_left)) {
          //                      RED
          //    black(nl.L)      nl.KV      black
          //                          nl.R    KV   R
          val resultLeft = newLeft_left.mutableBlack
          val resultRight = tree.mutableBlackWithLeft(newLeft_right)

          newLeft.mutableWithLeftRight(resultLeft, resultRight)
        } else if (isRedTree(newLeft_right)) {
          //                              RED
          //           black            nl.R.KV      black
          //    nl.L   nl.KV  nl.R.L           nl.R.R  KV   R

          val newLeft_right_right = newLeft_right.right

          val resultLeft = newLeft.mutableBlackWithRight(newLeft_right.left)
          val resultRight = tree.mutableBlackWithLeft(newLeft_right_right)

          newLeft_right.mutableWithLeftRight(resultLeft, resultRight)
        } else {
          //               tree
          //    newLeft      KV         R
          tree.mutableWithLeft(newLeft)
        }
      } else {
        //                tree
        //     newLeft      KV         R
        tree.mutableWithLeft(newLeft)
      }
    }
    /** Create a new balanced tree where `newRight` replaces `tree.right`.
     * tree and newRight are never null */
    protected[this] final def mutableBalanceRight[A1, B, B1 >: B](tree: Tree[A1, B], newRight: Tree[A1, B1]): Tree[A1, B1] = {
      // Parameter trees
      //            tree                |                             newRight
      //      L      KV         --      |              nr.L            nr.KV      nr.R
      //                                |     nr.L.L   nr.L.KV  nr.L.R
      //Note - unlike the immutable trees we can't consider tree.right eq newRight
      //as the balance operations may mutate the same object
      //but that check was mostly to avoid the object creation
      if (newRight.isRed) {
        val newRight_left = newRight.left
        if (isRedTree(newRight_left)) {
          //                                RED
          //              black           nr.L.KV          black
          //     L         KV   nr.L.L             nr.L.R  nr.KV    nr.R

          val resultLeft = tree.mutableBlackWithRight(newRight_left.left)
          val resultRight = newRight.mutableBlackWithLeft(newRight_left.right)

          newRight_left.mutableWithLeftRight(resultLeft, resultRight)

        } else {
          val newRight_right = newRight.right
          if (isRedTree(newRight_right)) {
            //                                RED
            //              black           nr.KV            black(nr.R)
            //     L         KV   nr.L

            val resultLeft = tree.mutableBlackWithRight(newRight_left)
            val resultRight = newRight_right.mutableBlack

            newRight.mutableWithLeftRight(resultLeft, resultRight)
          } else {
            //             tree
            //     L        KV         newRight
            tree.mutableWithRight(newRight)
          }
        }
      } else {
        //               tree
        //       L        KV         newRight
        tree.mutableWithRight(newRight)
      }
    }
  }
  private[immutable] class SetHelper[A](implicit ordering: Ordering[A]) extends Helper[A] {
    protected[this] final def mutableUpd(tree: Tree[A, Any], k: A): Tree[A, Any] =
      if (tree eq null) {
        mutableRedTree(k, (), null, null)
      } else if (k.asInstanceOf[AnyRef] eq tree.key.asInstanceOf[AnyRef]) {
        tree
      } else {
        val cmp = ordering.compare(k, tree.key)
        if (cmp < 0)
          mutableBalanceLeft(tree, mutableUpd(tree.left, k))
        else if (cmp > 0)
          mutableBalanceRight(tree, mutableUpd(tree.right, k))
        else tree
      }
  }
  private[immutable] class MapHelper[A, B](implicit ordering: Ordering[A]) extends Helper[A] {
    protected[this] final def mutableUpd[B1 >: B](tree: Tree[A, B], k: A, v: B1): Tree[A, B1] =
      if (tree eq null) {
        mutableRedTree(k, v, null, null)
      } else if (k.asInstanceOf[AnyRef] eq tree.key.asInstanceOf[AnyRef]) {
        tree.mutableWithV(v)
      } else {
        val cmp = ordering.compare(k, tree.key)
        if (cmp < 0)
          mutableBalanceLeft(tree, mutableUpd(tree.left, k, v))
        else if (cmp > 0)
          mutableBalanceRight(tree, mutableUpd(tree.right, k, v))
        else tree.mutableWithV(v)
      }
  }

  def count(tree: Tree[_, _]) = if (tree eq null) 0 else tree.count
  def update[A: Ordering, B, B1 >: B](tree: Tree[A, B], k: A, v: B1, overwrite: Boolean): Tree[A, B1] = blacken(upd(tree, k, v, overwrite))
  def delete[A: Ordering, B](tree: Tree[A, B], k: A): Tree[A, B] = blacken(del(tree, k))
  def rangeImpl[A: Ordering, B](tree: Tree[A, B], from: Option[A], until: Option[A]): Tree[A, B] = (from, until) match {
    case (Some(from), Some(until)) => this.range(tree, from, until)
    case (Some(from), None)        => this.from(tree, from)
    case (None,       Some(until)) => this.until(tree, until)
    case (None,       None)        => tree
  }
  def range[A: Ordering, B](tree: Tree[A, B], from: A, until: A): Tree[A, B] = blacken(doRange(tree, from, until))
  def from[A: Ordering, B](tree: Tree[A, B], from: A): Tree[A, B] = blacken(doFrom(tree, from))
  def to[A: Ordering, B](tree: Tree[A, B], to: A): Tree[A, B] = blacken(doTo(tree, to))
  def until[A: Ordering, B](tree: Tree[A, B], key: A): Tree[A, B] = blacken(doUntil(tree, key))

  def drop[A: Ordering, B](tree: Tree[A, B], n: Int): Tree[A, B] = blacken(doDrop(tree, n))
  def take[A: Ordering, B](tree: Tree[A, B], n: Int): Tree[A, B] = blacken(doTake(tree, n))
  def slice[A: Ordering, B](tree: Tree[A, B], from: Int, until: Int): Tree[A, B] = blacken(doSlice(tree, from, until))

  def smallest[A, B](tree: Tree[A, B]): Tree[A, B] = {
    if (tree eq null) throw new NoSuchElementException("empty tree")
    var result = tree
    while (result.left ne null) result = result.left
    result
  }
  def greatest[A, B](tree: Tree[A, B]): Tree[A, B] = {
    if (tree eq null) throw new NoSuchElementException("empty tree")
    var result = tree
    while (result.right ne null) result = result.right
    result
  }

  def tail[A, B](tree: Tree[A, B]): Tree[A, B] = {
    def _tail(tree: Tree[A, B]): Tree[A, B] =
      if (tree eq null) throw new NoSuchElementException("empty tree")
      else {
        val tl = tree.left
        if (tl eq null) tree.right
        else if (tl.isBlack) balLeft(tree, _tail(tl), tree.right)
        else tree.redWithLeft(_tail(tree.left))
      }
    blacken(_tail(tree))
  }

  def init[A, B](tree: Tree[A, B]): Tree[A, B] = {
    def _init(tree: Tree[A, B]): Tree[A, B] =
      if (tree eq null) throw new NoSuchElementException("empty tree")
      else {
        val tr = tree.right
        if (tr eq null) tree.left
        else if (tr.isBlack) balRight(tree, tree.left, _init(tr))
        else tree.redWithRight(_init(tr))
      }
    blacken(_init(tree))
  }

  /**
    * Returns the smallest node with a key larger than or equal to `x`. Returns `null` if there is no such node.
    */
  def minAfter[A, B](tree: Tree[A, B], x: A)(implicit ordering: Ordering[A]): Tree[A, B] = if (tree eq null) null else {
    val cmp = ordering.compare(x, tree.key)
    if (cmp == 0) tree
    else if (cmp < 0) {
      val l = minAfter(tree.left, x)
      if (l != null) l else tree
    } else minAfter(tree.right, x)
  }

  /**
    * Returns the largest node with a key smaller than `x`. Returns `null` if there is no such node.
    */
  def maxBefore[A, B](tree: Tree[A, B], x: A)(implicit ordering: Ordering[A]): Tree[A, B] = if (tree eq null) null else {
    val cmp = ordering.compare(x, tree.key)
    if (cmp <= 0) maxBefore(tree.left, x)
    else {
      val r = maxBefore(tree.right, x)
      if (r != null) r else tree
    }
  }

  def foreach[A,B,U](tree:Tree[A,B], f:((A,B)) => U):Unit = if (tree ne null) _foreach(tree,f)

  def keysEqual[A: Ordering, X, Y](a: Tree[A, X], b: Tree[A, Y]): Boolean = {
    if (a eq b) true
    else if (a eq null) false
    else if (b eq null) false
    else a.count == b.count && (new EqualsIterator(a)).sameKeys(new EqualsIterator(b))
  }
  def valuesEqual[A: Ordering, X, Y](a: Tree[A, X], b: Tree[A, Y]): Boolean = {
    if (a eq b) true
    else if (a eq null) false
    else if (b eq null) false
    else a.count == b.count && (new EqualsIterator(a)).sameValues(new EqualsIterator(b))
  }
  def entriesEqual[A: Ordering, X, Y](a: Tree[A, X], b: Tree[A, Y]): Boolean = {
    if (a eq b) true
    else if (a eq null) false
    else if (b eq null) false
    else a.count == b.count && (new EqualsIterator(a)).sameEntries(new EqualsIterator(b))
  }

  private[this] def _foreach[A, B, U](tree: Tree[A, B], f: ((A, B)) => U): Unit = {
    if (tree.left ne null) _foreach(tree.left, f)
    f((tree.key, tree.value))
    if (tree.right ne null) _foreach(tree.right, f)
  }

  def foreachKey[A, U](tree:Tree[A,_], f: A => U):Unit = if (tree ne null) _foreachKey(tree,f)

  private[this] def _foreachKey[A, U](tree: Tree[A, _], f: A => U): Unit = {
    if (tree.left ne null) _foreachKey(tree.left, f)
    f((tree.key))
    if (tree.right ne null) _foreachKey(tree.right, f)
  }

  def foreachEntry[A, B, U](tree:Tree[A,B], f: (A, B) => U):Unit = if (tree ne null) _foreachEntry(tree,f)

  private[this] def _foreachEntry[A, B, U](tree: Tree[A, B], f: (A, B) => U): Unit = {
    if (tree.left ne null) _foreachEntry(tree.left, f)
    f(tree.key, tree.value)
    if (tree.right ne null) _foreachEntry(tree.right, f)
  }

  def iterator[A: Ordering, B](tree: Tree[A, B], start: Option[A] = None): Iterator[(A, B)] = new EntriesIterator(tree, start)
  def keysIterator[A: Ordering](tree: Tree[A, _], start: Option[A] = None): Iterator[A] = new KeysIterator(tree, start)
  def valuesIterator[A: Ordering, B](tree: Tree[A, B], start: Option[A] = None): Iterator[B] = new ValuesIterator(tree, start)

  @tailrec
  def nth[A, B](tree: Tree[A, B], n: Int): Tree[A, B] = {
    val count = this.count(tree.left)
    if (n < count) nth(tree.left, n)
    else if (n > count) nth(tree.right, n - count - 1)
    else tree
  }

  def isBlack(tree: Tree[_, _]) = (tree eq null) || tree.isBlack

  @`inline` private[this] def isRedTree(tree: Tree[_, _]) = (tree ne null) && tree.isRed
  @`inline` private[this] def isBlackTree(tree: Tree[_, _]) = (tree ne null) && tree.isBlack

  private[this] def blacken[A, B](t: Tree[A, B]): Tree[A, B] = if (t eq null) null else t.black

  // Blacken if the tree is red and has a red child. This is necessary when using methods such as `upd` or `updNth`
  // for building subtrees. Use `blacken` instead when building top-level trees.
  private[this] def maybeBlacken[A, B](t: Tree[A, B]): Tree[A, B] =
    if(isBlack(t)) t else if(isRedTree(t.left) || isRedTree(t.right)) t.black else t

  private[this] def mkTree[A, B](isBlack: Boolean, key: A, value: B, left: Tree[A, B], right: Tree[A, B]) = {
    val sizeAndColour = sizeOf(left) + sizeOf(right) + 1 | (if(isBlack) initialBlackCount else initialRedCount)
    new Tree(key, value.asInstanceOf[AnyRef], left, right, sizeAndColour)
  }

  /** Create a new balanced tree where `newLeft` replaces `tree.left`. */
  private[this] def balanceLeft[A, B1](tree: Tree[A, B1], newLeft: Tree[A, B1]): Tree[A, B1] = {
    // Parameter trees
    //            tree              |                   newLeft
    //     --      KV         R     |    nl.L            nl.KV      nl.R
    //                              |                     nl.R.L   nl.R.KV  nl.R.R
    if (tree.left eq newLeft) tree
    else {
      if (newLeft.isRed) {
        val newLeft_left = newLeft.left
        val newLeft_right = newLeft.right
        if (isRedTree(newLeft_left)) {
          //                      RED
          //    black(nl.L)      nl.KV      black
          //                          nl.R    KV   R
          val resultLeft = newLeft_left.black
          val resultRight = tree.blackWithLeft(newLeft_right)

          newLeft.withLeftRight(resultLeft, resultRight)
        } else if (isRedTree(newLeft_right)) {
          //                              RED
          //           black            nl.R.KV      black
          //    nl.L   nl.KV  nl.R.L           nl.R.R  KV   R
          val newLeft_right_right = newLeft_right.right

          val resultLeft = newLeft.blackWithRight(newLeft_right.left)
          val resultRight = tree.blackWithLeft(newLeft_right_right)

          newLeft_right.withLeftRight(resultLeft, resultRight)
        } else {
          //               tree
          //    newLeft      KV         R
          tree.withLeft(newLeft)
        }
      } else {
        //                tree
        //     newLeft      KV         R
        tree.withLeft(newLeft)
      }
    }
  }
  /** Create a new balanced tree where `newRight` replaces `tree.right`. */
  private[this] def balanceRight[A, B1](tree: Tree[A, B1], newRight: Tree[A, B1]): Tree[A, B1] = {
    // Parameter trees
    //            tree                |                             newRight
    //      L      KV         --      |              nr.L            nr.KV      nr.R
    //                                |     nr.L.L   nr.L.KV  nr.L.R
    if (tree.right eq newRight) tree
    else {
      if (newRight.isRed) {
        val newRight_left = newRight.left
        if (isRedTree(newRight_left)) {
          //                                RED
          //              black           nr.L.KV          black
          //     L         KV   nr.L.L             nr.L.R  nr.KV    nr.R
          val resultLeft = tree.blackWithRight(newRight_left.left)
          val resultRight = newRight.blackWithLeft(newRight_left.right)

          newRight_left.withLeftRight(resultLeft, resultRight)
        } else {
          val newRight_right = newRight.right
          if (isRedTree(newRight_right)) {
            //                                RED
            //              black           nr.KV            black(nr.R)
            //     L         KV   nr.L
            val resultLeft = tree.blackWithRight(newRight_left)
            val resultRight = newRight_right.black

            newRight.withLeftRight(resultLeft, resultRight)
          } else {
            //             tree
            //     L        KV         newRight
            tree.withRight(newRight)
          }
        }
      } else {
        //               tree
        //       L        KV         newRight
        tree.withRight(newRight)
      }
    }
  }

  private[this] def upd[A, B, B1 >: B](tree: Tree[A, B], k: A, v: B1, overwrite: Boolean)(implicit ordering: Ordering[A]): Tree[A, B1] = if (tree eq null) {
    RedTree(k, v, null, null)
  } else if (k.asInstanceOf[AnyRef] eq tree.key.asInstanceOf[AnyRef]) {
    if (overwrite)
      tree.withV(v)
    else tree
  } else {
    val cmp = ordering.compare(k, tree.key)
    if (cmp < 0)
      balanceLeft(tree, upd(tree.left, k, v, overwrite))
    else if (cmp > 0)
      balanceRight(tree, upd(tree.right, k, v, overwrite))
    else if (overwrite && (v.asInstanceOf[AnyRef] ne tree.value.asInstanceOf[AnyRef]))
                        tree.withV(v)
    else tree
  }
  private[this] def updNth[A, B, B1 >: B](tree: Tree[A, B], idx: Int, k: A, v: B1): Tree[A, B1] = if (tree eq null) {
    RedTree(k, v, null, null)
  } else {
    val rank = count(tree.left) + 1
    if (idx < rank)
      balanceLeft(tree, updNth(tree.left, idx, k, v))
    else if (idx > rank)
      balanceRight(tree, updNth(tree.right, idx - rank, k, v))
    else tree
  }

  private[this] def doFrom[A, B](tree: Tree[A, B], from: A)(implicit ordering: Ordering[A]): Tree[A, B] = {
    if (tree eq null) return null
    if (ordering.lt(tree.key, from)) return doFrom(tree.right, from)
    val newLeft = doFrom(tree.left, from)
    if (newLeft eq tree.left) tree
    else if (newLeft eq null) upd(tree.right, tree.key, tree.value, overwrite = false)
    else join(newLeft, tree.key, tree.value, tree.right)
  }
  private[this] def doTo[A, B](tree: Tree[A, B], to: A)(implicit ordering: Ordering[A]): Tree[A, B] = {
    if (tree eq null) return null
    if (ordering.lt(to, tree.key)) return doTo(tree.left, to)
    val newRight = doTo(tree.right, to)
    if (newRight eq tree.right) tree
    else if (newRight eq null) upd(tree.left, tree.key, tree.value, overwrite = false)
    else join (tree.left, tree.key, tree.value, newRight)
  }
  private[this] def doUntil[A, B](tree: Tree[A, B], until: A)(implicit ordering: Ordering[A]): Tree[A, B] = {
    if (tree eq null) return null
    if (ordering.lteq(until, tree.key)) return doUntil(tree.left, until)
    val newRight = doUntil(tree.right, until)
    if (newRight eq tree.right) tree
    else if (newRight eq null) upd(tree.left, tree.key, tree.value, overwrite = false)
    else join(tree.left, tree.key, tree.value, newRight)
  }

  private[this] def doRange[A, B](tree: Tree[A, B], from: A, until: A)(implicit ordering: Ordering[A]): Tree[A, B] = {
    if (tree eq null) return null
    if (ordering.lt(tree.key, from)) return doRange(tree.right, from, until)
    if (ordering.lteq(until, tree.key)) return doRange(tree.left, from, until)
    val newLeft = doFrom(tree.left, from)
    val newRight = doUntil(tree.right, until)
    if ((newLeft eq tree.left) && (newRight eq tree.right)) tree
    else if (newLeft eq null) upd(newRight, tree.key, tree.value, overwrite = false)
    else if (newRight eq null) upd(newLeft, tree.key, tree.value, overwrite = false)
    else join(newLeft, tree.key, tree.value, newRight)
  }

  private[this] def doDrop[A, B](tree: Tree[A, B], n: Int): Tree[A, B] =
    if((tree eq null) || (n <= 0)) tree
    else if(n >= tree.count) null
    else {
      val l = count(tree.left)
      if(n > l) doDrop(tree.right, n-l-1)
      else if(n == l) join(null, tree.key, tree.value, tree.right)
      else join(doDrop(tree.left, n), tree.key, tree.value, tree.right)
    }

  private[this] def doTake[A, B](tree: Tree[A, B], n: Int): Tree[A, B] =
    if((tree eq null) || (n <= 0)) null
    else if(n >= tree.count) tree
    else {
      val l = count(tree.left)
      if(n <= l) doTake(tree.left, n)
      else if(n == l+1) maybeBlacken(updNth(tree.left, n, tree.key, tree.value))
      else join(tree.left, tree.key, tree.value, doTake(tree.right, n-l-1))
    }

  private[this] def doSlice[A, B](tree: Tree[A, B], from: Int, until: Int): Tree[A, B] =
    if((tree eq null) || (from >= until) || (from >= tree.count) || (until <= 0)) null
    else if((from <= 0) && (until >= tree.count)) tree
    else {
      val l = count(tree.left)
      if(until <= l) doSlice(tree.left, from, until)
      else if(from > l) doSlice(tree.right, from-l-1, until-l-1)
      else join(doDrop(tree.left, from), tree.key, tree.value, doTake(tree.right, until-l-1))
    }

  /*
   * Forcing direct fields access using the @`inline` annotation helps speed up
   * various operations (especially smallest/greatest and update/delete).
   *
   * Unfortunately the direct field access is not guaranteed to work (but
   * works on the current implementation of the Scala compiler).
   *
   * An alternative is to implement the these classes using plain old Java code...
   *
   * Mutability
   * This implementation encodes both mutable and immutable trees.
   * Mutable trees are never exposed to the user code but we get significant reductions in both CPU and allocations
   * by maintaining a mutable tree during internal operations, e.g. a builder building a Tree, and the other bulk
   * API such as filter or ++
   *
   * Mutable trees are only used within the confines of this bulk operation and not shared
   * Mutable trees may transition to become immutable by calling beforePublish
   * Mutable trees may have child nodes (left and right) which are immutable Trees (this promotes structural sharing)
   *
   * Immutable trees may only child nodes (left and right) which are immutable Trees, and as such the immutable
   * trees the entire transitive subtree is immutable
   *
   * Colour, mutablity and size encoding
   * The colour of the Tree, its mutablity and size are all encoded in the _count field
   * The colour is encoded in the top bit (31) of the _count. This allows a mutable tree to change colour without
   *   additional allocation
   * The mutable trees always have bits 0 .. 30 (inclusive) set to 0
   * The immutable trees always have bits 0 .. 30 containing the size of the transitive subtree
   *
   * Naming
   * All of the methods that can yield a mutable result have "mutable" on their name, and generally there
   * is another method similarly named with doesn't. This is to aid safety and to reduce the cognitive load when
   * reviewing changes. e.g.
   *  def        upd(...) will update an immutable Tree, producing an immutable Tree
   *  def mutableUpd(...) will update a mutable or immutable Tree and may return a mutable or immutable Tree
   * a method that has mutable in its name may return a immutable tree if the operation can reuse the existing tree
   *
   */
  private[immutable] final class Tree[A, +B](
                           @(`inline` @getter @setter)     private var _key: A,
                           @(`inline` @getter @setter)     private var _value: AnyRef,
                           @(`inline` @getter @setter)     private var _left: Tree[A, _],
                           @(`inline` @getter @setter)     private var _right: Tree[A, _],
                           @(`inline` @getter @setter)     private var _count: Int)
  {
    @`inline` private[RedBlackTree] def isMutable: Boolean = (_count & colourMask) == 0
    // read only APIs
    @`inline` private[RedBlackTree] final def count = {
      //devTimeAssert((_count & 0x7FFFFFFF) != 0)
      _count & colourMask
    }
    //retain the colour, and mark as mutable
    @`inline` private def mutableRetainingColour = _count & colourBit

    //inlined here to avoid outer object null checks
    @`inline` private[RedBlackTree] final def sizeOf(tree:Tree[_,_]) = if (tree eq null) 0 else tree.count
    @`inline` private[immutable] final def key = _key
    @`inline` private[immutable] final def value = _value.asInstanceOf[B]
    @`inline` private[immutable] final def left = _left.asInstanceOf[Tree[A, B]]
    @`inline` private[immutable] final def right = _right.asInstanceOf[Tree[A, B]]
    //Note - only used in tests outside RedBlackTree
    @`inline` private[immutable] final def isBlack = _count < 0
    //Note - only used in tests outside RedBlackTree
    @`inline` private[immutable] final def isRed = _count >= 0

    override def toString: String = s"${if(isRed) "RedTree" else "BlackTree"}($key, $value, $left, $right)"

    //mutable APIs
    private[RedBlackTree] def makeImmutable: Tree[A, B] = {
      def makeImmutableImpl() = {
        if (isMutable) {
          var size = 1
          if (_left ne null) {
            _left.makeImmutable
            size += _left.count
          }
          if (_right ne null) {
            _right.makeImmutable
            size += _right.count
          }
          _count |= size //retains colour
        }
        this
      }
      makeImmutableImpl()
      this
    }

    private[RedBlackTree] def mutableBlack: Tree[A, B] = {
      if (isBlack) this
      else if (isMutable) {
        _count = initialBlackCount
        this
      }
      else new Tree(_key, _value, _left, _right, initialBlackCount)
    }
//    private[NewRedBlackTree] def mutableRed: Tree[A, B] = {
//      if (isRed) this
//      else if (mutable) {
//        _count = initialRedCount
//        this
//      }
//      else new Tree(_key, _value, _left, _right, initialRedCount)
//    }

    private[RedBlackTree] def mutableWithV[B1 >: B](newValue: B1): Tree[A, B1] = {
      if (newValue.asInstanceOf[AnyRef] eq _value.asInstanceOf[AnyRef]) this
      else if (isMutable) {
        _value = newValue.asInstanceOf[AnyRef]
        this
      } else new Tree(_key, newValue.asInstanceOf[AnyRef], _left, _right, mutableRetainingColour)
    }

    private[RedBlackTree] def mutableWithLeft[B1 >: B](newLeft: Tree[A, B1]): Tree[A, B1] = {
      if (_left eq newLeft) this
      else if (isMutable) {
        _left = newLeft
        this
      } else new Tree(_key, _value, newLeft, _right, mutableRetainingColour)
    }
    private[RedBlackTree] def mutableWithRight[B1 >: B](newRight: Tree[A, B1]): Tree[A, B1] = {
      if (_right eq newRight) this
      else if (isMutable) {
        _right = newRight
        this
      } else new Tree(_key, _value, _left, newRight, mutableRetainingColour)
    }
    private[RedBlackTree] def mutableWithLeftRight[B1 >: B](newLeft: Tree[A, B1], newRight: Tree[A, B1]): Tree[A, B1] = {
      if ((_left eq newLeft) && (_right eq newRight)) this
      else if (isMutable) {
        _left = newLeft
        _right = newRight
        this
      } else new Tree(_key, _value, newLeft, newRight, mutableRetainingColour)
    }
    private[RedBlackTree] def mutableBlackWithLeft[B1 >: B](newLeft: Tree[A, B1]): Tree[A, B1] = {
      if ((_left eq newLeft) && isBlack) this
      else if (isMutable) {
        _count = initialBlackCount
        _left = newLeft
        this
      } else new Tree(_key, _value, newLeft, _right, initialBlackCount)
    }
    private[RedBlackTree] def mutableBlackWithRight[B1 >: B](newRight: Tree[A, B1]): Tree[A, B1] = {
      if ((_right eq newRight) && isBlack) this
      else if (isMutable) {
        _count = initialBlackCount
        _right = newRight
        this
      } else new Tree(_key, _value, _left, newRight, initialBlackCount)
    }

    private[RedBlackTree] def black: Tree[A, B] = {
      //assertNotMutable(this)
      if (isBlack) this
      else new Tree(_key, _value, _left, _right, _count ^ colourBit)
    }
    private[RedBlackTree] def red: Tree[A, B] = {
      //assertNotMutable(this)
      if (isRed) this
      else new Tree(_key, _value, _left, _right, _count ^ colourBit)
    }
    private[RedBlackTree] def withKV[B1 >: B](newKey: A, newValue: B1): Tree[A, B1] = {
      //assertNotMutable(this)
      if ((newKey.asInstanceOf[AnyRef] eq _key.asInstanceOf[AnyRef]) &&
         (newValue.asInstanceOf[AnyRef] eq _value.asInstanceOf[AnyRef])) this
      else new Tree(newKey, newValue.asInstanceOf[AnyRef], _left, _right, _count)
    }
    private[RedBlackTree] def withV[B1 >: B](newValue: B1): Tree[A, B1] = {
      //assertNotMutable(this)
      if (newValue.asInstanceOf[AnyRef] eq _value.asInstanceOf[AnyRef]) this
      else new Tree(_key, newValue.asInstanceOf[AnyRef], _left, _right, _count)
    }

    private[RedBlackTree] def withLeft[B1 >: B](newLeft: Tree[A, B1]): Tree[A, B1] = {
      //assertNotMutable(this)
      //assertNotMutable(newLeft)
      if (newLeft eq _left) this
      else {
        val size = sizeOf(newLeft) + sizeOf(_right) + 1
        new Tree(key, value.asInstanceOf[AnyRef], newLeft, _right, (_count & colourBit) | size)
      }
    }
    private[RedBlackTree] def withRight[B1 >: B](newRight: Tree[A, B1]): Tree[A, B1] = {
      //assertNotMutable(this)
      //assertNotMutable(newRight)
      if (newRight eq _right) this
      else {
        val size = sizeOf(_left) + sizeOf(newRight) + 1
        new Tree(key, value.asInstanceOf[AnyRef], _left, newRight, (_count & colourBit) | size)
      }
    }
    private[RedBlackTree] def blackWithLeft[B1 >: B](newLeft: Tree[A, B1]): Tree[A, B1] = {
      //assertNotMutable(this)
      //assertNotMutable(newLeft)
      if ((newLeft eq _left) && isBlack) this
      else {
        val size = sizeOf(newLeft) + sizeOf(_right) + 1
        new Tree(key, value.asInstanceOf[AnyRef], newLeft, _right, initialBlackCount | size)
      }
    }
<<<<<<< HEAD
    private[RedBlackTree] def blackWithRight[B1 >: B](newRight: Tree[A, B1]): Tree[A, B1] = {
=======
    private[NewRedBlackTree] def redWithLeft[B1 >: B](newLeft: Tree[A, B1]): Tree[A, B1] = {
      //assertNotMutable(this)
      //assertNotMutable(newLeft)
      if ((newLeft eq _left) && isRed) this
      else {
        val size = sizeOf(newLeft) + sizeOf(_right) + 1
        new Tree(key, value.asInstanceOf[AnyRef], newLeft, _right, initialRedCount | size)
      }
    }
    private[NewRedBlackTree] def blackWithRight[B1 >: B](newRight: Tree[A, B1]): Tree[A, B1] = {
>>>>>>> 15c847d0
      //assertNotMutable(this)
      //assertNotMutable(newRight)
      if ((newRight eq _right) && isBlack) this
      else {
        val size = sizeOf(_left) + sizeOf(newRight) + 1
        new Tree(key, value.asInstanceOf[AnyRef], _left, newRight, initialBlackCount | size)
      }
    }
<<<<<<< HEAD
    private[RedBlackTree] def withLeftRight[B1 >: B](newLeft: Tree[A, B1], newRight: Tree[A, B1]): Tree[A, B1] = {
=======
    private[NewRedBlackTree] def redWithRight[B1 >: B](newRight: Tree[A, B1]): Tree[A, B1] = {
      //assertNotMutable(this)
      //assertNotMutable(newLeft)
      if ((newRight eq _right) && isRed) this
      else {
        val size = sizeOf(_left) + sizeOf(newRight) + 1
        new Tree(key, value.asInstanceOf[AnyRef], _left, newRight, initialRedCount | size)
      }
    }
    private[NewRedBlackTree] def withLeftRight[B1 >: B](newLeft: Tree[A, B1], newRight: Tree[A, B1]): Tree[A, B1] = {
>>>>>>> 15c847d0
      //assertNotMutable(this)
      //assertNotMutable(newLeft)
      //assertNotMutable(newRight)
      if ((newLeft eq _left) && (newRight eq _right)) this
      else {
        val size = sizeOf(newLeft) + sizeOf(newRight) + 1
        new Tree(key, value.asInstanceOf[AnyRef], newLeft, newRight, (_count & colourBit) | size)
      }
    }
    private[NewRedBlackTree] def redWithLeftRight[B1 >: B](newLeft: Tree[A, B1], newRight: Tree[A, B1]): Tree[A, B1] = {
      //assertNotMutable(this)
      //assertNotMutable(newLeft)
      //assertNotMutable(newRight)
      if ((newLeft eq _left) && (newRight eq _right) && isRed) this
      else {
        val size = sizeOf(newLeft) + sizeOf(newRight) + 1
        new Tree(key, value.asInstanceOf[AnyRef], newLeft, newRight, initialRedCount | size)
      }
    }
    private[NewRedBlackTree] def blackWithLeftRight[B1 >: B](newLeft: Tree[A, B1], newRight: Tree[A, B1]): Tree[A, B1] = {
      //assertNotMutable(this)
      //assertNotMutable(newLeft)
      //assertNotMutable(newRight)
      if ((newLeft eq _left) && (newRight eq _right) && isBlack) this
      else {
        val size = sizeOf(newLeft) + sizeOf(newRight) + 1
        new Tree(key, value.asInstanceOf[AnyRef], newLeft, newRight, initialBlackCount | size)
      }
    }
  }
  //see #Tree docs "Colour, mutablity and size encoding"
  //we make these final vals because the optimiser inlines them, without reference to the enclosing module
  private[RedBlackTree] final val colourBit         = 0x80000000
  //really its ~colourBit but that doesnt get inlined
  private[RedBlackTree] final val colourMask        = colourBit - 1
  private[RedBlackTree] final val initialBlackCount = colourBit
  private[RedBlackTree] final val initialRedCount   = 0

  @`inline` private[RedBlackTree] def mutableRedTree[A, B](key: A, value: B, left: Tree[A, B], right: Tree[A, B]) = new Tree[A,B](key, value.asInstanceOf[AnyRef], left, right, initialRedCount)
  @`inline` private[RedBlackTree] def mutableBlackTree[A, B](key: A, value: B, left: Tree[A, B], right: Tree[A, B]) = new Tree[A,B](key, value.asInstanceOf[AnyRef], left, right, initialBlackCount)

  /** create a new immutable red tree.
   * left and right may be null
   */
  private[immutable] def RedTree[A, B](key: A, value: B, left: Tree[A, B], right: Tree[A, B]): Tree[A, B] = {
    //assertNotMutable(left)
    //assertNotMutable(right)
    val size = sizeOf(left) + sizeOf(right) + 1
    new Tree(key, value.asInstanceOf[AnyRef], left, right, initialRedCount | size)
  }
  private[immutable] def BlackTree[A, B](key: A, value: B, left: Tree[A, B], right: Tree[A, B]): Tree[A, B] = {
    //assertNotMutable(left)
    //assertNotMutable(right)
    val size = sizeOf(left) + sizeOf(right) + 1
    new Tree(key, value.asInstanceOf[AnyRef], left, right, initialBlackCount | size)
  }
  @`inline` private def sizeOf(tree:Tree[_,_]) = if (tree eq null) 0 else tree.count
  //immutable APIs
  //assertions - uncomment decls and callers  when changing functionality
  //  private def devTimeAssert(assertion: Boolean) = {
  //    //uncomment this during development of the functionality
  //    assert(assertion)
  //  }
  //  private def assertNotMutable(t:Tree[_,_]) = {
  //    devTimeAssert ((t eq null) || t.count > 0)
  //  }
  private[this] abstract class TreeIterator[A, B, R](root: Tree[A, B], start: Option[A])(protected implicit val ordering: Ordering[A]) extends AbstractIterator[R] {
    protected[this] def nextResult(tree: Tree[A, B]): R

    override def hasNext: Boolean = lookahead ne null

    @throws[NoSuchElementException]
    override def next(): R = {
      val tree = lookahead
      if(tree ne null) {
        lookahead = findLeftMostOrPopOnEmpty(goRight(tree))
        nextResult(tree)
      } else Iterator.empty.next()
    }

    @tailrec
    protected final def findLeftMostOrPopOnEmpty(tree: Tree[A, B]): Tree[A, B] =
      if (tree eq null) popNext()
      else if (tree.left eq null) tree
      else findLeftMostOrPopOnEmpty(goLeft(tree))

    @`inline` private[this] def pushNext(tree: Tree[A, B]): Unit = {
      stackOfNexts(index) = tree
      index += 1
    }
    @`inline` protected final def popNext(): Tree[A, B] = if (index == 0) null else {
      index -= 1
      stackOfNexts(index)
    }

    protected[this] val stackOfNexts = if (root eq null) null else {
      /*
       * According to "Ralf Hinze. Constructing red-black trees" [https://www.cs.ox.ac.uk/ralf.hinze/publications/#P5]
       * the maximum height of a red-black tree is 2*log_2(n + 2) - 2.
       *
       * According to {@see Integer#numberOfLeadingZeros} ceil(log_2(n)) = (32 - Integer.numberOfLeadingZeros(n - 1))
       *
       * Although we don't store the deepest nodes in the path during iteration,
       * we potentially do so in `startFrom`.
       */
      val maximumHeight = 2 * (32 - Integer.numberOfLeadingZeros(root.count + 2 - 1)) - 2
      new Array[Tree[A, B]](maximumHeight)
    }
    private[this] var index = 0
    protected var lookahead: Tree[A, B] = if (start.isDefined) startFrom(start.get) else findLeftMostOrPopOnEmpty(root)

    /**
      * Find the leftmost subtree whose key is equal to the given key, or if no such thing,
      * the leftmost subtree with the key that would be "next" after it according
      * to the ordering. Along the way build up the iterator's path stack so that "next"
      * functionality works.
      */
    private[this] def startFrom(key: A) : Tree[A,B] = if (root eq null) null else {
      @tailrec def find(tree: Tree[A, B]): Tree[A, B] =
        if (tree eq null) popNext()
        else find(
          if (ordering.lteq(key, tree.key)) goLeft(tree)
          else goRight(tree)
        )
      find(root)
    }

    @`inline` private[this] def goLeft(tree: Tree[A, B]) = {
      pushNext(tree)
      tree.left
    }

    @`inline` protected final def goRight(tree: Tree[A, B]) = tree.right
  }

  private[this] class EqualsIterator[A: Ordering, B](tree: Tree[A, B]) extends TreeIterator[A, B, Unit](tree, None) {
    override def nextResult(tree: Tree[A, B]) = ???

    def sameKeys[X](that:EqualsIterator[A,X]): Boolean = {
      var equal = true
      while (equal && (this.lookahead ne null) && (that.lookahead ne null)) {
        if (this.lookahead eq that.lookahead) {
          this.lookahead = this.popNext()
          that.lookahead = that.popNext()
        } else {
          equal = (this.lookahead.key.asInstanceOf[AnyRef] eq that.lookahead.key.asInstanceOf[AnyRef]) ||
            ordering.equiv(this.lookahead.key, that.lookahead.key)
          this.lookahead =  this.findLeftMostOrPopOnEmpty(this.goRight(this.lookahead))
          that.lookahead =  that.findLeftMostOrPopOnEmpty(that.goRight(that.lookahead))
        }
      }
      equal && (this.lookahead eq null) && (that.lookahead eq null)
    }
    def sameValues[X](that:EqualsIterator[A,X]): Boolean = {
      var equal = true
      while (equal && (this.lookahead ne null) && (that.lookahead ne null)) {
        if (this.lookahead eq that.lookahead) {
          this.lookahead = this.popNext()
          that.lookahead = that.popNext()
        } else {
          equal = this.lookahead.value == that.lookahead.value
          this.lookahead =  this.findLeftMostOrPopOnEmpty(this.goRight(this.lookahead))
          that.lookahead =  that.findLeftMostOrPopOnEmpty(that.goRight(that.lookahead))
        }
      }
      equal && (this.lookahead eq null) && (that.lookahead eq null)
    }
    def sameEntries[X](that:EqualsIterator[A,X]): Boolean = {
      var equal = true
      while (equal && (this.lookahead ne null) && (that.lookahead ne null)) {
        if (this.lookahead eq that.lookahead) {
          this.lookahead = this.popNext()
          that.lookahead = that.popNext()
        } else {
          equal = ((this.lookahead.key.asInstanceOf[AnyRef] eq that.lookahead.key.asInstanceOf[AnyRef]) ||
            ordering.equiv(this.lookahead.key, that.lookahead.key)) && this.lookahead.value == that.lookahead.value
          this.lookahead =  this.findLeftMostOrPopOnEmpty(this.goRight(this.lookahead))
          that.lookahead =  that.findLeftMostOrPopOnEmpty(that.goRight(that.lookahead))
        }
      }
      equal && (this.lookahead eq null) && (that.lookahead eq null)
    }
  }
  private[this] class EntriesIterator[A: Ordering, B](tree: Tree[A, B], focus: Option[A]) extends TreeIterator[A, B, (A, B)](tree, focus) {
    override def nextResult(tree: Tree[A, B]) = (tree.key, tree.value)
  }

  private[this] class KeysIterator[A: Ordering, B](tree: Tree[A, B], focus: Option[A]) extends TreeIterator[A, B, A](tree, focus) {
    override def nextResult(tree: Tree[A, B]) = tree.key
  }

  private[this] class ValuesIterator[A: Ordering, B](tree: Tree[A, B], focus: Option[A]) extends TreeIterator[A, B, B](tree, focus) {
    override def nextResult(tree: Tree[A, B]) = tree.value
  }

  /** Build a Tree suitable for a TreeSet from an ordered sequence of keys */
  def fromOrderedKeys[A](xs: Iterator[A], size: Int): Tree[A, Null] = {
    val maxUsedDepth = 32 - Integer.numberOfLeadingZeros(size) // maximum depth of non-leaf nodes
    def f(level: Int, size: Int): Tree[A, Null] = size match {
      case 0 => null
      case 1 => mkTree(level != maxUsedDepth || level == 1, xs.next(), null, null, null)
      case n =>
        val leftSize = (size-1)/2
        val left = f(level+1, leftSize)
        val x = xs.next()
        val right = f(level+1, size-1-leftSize)
        BlackTree(x, null, left, right)
    }
    f(1, size)
  }

  /** Build a Tree suitable for a TreeMap from an ordered sequence of key/value pairs */
  def fromOrderedEntries[A, B](xs: Iterator[(A, B)], size: Int): Tree[A, B] = {
    val maxUsedDepth = 32 - Integer.numberOfLeadingZeros(size) // maximum depth of non-leaf nodes
    def f(level: Int, size: Int): Tree[A, B] = size match {
      case 0 => null
      case 1 =>
        val (k, v) = xs.next()
        mkTree(level != maxUsedDepth || level == 1, k, v, null, null)
      case n =>
        val leftSize = (size-1)/2
        val left = f(level+1, leftSize)
        val (k, v) = xs.next()
        val right = f(level+1, size-1-leftSize)
        BlackTree(k, v, left, right)
    }
    f(1, size)
  }

  def transform[A, B, C](t: Tree[A, B], f: (A, B) => C): Tree[A, C] =
    if(t eq null) null
    else {
      val k = t.key
      val v = t.value
      val l = t.left
      val r = t.right
      val l2 = transform(l, f)
      val v2 = f(k, v)
      val r2 = transform(r, f)
      if((v2.asInstanceOf[AnyRef] eq v.asInstanceOf[AnyRef])
<<<<<<< HEAD
          && (l2 eq l)
          && (r2 eq r)) t.asInstanceOf[Tree[A, C]]
      else mkTree(isBlackTree(t), k, v2, l2, r2)
=======
        && (l2 eq l)
        && (r2 eq r)) t.asInstanceOf[Tree[A, C]]
      else mkTree(t.isBlack, k, v2, l2, r2)
>>>>>>> 15c847d0
    }

  def filterEntries[A, B](t: Tree[A, B], f: (A, B) => Boolean): Tree[A, B] = if(t eq null) null else {
    def fk(t: Tree[A, B]): Tree[A, B] = {
      val k = t.key
      val v = t.value
      val l = t.left
      val r = t.right
      val l2 = if(l eq null) null else fk(l)
      val keep = f(k, v)
      val r2 = if(r eq null) null else fk(r)
      if(!keep) join2(l2, r2)
      else if((l2 eq l) && (r2 eq r)) t
      else join(l2, k, v, r2)
    }
    blacken(fk(t))
  }

<<<<<<< HEAD
  def filterKeys[A, B](t: Tree[A, B], f: A => Boolean): Tree[A, B] = if(t eq null) null else {
    def fk(t: Tree[A, B]): Tree[A, B] = {
      val k = t.key
      val l = t.left
      val r = t.right
      val l2 = if(l eq null) null else fk(l)
      val keep = f(k)
      val r2 = if(r eq null) null else fk(r)
      if(!keep) join2(l2, r2)
      else if((l2 eq l) && (r2 eq r)) t
      else join(l2, k, t.value, r2)
    }
    blacken(fk(t))
  }
=======
  private[this] val null2 = (null, null)
>>>>>>> 15c847d0

  def partitionEntries[A, B](t: Tree[A, B], p: (A, B) => Boolean): (Tree[A, B], Tree[A, B]) = {
    if (t eq null) null2
    else {
      object partitioner {
        var tmpk, tmpd = null: Tree[A, B] // shared vars to avoid returning tuples from fk
        def fk(t: Tree[A, B]): Unit = {
          val k                  = t.key
          val v                  = t.value
          val l                  = t.left
          val r                  = t.right
          var l2k, l2d, r2k, r2d = null: Tree[A, B]
          if (l ne null) {
            fk(l)
            l2k = tmpk
            l2d = tmpd
          }
          val keep = p(k, v)
          if (r ne null) {
            fk(r)
            r2k = tmpk
            r2d = tmpd
          }
          val jk =
            if (!keep) join2(l2k, r2k)
            else if ((l2k eq l) && (r2k eq r)) t
                 else join(l2k, k, v, r2k)
          val jd =
            if (keep) join2(l2d, r2d)
            else if ((l2d eq l) && (r2d eq r)) t
                 else join(l2d, k, v, r2d)
          tmpk = jk
          tmpd = jd
        }
      }

      partitioner.fk(t)
      (blacken(partitioner.tmpk), blacken(partitioner.tmpd))
    }
  }

  // Based on Stefan Kahrs' Haskell version of Okasaki's Red&Black Trees
  // Constructing Red-Black Trees, Ralf Hinze: [[https://www.cs.ox.ac.uk/ralf.hinze/publications/WAAAPL99b.ps.gz]]
  // Red-Black Trees in a Functional Setting, Chris Okasaki: [[https://wiki.rice.edu/confluence/download/attachments/2761212/Okasaki-Red-Black.pdf]] */

  private[this] def del[A, B](tree: Tree[A, B], k: A)(implicit ordering: Ordering[A]): Tree[A, B] = if (tree eq null) null else {
    val cmp = ordering.compare(k, tree.key)
    if (cmp < 0) {
      val newLeft = del(tree.left, k)
      if (newLeft eq tree.left) tree
      else if (isBlackTree(tree.left)) balLeft(tree, newLeft, tree.right)
      else tree.redWithLeft(newLeft)
    } else if (cmp > 0) {
      val newRight = del(tree.right, k)
      if (newRight eq tree.right) tree
      else if (isBlackTree(tree.right)) balRight(tree, tree.left, newRight)
      else tree.redWithRight(newRight)
    } else append(tree.left, tree.right)
  }

  private[this] def balance[A, B](tree: Tree[A,B], tl: Tree[A, B], tr: Tree[A, B]): Tree[A, B] =
    if (isRedTree(tl)) {
      if (isRedTree(tr)) tree.redWithLeftRight(tl.black, tr.black)
      else if (isRedTree(tl.left))  tl.withLeftRight(tl.left.black, tree.blackWithLeftRight(tl.right, tr))
      else if (isRedTree(tl.right)) tl.right.withLeftRight(tl.blackWithRight(tl.right.left), tree.blackWithLeftRight(tl.right.right, tr))
      else tree.blackWithLeftRight(tl, tr)
    } else if (isRedTree(tr)) {
      if (isRedTree(tr.right))     tr.withLeftRight(tree.blackWithLeftRight(tl, tr.left), tr.right.black)
      else if (isRedTree(tr.left)) tr.left.withLeftRight(tree.blackWithLeftRight(tl, tr.left.left), tr.blackWithLeftRight(tr.left.right, tr.right))
      else tree.blackWithLeftRight(tl, tr)
    } else tree.blackWithLeftRight(tl, tr)

  private[this] def balLeft[A, B](tree: Tree[A,B], tl: Tree[A, B], tr: Tree[A, B]): Tree[A, B] =
    if (isRedTree(tl)) tree.redWithLeftRight(tl.black, tr)
    else if (isBlackTree(tr)) balance(tree, tl, tr.red)
    else if (isRedTree(tr) && isBlackTree(tr.left))
         tr.left.redWithLeftRight(tree.blackWithLeftRight(tl, tr.left.left), balance(tr, tr.left.right, tr.right.red))
    else sys.error("Defect: invariance violation")

  private[this] def balRight[A, B](tree: Tree[A,B], tl: Tree[A, B], tr: Tree[A, B]): Tree[A, B] =
    if (isRedTree(tr)) tree.redWithLeftRight(tl, tr.black)
    else if (isBlackTree(tl)) balance(tree, tl.red, tr)
    else if (isRedTree(tl) && isBlackTree(tl.right))
         tl.right.redWithLeftRight(balance(tl, tl.left.red, tl.right.left), tree.blackWithLeftRight(tl.right.right, tr))
    else sys.error("Defect: invariance violation")

  /** `append` is similar to `join2` but requires that both subtrees have the same black height */
  private[this] def append[A, B](tl: Tree[A, B], tr: Tree[A, B]): Tree[A, B] = {
    if (tl eq null) tr
    else if (tr eq null) tl
    else if (tl.isRed) {
           if (tr.isRed) {
             //tl is red, tr is red
             val bc = append(tl.right, tr.left)
             if (isRedTree(bc)) bc.withLeftRight(tl.withRight(bc.left), tr.withLeft(bc.right))
             else tl.withRight(tr.withLeft(bc))
           } else {
             //tl is red, tr is black
             tl.withRight(append(tl.right, tr))
           }
         } else {
           if (tr.isBlack) {
             //tl is black tr is black
             val bc = append(tl.right, tr.left)
             if (isRedTree(bc)) bc.withLeftRight(tl.withRight(bc.left), tr.withLeft(bc.right))
             else balLeft(tl, tl.left, tr.withLeft(bc))
           } else {
             //tl is black tr is red
             tr.withLeft(append(tl, tr.left))
           }
         }
  }


  // Bulk operations based on "Just Join for Parallel Ordered Sets" (https://www.cs.cmu.edu/~guyb/papers/BFS16.pdf)
  // We don't store the black height in the tree so we pass it down into the join methods and derive the black height
  // of child nodes from it. Where possible the black height is used directly instead of deriving the rank from it.
  // Our trees are supposed to have a black root so we always blacken as the last step of union/intersect/difference.

  def union[A, B](t1: Tree[A, B], t2: Tree[A, B])(implicit ordering: Ordering[A]): Tree[A, B] = blacken(_union(t1, t2))

  def intersect[A, B](t1: Tree[A, B], t2: Tree[A, B])(implicit ordering: Ordering[A]): Tree[A, B] = blacken(_intersect(t1, t2))

  def difference[A, B](t1: Tree[A, B], t2: Tree[A, _])(implicit ordering: Ordering[A]): Tree[A, B] =
    blacken(_difference(t1, t2.asInstanceOf[Tree[A, B]]))

  /** Compute the rank from a tree and its black height */
  @`inline` private[this] def rank(t: Tree[_, _], bh: Int): Int = {
    if(t eq null) 0
    else if(t.isBlack) 2*(bh-1)
    else 2*bh-1
  }

  private[this] def joinRight[A, B](tl: Tree[A, B], k: A, v: B, tr: Tree[A, B], bhtl: Int, rtr: Int): Tree[A, B] = {
    val rtl = rank(tl, bhtl)
    if(rtl == (rtr/2)*2) RedTree(k, v, tl, tr)
    else {
      val tlBlack = isBlackTree(tl)
      val bhtlr = if(tlBlack) bhtl-1 else bhtl
      val ttr = joinRight(tl.right, k, v, tr, bhtlr, rtr)
      if(tlBlack && isRedTree(ttr) && isRedTree(ttr.right))
        RedTree(ttr.key, ttr.value,
          BlackTree(tl.key, tl.value, tl.left, ttr.left),
          ttr.right.black)
      else mkTree(tlBlack, tl.key, tl.value, tl.left, ttr)
    }
  }

  private[this] def joinLeft[A, B](tl: Tree[A, B], k: A, v: B, tr: Tree[A, B], rtl: Int, bhtr: Int): Tree[A, B] = {
    val rtr = rank(tr, bhtr)
    if(rtr == (rtl/2)*2) RedTree(k, v, tl, tr)
    else {
      val trBlack = isBlackTree(tr)
      val bhtrl = if(trBlack) bhtr-1 else bhtr
      val ttl = joinLeft(tl, k, v, tr.left, rtl, bhtrl)
      if(trBlack && isRedTree(ttl) && isRedTree(ttl.left))
        RedTree(ttl.key, ttl.value,
          ttl.left.black,
          BlackTree(tr.key, tr.value, ttl.right, tr.right))
      else mkTree(trBlack, tr.key, tr.value, ttl, tr.right)
    }
  }

  private[this] def join[A, B](tl: Tree[A, B], k: A, v: B, tr: Tree[A, B]): Tree[A, B] = {
    @tailrec def h(t: Tree[_, _], i: Int): Int =
      if(t eq null) i+1 else h(t.left, if(t.isBlack) i+1 else i)
    val bhtl = h(tl, 0)
    val bhtr = h(tr, 0)
    if(bhtl > bhtr) {
      val tt = joinRight(tl, k, v, tr, bhtl, rank(tr, bhtr))
      if(isRedTree(tt) && isRedTree(tt.right)) tt.black
      else tt
    } else if(bhtr > bhtl) {
      val tt = joinLeft(tl, k, v, tr, rank(tl, bhtl), bhtr)
      if(isRedTree(tt) && isRedTree(tt.left)) tt.black
      else tt
    } else mkTree(isRedTree(tl) || isRedTree(tr), k, v, tl, tr)
  }

  private[this] def split[A, B](t: Tree[A, B], k2: A)(implicit ordering: Ordering[A]): (Tree[A, B], Tree[A, B], Tree[A, B], A) =
    if(t eq null) (null, null, null, k2)
    else {
      val cmp = ordering.compare(k2, t.key)
      if(cmp == 0) (t.left, t, t.right, t.key)
      else if(cmp < 0) {
        val (ll, b, lr, k1) = split(t.left, k2)
        (ll, b, join(lr, t.key, t.value, t.right), k1)
      } else {
        val (rl, b, rr, k1) = split(t.right, k2)
        (join(t.left, t.key, t.value, rl), b, rr, k1)
      }
    }

  private[this] def splitLast[A, B](t: Tree[A, B]): (Tree[A, B], A, B) =
    if(t.right eq null) (t.left, t.key, t.value)
    else {
      val (tt, kk, vv) = splitLast(t.right)
      (join(t.left, t.key, t.value, tt), kk, vv)
    }

  private[this] def join2[A, B](tl: Tree[A, B], tr: Tree[A, B]): Tree[A, B] =
    if(tl eq null) tr
    else if(tr eq null) tl
    else {
      val (ttl, k, v) = splitLast(tl)
      join(ttl, k, v, tr)
    }

  private[this] def _union[A, B](t1: Tree[A, B], t2: Tree[A, B])(implicit ordering: Ordering[A]): Tree[A, B] =
    if((t1 eq null) || (t1 eq t2)) t2
    else if(t2 eq null) t1
    else {
      val (l1, _, r1, k1) = split(t1, t2.key)
      val tl = _union(l1, t2.left)
      val tr = _union(r1, t2.right)
      join(tl, k1, t2.value, tr)
    }

  private[this] def _intersect[A, B](t1: Tree[A, B], t2: Tree[A, B])(implicit ordering: Ordering[A]): Tree[A, B] =
    if((t1 eq null) || (t2 eq null)) null
    else if (t1 eq t2) t1
    else {
      val (l1, b, r1, k1) = split(t1, t2.key)
      val tl = _intersect(l1, t2.left)
      val tr = _intersect(r1, t2.right)
      if(b ne null) join(tl, k1, t2.value, tr)
      else join2(tl, tr)
    }

  private[this] def _difference[A, B](t1: Tree[A, B], t2: Tree[A, B])(implicit ordering: Ordering[A]): Tree[A, B] =
    if((t1 eq null) || (t2 eq null)) t1
    else if (t1 eq t2) null
    else {
      val (l1, _, r1, k1) = split(t1, t2.key)
      val tl = _difference(l1, t2.left)
      val tr = _difference(r1, t2.right)
      join2(tl, tr)
    }
}<|MERGE_RESOLUTION|>--- conflicted
+++ resolved
@@ -700,10 +700,7 @@
         new Tree(key, value.asInstanceOf[AnyRef], newLeft, _right, initialBlackCount | size)
       }
     }
-<<<<<<< HEAD
-    private[RedBlackTree] def blackWithRight[B1 >: B](newRight: Tree[A, B1]): Tree[A, B1] = {
-=======
-    private[NewRedBlackTree] def redWithLeft[B1 >: B](newLeft: Tree[A, B1]): Tree[A, B1] = {
+    private[RedBlackTree] def redWithLeft[B1 >: B](newLeft: Tree[A, B1]): Tree[A, B1] = {
       //assertNotMutable(this)
       //assertNotMutable(newLeft)
       if ((newLeft eq _left) && isRed) this
@@ -712,8 +709,7 @@
         new Tree(key, value.asInstanceOf[AnyRef], newLeft, _right, initialRedCount | size)
       }
     }
-    private[NewRedBlackTree] def blackWithRight[B1 >: B](newRight: Tree[A, B1]): Tree[A, B1] = {
->>>>>>> 15c847d0
+    private[RedBlackTree] def blackWithRight[B1 >: B](newRight: Tree[A, B1]): Tree[A, B1] = {
       //assertNotMutable(this)
       //assertNotMutable(newRight)
       if ((newRight eq _right) && isBlack) this
@@ -722,10 +718,7 @@
         new Tree(key, value.asInstanceOf[AnyRef], _left, newRight, initialBlackCount | size)
       }
     }
-<<<<<<< HEAD
-    private[RedBlackTree] def withLeftRight[B1 >: B](newLeft: Tree[A, B1], newRight: Tree[A, B1]): Tree[A, B1] = {
-=======
-    private[NewRedBlackTree] def redWithRight[B1 >: B](newRight: Tree[A, B1]): Tree[A, B1] = {
+    private[RedBlackTree] def redWithRight[B1 >: B](newRight: Tree[A, B1]): Tree[A, B1] = {
       //assertNotMutable(this)
       //assertNotMutable(newLeft)
       if ((newRight eq _right) && isRed) this
@@ -735,7 +728,6 @@
       }
     }
     private[NewRedBlackTree] def withLeftRight[B1 >: B](newLeft: Tree[A, B1], newRight: Tree[A, B1]): Tree[A, B1] = {
->>>>>>> 15c847d0
       //assertNotMutable(this)
       //assertNotMutable(newLeft)
       //assertNotMutable(newRight)
@@ -976,15 +968,9 @@
       val v2 = f(k, v)
       val r2 = transform(r, f)
       if((v2.asInstanceOf[AnyRef] eq v.asInstanceOf[AnyRef])
-<<<<<<< HEAD
           && (l2 eq l)
           && (r2 eq r)) t.asInstanceOf[Tree[A, C]]
-      else mkTree(isBlackTree(t), k, v2, l2, r2)
-=======
-        && (l2 eq l)
-        && (r2 eq r)) t.asInstanceOf[Tree[A, C]]
       else mkTree(t.isBlack, k, v2, l2, r2)
->>>>>>> 15c847d0
     }
 
   def filterEntries[A, B](t: Tree[A, B], f: (A, B) => Boolean): Tree[A, B] = if(t eq null) null else {
@@ -1003,7 +989,6 @@
     blacken(fk(t))
   }
 
-<<<<<<< HEAD
   def filterKeys[A, B](t: Tree[A, B], f: A => Boolean): Tree[A, B] = if(t eq null) null else {
     def fk(t: Tree[A, B]): Tree[A, B] = {
       val k = t.key
@@ -1018,11 +1003,10 @@
     }
     blacken(fk(t))
   }
-=======
+
   private[this] val null2 = (null, null)
->>>>>>> 15c847d0
-
-  def partitionEntries[A, B](t: Tree[A, B], p: (A, B) => Boolean): (Tree[A, B], Tree[A, B]) = {
+
+  def partitionEntries[A, B](t: Tree[A, B], p: (A, B) => Boolean): (Tree[A, B], Tree[A, B]) = if(t eq null) (null, null) else {
     if (t eq null) null2
     else {
       object partitioner {
