--- conflicted
+++ resolved
@@ -38,16 +38,14 @@
   override def toString = self
   override def view: StringView = new StringView(self)
 
-<<<<<<< HEAD
+  override protected[this] def className = "WrappedString"
+
   override def equals(other: Any): Boolean = other match {
     case that: WrappedString =>
       this.self == that.self
     case _ =>
       super.equals(other)
   }
-=======
-  override protected[this] def className = "WrappedString"
->>>>>>> e85fcc86
 }
 
 /** A companion object for wrapped strings.
