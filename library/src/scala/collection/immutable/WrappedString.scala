package scala.collection
package immutable

import mutable.{Builder, StringBuilder}

/**
  *  This class serves as a wrapper augmenting `String`s with all the operations
  *  found in indexed sequences.
  *
  *  The difference between this class and `StringOps` is that calling transformer
  *  methods such as `filter` and `map` will yield an object of type `WrappedString`
  *  rather than a `String`.
  *
  *  @param self    a string contained within this wrapped string
  *
  *  @since 2.8
  *  @define Coll `WrappedString`
  *  @define coll wrapped string
  */
final class WrappedString(val self: String) extends AbstractSeq[Char] with IndexedSeq[Char]
  with IndexedSeqOps[Char, IndexedSeq, WrappedString] {

  def apply(i: Int): Char = self.charAt(i)

  override protected def fromSpecificIterable(coll: scala.collection.Iterable[Char]): WrappedString =
    WrappedString.fromSpecific(coll)
  override protected def newSpecificBuilder: Builder[Char, WrappedString] = WrappedString.newBuilder

  override def slice(from: Int, until: Int): WrappedString = {
    val start = if (from < 0) 0 else from
    if (until <= start || start >= self.length)
      return WrappedString.empty

    val end = if (until > length) length else until
    new WrappedString(self.substring(start, end))
  }
  override def length = self.length
  override def toString = self
  override def view: StringView = new StringView(self)

<<<<<<< HEAD
  override def equals(other: Any): Boolean = other match {
    case that: WrappedString =>
      this.self == that.self
    case _ =>
      super.equals(other)
  }
=======
  override protected[this] def className = "WrappedString"
>>>>>>> 4590b39f
}

/** A companion object for wrapped strings.
  *
  *  @since 2.8
  */
@SerialVersionUID(3L)
object WrappedString extends SpecificIterableFactory[Char, WrappedString] {
  def fromSpecific(it: IterableOnce[Char]): WrappedString = {
    val b = newBuilder
    val s = it.knownSize
    if(s >= 0) b.sizeHint(s)
    b ++= it
    b.result()
  }
  val empty: WrappedString = new WrappedString("")
  def newBuilder: Builder[Char, WrappedString] =
    new StringBuilder().mapResult(x => new WrappedString(x))
}<|MERGE_RESOLUTION|>--- conflicted
+++ resolved
@@ -38,16 +38,14 @@
   override def toString = self
   override def view: StringView = new StringView(self)
 
-<<<<<<< HEAD
+  override protected[this] def className = "WrappedString"
+
   override def equals(other: Any): Boolean = other match {
     case that: WrappedString =>
       this.self == that.self
     case _ =>
       super.equals(other)
   }
-=======
-  override protected[this] def className = "WrappedString"
->>>>>>> 4590b39f
 }
 
 /** A companion object for wrapped strings.
