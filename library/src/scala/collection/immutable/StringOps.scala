/*                     __                                               *\
**     ________ ___   / /  ___     Scala API                            **
**    / __/ __// _ | / /  / _ |    (c) 2002-2011, LAMP/EPFL             **
**  __\ \/ /__/ __ |/ /__/ __ |    http://scala-lang.org/               **
** /____/\___/_/ |_/____/_/ | |                                         **
**                          |/                                          **
\*                                                                      */



package scala.collection
package immutable

import mutable.StringBuilder

/**
 *  This class serves as a wrapper providing `String`s with all the operations
 *  found in indexed sequences. Where needed, instances of `String` object
 *  are implicitly converted into this class.
 *
 *  The difference between this class and `WrappedString` is that calling transformer
 *  methods such as `filter` and `map` will yield a `String` object, whereas a
 *  `WrappedString` will remain a `WrappedString`.
 *
 *  @param repr     the actual representation of this string operations object.
 *
 *  @since 2.8
 *  @define Coll StringOps
 *  @define coll string
 */
<<<<<<< HEAD
final class StringOps(override val repr: String) extends AnyRef with StringLike[String] {
=======
final class StringOps(override val repr: String) extends AnyVal with StringLike[String] {
>>>>>>> e55e53f1

  override protected[this] def thisCollection: WrappedString = new WrappedString(repr)
  override protected[this] def toCollection(repr: String): WrappedString = new WrappedString(repr)

  /** Creates a string builder buffer as builder for this class */
  override protected[this] def newBuilder = StringBuilder.newBuilder

  override def apply(index: Int): Char = repr charAt index
  override def slice(from: Int, until: Int): String = {
    val start = if (from < 0) 0 else from
    if (until <= start || start >= repr.length)
      return ""

    val end = if (until > length) length else until
    repr.substring(start, end)
  }
  override def toString = repr
  override def length = repr.length

  def seq = new WrappedString(repr)
}<|MERGE_RESOLUTION|>--- conflicted
+++ resolved
@@ -28,11 +28,7 @@
  *  @define Coll StringOps
  *  @define coll string
  */
-<<<<<<< HEAD
-final class StringOps(override val repr: String) extends AnyRef with StringLike[String] {
-=======
 final class StringOps(override val repr: String) extends AnyVal with StringLike[String] {
->>>>>>> e55e53f1
 
   override protected[this] def thisCollection: WrappedString = new WrappedString(repr)
   override protected[this] def toCollection(repr: String): WrappedString = new WrappedString(repr)
