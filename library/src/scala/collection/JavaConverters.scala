--- conflicted
+++ resolved
@@ -89,89 +89,6 @@
   @deprecated("Use mapAsJavaMapConverter instead", "2.9.0")
   def asJavaMapConverter[A, B](m : Map[A, B]): AsJava[ju.Map[A, B]] = mapAsJavaMapConverter(m)
 
-<<<<<<< HEAD
-  @deprecated("Use `concurrent.Map` instead of `mutable.ConcurrentMap`", "2.10.0")
-  implicit def asJavaConcurrentMapConverter[A, B](m: mutable.ConcurrentMap[A, B]): AsJava[juc.ConcurrentMap[A, B]] =
-    new AsJava(asJavaConcurrentMap(m))
-
-  /**
-   * Adds an `asJava` method that implicitly converts a Scala mutable
-   * `concurrent.Map` to a Java `ConcurrentMap`.
-   *
-   * The returned Java `ConcurrentMap` is backed by the provided Scala
-   * `concurrent.Map` and any side-effects of using it via the Java interface
-   * will be visible via the Scala interface and vice versa.
-   *
-   * If the Scala `concurrent.Map` was previously obtained from an implicit or
-   * explicit call of `asConcurrentMap(java.util.concurrent.ConcurrentMap)`
-   * then the original Java `ConcurrentMap` will be returned.
-   *
-   * @param m The `concurrent.Map` to be converted.
-   * @return An object with an `asJava` method that returns a Java
-   *         `ConcurrentMap` view of the argument.
-   */
-  implicit def asJavaConcurrentMapConverter[A, B](m: concurrent.Map[A, B]): AsJava[juc.ConcurrentMap[A, B]] =
-    new AsJava(asJavaConcurrentMap(m))
-
-  /**
-   * Adds an `asScala` method that implicitly converts a Java `Iterator` to
-   * a Scala `Iterator`.
-   *
-   * The returned Scala `Iterator` is backed by the provided Java `Iterator`
-   * and any side-effects of using it via the Scala interface will be visible
-   * via the Java interface and vice versa.
-   *
-   * If the Java `Iterator` was previously obtained from an implicit or
-   * explicit call of `asIterator(scala.collection.Iterator)` then the
-   * original Scala `Iterator` will be returned.
-   *
-   * @param i The `Iterator` to be converted.
-   * @return An object with an `asScala` method that returns a Scala
-   *         `Iterator` view of the argument.
-   */
-  implicit def asScalaIteratorConverter[A](i : ju.Iterator[A]): AsScala[Iterator[A]] =
-    new AsScala(asScalaIterator(i))
-
-  /**
-   * Adds an `asScala` method that implicitly converts a Java `Enumeration`
-   * to a Scala `Iterator`.
-   *
-   * The returned Scala `Iterator` is backed by the provided Java
-   * `Enumeration` and any side-effects of using it via the Scala interface
-   * will be visible via the Java interface and vice versa.
-   *
-   * If the Java `Enumeration` was previously obtained from an implicit or
-   * explicit call of `asEnumeration(scala.collection.Iterator)` then the
-   * original Scala `Iterator` will be returned.
-   *
-   * @param i The `Enumeration` to be converted.
-   * @return An object with an `asScala` method that returns a Scala
-   *         `Iterator` view of the argument.
-   */
-  implicit def enumerationAsScalaIteratorConverter[A](i : ju.Enumeration[A]): AsScala[Iterator[A]] =
-    new AsScala(enumerationAsScalaIterator(i))
-
-  /**
-   * Adds an `asScala` method that implicitly converts a Java `Iterable` to
-   * a Scala `Iterable`.
-   *
-   * The returned Scala `Iterable` is backed by the provided Java `Iterable`
-   * and any side-effects of using it via the Scala interface will be visible
-   * via the Java interface and vice versa.
-   *
-   * If the Java `Iterable` was previously obtained from an implicit or
-   * explicit call of `asIterable(scala.collection.Iterable)` then the original
-   * Scala `Iterable` will be returned.
-   *
-   * @param i The `Iterable` to be converted.
-   * @return An object with an `asScala` method that returns a Scala `Iterable`
-   *         view of the argument.
-   */
-  implicit def iterableAsScalaIterableConverter[A](i : jl.Iterable[A]): AsScala[Iterable[A]] =
-    new AsScala(iterableAsScalaIterable(i))
-
-=======
->>>>>>> 9a40da4d
   @deprecated("Use iterableAsScalaIterableConverter instead", "2.9.0")
   def asScalaIterableConverter[A](i : jl.Iterable[A]): AsScala[Iterable[A]] = iterableAsScalaIterableConverter(i)
 
@@ -181,59 +98,6 @@
   @deprecated("Use mapAsScalaMapConverter instead", "2.9.0")
   def asScalaMapConverter[A, B](m : ju.Map[A, B]): AsScala[mutable.Map[A, B]] = mapAsScalaMapConverter(m)
 
-<<<<<<< HEAD
-  @deprecated("Use `javaConcurrentMapAsScalaConcurrentMapConverter` instead, and use `concurrent.Map` instead of `mutable.ConcurrentMap`", "2.10.0")
-  def asScalaConcurrentMapConverter[A, B](m: juc.ConcurrentMap[A, B]): AsScala[mutable.ConcurrentMap[A, B]] =
-    new AsScala(asScalaConcurrentMap(m))
-  
-  /**
-   * Adds an `asScala` method that implicitly converts a Java `ConcurrentMap`
-   * to a Scala mutable `concurrent.Map`. The returned Scala `concurrent.Map` is
-   * backed by the provided Java `ConcurrentMap` and any side-effects of using
-   * it via the Scala interface will be visible via the Java interface and
-   * vice versa.
-   *
-   * If the Java `ConcurrentMap` was previously obtained from an implicit or
-   * explicit call of `asConcurrentMap(scala.collection.mutable.ConcurrentMap)`
-   * then the original Scala `concurrent.Map` will be returned.
-   *
-   * @param m The `ConcurrentMap` to be converted.
-   * @return An object with an `asScala` method that returns a Scala mutable
-   *         `concurrent.Map` view of the argument.
-   */
-  implicit def javaConcurrentMapAsScalaConcurrentMapConverter[A, B](m: juc.ConcurrentMap[A, B]): AsScala[concurrent.Map[A, B]] =
-    new AsScala(javaConcurrentMapAsScalaConcurrentMap(m))
-  
-  /**
-   * Adds an `asScala` method that implicitly converts a Java `Dictionary`
-   * to a Scala mutable `Map[String, String]`. The returned Scala
-   * `Map[String, String]` is backed by the provided Java `Dictionary` and
-   * any side-effects of using it via the Scala interface will be visible via
-   * the Java interface and vice versa.
-   *
-   * @param m The `Dictionary` to be converted.
-   * @return An object with an `asScala` method that returns a Scala mutable
-   *         `Map[String, String]` view of the argument.
-   */
-  implicit def dictionaryAsScalaMapConverter[A, B](p: ju.Dictionary[A, B]): AsScala[mutable.Map[A, B]] =
-    new AsScala(dictionaryAsScalaMap(p))
-
-  /**
-   * Adds an `asScala` method that implicitly converts a Java `Properties`
-   * to a Scala mutable `Map[String, String]`. The returned Scala
-   * `Map[String, String]` is backed by the provided Java `Properties` and
-   * any side-effects of using it via the Scala interface will be visible via
-   * the Java interface and vice versa.
-   *
-   * @param m The `Properties` to be converted.
-   * @return An object with an `asScala` method that returns a Scala mutable
-   *         `Map[String, String]` view of the argument.
-   */
-  implicit def propertiesAsScalaMapConverter(p: ju.Properties): AsScala[mutable.Map[String, String]] =
-    new AsScala(propertiesAsScalaMap(p))
-
-=======
->>>>>>> 9a40da4d
   @deprecated("Use propertiesAsScalaMapConverter instead", "2.9.0")
   def asScalaMapConverter(p: ju.Properties): AsScala[mutable.Map[String, String]] = propertiesAsScalaMapConverter(p)
 }