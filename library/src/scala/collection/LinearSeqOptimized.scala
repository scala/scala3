/*                     __                                               *\
**     ________ ___   / /  ___     Scala API                            **
**    / __/ __// _ | / /  / _ |    (c) 2003-2013, LAMP/EPFL             **
**  __\ \/ /__/ __ |/ /__/ __ |    http://scala-lang.org/               **
** /____/\___/_/ |_/____/_/ | |                                         **
**                          |/                                          **
\*                                                                      */

package scala.collection

import mutable.ListBuffer
import immutable.List
<<<<<<< HEAD
=======
import scala.util.control.Breaks._
import scala.annotation.tailrec
>>>>>>> cad7dc9f

/** A template trait for linear sequences of type `LinearSeq[A]`  which optimizes
 *  the implementation of several methods under the assumption of fast linear access.
 *
 *  $linearSeqInfo
 */
trait LinearSeqOptimized[+A, +Repr <: LinearSeqOptimized[A, Repr]] extends LinearSeqLike[A, Repr] { self: Repr =>

  def isEmpty: Boolean

  def head: A

  def tail: Repr

  /** The length of the $coll.
   *
   *  $willNotTerminateInf
   *
   *  Note: the execution of `length` may take time proportial to the length of the sequence.
   */
  def length: Int = {
    var these = self
    var len = 0
    while (!these.isEmpty) {
      len += 1
      these = these.tail
    }
    len
  }

  /** Selects an element by its index in the $coll.
   *  Note: the execution of `apply` may take time proportial to the index value.
   *  @throws `IndexOutOfBoundsException` if `idx` does not satisfy `0 <= idx < length`.
   */
  def apply(n: Int): A = {
    val rest = drop(n)
    if (n < 0 || rest.isEmpty) throw new IndexOutOfBoundsException("" + n)
    rest.head
  }

  override /*IterableLike*/
  def foreach[B](f: A => B) {
    var these = this
    while (!these.isEmpty) {
      f(these.head)
      these = these.tail
    }
  }


  override /*IterableLike*/
  def forall(p: A => Boolean): Boolean = {
    var these = this
    while (!these.isEmpty) {
      if (!p(these.head)) return false
      these = these.tail
    }
    true
  }

  override /*IterableLike*/
  def exists(p: A => Boolean): Boolean = {
    var these = this
    while (!these.isEmpty) {
      if (p(these.head)) return true
      these = these.tail
    }
    false
  }

  override /*SeqLike*/
  def contains[A1 >: A](elem: A1): Boolean = {
    var these = this
    while (!these.isEmpty) {
      if (these.head == elem) return true
      these = these.tail
    }
    false
  }

  override /*IterableLike*/
  def find(p: A => Boolean): Option[A] = {
    var these = this
    while (!these.isEmpty) {
      if (p(these.head)) return Some(these.head)
      these = these.tail
    }
    None
  }

  override /*TraversableLike*/
  def foldLeft[B](z: B)(f: (B, A) => B): B = {
    var acc = z
    var these = this
    while (!these.isEmpty) {
      acc = f(acc, these.head)
      these = these.tail
    }
    acc
  }

  override /*IterableLike*/
  def foldRight[B](z: B)(f: (A, B) => B): B =
    if (this.isEmpty) z
    else f(head, tail.foldRight(z)(f))

  override /*TraversableLike*/
  def reduceLeft[B >: A](f: (B, A) => B): B =
    if (isEmpty) throw new UnsupportedOperationException("empty.reduceLeft")
    else tail.foldLeft[B](head)(f)

  override /*IterableLike*/
  def reduceRight[B >: A](op: (A, B) => B): B =
    if (isEmpty) throw new UnsupportedOperationException("Nil.reduceRight")
    else if (tail.isEmpty) head
    else op(head, tail.reduceRight(op))

  override /*TraversableLike*/
  def last: A = {
    if (isEmpty) throw new NoSuchElementException
    var these = this
    var nx = these.tail
    while (!nx.isEmpty) {
      these = nx
      nx = nx.tail
    }
    these.head
  }

  override /*IterableLike*/
  def take(n: Int): Repr = {
    val b = newBuilder
    var i = 0
    var these = repr
    while (!these.isEmpty && i < n) {
      i += 1
      b += these.head
      these = these.tail
    }
    b.result
  }

  override /*TraversableLike*/
  def drop(n: Int): Repr = {
    var these: Repr = repr
    var count = n
    while (!these.isEmpty && count > 0) {
      these = these.tail
      count -= 1
    }
    // !!! This line should actually be something like:
    //   newBuilder ++= these result
    // since we are in collection.*, not immutable.*.
    // However making that change will pessimize all the
    // immutable linear seqs (like list) which surely expect
    // drop to share.  (Or at least it would penalize List if
    // it didn't override drop.  It would be a lot better if
    // the leaf collections didn't override so many methods.)
    //
    // Upshot: MutableList is broken and passes part of the
    // original list as the result of drop.
    these
  }

  override /*IterableLike*/
  def dropRight(n: Int): Repr = {
    val b = newBuilder
    var these = this
    var lead = this drop n
    while (!lead.isEmpty) {
      b += these.head
      these = these.tail
      lead = lead.tail
    }
    b.result
  }

  override /*IterableLike*/
  def slice(from: Int, until: Int): Repr = {
    var these: Repr = repr
    var count = from max 0
    if (until <= count)
      return newBuilder.result

    val b = newBuilder
    var sliceElems = until - count
    while (these.nonEmpty && count > 0) {
      these = these.tail
      count -= 1
    }
    while (these.nonEmpty && sliceElems > 0) {
      sliceElems -= 1
      b += these.head
      these = these.tail
    }
    b.result
  }

  override /*IterableLike*/
  def takeWhile(p: A => Boolean): Repr = {
    val b = newBuilder
    var these = this
    while (!these.isEmpty && p(these.head)) {
      b += these.head
      these = these.tail
    }
    b.result
  }

  override /*TraversableLike*/
  def span(p: A => Boolean): (Repr, Repr) = {
    var these: Repr = repr
    val b = newBuilder
    while (!these.isEmpty && p(these.head)) {
      b += these.head
      these = these.tail
    }
    (b.result, these)
  }

  override /*IterableLike*/
  def sameElements[B >: A](that: GenIterable[B]): Boolean = that match {
    case that1: LinearSeq[_] =>
      var these = this
      var those = that1
      while (!these.isEmpty && !those.isEmpty && these.head == those.head) {
        these = these.tail
        those = those.tail
      }
      these.isEmpty && those.isEmpty
    case _ =>
      super.sameElements(that)
  }

  override /*SeqLike*/
  def lengthCompare(len: Int): Int = {
    @tailrec def loop(i: Int, xs: Repr): Int = {
      if (i == len)
        if (xs.isEmpty) 0 else 1
      else if (xs.isEmpty)
        -1
      else
        loop(i + 1, xs.tail)
    }
    if (len < 0) 1
    else loop(0, this)
  }

  override /*SeqLike*/
  def isDefinedAt(x: Int): Boolean = x >= 0 && lengthCompare(x) > 0

  override /*SeqLike*/
  def segmentLength(p: A => Boolean, from: Int): Int = {
    var i = 0
    var these = this drop from
    while (!these.isEmpty && p(these.head)) {
      i += 1
      these = these.tail
    }
    i
  }

  override /*SeqLike*/
  def indexWhere(p: A => Boolean, from: Int): Int = {
    var i = from
    var these = this drop from
    while (these.nonEmpty) {
      if (p(these.head))
        return i

      i += 1
      these = these.tail
    }
    -1
  }

  override /*SeqLike*/
  def lastIndexWhere(p: A => Boolean, end: Int): Int = {
    var i = 0
    var these = this
    var last = -1
    while (!these.isEmpty && i <= end) {
      if (p(these.head)) last = i
      these = these.tail
      i += 1
    }
    last
  }
}<|MERGE_RESOLUTION|>--- conflicted
+++ resolved
@@ -10,11 +10,8 @@
 
 import mutable.ListBuffer
 import immutable.List
-<<<<<<< HEAD
-=======
 import scala.util.control.Breaks._
 import scala.annotation.tailrec
->>>>>>> cad7dc9f
 
 /** A template trait for linear sequences of type `LinearSeq[A]`  which optimizes
  *  the implementation of several methods under the assumption of fast linear access.
@@ -94,7 +91,7 @@
     }
     false
   }
-
+  
   override /*IterableLike*/
   def find(p: A => Boolean): Option[A] = {
     var these = this
@@ -115,7 +112,7 @@
     }
     acc
   }
-
+  
   override /*IterableLike*/
   def foldRight[B](z: B)(f: (A, B) => B): B =
     if (this.isEmpty) z
