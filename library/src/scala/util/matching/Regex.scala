/*                     __                                               *\
**     ________ ___   / /  ___     Scala API                            **
**    / __/ __// _ | / /  / _ |    (c) 2007-2013, LAMP/EPFL             **
**  __\ \/ /__/ __ |/ /__/ __ |    http://scala-lang.org/               **
** /____/\___/_/ |_/____/_/ | |                                         **
**                          |/                                          **
\*                                                                      */

/**
 * This package is concerned with regular expression (regex) matching against strings,
 * with the main goal of pulling out information from those matches, or replacing
 * them with something else.
 *
 * [[scala.util.matching.Regex]] is the class users instantiate to do regular expression matching.
 *
 * The companion object to [[scala.util.matching.Regex]] contains supporting members:
 * * [[scala.util.matching.Regex.Match]] makes more information about a match available.
 * * [[scala.util.matching.Regex.MatchIterator]] is used to iterate over matched strings.
 * * [[scala.util.matching.Regex.MatchData]] is just a base trait for the above classes.
 * * [[scala.util.matching.Regex.Groups]] extracts group from a [[scala.util.matching.Regex.Match]]
 *   without recomputing the match.
 */
package scala.util.matching

import scala.collection.AbstractIterator
import java.util.regex.{ Pattern, Matcher }

/** A regular expression is used to determine whether a string matches a pattern
 *  and, if it does, to extract or transform the parts that match.
 *
 *  === Usage ===
 *  This class delegates to the [[java.util.regex]] package of the Java Platform.
 *  See the documentation for [[java.util.regex.Pattern]] for details about
 *  the regular expression syntax for pattern strings.
 *
 *  An instance of `Regex` represents a compiled regular expression pattern.
 *  Since compilation is expensive, frequently used `Regex`es should be constructed
 *  once, outside of loops and perhaps in a companion object.
 *
 *  The canonical way to create a `Regex` is by using the method `r`, provided
 *  implicitly for strings:
 *
 *  {{{
 *  val date = raw"(\d{4})-(\d{2})-(\d{2})".r
 *  }}}
 *
 *  Since escapes are not processed in multi-line string literals, using triple quotes
 *  avoids having to escape the backslash character, so that `"\\d"` can be written `"""\d"""`.
 *  The same result is achieved with certain interpolators, such as `raw"\d".r` or
 *  a custom interpolator `r"\d"` that also compiles the `Regex`.
 *
 *  === Extraction ===
 *  To extract the capturing groups when a `Regex` is matched, use it as
 *  an extractor in a pattern match:
 *
 *  {{{
 *  "2004-01-20" match {
 *    case date(year, month, day) => s"$year was a good year for PLs."
 *  }
 *  }}}
 *
 *  To check only whether the `Regex` matches, ignoring any groups,
 *  use a sequence wildcard:
 *
 *  {{{
 *  "2004-01-20" match {
 *    case date(_*) => "It's a date!"
 *  }
 *  }}}
 *
 *  That works because a `Regex` extractor produces a sequence of strings.
 *  Extracting only the year from a date could also be expressed with
 *  a sequence wildcard:
 *
 *  {{{
 *  "2004-01-20" match {
 *    case date(year, _*) => s"$year was a good year for PLs."
 *  }
 *  }}}
 *
 *  In a pattern match, `Regex` normally matches the entire input.
 *  However, an unanchored `Regex` finds the pattern anywhere
 *  in the input.
 *
 *  {{{
 *  val embeddedDate = date.unanchored
 *  "Date: 2004-01-20 17:25:18 GMT (10 years, 28 weeks, 5 days, 17 hours and 51 minutes ago)" match {
 *    case embeddedDate("2004", "01", "20") => "A Scala is born."
 *  }
 *  }}}
 *
 *  === Find Matches ===
 *  To find or replace matches of the pattern, use the various find and replace methods.
 *  For each method, there is a version for working with matched strings and
 *  another for working with `Match` objects.
 *
 *  For example, pattern matching with an unanchored `Regex`, as in the previous example,
 *  can also be accomplished using `findFirstMatchIn`. The `findFirst` methods return an `Option`
 *  which is non-empty if a match is found, or `None` for no match:
 *
 *  {{{
 *  val dates = "Important dates in history: 2004-01-20, 1958-09-05, 2010-10-06, 2011-07-15"
 *  val firstDate = date.findFirstIn(dates).getOrElse("No date found.")
 *  val firstYear = for (m <- date.findFirstMatchIn(dates)) yield m.group(1)
 *  }}}
 *
 *  To find all matches:
 *
 *  {{{
 *  val allYears = for (m <- date.findAllMatchIn(dates)) yield m.group(1)
 *  }}}
 *
 *  To iterate over the matched strings, use `findAllIn`, which returns a special iterator
 *  that can be queried for the `MatchData` of the last match:
 *
 *  {{{
 *  val mi = date.findAllIn(dates)
 *  while (mi.hasNext) {
 *    val d = mi.next
 *    if (mi.group(1).toInt < 1960) println(s"$d: An oldie but goodie.")
 *  }
 *  }}}
 *
 *  Although the `MatchIterator` returned by `findAllIn` is used like any `Iterator`,
 *  with alternating calls to `hasNext` and `next`, `hasNext` has the additional
 *  side effect of advancing the underlying matcher to the next unconsumed match.
 *  This effect is visible in the `MatchData` representing the "current match".
 *
 *  {{{
 *  val r = "(ab+c)".r
 *  val s = "xxxabcyyyabbczzz"
 *  r.findAllIn(s).start    // 3
 *  val mi = r.findAllIn(s)
 *  mi.hasNext              // true
 *  mi.start                // 3
 *  mi.next()               // "abc"
 *  mi.start                // 3
 *  mi.hasNext              // true
 *  mi.start                // 9
 *  mi.next()               // "abbc"
 *  }}}
 *
 *  The example shows that methods on `MatchData` such as `start` will advance to
 *  the first match, if necessary. It also shows that `hasNext` will advance to
 *  the next unconsumed match, if `next` has already returned the current match.
 *
 *  The current `MatchData` can be captured using the `matchData` method.
 *  Alternatively, `findAllMatchIn` returns an `Iterator[Match]`, where there
 *  is no interaction between the iterator and `Match` objects it has already produced.
 *
 *  Note that `findAllIn` finds matches that don't overlap. (See [[findAllIn]] for more examples.)
 *
 *  {{{
 *  val num = raw"(\d+)".r
 *  val all = num.findAllIn("123").toList  // List("123"), not List("123", "23", "3")
 *  }}}
 *
 *  === Replace Text ===
 *  Text replacement can be performed unconditionally or as a function of the current match:
 *
 *  {{{
 *  val redacted    = date.replaceAllIn(dates, "XXXX-XX-XX")
 *  val yearsOnly   = date.replaceAllIn(dates, m => m.group(1))
 *  val months      = (0 to 11).map { i => val c = Calendar.getInstance; c.set(2014, i, 1); f"$c%tb" }
 *  val reformatted = date.replaceAllIn(dates, _ match { case date(y,m,d) => f"${months(m.toInt - 1)} $d, $y" })
 *  }}}
 *
 *  Pattern matching the `Match` against the `Regex` that created it does not reapply the `Regex`.
 *  In the expression for `reformatted`, each `date` match is computed once. But it is possible to apply a
 *  `Regex` to a `Match` resulting from a different pattern:
 *
 *  {{{
 *  val docSpree = """2011(?:-\d{2}){2}""".r
 *  val docView  = date.replaceAllIn(dates, _ match {
 *    case docSpree() => "Historic doc spree!"
 *    case _          => "Something else happened"
 *  })
 *  }}}
 *
 *  @see [[java.util.regex.Pattern]]
 *
 *  @author  Thibaud Hottelier
 *  @author  Philipp Haller
 *  @author  Martin Odersky
 *  @version 1.1, 29/01/2008
 *
 *  @param pattern    The compiled pattern
 *  @param groupNames A mapping from names to indices in capture groups
 *
 *  @define replacementString
 *  In the replacement String, a dollar sign (`$`) followed by a number will be
 *  interpreted as a reference to a group in the matched pattern, with numbers
 *  1 through 9 corresponding to the first nine groups, and 0 standing for the
 *  whole match. Any other character is an error. The backslash (`\`) character
 *  will be interpreted as an escape character and can be used to escape the
 *  dollar sign. Use `Regex.quoteReplacement` to escape these characters.
 */
@SerialVersionUID(-2094783597747625537L)
class Regex private[matching](val pattern: Pattern, groupNames: String*) extends Serializable {
  outer =>

  import Regex._

  /** Compile a regular expression, supplied as a string, into a pattern that
   *  can be matched against inputs.
   *
   *  If group names are supplied, they can be used this way:
   *
   *  {{{
   *  val namedDate  = new Regex("""(\d\d\d\d)-(\d\d)-(\d\d)""", "year", "month", "day")
   *  val namedYears = for (m <- namedDate findAllMatchIn dates) yield m group "year"
   *  }}}
   *
   *  Group names supplied to the constructor are preferred to inline group names
   *  when retrieving matched groups by name. Not all platforms support inline names.
   *
   *  This constructor does not support options as flags, which must be
   *  supplied as inline flags in the pattern string: `(?idmsux-idmsux)`.
   *
   *  @param regex      The regular expression to compile.
   *  @param groupNames Names of capturing groups.
   */
  def this(regex: String, groupNames: String*) = this(Pattern.compile(regex), groupNames: _*)

  /** Tries to match a [[java.lang.CharSequence]].
   *
   *  If the match succeeds, the result is a list of the matching
   *  groups (or a `null` element if a group did not match any input).
   *  If the pattern specifies no groups, then the result will be an empty list
   *  on a successful match.
   *
   *  This method attempts to match the entire input by default; to find the next
   *  matching subsequence, use an unanchored `Regex`.
   *
   *  For example:
   *
   *  {{{
   *  val p1 = "ab*c".r
   *  val p1Matches = "abbbc" match {
   *    case p1() => true               // no groups
   *    case _    => false
   *  }
   *  val p2 = "a(b*)c".r
   *  val p2Matches = "abbbc" match {
   *    case p2(_*) => true             // any groups
   *    case _      => false
   *  }
   *  val numberOfB = "abbbc" match {
   *    case p2(b) => Some(b.length)    // one group
   *    case _     => None
   *  }
   *  val p3 = "b*".r.unanchored
   *  val p3Matches = "abbbc" match {
   *    case p3() => true               // find the b's
   *    case _    => false
   *  }
   *  val p4 = "a(b*)(c+)".r
   *  val p4Matches = "abbbcc" match {
   *    case p4(_*) => true             // multiple groups
   *    case _      => false
   *  }
   *  val allGroups = "abbbcc" match {
   *    case p4(all @ _*) => all mkString "/" // "bbb/cc"
   *    case _            => ""
   *  }
   *  val cGroup = "abbbcc" match {
   *    case p4(_, c) => c
   *    case _        => ""
   *  }
   *  }}}
   *
   *  @param  s     The string to match
   *  @return       The matches
   */
  def unapplySeq(s: CharSequence): Option[List[String]] = s match {
    case null => None
    case _    =>
      val m = pattern matcher s
      if (runMatcher(m)) Regex.extractGroupsFromMatcher(m)
      else None
  }

  /** Tries to match the String representation of a [[scala.Char]].
   *
   *  If the match succeeds, the result is the first matching
   *  group if any groups are defined, or an empty Sequence otherwise.
   *
   *  For example:
   *
   *  {{{
   *  val cat = "cat"
   *  // the case must consume the group to match
   *  val r = """(\p{Lower})""".r
   *  cat(0) match { case r(x) => true }
   *  cat(0) match { case r(_) => true }
   *  cat(0) match { case r(_*) => true }
   *  cat(0) match { case r() => true }     // no match
   *
   *  // there is no group to extract
   *  val r = """\p{Lower}""".r
   *  cat(0) match { case r(x) => true }    // no match
   *  cat(0) match { case r(_) => true }    // no match
   *  cat(0) match { case r(_*) => true }   // matches
   *  cat(0) match { case r() => true }     // matches
   *
   *  // even if there are multiple groups, only one is returned
   *  val r = """((.))""".r
   *  cat(0) match { case r(_) => true }    // matches
   *  cat(0) match { case r(_,_) => true }  // no match
   *  }}}
   *
   *  @param  c     The Char to match
   *  @return       The match
   */
  def unapplySeq(c: Char): Option[List[Char]] = {
    val m = pattern matcher c.toString
    if (runMatcher(m)) {
      if (m.groupCount > 0) Some((m group 1).toList) else Some(Nil)
    } else None
  }

  /** Tries to match on a [[scala.util.matching.Regex.Match]].
   *
   *  A previously failed match results in None.
   *
   *  If a successful match was made against the current pattern, then that result is used.
   *
   *  Otherwise, this Regex is applied to the previously matched input,
   *  and the result of that match is used.
   */
  def unapplySeq(m: Match): Option[List[String]] =
    if (m == null || m.matched == null) None
    else if (m.matcher.pattern == this.pattern) Regex.extractGroupsFromMatch(m)
    else unapplySeq(m.matched)

<<<<<<< HEAD
=======
  /** Tries to match target.
   *  @param target The string to match
   *  @return       The matches
   */
  @deprecated("extracting a match result from anything but a CharSequence or Match is deprecated", "2.11.0")
  def unapplySeq(target: Any): Option[List[String]] = target match {
    case s: CharSequence =>
      val m = pattern matcher s
      if (runMatcher(m)) Regex.extractGroupsFromMatcher(m)
      else None
    case m: Match => unapplySeq(m.matched)
    case _ => None
  }

>>>>>>> 69c41779
  //  @see UnanchoredRegex
  protected def runMatcher(m: Matcher) = m.matches()

  /** Return all non-overlapping matches of this `Regex` in the given character
   *  sequence as a [[scala.util.matching.Regex.MatchIterator]],
   *  which is a special [[scala.collection.Iterator]] that returns the
   *  matched strings but can also be queried for more data about the last match,
   *  such as capturing groups and start position.
   *
   *  A `MatchIterator` can also be converted into an iterator
   *  that returns objects of type [[scala.util.matching.Regex.Match]],
   *  such as is normally returned by `findAllMatchIn`.
   *
   *  Where potential matches overlap, the first possible match is returned,
   *  followed by the next match that follows the input consumed by the
   *  first match:
   *
   *  {{{
   *  val hat  = "hat[^a]+".r
   *  val hathaway = "hathatthattthatttt"
   *  val hats = hat.findAllIn(hathaway).toList                     // List(hath, hattth)
   *  val pos  = hat.findAllMatchIn(hathaway).map(_.start).toList   // List(0, 7)
   *  }}}
   *
   *  To return overlapping matches, it is possible to formulate a regular expression
   *  with lookahead (`?=`) that does not consume the overlapping region.
   *
   *  {{{
   *  val madhatter = "(h)(?=(at[^a]+))".r
   *  val madhats   = madhatter.findAllMatchIn(hathaway).map {
   *    case madhatter(x,y) => s"$x$y"
   *  }.toList                                       // List(hath, hatth, hattth, hatttt)
   *  }}}
   *
   *  Attempting to retrieve match information after exhausting the iterator
   *  results in [[java.lang.IllegalStateException]].
   *  See [[scala.util.matching.Regex.MatchIterator]] for details.
   *
   *  @param source The text to match against.
   *  @return       A [[scala.util.matching.Regex.MatchIterator]] of matched substrings.
   *  @example      {{{for (words <- """\w+""".r findAllIn "A simple example.") yield words}}}
   */
  def findAllIn(source: CharSequence) = new Regex.MatchIterator(source, this, groupNames)

  /** Return all non-overlapping matches of this regexp in given character sequence as a
   *  [[scala.collection.Iterator]] of [[scala.util.matching.Regex.Match]].
   *
   *  @param source The text to match against.
   *  @return       A [[scala.collection.Iterator]] of [[scala.util.matching.Regex.Match]] for all matches.
   *  @example      {{{for (words <- """\w+""".r findAllMatchIn "A simple example.") yield words.start}}}
   */
  def findAllMatchIn(source: CharSequence): Iterator[Match] = {
    val matchIterator = findAllIn(source)
    new Iterator[Match] {
      def hasNext = matchIterator.hasNext
      def next: Match = {
        matchIterator.next()
        new Match(matchIterator.source, matchIterator.matcher, matchIterator.groupNames).force
      }
    }
  }

  /** Return an optional first matching string of this `Regex` in the given character sequence,
   *  or None if there is no match.
   *
   *  @param source The text to match against.
   *  @return       An [[scala.Option]] of the first matching string in the text.
   *  @example      {{{"""\w+""".r findFirstIn "A simple example." foreach println // prints "A"}}}
   */
  def findFirstIn(source: CharSequence): Option[String] = {
    val m = pattern.matcher(source)
    if (m.find) Some(m.group) else None
  }

  /** Return an optional first match of this `Regex` in the given character sequence,
   *  or None if it does not exist.
   *
   *  If the match is successful, the [[scala.util.matching.Regex.Match]] can be queried for
   *  more data.
   *
   *  @param source The text to match against.
   *  @return       A [[scala.Option]] of [[scala.util.matching.Regex.Match]] of the first matching string in the text.
   *  @example      {{{("""[a-z]""".r findFirstMatchIn "A simple example.") map (_.start) // returns Some(2), the index of the first match in the text}}}
   */
  def findFirstMatchIn(source: CharSequence): Option[Match] = {
    val m = pattern.matcher(source)
    if (m.find) Some(new Match(source, m, groupNames)) else None
  }

  /** Return an optional match of this `Regex` at the beginning of the
   *  given character sequence, or None if it matches no prefix
   *  of the character sequence.
   *
   *  Unlike `findFirstIn`, this method will only return a match at
   *  the beginning of the input.
   *
   *  @param source The text to match against.
   *  @return       A [[scala.Option]] of the matched prefix.
   *  @example      {{{"""\p{Lower}""".r findPrefixOf "A simple example." // returns None, since the text does not begin with a lowercase letter}}}
   */
  def findPrefixOf(source: CharSequence): Option[String] = {
    val m = pattern.matcher(source)
    if (m.lookingAt) Some(m.group) else None
  }

  /** Return an optional match of this `Regex` at the beginning of the
   *  given character sequence, or None if it matches no prefix
   *  of the character sequence.
   *
   *  Unlike `findFirstMatchIn`, this method will only return a match at
   *  the beginning of the input.
   *
   *  @param source The text to match against.
   *  @return       A [[scala.Option]] of the [[scala.util.matching.Regex.Match]] of the matched string.
   *  @example      {{{"""\w+""".r findPrefixMatchOf "A simple example." map (_.after) // returns Some(" simple example.")}}}
   */
  def findPrefixMatchOf(source: CharSequence): Option[Match] = {
    val m = pattern.matcher(source)
    if (m.lookingAt) Some(new Match(source, m, groupNames)) else None
  }

  /** Replaces all matches by a string.
   *
   *  $replacementString
   *
   *  @param target      The string to match
   *  @param replacement The string that will replace each match
   *  @return            The resulting string
   *  @example           {{{"""\d+""".r replaceAllIn ("July 15", "<NUMBER>") // returns "July <NUMBER>"}}}
   */
  def replaceAllIn(target: CharSequence, replacement: String): String = {
    val m = pattern.matcher(target)
    m.replaceAll(replacement)
  }

  /**
   * Replaces all matches using a replacer function. The replacer function takes a
   * [[scala.util.matching.Regex.Match]] so that extra information can be obtained
   * from the match. For example:
   *
   * {{{
   * import scala.util.matching.Regex
   * val datePattern = new Regex("""(\d\d\d\d)-(\d\d)-(\d\d)""", "year", "month", "day")
   * val text = "From 2011-07-15 to 2011-07-17"
   * val repl = datePattern replaceAllIn (text, m => s"${m group "month"}/${m group "day"}")
   * }}}
   *
   * $replacementString
   *
   * @param target      The string to match.
   * @param replacer    The function which maps a match to another string.
   * @return            The target string after replacements.
   */
  def replaceAllIn(target: CharSequence, replacer: Match => String): String = {
    val it = new Regex.MatchIterator(target, this, groupNames).replacementData
    it foreach (md => it replace replacer(md))
    it.replaced
  }

  /**
   * Replaces some of the matches using a replacer function that returns an [[scala.Option]].
   * The replacer function takes a [[scala.util.matching.Regex.Match]] so that extra
   * information can be obtained from the match. For example:
   *
   * {{{
   * import scala.util.matching.Regex._
   *
   * val vars = Map("x" -> "a var", "y" -> """some $ and \ signs""")
   * val text = "A text with variables %x, %y and %z."
   * val varPattern = """%(\w+)""".r
   * val mapper = (m: Match) => vars get (m group 1) map (quoteReplacement(_))
   * val repl = varPattern replaceSomeIn (text, mapper)
   * }}}
   *
   * $replacementString
   *
   * @param target      The string to match.
   * @param replacer    The function which optionally maps a match to another string.
   * @return            The target string after replacements.
   */
  def replaceSomeIn(target: CharSequence, replacer: Match => Option[String]): String = {
    val it = new Regex.MatchIterator(target, this, groupNames).replacementData
    for (matchdata <- it ; replacement <- replacer(matchdata))
      it replace replacement

    it.replaced
  }

  /** Replaces the first match by a string.
   *
   *  $replacementString
   *
   *  @param target      The string to match
   *  @param replacement The string that will replace the match
   *  @return            The resulting string
   */
  def replaceFirstIn(target: CharSequence, replacement: String): String = {
    val m = pattern.matcher(target)
    m.replaceFirst(replacement)
  }

  /** Splits the provided character sequence around matches of this regexp.
   *
   *  @param toSplit The character sequence to split
   *  @return        The array of strings computed by splitting the
   *                 input around matches of this regexp
   */
  def split(toSplit: CharSequence): Array[String] =
    pattern.split(toSplit)

  /** Create a new Regex with the same pattern, but no requirement that
   *  the entire String matches in extractor patterns.
   *
   *  Normally, matching on `date` behaves as though the pattern were
   *  enclosed in anchors, `"^pattern$"`.
   *
   *  The unanchored `Regex` behaves as though those anchors were removed.
   *
   *  Note that this method does not actually strip any matchers from the pattern.
   *
   *  Calling `anchored` returns the original `Regex`.
   *
   *  {{{
   *  val date = """(\d\d\d\d)-(\d\d)-(\d\d)""".r.unanchored
   *
   *  val date(year, month, day) = "Date 2011-07-15"                       // OK
   *
   *  val copyright: String = "Date of this document: 2011-07-15" match {
   *    case date(year, month, day) => s"Copyright $year"                  // OK
   *    case _                      => "No copyright"
   *  }
   *  }}}
   *
   *  @return        The new unanchored regex
   */
  def unanchored: UnanchoredRegex = new Regex(pattern, groupNames: _*) with UnanchoredRegex { override def anchored = outer }
  def anchored: Regex             = this

  def regex: String = pattern.pattern

  /** The string defining the regular expression */
  override def toString = regex
}

/** A [[Regex]] that finds the first match when used in a pattern match.
 *
 *  @see [[Regex#unanchored]]
 */
trait UnanchoredRegex extends Regex {
  override protected def runMatcher(m: Matcher) = m.find()
  override def unanchored = this
}

/** This object defines inner classes that describe
 *  regex matches and helper objects.
 */
object Regex {

  /** This class provides methods to access
   *  the details of a match.
   */
  trait MatchData {

    /** Basically, wraps a platform Matcher. */
    protected def matcher: Matcher

    /** The source from which the match originated */
    val source: CharSequence

    /** The names of the groups, or an empty sequence if none defined */
    val groupNames: Seq[String]

    /** The number of capturing groups in the pattern.
     *  (For a given successful match, some of those groups may not have matched any input.)
     */
    def groupCount: Int

    /** The index of the first matched character, or -1 if nothing was matched */
    def start: Int

    /** The index of the first matched character in group `i`,
     *  or -1 if nothing was matched for that group.
     */
    def start(i: Int): Int

    /** The index following the last matched character, or -1 if nothing was matched. */
    def end: Int

    /** The index following the last matched character in group `i`,
     *  or -1 if nothing was matched for that group.
     */
    def end(i: Int): Int

    /** The matched string, or `null` if nothing was matched. */
    def matched: String =
      if (start >= 0) source.subSequence(start, end).toString
      else null

    /** The matched string in group `i`,
     *  or `null` if nothing was matched.
     */
    def group(i: Int): String =
      if (start(i) >= 0) source.subSequence(start(i), end(i)).toString
      else null

    /** All capturing groups, i.e., not including group(0). */
    def subgroups: List[String] = (1 to groupCount).toList map group

    /** The char sequence before first character of match,
     *  or `null` if nothing was matched.
     */
    def before: CharSequence =
      if (start >= 0) source.subSequence(0, start)
      else null

    /** The char sequence before first character of match in group `i`,
     *  or `null` if nothing was matched for that group.
     */
    def before(i: Int): CharSequence =
      if (start(i) >= 0) source.subSequence(0, start(i))
      else null

    /** Returns char sequence after last character of match,
     *  or `null` if nothing was matched.
     */
    def after: CharSequence =
      if (end >= 0) source.subSequence(end, source.length)
      else null

    /** The char sequence after last character of match in group `i`,
     *  or `null` if nothing was matched for that group.
     */
    def after(i: Int): CharSequence =
      if (end(i) >= 0) source.subSequence(end(i), source.length)
      else null

    private lazy val nameToIndex: Map[String, Int] = Map[String, Int]() ++ ("" :: groupNames.toList).zipWithIndex

    /** Returns the group with the given name.
     *
     *  Uses explicit group names when supplied; otherwise,
     *  queries the underlying implementation for inline named groups.
     *  Not all platforms support inline group names.
     *
     *  @param id The group name
     *  @return   The requested group
     *  @throws   IllegalArgumentException if the requested group name is not defined
     */
    def group(id: String): String = (
      if (groupNames.isEmpty)
        matcher group id
      else
        nameToIndex.get(id) match {
          case Some(index) => group(index)
          case None        => matcher group id
        }
    )

    /** The matched string; equivalent to `matched.toString`. */
    override def toString = matched
  }

  /** Provides information about a successful match. */
  class Match(val source: CharSequence,
              protected[matching] val matcher: Matcher,
              val groupNames: Seq[String]) extends MatchData {

    /** The index of the first matched character. */
    val start = matcher.start

    /** The index following the last matched character. */
    val end = matcher.end

    /** The number of subgroups. */
    def groupCount = matcher.groupCount

    private lazy val starts: Array[Int] =
      ((0 to groupCount) map matcher.start).toArray
    private lazy val ends: Array[Int] =
      ((0 to groupCount) map matcher.end).toArray

    /** The index of the first matched character in group `i`. */
    def start(i: Int) = starts(i)

    /** The index following the last matched character in group `i`. */
    def end(i: Int) = ends(i)

    /** The match itself with matcher-dependent lazy vals forced,
     *  so that match is valid even once matcher is advanced.
     */
    def force: this.type = { starts; ends; this }
  }

  /** An extractor object for Matches, yielding the matched string.
   *
   *  This can be used to help writing replacer functions when you
   *  are not interested in match data. For example:
   *
   *  {{{
   *  import scala.util.matching.Regex.Match
   *  """\w+""".r replaceAllIn ("A simple example.", _ match { case Match(s) => s.toUpperCase })
   *  }}}
   *
   */
  object Match {
    def unapply(m: Match): Some[String] = Some(m.matched)
  }

  /** An extractor object that yields the groups in the match. Using this extractor
   *  rather than the original `Regex` ensures that the match is not recomputed.
   *
   *  {{{
   *  import scala.util.matching.Regex.Groups
   *
   *  val date = """(\d\d\d\d)-(\d\d)-(\d\d)""".r
   *  val text = "The doc spree happened on 2011-07-15."
   *  val day = date replaceAllIn(text, _ match { case Groups(_, month, day) => s"$month/$day" })
   *  }}}
   */
  object Groups {
    def unapplySeq(m: Match): Option[Seq[String]] = {
      if (m.groupCount > 0) extractGroupsFromMatch(m) else None
    }
  }

  private def extractGroupsFromMatch(m: Match): Option[List[String]] = {
    var res = List.empty[String]
    var index = m.groupCount
    while (index > 0) {
      res ::= m.group(index)
      index -= 1
    }
    Some(res)
  }

  private def extractGroupsFromMatcher(m: Matcher): Option[List[String]] = {
    var res = List.empty[String]
    var index = m.groupCount
    while (index > 0) {
      res ::= m.group(index)
      index -= 1
    }
    Some(res)
  }

  /** A class to step through a sequence of regex matches.
   *
   *  This is an iterator that returns the matched strings.
   *
   *  Queries about match data pertain to the current state of the underlying
   *  matcher, which is advanced by calling `hasNext` or `next`.
   *
   *  When matches are exhausted, queries about match data will throw
   *  [[java.lang.IllegalStateException]].
   *
   *  @see [[java.util.regex.Matcher]]
   */
  class MatchIterator(val source: CharSequence, val regex: Regex, val groupNames: Seq[String])
  extends AbstractIterator[String] with Iterator[String] with MatchData { self =>

    protected[Regex] val matcher = regex.pattern.matcher(source)

    // 0 = not yet matched, 1 = matched, 2 = advanced to match, 3 = no more matches
    private[this] var nextSeen = 0

    /** Return true if `next` will find a match.
     *  As a side effect, advance the underlying matcher if necessary;
     *  queries about the current match data pertain to the underlying matcher.
     */
    def hasNext: Boolean = {
      nextSeen match {
        case 0 => nextSeen = if (matcher.find()) 1 else 3
        case 1 => ()
        case 2 => nextSeen = 0 ; hasNext
        case 3 => ()
      }
      nextSeen == 1      // otherwise, 3
    }

    /** The next matched substring of `source`.
     *  As a side effect, advance the underlying matcher if necessary.
     */
    def next(): String = {
      nextSeen match {
        case 0 => if (!hasNext) throw new NoSuchElementException ; next()
        case 1 => nextSeen = 2
        case 2 => nextSeen = 0 ; next()
        case 3 => throw new NoSuchElementException
      }
      matcher.group
    }

    /** Report emptiness. */
    override def toString = super[AbstractIterator].toString

    // ensure we're at a match
    private[this] def ensure(): Unit = nextSeen match {
      case 0 => if (!hasNext) throw new IllegalStateException
      case 1 => ()
      case 2 => ()
      case 3 => throw new IllegalStateException
    }

    /** The index of the first matched character. */
    def start: Int = { ensure() ; matcher.start }

    /** The index of the first matched character in group `i`. */
    def start(i: Int): Int = { ensure() ; matcher.start(i) }

    /** The index of the last matched character. */
    def end: Int = { ensure() ; matcher.end }

    /** The index following the last matched character in group `i`. */
    def end(i: Int): Int = { ensure() ; matcher.end(i) }

    /** The number of subgroups. */
    def groupCount = { ensure() ; matcher.groupCount }

    /** Convert to an iterator that yields MatchData elements instead of Strings. */
    def matchData: Iterator[Match] = new AbstractIterator[Match] {
      def hasNext = self.hasNext
      def next = { self.next(); new Match(source, matcher, groupNames).force }
    }

    /** Convert to an iterator that yields MatchData elements instead of Strings and has replacement support. */
    private[matching] def replacementData = new AbstractIterator[Match] with Replacement {
      def matcher = self.matcher
      def hasNext = self.hasNext
      def next = { self.next(); new Match(source, matcher, groupNames).force }
    }
  }

  /**
   * A trait able to build a string with replacements assuming it has a matcher.
   * Meant to be mixed in with iterators.
   */
  private[matching] trait Replacement {
    protected def matcher: Matcher

    private val sb = new java.lang.StringBuffer

    def replaced = {
      val newsb = new java.lang.StringBuffer(sb)
      matcher.appendTail(newsb)
      newsb.toString
    }

    def replace(rs: String) = matcher.appendReplacement(sb, rs)
  }

  /** Quotes strings to be used literally in regex patterns.
   *
   *  All regex metacharacters in the input match themselves literally in the output.
   *
   *  @example {{{List("US$", "CAN$").map(Regex.quote).mkString("|").r}}}
   */
  def quote(text: String): String = Pattern quote text

  /** Quotes replacement strings to be used in replacement methods.
   *
   *  Replacement methods give special meaning to backslashes (`\`) and
   *  dollar signs (`$`) in replacement strings, so they are not treated
   *  as literals. This method escapes these characters so the resulting
   *  string can be used as a literal replacement representing the input
   *  string.
   *
   *  @param text The string one wishes to use as literal replacement.
   *  @return A string that can be used to replace matches with `text`.
   *  @example {{{"CURRENCY".r.replaceAllIn(input, Regex quoteReplacement "US$")}}}
   */
  def quoteReplacement(text: String): String = Matcher quoteReplacement text
}<|MERGE_RESOLUTION|>--- conflicted
+++ resolved
@@ -333,23 +333,6 @@
     else if (m.matcher.pattern == this.pattern) Regex.extractGroupsFromMatch(m)
     else unapplySeq(m.matched)
 
-<<<<<<< HEAD
-=======
-  /** Tries to match target.
-   *  @param target The string to match
-   *  @return       The matches
-   */
-  @deprecated("extracting a match result from anything but a CharSequence or Match is deprecated", "2.11.0")
-  def unapplySeq(target: Any): Option[List[String]] = target match {
-    case s: CharSequence =>
-      val m = pattern matcher s
-      if (runMatcher(m)) Regex.extractGroupsFromMatcher(m)
-      else None
-    case m: Match => unapplySeq(m.matched)
-    case _ => None
-  }
-
->>>>>>> 69c41779
   //  @see UnanchoredRegex
   protected def runMatcher(m: Matcher) = m.matches()
 
