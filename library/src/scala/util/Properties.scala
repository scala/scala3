/*
 * Scala (https://www.scala-lang.org)
 *
 * Copyright EPFL and Lightbend, Inc. dba Akka
 *
 * Licensed under Apache License 2.0
 * (http://www.apache.org/licenses/LICENSE-2.0).
 *
 * See the NOTICE file distributed with this work for
 * additional information regarding copyright ownership.
 */

package scala
package util

import java.io.{IOException, PrintWriter}
import java.util.jar.Attributes.{Name => AttributeName}
import scala.annotation.tailrec

/** Loads `library.properties` from the jar. */
object Properties extends PropertiesTrait {
  protected def propCategory = "library"
  protected def pickJarBasedOn: Class[Option[_]] = classOf[Option[_]]

  /** Scala manifest attributes.
   */
  val ScalaCompilerVersion = new AttributeName("Scala-Compiler-Version")
}

private[scala] trait PropertiesTrait {
  protected def propCategory: String      // specializes the remainder of the values
  protected def pickJarBasedOn: Class[_]  // props file comes from jar containing this

  /** The name of the properties file */
  protected val propFilename = "/" + propCategory + ".properties"

  /** The loaded properties */
  protected lazy val scalaProps: java.util.Properties = {
    val props = new java.util.Properties
    val stream = pickJarBasedOn getResourceAsStream propFilename
    if (stream ne null)
      quietlyDispose(props load stream, stream.close)

    props
  }

  private def quietlyDispose(action: => Unit, disposal: => Unit) =
    try     { action }
    finally {
        try     { disposal }
        catch   { case _: IOException => }
    }

  def propIsSet(name: String)                   = System.getProperty(name) != null
  def propIsSetTo(name: String, value: String)  = propOrNull(name) == value
  def propOrElse(name: String, alt: => String)  = Option(System.getProperty(name)).getOrElse(alt)
  def propOrEmpty(name: String)                 = propOrElse(name, "")
  def propOrNull(name: String)                  = propOrElse(name, null)
  def propOrNone(name: String)                  = Option(propOrNull(name))
  def propOrFalse(name: String)                 = propOrNone(name) exists (x => List("yes", "on", "true") contains x.toLowerCase)
  def setProp(name: String, value: String)      = System.setProperty(name, value)
  def clearProp(name: String)                   = System.clearProperty(name)

  def envOrElse(name: String, alt: => String)   = Option(System getenv name) getOrElse alt
  def envOrNone(name: String)                   = Option(System getenv name)

  def envOrSome(name: String, alt: => Option[String])    = envOrNone(name) orElse alt

  // for values based on propFilename, falling back to System properties
  def scalaPropOrElse(name: String, alt: => String): String = scalaPropOrNone(name).getOrElse(alt)
  def scalaPropOrEmpty(name: String): String             = scalaPropOrElse(name, "")
  def scalaPropOrNone(name: String): Option[String]      = Option(scalaProps.getProperty(name)).orElse(propOrNone("scala." + name))

  /** The version of the Scala runtime, if this is not a snapshot.
   */
  val releaseVersion = scalaPropOrNone("maven.version.number").filterNot(_.endsWith("-SNAPSHOT"))

  /** The version of the Scala runtime, if this is a snapshot.
   */
  val developmentVersion = scalaPropOrNone("maven.version.number").filter(_.endsWith("-SNAPSHOT")).flatMap(_ => scalaPropOrNone("version.number"))

  /** The version of the Scala runtime, or the empty string if unknown.
   *
   *  Note that the version of the Scala library need not correlate with the version of the Scala compiler
   *  used to emit either the library or user code.
   *
   *  For example, Scala 3.0 and 3.1 use the Scala 2.13 library, which is reflected in this version string.
   *  For the Dotty version, see `dotty.tools.dotc.config.Properties.versionNumberString`.
   */
  def versionNumberString = scalaPropOrEmpty("version.number")

  /** A verbose alternative to [[versionNumberString]].
   */
<<<<<<< HEAD
  val versionString         = s"version ${scalaPropOrElse("version.number", "(unknown)")}"
  val copyrightString       = scalaPropOrElse("copyright.string", "Copyright 2002-2024, LAMP/EPFL and Lightbend, Inc. dba Akka")
=======
  val versionString         = "version " + scalaPropOrElse("version.number", "(unknown)")
  val copyrightString       = scalaPropOrElse("copyright.string", "Copyright 2002-2025, LAMP/EPFL and Lightbend, Inc. dba Akka")
>>>>>>> 9bc5048a

  /** This is the encoding to use reading in source files, overridden with -encoding.
   *  Note that it uses "prop" i.e. looks in the scala jar, not the system properties.
   */
  def sourceEncoding        = scalaPropOrElse("file.encoding", "UTF-8")
  def sourceReader          = scalaPropOrElse("source.reader", "scala.tools.nsc.io.SourceReader")

  /** This is the default text encoding, overridden (unreliably) with
   *  `JAVA_OPTS="-Dfile.encoding=Foo"`
   */
  def encodingString        = propOrElse("file.encoding", "UTF-8")

  /** The default end of line character.
   */
  def lineSeparator         = System.lineSeparator()

  /* Various well-known properties. */
  def javaClassPath         = propOrEmpty("java.class.path")
  def javaHome              = propOrEmpty("java.home")
  def javaVendor            = propOrEmpty("java.vendor")
  def javaVersion           = propOrEmpty("java.version")
  def javaVmInfo            = propOrEmpty("java.vm.info")
  def javaVmName            = propOrEmpty("java.vm.name")
  def javaVmVendor          = propOrEmpty("java.vm.vendor")
  def javaVmVersion         = propOrEmpty("java.vm.version")
  def javaSpecVersion       = propOrEmpty("java.specification.version")
  def javaSpecVendor        = propOrEmpty("java.specification.vendor")
  def javaSpecName          = propOrEmpty("java.specification.name")
  def osName                = propOrEmpty("os.name")
  def scalaHome             = propOrEmpty("scala.home")
  def tmpDir                = propOrEmpty("java.io.tmpdir")
  def userDir               = propOrEmpty("user.dir")
  def userHome              = propOrEmpty("user.home")
  def userName              = propOrEmpty("user.name")

  /* Some derived values. */
  /** Returns `true` iff the underlying operating system is a version of Microsoft Windows. */
  lazy val isWin            = osName.startsWith("Windows")
  // See https://mail.openjdk.java.net/pipermail/macosx-port-dev/2012-November/005148.html for
  // the reason why we don't follow developer.apple.com/library/mac/#technotes/tn2002/tn2110.
  /** Returns `true` iff the underlying operating system is a version of Apple Mac OSX.  */
  lazy val isMac            = osName.startsWith("Mac OS X")
  /** Returns `true` iff the underlying operating system is a Linux distribution. */
  lazy val isLinux          = osName.startsWith("Linux")

  /* Some runtime values. */
  private[scala] lazy val isAvian = javaVmName.contains("Avian")

  private[scala] def coloredOutputEnabled: Boolean = propOrElse("scala.color", "auto") match {
    case "auto" => !isWin && consoleIsTerminal
    case s      => "" == s || "true".equalsIgnoreCase(s)
  }

  /** System.console.isTerminal, or just check for null console on JDK < 22 */
  private[scala] lazy val consoleIsTerminal: Boolean = {
    import language.reflectiveCalls
    val console = System.console
    def isTerminal: Boolean =
      try console.asInstanceOf[{ def isTerminal(): Boolean }].isTerminal()
      catch { case _: NoSuchMethodException => false }
    console != null && (!isJavaAtLeast("22") || isTerminal)
  }

  // This is looking for javac, tools.jar, etc.
  // Tries JDK_HOME first, then the more common but likely jre JAVA_HOME,
  // and finally the system property based javaHome.
  def jdkHome               = envOrElse("JDK_HOME", envOrElse("JAVA_HOME", javaHome))

  private[scala] def versionFor(command: String) = s"Scala $command $versionString -- $copyrightString"

  def versionMsg            = versionFor(propCategory)
  def scalaCmd              = if (isWin) "scala.bat" else "scala"
  def scalacCmd             = if (isWin) "scalac.bat" else "scalac"

  /** Compares the given specification version to the specification version of the platform.
   *
   *  @param version a specification version number (legacy forms acceptable)
   *  @return `true` if the specification version of the current runtime
   *    is equal to or higher than the version denoted by the given string.
   *  @throws NumberFormatException if the given string is not a version string
   *
   *  @example {{{
   *  // In this example, the runtime's Java specification is assumed to be at version 8.
   *  isJavaAtLeast("1.8")            // true
   *  isJavaAtLeast("8")              // true
   *  isJavaAtLeast("9")              // false
   *  isJavaAtLeast("9.1")            // false
   *  isJavaAtLeast("1.9")            // throws
   *  }}}
   */
  def isJavaAtLeast(version: String): Boolean = {
    def versionOf(s: String, depth: Int): (Int, String) =
      s.indexOf('.') match {
        case 0 =>
          (-2, s.substring(1))
        case 1 if depth == 0 && s.charAt(0) == '1' =>
          val r0 = s.substring(2)
          val (v, r) = versionOf(r0, 1)
          val n = if (v > 8 || r0.isEmpty) -2 else v   // accept 1.8, not 1.9 or 1.
          (n, r)
        case -1 =>
          val n = if (!s.isEmpty) s.toInt else if (depth == 0) -2 else 0
          (n, "")
        case i  =>
          val r = s.substring(i + 1)
          val n = if (depth < 2 && r.isEmpty) -2 else s.substring(0, i).toInt
          (n, r)
      }
    @tailrec
    def compareVersions(s: String, v: String, depth: Int): Int = {
      if (depth >= 3) 0
      else {
        val (sn, srest) = versionOf(s, depth)
        val (vn, vrest) = versionOf(v, depth)
        if (vn < 0) -2
        else if (sn < vn) -1
        else if (sn > vn) 1
        else compareVersions(srest, vrest, depth + 1)
      }
    }
    compareVersions(javaSpecVersion, version, 0) match {
      case -2 => throw new NumberFormatException(s"Not a version: $version")
      case i  => i >= 0
    }
  }

  /** Compares the given specification version to the major version of the platform.
   *  @param version a specification major version number
   */
  def isJavaAtLeast(version: Int): Boolean = isJavaAtLeast(math.max(version, 0).toString)

  // provide a main method so version info can be obtained by running this
  def main(args: Array[String]): Unit = {
    val writer = new PrintWriter(Console.err, true)
    writer println versionMsg
  }
}<|MERGE_RESOLUTION|>--- conflicted
+++ resolved
@@ -91,13 +91,8 @@
 
   /** A verbose alternative to [[versionNumberString]].
    */
-<<<<<<< HEAD
   val versionString         = s"version ${scalaPropOrElse("version.number", "(unknown)")}"
-  val copyrightString       = scalaPropOrElse("copyright.string", "Copyright 2002-2024, LAMP/EPFL and Lightbend, Inc. dba Akka")
-=======
-  val versionString         = "version " + scalaPropOrElse("version.number", "(unknown)")
   val copyrightString       = scalaPropOrElse("copyright.string", "Copyright 2002-2025, LAMP/EPFL and Lightbend, Inc. dba Akka")
->>>>>>> 9bc5048a
 
   /** This is the encoding to use reading in source files, overridden with -encoding.
    *  Note that it uses "prop" i.e. looks in the scala jar, not the system properties.
