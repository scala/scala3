name: Dotty

on:
  push:
    ## Be careful if you add or remove something here! Quoting from
    ## <https://docs.github.com/en/actions/using-workflows/workflow-syntax-for-github-actions#onpushbranchestagsbranches-ignoretags-ignore>:
    ##
    ## > If you define only tags/tags-ignore or only branches/branches-ignore, the
    ## > workflow won't run for events affecting the undefined Git ref. If you
    ## > define neither tags/tags-ignore or branches/branches-ignore, the workflow
    ## > will run for events affecting either branches or tags.
    ##
    ## We want the CI to run on both branches and tags, so we should either have:
    ## - both (tags or tags-ignore) and (branches or branches-ignore),
    ## - or neither of them.
    ## But it's important to not have only one or the other.
    tags:
      - '*'
    branches-ignore:
      - 'gh-readonly-queue/**'
      - 'release-**'
      - 'lts-**'
  pull_request:
  merge_group:
  schedule:
    - cron: '0 3 * * *'  # Every day at 3 AM
  workflow_dispatch:

env:
  DOTTY_CI_RUN: true
  DEVELOCITY_ACCESS_KEY: ${{ secrets.DEVELOCITY_ACCESS_KEY }}

# In this file, we set `--cpu-shares 4096` on every job. This might seem useless
# since it means that every container has the same weight which should be
# equivalent to doing nothing, but it turns out that OpenJDK computes
# `Runtime.getRuntime.availableProcessors` by dividing the cpu-shares value if
# it exists by 1024 (cf
# http://mail.openjdk.java.net/pipermail/hotspot-dev/2019-January/036087.html),
# so this means that we effectively run every job with 4 cores. This is much
# nicer than setting `--cpus 4` because the latter enforces CPU quotas and ends
# up slowing our jobs more than needed. It's equivalent to running the JVM with
# `-XX:ActiveProcessorCount=4`, but since our tests can spawn new JVM in many
# places, it would be very hard to ensure that this option is always passed to
# `java` (we could use the `_JAVA_OPTIONS` environment variable, but this prints
# text on stderr and so can break tests which check the output of a program).

jobs:
  test_non_bootstrapped:
    runs-on: [self-hosted, Linux]
    container:
      image: lampepfl/dotty:2024-10-18
      options: --cpu-shares 4096
      volumes:
        - ${{ github.workspace }}/../../cache/sbt:/root/.sbt
        - ${{ github.workspace }}/../../cache/ivy:/root/.ivy2/cache
        - ${{ github.workspace }}/../../cache/general:/root/.cache
    if: "github.event_name == 'schedule' && github.repository == 'scala/scala3'
         || github.event_name == 'push'
         || (
           github.event_name == 'pull_request'
           && !contains(github.event.pull_request.body, '[skip ci]')
           && contains(github.event.pull_request.body, '[test_non_bootstrapped]')
         )
         || (
           github.event_name == 'workflow_dispatch'
           && github.repository == 'scala/scala3'
         )"
    steps:
      - name: Set JDK 17 as default
        run: echo "/usr/lib/jvm/java-17-openjdk-amd64/bin" >> $GITHUB_PATH

      ## Workaround for https://github.com/actions/runner/issues/2033 (See https://github.com/scala/scala3/pull/19720)
      - name: Reset existing repo
        run: |
          git config --global --add safe.directory /__w/scala3/scala3
          git -c "http.https://github.com/.extraheader=" fetch --recurse-submodules=no "https://github.com/scala/scala3" && git reset --hard FETCH_HEAD || true

      - name: Checkout cleanup script
        uses: actions/checkout@v4

      - name: Cleanup
        run: .github/workflows/cleanup.sh

      - name: Git Checkout
        uses: actions/checkout@v4

      - name: Add SBT proxy repositories
        run: cp -vf .github/workflows/repositories /root/.sbt/ ; true

      - name: Test
        # DON'T add dist/Universal/stage!
        # Adding dist/Universal/stage bootstraps the compiler
        # which undermines the point of these tests:
        # to quickly run the tests without the cost of bootstrapping
        # and also to run tests when the compiler doesn't bootstrap
        run: |
          ./project/scripts/sbt ";compile ;test"
          ./project/scripts/cmdTests

  test:
    runs-on: [self-hosted, Linux]
    container:
      image: lampepfl/dotty:2024-10-18
      options: --cpu-shares 4096
      volumes:
        - ${{ github.workspace }}/../../cache/sbt:/root/.sbt
        - ${{ github.workspace }}/../../cache/ivy:/root/.ivy2/cache
        - ${{ github.workspace }}/../../cache/general:/root/.cache
    if: "github.event_name == 'schedule' && github.repository == 'scala/scala3'
         || github.event_name == 'push'
         || github.event_name == 'merge_group'
         || (
           github.event_name == 'pull_request'
           && !contains(github.event.pull_request.body, '[skip ci]')
           && !contains(github.event.pull_request.body, '[skip test]')
         )
         || (
           github.event_name == 'workflow_dispatch'
           && github.repository == 'scala/scala3'
         )"

    steps:
      - name: Set JDK 17 as default
        run: echo "/usr/lib/jvm/java-17-openjdk-amd64/bin" >> $GITHUB_PATH

      - name: Reset existing repo
        run: |
          git config --global --add safe.directory /__w/scala3/scala3
          git -c "http.https://github.com/.extraheader=" fetch --recurse-submodules=no "https://github.com/scala/scala3" && git reset --hard FETCH_HEAD || true

      - name: Checkout cleanup script
        uses: actions/checkout@v4

      - name: Cleanup
        run: .github/workflows/cleanup.sh

      - name: Git Checkout
        uses: actions/checkout@v4

      - name: Add SBT proxy repositories
        run: cp -vf .github/workflows/repositories /root/.sbt/ ; true

      - name: Cmd Tests
        run: |
          ./project/scripts/buildScalaBinary
          ./project/scripts/sbt ";scala3-bootstrapped/compile ;scala3-bootstrapped/test ;sbt-test/scripted scala2-compat/* ;scala3-compiler-bootstrapped/scala3CompilerCoursierTest:test"
          ./project/scripts/cmdTests
          ./project/scripts/bootstrappedOnlyCmdTests

      - name: Scala.js Test
        run: |
          ./project/scripts/sbt ";sjsSandbox/run ;sjsSandbox/test ;sjsJUnitTests/test ;set sjsJUnitTests/scalaJSLinkerConfig ~= switchToESModules ;sjsJUnitTests/test ;sjsCompilerTests/test"

      - name: Test with Scala 2 library TASTy (fast)
        run: ./project/scripts/sbt ";set ThisBuild/Build.scala2Library := Build.Scala2LibraryTasty ;scala3-bootstrapped/testCompilation i5; scala3-bootstrapped/testCompilation tests/run/typelevel-peano.scala; scala3-bootstrapped/testOnly dotty.tools.backend.jvm.DottyBytecodeTests" # only test a subset of test to avoid doubling the CI execution time

      - name: Test with Scala 2 library with CC TASTy (fast)
        run: ./project/scripts/sbt ";set ThisBuild/Build.scala2Library := Build.Scala2LibraryCCTasty; scala2-library-cc/compile; scala2-library-cc-tasty/compile; scala3-bootstrapped/testCompilation i3"

  test_scala2_library_tasty:
    runs-on: [self-hosted, Linux]
    container:
      image: lampepfl/dotty:2024-10-18
      options: --cpu-shares 4096
      volumes:
        - ${{ github.workspace }}/../../cache/sbt:/root/.sbt
        - ${{ github.workspace }}/../../cache/ivy:/root/.ivy2/cache
        - ${{ github.workspace }}/../../cache/general:/root/.cache
    if: "github.event_name == 'schedule' && github.repository == 'scala/scala3'
         || (
           github.event_name == 'pull_request'
           && contains(github.event.pull_request.body, '[test_scala2_library_tasty]')
         )
         || (
           github.event_name == 'workflow_dispatch'
           && github.repository == 'scala/scala3'
         )"

    steps:
      - name: Set JDK 17 as default
        run: echo "/usr/lib/jvm/java-17-openjdk-amd64/bin" >> $GITHUB_PATH

      - name: Reset existing repo
        run: |
          git config --global --add safe.directory /__w/scala3/scala3
          git -c "http.https://github.com/.extraheader=" fetch --recurse-submodules=no "https://github.com/scala/scala3" && git reset --hard FETCH_HEAD || true

      - name: Checkout cleanup script
        uses: actions/checkout@v4

      - name: Cleanup
        run: .github/workflows/cleanup.sh

      - name: Git Checkout
        uses: actions/checkout@v4

      - name: Add SBT proxy repositories
        run: cp -vf .github/workflows/repositories /root/.sbt/ ; true

      - name: Test with Scala 2 library TASTy
        run: ./project/scripts/sbt ";set ThisBuild/Build.scala2Library := Build.Scala2LibraryTasty ;scala3-bootstrapped/test"

      - name: Test with Scala 2 library with CC TASTy
        run: ./project/scripts/sbt ";set ThisBuild/Build.scala2Library := Build.Scala2LibraryCCTasty ;scala3-bootstrapped/test"


  test_windows_fast:
    runs-on: [self-hosted, Windows]
    if: "(
           github.event_name == 'push'
           && github.ref != 'refs/heads/main'
         )
         || github.event_name == 'merge_group'
         || (
           github.event_name == 'pull_request'
           && !contains(github.event.pull_request.body, '[skip ci]')
           && !contains(github.event.pull_request.body, '[skip test_windows_fast]')
         )"

    steps:
      - name: Reset existing repo
        shell: cmd
        run: |
          git config --global --add safe.directory /__w/scala3/scala3
          git -c "http.https://github.com/.extraheader=" fetch --recurse-submodules=no "https://github.com/scala/scala3" && git reset --hard FETCH_HEAD || true

      - name: Git Checkout
        uses: actions/checkout@v4

      - name: Test
        run: sbt ";scala3-bootstrapped/compile; scala3-bootstrapped/testCompilation; scala3-presentation-compiler/test; scala3-language-server/test"
        shell: cmd

      - name: build binary
<<<<<<< HEAD
        run: sbt "dist-win-x86_64/pack" & bash -version
=======
        run: sbt "dist-win-x86_64/Universal/stage" & bash -version
>>>>>>> c33db50d
        shell: cmd

      - name: cygwin tests
        run: '"C:\Program Files\cygwin64\bin\bash" ./project/scripts/winCmdTests'
        shell: cmd

      - name: msys tests
        run: '"C:\Program Files\Git\bin\bash" ./project/scripts/winCmdTests'
        shell: cmd

      - name: win tests
        run: './project/scripts/winCmdTests.bat'
        shell: cmd

      - name: Scala.js Test
        run: sbt ";sjsJUnitTests/test ;set sjsJUnitTests/scalaJSLinkerConfig ~= switchToESModules ;sjsJUnitTests/test ;sjsCompilerTests/test"
        shell: cmd

  test_windows_full:
    runs-on: [self-hosted, Windows]
    if: "github.event_name == 'schedule' && github.repository == 'scala/scala3'
         || github.event_name == 'push'
         || (
           github.event_name == 'pull_request'
           && !contains(github.event.pull_request.body, '[skip ci]')
           && contains(github.event.pull_request.body, '[test_windows_full]')
         )"

    steps:
      - name: Reset existing repo
        shell: cmd
        run: |
          git config --global --add safe.directory /__w/scala3/scala3
          git -c "http.https://github.com/.extraheader=" fetch --recurse-submodules=no "https://github.com/scala/scala3" && git reset --hard FETCH_HEAD || true

      - name: Git Checkout
        uses: actions/checkout@v4

      - name: build binary
<<<<<<< HEAD
        run: sbt "dist-win-x86_64/pack"
=======
        run: sbt "dist-win-x86_64/Universal/stage"
>>>>>>> c33db50d
        shell: cmd

      - name: Test
        run: sbt ";scala3-bootstrapped/compile ;scala3-bootstrapped/test"
        shell: cmd

      - name: Scala.js Test
        run: sbt ";sjsJUnitTests/test ;set sjsJUnitTests/scalaJSLinkerConfig ~= switchToESModules ;sjsJUnitTests/test ;sjsCompilerTests/test"
        shell: cmd

  mima:
    name: MiMa
    runs-on: [self-hosted, Linux]
    container:
      image: lampepfl/dotty:2024-10-18
      options: --cpu-shares 4096
      volumes:
        - ${{ github.workspace }}/../../cache/sbt:/root/.sbt
        - ${{ github.workspace }}/../../cache/ivy:/root/.ivy2/cache
        - ${{ github.workspace }}/../../cache/general:/root/.cache
    if: "github.event_name == 'schedule' && github.repository == 'scala/scala3'
         || github.event_name == 'push'
         || github.event_name == 'merge_group'
         || (
           github.event_name == 'pull_request'
           && !contains(github.event.pull_request.body, '[skip ci]')
           && !contains(github.event.pull_request.body, '[skip mima]')
         )
         || (
           github.event_name == 'workflow_dispatch'
           && github.repository == 'scala/scala3'
         )"
    steps:
      - name: Set JDK 17 as default
        run: echo "/usr/lib/jvm/java-17-openjdk-amd64/bin" >> $GITHUB_PATH

      - name: Reset existing repo
        run: |
          git config --global --add safe.directory /__w/scala3/scala3
          git -c "http.https://github.com/.extraheader=" fetch --recurse-submodules=no "https://github.com/scala/scala3" && git reset --hard FETCH_HEAD || true

      - name: Checkout cleanup script
        uses: actions/checkout@v4

      - name: Cleanup
        run: .github/workflows/cleanup.sh

      - name: Git Checkout
        uses: actions/checkout@v4

      - name: Add SBT proxy repositories
        run: cp -vf .github/workflows/repositories /root/.sbt/ ; true

      - name: MiMa
        run: |
          ./project/scripts/sbt ";scala3-interfaces/mimaReportBinaryIssues ;scala3-library-bootstrapped/mimaReportBinaryIssues ;scala3-library-bootstrappedJS/mimaReportBinaryIssues; tasty-core-bootstrapped/mimaReportBinaryIssues; scala2-library-bootstrapped/mimaReportBinaryIssues"

      - name: TASTy MiMa
        run: |
          # This script cleans the compiler and recompiles it from scratch (keep as last run)
          ./project/scripts/scala2-library-tasty-mima.sh

  community_build_a:
    runs-on: [self-hosted, Linux]
    container:
      image: lampepfl/dotty:2024-10-18
      options: --cpu-shares 4096
      volumes:
        - ${{ github.workspace }}/../../cache/sbt:/root/.sbt
        - ${{ github.workspace }}/../../cache/ivy:/root/.ivy2/cache
        - ${{ github.workspace }}/../../cache/general:/root/.cache
    if: "github.event_name == 'schedule' && github.repository == 'scala/scala3'
         || github.event_name == 'push'
         || github.event_name == 'merge_group'
         || (
           github.event_name == 'pull_request'
           && !contains(github.event.pull_request.body, '[skip ci]')
           && !contains(github.event.pull_request.body, '[skip community_build]')
           && !contains(github.event.pull_request.body, '[skip community_build_a]')
         )
         || (
           github.event_name == 'workflow_dispatch'
           && github.repository == 'scala/scala3'
         )"

    steps:
      ######################################################################################
      ## WARNING: DO NOT CHANGE THE JAVA VERSION HERE. SCALA IS DISTRIBUTED USING JAVA 8. ##
      ######################################################################################
      - name: Set JDK 8 as default
        run: echo "/usr/lib/jvm/java-8-openjdk-amd64/bin" >> $GITHUB_PATH
      - name: Reset existing repo
        run: |
          git config --global --add safe.directory /__w/scala3/scala3
          git -c "http.https://github.com/.extraheader=" fetch --recurse-submodules=no "https://github.com/scala/scala3" && git reset --hard FETCH_HEAD || true

      - name: Checkout cleanup script
        uses: actions/checkout@v4

      - name: Cleanup
        run: .github/workflows/cleanup.sh

      - name: Git Checkout
        uses: actions/checkout@v4

      - name: Add SBT proxy repositories
        run: cp -vf .github/workflows/repositories /root/.sbt/ ; true

      - name: Test
        run: |
          git config --global --add safe.directory /__w/scala3/scala3
          git submodule sync
          git submodule update --init --recursive --jobs 7
          ./project/scripts/sbt "community-build/testOnly dotty.communitybuild.CommunityBuildTestA"

      - name: Show dependency tracking file
        if: ${{ always() }}
        run: cat community-build/dotty-community-build-deps || true

  community_build_b:
    runs-on: [self-hosted, Linux]
    container:
      image: lampepfl/dotty:2024-10-18
      options: --cpu-shares 4096
      volumes:
        - ${{ github.workspace }}/../../cache/sbt:/root/.sbt
        - ${{ github.workspace }}/../../cache/ivy:/root/.ivy2/cache
        - ${{ github.workspace }}/../../cache/general:/root/.cache
    if: "github.event_name == 'schedule' && github.repository == 'scala/scala3'
         || github.event_name == 'push'
         || github.event_name == 'merge_group'
         || (
           github.event_name == 'pull_request'
           && !contains(github.event.pull_request.body, '[skip ci]')
           && !contains(github.event.pull_request.body, '[skip community_build]')
           && !contains(github.event.pull_request.body, '[skip community_build_b]')
         )
         || (
           github.event_name == 'workflow_dispatch'
           && github.repository == 'scala/scala3'
         )"

    steps:
      ######################################################################################
      ## WARNING: DO NOT CHANGE THE JAVA VERSION HERE. SCALA IS DISTRIBUTED USING JAVA 8. ##
      ######################################################################################
      - name: Set JDK 8 as default
        run: echo "/usr/lib/jvm/java-8-openjdk-amd64/bin" >> $GITHUB_PATH
      - name: Reset existing repo
        run: |
          git config --global --add safe.directory /__w/scala3/scala3
          git -c "http.https://github.com/.extraheader=" fetch --recurse-submodules=no "https://github.com/scala/scala3" && git reset --hard FETCH_HEAD || true

      - name: Checkout cleanup script
        uses: actions/checkout@v4

      - name: Cleanup
        run: .github/workflows/cleanup.sh

      - name: Git Checkout
        uses: actions/checkout@v4

      - name: Add SBT proxy repositories
        run: cp -vf .github/workflows/repositories /root/.sbt/ ; true

      - name: Test
        run: |
          git config --global --add safe.directory /__w/scala3/scala3
          git submodule sync
          git submodule update --init --recursive --jobs 7
          ./project/scripts/sbt "community-build/testOnly dotty.communitybuild.CommunityBuildTestB"

      - name: Show dependency tracking file
        if: ${{ always() }}
        run: cat community-build/dotty-community-build-deps || true

  community_build_c:
    runs-on: [self-hosted, Linux]
    container:
      image: lampepfl/dotty:2024-10-18
      options: --cpu-shares 4096
      volumes:
        - ${{ github.workspace }}/../../cache/sbt:/root/.sbt
        - ${{ github.workspace }}/../../cache/ivy:/root/.ivy2/cache
        - ${{ github.workspace }}/../../cache/general:/root/.cache
    if: "github.event_name == 'schedule' && github.repository == 'scala/scala3'
         || github.event_name == 'push'
         || github.event_name == 'merge_group'
         || (
           github.event_name == 'pull_request'
           && !contains(github.event.pull_request.body, '[skip ci]')
           && !contains(github.event.pull_request.body, '[skip community_build]')
           && !contains(github.event.pull_request.body, '[skip community_build_c]')
         )
         || (
           github.event_name == 'workflow_dispatch'
           && github.repository == 'scala/scala3'
         )"

    steps:
      ######################################################################################
      ## WARNING: DO NOT CHANGE THE JAVA VERSION HERE. SCALA IS DISTRIBUTED USING JAVA 8. ##
      ######################################################################################
      - name: Set JDK 8 as default
        run: echo "/usr/lib/jvm/java-8-openjdk-amd64/bin" >> $GITHUB_PATH
      - name: Reset existing repo
        run: |
          git config --global --add safe.directory /__w/scala3/scala3
          git -c "http.https://github.com/.extraheader=" fetch --recurse-submodules=no "https://github.com/scala/scala3" && git reset --hard FETCH_HEAD || true

      - name: Checkout cleanup script
        uses: actions/checkout@v4

      - name: Cleanup
        run: .github/workflows/cleanup.sh

      - name: Git Checkout
        uses: actions/checkout@v4

      - name: Add SBT proxy repositories
        run: cp -vf .github/workflows/repositories /root/.sbt/ ; true

      - name: Test
        run: |
          git config --global --add safe.directory /__w/scala3/scala3
          git submodule sync
          git submodule update --init --recursive --jobs 7
          ./project/scripts/sbt "community-build/testOnly dotty.communitybuild.CommunityBuildTestC"

      - name: Show dependency tracking file
        if: ${{ always() }}
        run: cat community-build/dotty-community-build-deps || true

  test_sbt:
    runs-on: [self-hosted, Linux]
    container:
      image: lampepfl/dotty:2024-10-18
      options: --cpu-shares 4096
      volumes:
        - ${{ github.workspace }}/../../cache/sbt:/root/.sbt
        - ${{ github.workspace }}/../../cache/ivy:/root/.ivy2/cache
        - ${{ github.workspace }}/../../cache/general:/root/.cache
    if: "github.event_name == 'schedule' && github.repository == 'scala/scala3'
         || github.event_name == 'push'
         || (
           github.event_name == 'pull_request'
           && !contains(github.event.pull_request.body, '[skip ci]')
           && !contains(github.event.pull_request.body, '[skip test_sbt]')
         )
         || (
           github.event_name == 'workflow_dispatch'
           && github.repository == 'scala/scala3'
         )"

    steps:
      - name: Set JDK 17 as default
        run: echo "/usr/lib/jvm/java-17-openjdk-amd64/bin" >> $GITHUB_PATH

      - name: Reset existing repo
        run: |
          git config --global --add safe.directory /__w/scala3/scala3
          git -c "http.https://github.com/.extraheader=" fetch --recurse-submodules=no "https://github.com/scala/scala3" && git reset --hard FETCH_HEAD || true

      - name: Checkout cleanup script
        uses: actions/checkout@v4

      - name: Cleanup
        run: .github/workflows/cleanup.sh

      - name: Git Checkout
        uses: actions/checkout@v4

      - name: Add SBT proxy repositories
        run: cp -vf .github/workflows/repositories /root/.sbt/ ; true

      - name: Test sbt
        run: ./project/scripts/sbt "sbt-test/scripted; sbt-community-build/scripted"

  test_java8:
    runs-on: [self-hosted, Linux]
    container:
      image: lampepfl/dotty:2024-10-18
      options: --cpu-shares 4096
      volumes:
        - ${{ github.workspace }}/../../cache/sbt:/root/.sbt
        - ${{ github.workspace }}/../../cache/ivy:/root/.ivy2/cache
        - ${{ github.workspace }}/../../cache/general:/root/.cache

    if: "github.event_name == 'schedule' && github.repository == 'scala/scala3'
         || (
           github.event_name == 'push'
           && startsWith(github.event.ref, 'refs/tags/')
         )
         || (
           github.event_name == 'pull_request'
           && !contains(github.event.pull_request.body, '[skip ci]')
           && contains(github.event.pull_request.body, '[test_java8]')
         )
         || (
           github.event_name == 'workflow_dispatch'
           && github.repository == 'scala/scala3'
         )"

    steps:
      ####################################################################################
      ## WARNING: DO NOT CHANGE THE JAVA VERSION HERE. THIS TEST IS SPECIFIC FOR JAVA 8 ##
      ####################################################################################
      - name: Set JDK 8 as default
        run: echo "/usr/lib/jvm/java-8-openjdk-amd64/bin" >> $GITHUB_PATH

      - name: Reset existing repo
        run: |
          git config --global --add safe.directory /__w/scala3/scala3
          git -c "http.https://github.com/.extraheader=" fetch --recurse-submodules=no "https://github.com/scala/scala3" && git reset --hard FETCH_HEAD || true

      - name: Checkout cleanup script
        uses: actions/checkout@v4

      - name: Cleanup
        run: .github/workflows/cleanup.sh

      - name: Git Checkout
        uses: actions/checkout@v4

      - name: Add SBT proxy repositories
        run: cp -vf .github/workflows/repositories /root/.sbt/ ; true

      - name: Test
        run: |
          ./project/scripts/buildScalaBinary
          ./project/scripts/sbt ";scala3-bootstrapped/compile ;scala3-bootstrapped/test ;sbt-test/scripted scala2-compat/*"
          ./project/scripts/cmdTests
          ./project/scripts/bootstrappedOnlyCmdTests

      - name: Scala.js Test
        run: |
          ./project/scripts/sbt ";sjsSandbox/run ;sjsSandbox/test ;sjsJUnitTests/test ;set sjsJUnitTests/scalaJSLinkerConfig ~= switchToESModules ;sjsJUnitTests/test ;sjsCompilerTests/test"

  publish_nightly:
    runs-on: [self-hosted, Linux]
    container:
      image: lampepfl/dotty:2024-10-18
      options: --cpu-shares 4096
      volumes:
        - ${{ github.workspace }}/../../cache/sbt:/root/.sbt
        - ${{ github.workspace }}/../../cache/ivy:/root/.ivy2/cache
        - ${{ github.workspace }}/../../cache/general:/root/.cache
    strategy:
      matrix:
        branch: [main, lts-3.3]
    needs: [test_non_bootstrapped, test, mima, community_build_a, community_build_b, community_build_c, test_sbt, test_java8]
    if: "(github.event_name == 'schedule' || github.event_name == 'workflow_dispatch') && github.repository == 'scala/scala3'"
    env:
      NIGHTLYBUILD: yes
      PGP_PW: ${{ secrets.PGP_PW }}  # PGP passphrase
      PGP_SECRET: ${{ secrets.PGP_SECRET }}  # Export your private and public PGP key to an *.asc file, take the file's contents as a string
      SONATYPE_PW: ${{ secrets.SONATYPE_PW_ORGSCALALANG }}
      SONATYPE_USER: ${{ secrets.SONATYPE_USER_ORGSCALALANG }}

    steps:
      ######################################################################################
      ## WARNING: DO NOT CHANGE THE JAVA VERSION HERE. SCALA IS DISTRIBUTED USING JAVA 8. ##
      ######################################################################################
      - name: Set JDK 8 as default
        run: echo "/usr/lib/jvm/java-8-openjdk-amd64/bin" >> $GITHUB_PATH
      - name: Reset existing repo
        run: |
          git config --global --add safe.directory /__w/scala3/scala3
          git -c "http.https://github.com/.extraheader=" fetch --recurse-submodules=no "https://github.com/scala/scala3" && git reset --hard FETCH_HEAD || true

      - name: Checkout cleanup script
        uses: actions/checkout@v4

      - name: Cleanup
        run: .github/workflows/cleanup.sh

      - name: Git Checkout
        uses: actions/checkout@v4
        with:
          ref: ${{ matrix.branch }}

      - name: Add SBT proxy repositories
        run: cp -vf .github/workflows/repositories /root/.sbt/ ; true

      - name: Get version string for this build
        run: |
          ver=$(./project/scripts/sbt "print scala3-compiler-bootstrapped/version" | tail -n1)
          echo "This build version: $ver"
          echo "THISBUILD_VERSION=$ver" >> $GITHUB_ENV

      - name: Check is version matching pattern
        shell: bash
        run: |
          if ! grep -Eo "3\.[0-9]+\.[0-9]+-RC[0-9]+-bin-[0-9]{8}-[a-zA-Z0-9]{7}-NIGHTLY" <<< "${{ env.THISBUILD_VERSION }}"; then
            echo "Version used by compiler to publish nightly release does not match expected pattern"
            exit 1
          fi

      - name: Check whether not yet published
        id: not_yet_published
        continue-on-error: true
        run: |
          ! ./project/scripts/is-version-published.sh "$THISBUILD_VERSION"

      - name: Publish Nightly
        if: "steps.not_yet_published.outcome == 'success'"
        run: |
          ./project/scripts/sbtPublish ";project scala3-bootstrapped ;publishSigned ;sonatypeBundleRelease"

  nightly_documentation:
    runs-on: [self-hosted, Linux]
    container:
      image: lampepfl/dotty:2024-10-18
      options: --cpu-shares 4096
      volumes:
        - ${{ github.workspace }}/../../cache/sbt:/root/.sbt
        - ${{ github.workspace }}/../../cache/ivy:/root/.ivy2/cache
        - ${{ github.workspace }}/../../cache/general:/root/.cache
    needs: [publish_nightly]
    if: "(github.event_name == 'schedule' || github.event_name == 'workflow_dispatch') && github.repository == 'scala/scala3'"
    env:
      NIGHTLYBUILD: yes
    steps:
      - name: Reset existing repo
        run: |
          git config --global --add safe.directory /__w/scala3/scala3
          git -c "http.https://github.com/.extraheader=" fetch --recurse-submodules=no "https://github.com/scala/scala3" && git reset --hard FETCH_HEAD || true

      - name: Checkout cleanup script
        uses: actions/checkout@v4

      - name: Cleanup
        run: .github/workflows/cleanup.sh

      - name: Git Checkout
        uses: actions/checkout@v4

      - name: Add SBT proxy repositories
        run: cp -vf .github/workflows/repositories /root/.sbt/ ; true

      - name: Generate Website
        run: |
          git config --global --add safe.directory /__w/scala3/scala3
          ./project/scripts/genDocs -doc-snapshot

      - name: Deploy Website to https://dotty.epfl.ch
        uses: peaceiris/actions-gh-pages@v4
        with:
          personal_token: ${{ secrets.DOTTYBOT_TOKEN }}
          publish_dir: docs/_site
          external_repository: scala/dotty.epfl.ch
          publish_branch: main

  publish_release:
    permissions:
      contents: write  # for GH CLI to create a release
    runs-on: [self-hosted, Linux]
    container:
      image: lampepfl/dotty:2024-10-18
      options: --cpu-shares 4096
      volumes:
        - ${{ github.workspace }}/../../cache/sbt:/root/.sbt
        - ${{ github.workspace }}/../../cache/ivy:/root/.ivy2/cache
        - ${{ github.workspace }}/../../cache/general:/root/.cache
    needs: [test_non_bootstrapped, test, mima, community_build_a, community_build_b, community_build_c, test_sbt, test_java8, build-sdk-package, build-msi-package]
    if: "github.event_name == 'push'
         && startsWith(github.event.ref, 'refs/tags/')"

    env:
      RELEASEBUILD: yes
      PGP_PW: ${{ secrets.PGP_PW }}  # PGP passphrase
      PGP_SECRET: ${{ secrets.PGP_SECRET }}  # Export your private and public PGP key to an *.asc file, take the file's contents as a string
      SONATYPE_PW: ${{ secrets.SONATYPE_PW_ORGSCALALANG }}
      SONATYPE_USER: ${{ secrets.SONATYPE_USER_ORGSCALALANG }}

    steps:
      ######################################################################################
      ## WARNING: DO NOT CHANGE THE JAVA VERSION HERE. SCALA IS DISTRIBUTED USING JAVA 8. ##
      ######################################################################################
      - name: Set JDK 8 as default
        run: echo "/usr/lib/jvm/java-8-openjdk-amd64/bin" >> $GITHUB_PATH
      - name: Reset existing repo
        run: |
          git config --global --add safe.directory /__w/scala3/scala3
          git -c "http.https://github.com/.extraheader=" fetch --recurse-submodules=no "https://github.com/scala/scala3" && git reset --hard FETCH_HEAD || true

      - name: Checkout cleanup script
        uses: actions/checkout@v4

      - name: Cleanup
        run: .github/workflows/cleanup.sh

      - name: Git Checkout
        uses: actions/checkout@v4

      - name: Add SBT proxy repositories
        run: cp -vf .github/workflows/repositories /root/.sbt/ ; true
<<<<<<< HEAD
      # Extract the release tag
      - name: Extract the release tag
        run : echo "RELEASE_TAG=${GITHUB_REF#*refs/tags/}" >> $GITHUB_ENV
      # BUILD THE SDKs
      - name: Build and pack the SDK (universal)
        run : |
          ./project/scripts/sbt dist/packArchive
          sha256sum dist/target/scala3-* > dist/target/sha256sum.txt
      - name: Build and pack the SDK (linux x86-64)
        run : |
          ./project/scripts/sbt dist-linux-x86_64/packArchive
          sha256sum dist/linux-x86_64/target/scala3-* > dist/linux-x86_64/target/sha256sum.txt
      - name: Build and pack the SDK (linux aarch64)
        run : |
          ./project/scripts/sbt dist-linux-aarch64/packArchive
          sha256sum dist/linux-aarch64/target/scala3-* > dist/linux-aarch64/target/sha256sum.txt
      - name: Build and pack the SDK (mac x86-64)
        run : |
          ./project/scripts/sbt dist-mac-x86_64/packArchive
          sha256sum dist/mac-x86_64/target/scala3-* > dist/mac-x86_64/target/sha256sum.txt
      - name: Build and pack the SDK (mac aarch64)
        run : |
          ./project/scripts/sbt dist-mac-aarch64/packArchive
          sha256sum dist/mac-aarch64/target/scala3-* > dist/mac-aarch64/target/sha256sum.txt
      - name: Build and pack the SDK (win x86-64)
        run : |
          ./project/scripts/sbt dist-win-x86_64/packArchive
          sha256sum dist/win-x86_64/target/scala3-* > dist/win-x86_64/target/sha256sum.txt
      # Create the GitHub release
      - name: Create GitHub Release
        id: create_gh_release
        uses: actions/create-release@latest
        env:
          GITHUB_TOKEN: ${{ secrets.GITHUB_TOKEN }} # This token is provided by Actions, you do not need to create your own token
        with:
          tag_name: ${{ github.ref }}
          release_name: ${{ github.ref }}
          body_path: ./changelogs/${{ env.RELEASE_TAG }}.md
          draft: true
          prerelease: ${{ contains(env.RELEASE_TAG, '-') }}

      - name: Upload zip archive to GitHub Release (universal)
        uses: actions/upload-release-asset@v1
        env:
          GITHUB_TOKEN: ${{ secrets.GITHUB_TOKEN }}
        with:
          upload_url: ${{ steps.create_gh_release.outputs.upload_url }}
          asset_path: ./dist/target/scala3-${{ env.RELEASE_TAG }}.zip
          asset_name: scala3-${{ env.RELEASE_TAG }}.zip
          asset_content_type: application/zip
      - name: Upload tar.gz archive to GitHub Release (universal)
        uses: actions/upload-release-asset@v1
        env:
          GITHUB_TOKEN: ${{ secrets.GITHUB_TOKEN }}
        with:
          upload_url: ${{ steps.create_gh_release.outputs.upload_url }}
          asset_path: ./dist/target/scala3-${{ env.RELEASE_TAG }}.tar.gz
          asset_name: scala3-${{ env.RELEASE_TAG }}.tar.gz
          asset_content_type: application/gzip

      - name: Upload zip archive to GitHub Release (linux x86-64)
        uses: actions/upload-release-asset@v1
        env:
          GITHUB_TOKEN: ${{ secrets.GITHUB_TOKEN }}
        with:
          upload_url: ${{ steps.create_gh_release.outputs.upload_url }}
          asset_path: ./dist/linux-x86_64/target/scala3-${{ env.RELEASE_TAG }}-x86_64-pc-linux.zip
          asset_name: scala3-${{ env.RELEASE_TAG }}-x86_64-pc-linux.zip
          asset_content_type: application/zip
      - name: Upload tar.gz archive to GitHub Release (linux x86-64)
        uses: actions/upload-release-asset@v1
        env:
          GITHUB_TOKEN: ${{ secrets.GITHUB_TOKEN }}
        with:
          upload_url: ${{ steps.create_gh_release.outputs.upload_url }}
          asset_path: ./dist/linux-x86_64/target/scala3-${{ env.RELEASE_TAG }}-x86_64-pc-linux.tar.gz
          asset_name: scala3-${{ env.RELEASE_TAG }}-x86_64-pc-linux.tar.gz
          asset_content_type: application/gzip

      - name: Upload zip archive to GitHub Release (linux aarch64)
        uses: actions/upload-release-asset@v1
        env:
          GITHUB_TOKEN: ${{ secrets.GITHUB_TOKEN }}
        with:
          upload_url: ${{ steps.create_gh_release.outputs.upload_url }}
          asset_path: ./dist/linux-aarch64/target/scala3-${{ env.RELEASE_TAG }}-aarch64-pc-linux.zip
          asset_name: scala3-${{ env.RELEASE_TAG }}-aarch64-pc-linux.zip
          asset_content_type: application/zip
      - name: Upload tar.gz archive to GitHub Release (linux aarch64)
        uses: actions/upload-release-asset@v1
        env:
          GITHUB_TOKEN: ${{ secrets.GITHUB_TOKEN }}
        with:
          upload_url: ${{ steps.create_gh_release.outputs.upload_url }}
          asset_path: ./dist/linux-aarch64/target/scala3-${{ env.RELEASE_TAG }}-aarch64-pc-linux.tar.gz
          asset_name: scala3-${{ env.RELEASE_TAG }}-aarch64-pc-linux.tar.gz
          asset_content_type: application/gzip

      - name: Upload zip archive to GitHub Release (mac x86-64)
        uses: actions/upload-release-asset@v1
        env:
          GITHUB_TOKEN: ${{ secrets.GITHUB_TOKEN }}
        with:
          upload_url: ${{ steps.create_gh_release.outputs.upload_url }}
          asset_path: ./dist/mac-x86_64/target/scala3-${{ env.RELEASE_TAG }}-x86_64-apple-darwin.zip
          asset_name: scala3-${{ env.RELEASE_TAG }}-x86_64-apple-darwin.zip
          asset_content_type: application/zip
      - name: Upload tar.gz archive to GitHub Release (mac x86-64)
        uses: actions/upload-release-asset@v1
        env:
          GITHUB_TOKEN: ${{ secrets.GITHUB_TOKEN }}
        with:
          upload_url: ${{ steps.create_gh_release.outputs.upload_url }}
          asset_path: ./dist/mac-x86_64/target/scala3-${{ env.RELEASE_TAG }}-x86_64-apple-darwin.tar.gz
          asset_name: scala3-${{ env.RELEASE_TAG }}-x86_64-apple-darwin.tar.gz
          asset_content_type: application/gzip

      - name: Upload zip archive to GitHub Release (mac aarch64)
        uses: actions/upload-release-asset@v1
        env:
          GITHUB_TOKEN: ${{ secrets.GITHUB_TOKEN }}
        with:
          upload_url: ${{ steps.create_gh_release.outputs.upload_url }}
          asset_path: ./dist/mac-aarch64/target/scala3-${{ env.RELEASE_TAG }}-aarch64-apple-darwin.zip
          asset_name: scala3-${{ env.RELEASE_TAG }}-aarch64-apple-darwin.zip
          asset_content_type: application/zip
      - name: Upload tar.gz archive to GitHub Release (mac aarch64)
        uses: actions/upload-release-asset@v1
        env:
          GITHUB_TOKEN: ${{ secrets.GITHUB_TOKEN }}
        with:
          upload_url: ${{ steps.create_gh_release.outputs.upload_url }}
          asset_path: ./dist/mac-aarch64/target/scala3-${{ env.RELEASE_TAG }}-aarch64-apple-darwin.tar.gz
          asset_name: scala3-${{ env.RELEASE_TAG }}-aarch64-apple-darwin.tar.gz
          asset_content_type: application/gzip

      - name: Upload zip archive to GitHub Release (win x86-64)
        uses: actions/upload-release-asset@v1
        env:
          GITHUB_TOKEN: ${{ secrets.GITHUB_TOKEN }}
        with:
          upload_url: ${{ steps.create_gh_release.outputs.upload_url }}
          asset_path: ./dist/win-x86_64/target/scala3-${{ env.RELEASE_TAG }}-x86_64-pc-win32.zip
          asset_name: scala3-${{ env.RELEASE_TAG }}-x86_64-pc-win32.zip
          asset_content_type: application/zip
      - name: Upload tar.gz archive to GitHub Release (win x86-64)
        uses: actions/upload-release-asset@v1
        env:
          GITHUB_TOKEN: ${{ secrets.GITHUB_TOKEN }}
        with:
          upload_url: ${{ steps.create_gh_release.outputs.upload_url }}
          asset_path: ./dist/win-x86_64/target/scala3-${{ env.RELEASE_TAG }}-x86_64-pc-win32.tar.gz
          asset_name: scala3-${{ env.RELEASE_TAG }}-x86_64-pc-win32.tar.gz
          asset_content_type: application/gzip


      - name: Upload SHA256 sum of the release artefacts to GitHub Release (universal)
        uses: actions/upload-release-asset@v1
=======

      # Extract the release tag
      - name: Extract the release tag
        run : echo "RELEASE_TAG=${GITHUB_REF#*refs/tags/}" >> $GITHUB_ENV

      - name: Check compiler version
        shell: bash
        run : |
          version=$(./project/scripts/sbt "print scala3-compiler-bootstrapped/version" | tail -n1)
          echo "This build version: ${version}"
          if [ "${version}" != "${{ env.RELEASE_TAG }}" ]; then
            echo "Compiler version for this build '${version}', does not match tag: ${{ env.RELEASE_TAG }}"
            exit 1
          fi

      - name: Prepare the SDKs
        shell: bash
        run : |
          prepareSDK() {
            distroSuffix="$1"
            sbtProject="$2"
            distDir="$3"

            # Build binaries
            ./project/scripts/sbt "all ${sbtProject}/Universal/packageBin ${sbtProject}/Universal/packageZipTarball"

            artifactName="scala3-${{ env.RELEASE_TAG }}${distroSuffix}"

            # Caluclate SHA for each of archive files
            for file in "${artifactName}.zip" "${artifactName}.tar.gz"; do
              mv ${distDir}/target/universal/$file $file
              sha256sum "${file}" > "${file}.sha256"
            done
          }
          prepareSDK ""                      "dist"               "./dist/"
          prepareSDK "-aarch64-pc-linux"     "dist-linux-aarch64" "./dist/linux-aarch64/"
          prepareSDK "-x86_64-pc-linux"      "dist-linux-x86_64"  "./dist/linux-x86_64/"
          prepareSDK "-aarch64-apple-darwin" "dist-mac-aarch64"   "./dist/mac-aarch64/"
          prepareSDK "-x86_64-apple-darwin"  "dist-mac-x86_64"    "./dist/mac-x86_64/"
          prepareSDK "-x86_64-pc-win32"      "dist-win-x86_64"    "./dist/win-x86_64/"

      - name: Download MSI package
        uses: actions/download-artifact@v4
        with:
          name: scala.msi
          path: .
      - name: Prepare MSI package
        shell: bash
        run: | 
          msiInstaller="scala3-${{ env.RELEASE_TAG }}.msi"
          mv scala.msi "${msiInstaller}"
          sha256sum "${msiInstaller}" > "${msiInstaller}.sha256"

      - name: Install GH CLI
        uses: dev-hanz-ops/install-gh-cli-action@v0.2.0
        with:
          gh-cli-version: 2.59.0 
          
      # Create the GitHub release
      - name: Create GitHub Release
>>>>>>> c33db50d
        env:
          GITHUB_TOKEN: ${{ secrets.GITHUB_TOKEN }} # This token is provided by Actions, you do not need to create your own token
        shell: bash
        run: |
          git config --global --add safe.directory /__w/scala3/scala3
          gh release create \
          --draft \
          --title "${{ env.RELEASE_TAG }}" \
          --notes-file ./changelogs/${{ env.RELEASE_TAG }}.md \
          --latest=${{ !contains(env.RELEASE_TAG, '-RC') }} \
          --prerelease=${{ contains(env.RELEASE_TAG, '-RC') }} \
          --verify-tag ${{ env.RELEASE_TAG }} \
          scala3-${{ env.RELEASE_TAG }}*.zip \
          scala3-${{ env.RELEASE_TAG }}*.tar.gz \
          scala3-${{ env.RELEASE_TAG }}*.sha256 \
          scala3-${{ env.RELEASE_TAG }}.msi 

      - name: Upload SHA256 sum of the release artefacts to GitHub Release (linux x86-64)
        uses: actions/upload-release-asset@v1
        env:
          GITHUB_TOKEN: ${{ secrets.GITHUB_TOKEN }}
        with:
          upload_url: ${{ steps.create_gh_release.outputs.upload_url }}
          asset_path: ./dist/linux-x86_64/target/sha256sum.txt
          asset_name: sha256sum-x86_64-pc-linux.txt
          asset_content_type: text/plain

      - name: Upload SHA256 sum of the release artefacts to GitHub Release (linux aarch64)
        uses: actions/upload-release-asset@v1
        env:
          GITHUB_TOKEN: ${{ secrets.GITHUB_TOKEN }}
        with:
          upload_url: ${{ steps.create_gh_release.outputs.upload_url }}
          asset_path: ./dist/linux-aarch64/target/sha256sum.txt
          asset_name: sha256sum-aarch64-pc-linux.txt
          asset_content_type: text/plain

      - name: Upload SHA256 sum of the release artefacts to GitHub Release (mac x86-64)
        uses: actions/upload-release-asset@v1
        env:
          GITHUB_TOKEN: ${{ secrets.GITHUB_TOKEN }}
        with:
          upload_url: ${{ steps.create_gh_release.outputs.upload_url }}
          asset_path: ./dist/mac-x86_64/target/sha256sum.txt
          asset_name: sha256sum-x86_64-apple-darwin.txt
          asset_content_type: text/plain

      - name: Upload SHA256 sum of the release artefacts to GitHub Release (mac aarch64)
        uses: actions/upload-release-asset@v1
        env:
          GITHUB_TOKEN: ${{ secrets.GITHUB_TOKEN }}
        with:
          upload_url: ${{ steps.create_gh_release.outputs.upload_url }}
          asset_path: ./dist/mac-aarch64/target/sha256sum.txt
          asset_name: sha256sum-aarch64-apple-darwin.txt
          asset_content_type: text/plain

      - name: Upload SHA256 sum of the release artefacts to GitHub Release (win x86-64)
        uses: actions/upload-release-asset@v1
        env:
          GITHUB_TOKEN: ${{ secrets.GITHUB_TOKEN }}
        with:
          upload_url: ${{ steps.create_gh_release.outputs.upload_url }}
          asset_path: ./dist/win-x86_64/target/sha256sum.txt
          asset_name: sha256sum-x86_64-pc-win32.txt
          asset_content_type: text/plain

      - name: Publish Release
        run: ./project/scripts/sbtPublish ";project scala3-bootstrapped ;publishSigned ;sonatypeBundleUpload"


  open_issue_on_failure:
    runs-on: [self-hosted, Linux]
    container:
      image: lampepfl/dotty:2024-10-18
    needs: [nightly_documentation, test_windows_full]
    # The `failure()` expression is true iff at least one of the dependencies
    # of this job (including transitive dependencies) has failed.
    if: "failure() && github.event_name == 'schedule'"
    steps:
      - name: Checkout issue template
        uses: actions/checkout@v4

      - name: Open an issue
        uses: JasonEtco/create-an-issue@v2
        env:
          GITHUB_TOKEN: ${{ secrets.GITHUB_TOKEN }}
          WORKFLOW_RUN_URL: ${{ github.server_url }}/${{ github.repository }}/actions/runs/${{ github.run_id }}
        with:
          filename: .github/workflows/issue_nightly_failed.md

  build-msi-package:
    uses: ./.github/workflows/build-msi.yml
    if  :
      (github.event_name == 'pull_request' && contains(github.event.pull_request.body, '[test_msi]')) ||
      (github.event_name == 'push' && startsWith(github.event.ref, 'refs/tags/'))

  test-msi-package:
    uses: ./.github/workflows/test-msi.yml
    needs: [build-msi-package]
    with:
      # Ensure that version starts with prefix 3.
      # In the future it can be adapted to compare with git tag or version set in the project/Build.scala
      version: "3."
      java-version: 8

  build-sdk-package:
    uses: ./.github/workflows/build-sdk.yml
    if:
      (github.event_name == 'pull_request' && !contains(github.event.pull_request.body, '[skip ci]')) ||
      (github.event_name == 'workflow_dispatch' && github.repository == 'scala/scala3') ||
      (github.event_name == 'schedule' && github.repository == 'scala/scala3') ||
      github.event_name == 'push' ||
      github.event_name == 'merge_group'
    with:
      java-version: 8

  build-chocolatey-package:
    uses: ./.github/workflows/build-chocolatey.yml
    needs: [ build-sdk-package ]
    with:
      version: 3.6.0-local # TODO: FIX THIS
      url    : https://api.github.com/repos/scala/scala3/actions/artifacts/${{ needs.build-sdk-package.outputs.win-x86_64-id }}/zip
      digest : ${{ needs.build-sdk-package.outputs.win-x86_64-digest }}

  test-chocolatey-package:
    uses: ./.github/workflows/test-chocolatey.yml
    with:
      version     : 3.6.0-local # TODO: FIX THIS
      java-version: 8
    if: github.event_name == 'pull_request' && contains(github.event.pull_request.body, '[test_chocolatey]')
    needs: [ build-chocolatey-package ]<|MERGE_RESOLUTION|>--- conflicted
+++ resolved
@@ -232,11 +232,7 @@
         shell: cmd
 
       - name: build binary
-<<<<<<< HEAD
-        run: sbt "dist-win-x86_64/pack" & bash -version
-=======
         run: sbt "dist-win-x86_64/Universal/stage" & bash -version
->>>>>>> c33db50d
         shell: cmd
 
       - name: cygwin tests
@@ -276,11 +272,7 @@
         uses: actions/checkout@v4
 
       - name: build binary
-<<<<<<< HEAD
-        run: sbt "dist-win-x86_64/pack"
-=======
         run: sbt "dist-win-x86_64/Universal/stage"
->>>>>>> c33db50d
         shell: cmd
 
       - name: Test
@@ -778,166 +770,6 @@
 
       - name: Add SBT proxy repositories
         run: cp -vf .github/workflows/repositories /root/.sbt/ ; true
-<<<<<<< HEAD
-      # Extract the release tag
-      - name: Extract the release tag
-        run : echo "RELEASE_TAG=${GITHUB_REF#*refs/tags/}" >> $GITHUB_ENV
-      # BUILD THE SDKs
-      - name: Build and pack the SDK (universal)
-        run : |
-          ./project/scripts/sbt dist/packArchive
-          sha256sum dist/target/scala3-* > dist/target/sha256sum.txt
-      - name: Build and pack the SDK (linux x86-64)
-        run : |
-          ./project/scripts/sbt dist-linux-x86_64/packArchive
-          sha256sum dist/linux-x86_64/target/scala3-* > dist/linux-x86_64/target/sha256sum.txt
-      - name: Build and pack the SDK (linux aarch64)
-        run : |
-          ./project/scripts/sbt dist-linux-aarch64/packArchive
-          sha256sum dist/linux-aarch64/target/scala3-* > dist/linux-aarch64/target/sha256sum.txt
-      - name: Build and pack the SDK (mac x86-64)
-        run : |
-          ./project/scripts/sbt dist-mac-x86_64/packArchive
-          sha256sum dist/mac-x86_64/target/scala3-* > dist/mac-x86_64/target/sha256sum.txt
-      - name: Build and pack the SDK (mac aarch64)
-        run : |
-          ./project/scripts/sbt dist-mac-aarch64/packArchive
-          sha256sum dist/mac-aarch64/target/scala3-* > dist/mac-aarch64/target/sha256sum.txt
-      - name: Build and pack the SDK (win x86-64)
-        run : |
-          ./project/scripts/sbt dist-win-x86_64/packArchive
-          sha256sum dist/win-x86_64/target/scala3-* > dist/win-x86_64/target/sha256sum.txt
-      # Create the GitHub release
-      - name: Create GitHub Release
-        id: create_gh_release
-        uses: actions/create-release@latest
-        env:
-          GITHUB_TOKEN: ${{ secrets.GITHUB_TOKEN }} # This token is provided by Actions, you do not need to create your own token
-        with:
-          tag_name: ${{ github.ref }}
-          release_name: ${{ github.ref }}
-          body_path: ./changelogs/${{ env.RELEASE_TAG }}.md
-          draft: true
-          prerelease: ${{ contains(env.RELEASE_TAG, '-') }}
-
-      - name: Upload zip archive to GitHub Release (universal)
-        uses: actions/upload-release-asset@v1
-        env:
-          GITHUB_TOKEN: ${{ secrets.GITHUB_TOKEN }}
-        with:
-          upload_url: ${{ steps.create_gh_release.outputs.upload_url }}
-          asset_path: ./dist/target/scala3-${{ env.RELEASE_TAG }}.zip
-          asset_name: scala3-${{ env.RELEASE_TAG }}.zip
-          asset_content_type: application/zip
-      - name: Upload tar.gz archive to GitHub Release (universal)
-        uses: actions/upload-release-asset@v1
-        env:
-          GITHUB_TOKEN: ${{ secrets.GITHUB_TOKEN }}
-        with:
-          upload_url: ${{ steps.create_gh_release.outputs.upload_url }}
-          asset_path: ./dist/target/scala3-${{ env.RELEASE_TAG }}.tar.gz
-          asset_name: scala3-${{ env.RELEASE_TAG }}.tar.gz
-          asset_content_type: application/gzip
-
-      - name: Upload zip archive to GitHub Release (linux x86-64)
-        uses: actions/upload-release-asset@v1
-        env:
-          GITHUB_TOKEN: ${{ secrets.GITHUB_TOKEN }}
-        with:
-          upload_url: ${{ steps.create_gh_release.outputs.upload_url }}
-          asset_path: ./dist/linux-x86_64/target/scala3-${{ env.RELEASE_TAG }}-x86_64-pc-linux.zip
-          asset_name: scala3-${{ env.RELEASE_TAG }}-x86_64-pc-linux.zip
-          asset_content_type: application/zip
-      - name: Upload tar.gz archive to GitHub Release (linux x86-64)
-        uses: actions/upload-release-asset@v1
-        env:
-          GITHUB_TOKEN: ${{ secrets.GITHUB_TOKEN }}
-        with:
-          upload_url: ${{ steps.create_gh_release.outputs.upload_url }}
-          asset_path: ./dist/linux-x86_64/target/scala3-${{ env.RELEASE_TAG }}-x86_64-pc-linux.tar.gz
-          asset_name: scala3-${{ env.RELEASE_TAG }}-x86_64-pc-linux.tar.gz
-          asset_content_type: application/gzip
-
-      - name: Upload zip archive to GitHub Release (linux aarch64)
-        uses: actions/upload-release-asset@v1
-        env:
-          GITHUB_TOKEN: ${{ secrets.GITHUB_TOKEN }}
-        with:
-          upload_url: ${{ steps.create_gh_release.outputs.upload_url }}
-          asset_path: ./dist/linux-aarch64/target/scala3-${{ env.RELEASE_TAG }}-aarch64-pc-linux.zip
-          asset_name: scala3-${{ env.RELEASE_TAG }}-aarch64-pc-linux.zip
-          asset_content_type: application/zip
-      - name: Upload tar.gz archive to GitHub Release (linux aarch64)
-        uses: actions/upload-release-asset@v1
-        env:
-          GITHUB_TOKEN: ${{ secrets.GITHUB_TOKEN }}
-        with:
-          upload_url: ${{ steps.create_gh_release.outputs.upload_url }}
-          asset_path: ./dist/linux-aarch64/target/scala3-${{ env.RELEASE_TAG }}-aarch64-pc-linux.tar.gz
-          asset_name: scala3-${{ env.RELEASE_TAG }}-aarch64-pc-linux.tar.gz
-          asset_content_type: application/gzip
-
-      - name: Upload zip archive to GitHub Release (mac x86-64)
-        uses: actions/upload-release-asset@v1
-        env:
-          GITHUB_TOKEN: ${{ secrets.GITHUB_TOKEN }}
-        with:
-          upload_url: ${{ steps.create_gh_release.outputs.upload_url }}
-          asset_path: ./dist/mac-x86_64/target/scala3-${{ env.RELEASE_TAG }}-x86_64-apple-darwin.zip
-          asset_name: scala3-${{ env.RELEASE_TAG }}-x86_64-apple-darwin.zip
-          asset_content_type: application/zip
-      - name: Upload tar.gz archive to GitHub Release (mac x86-64)
-        uses: actions/upload-release-asset@v1
-        env:
-          GITHUB_TOKEN: ${{ secrets.GITHUB_TOKEN }}
-        with:
-          upload_url: ${{ steps.create_gh_release.outputs.upload_url }}
-          asset_path: ./dist/mac-x86_64/target/scala3-${{ env.RELEASE_TAG }}-x86_64-apple-darwin.tar.gz
-          asset_name: scala3-${{ env.RELEASE_TAG }}-x86_64-apple-darwin.tar.gz
-          asset_content_type: application/gzip
-
-      - name: Upload zip archive to GitHub Release (mac aarch64)
-        uses: actions/upload-release-asset@v1
-        env:
-          GITHUB_TOKEN: ${{ secrets.GITHUB_TOKEN }}
-        with:
-          upload_url: ${{ steps.create_gh_release.outputs.upload_url }}
-          asset_path: ./dist/mac-aarch64/target/scala3-${{ env.RELEASE_TAG }}-aarch64-apple-darwin.zip
-          asset_name: scala3-${{ env.RELEASE_TAG }}-aarch64-apple-darwin.zip
-          asset_content_type: application/zip
-      - name: Upload tar.gz archive to GitHub Release (mac aarch64)
-        uses: actions/upload-release-asset@v1
-        env:
-          GITHUB_TOKEN: ${{ secrets.GITHUB_TOKEN }}
-        with:
-          upload_url: ${{ steps.create_gh_release.outputs.upload_url }}
-          asset_path: ./dist/mac-aarch64/target/scala3-${{ env.RELEASE_TAG }}-aarch64-apple-darwin.tar.gz
-          asset_name: scala3-${{ env.RELEASE_TAG }}-aarch64-apple-darwin.tar.gz
-          asset_content_type: application/gzip
-
-      - name: Upload zip archive to GitHub Release (win x86-64)
-        uses: actions/upload-release-asset@v1
-        env:
-          GITHUB_TOKEN: ${{ secrets.GITHUB_TOKEN }}
-        with:
-          upload_url: ${{ steps.create_gh_release.outputs.upload_url }}
-          asset_path: ./dist/win-x86_64/target/scala3-${{ env.RELEASE_TAG }}-x86_64-pc-win32.zip
-          asset_name: scala3-${{ env.RELEASE_TAG }}-x86_64-pc-win32.zip
-          asset_content_type: application/zip
-      - name: Upload tar.gz archive to GitHub Release (win x86-64)
-        uses: actions/upload-release-asset@v1
-        env:
-          GITHUB_TOKEN: ${{ secrets.GITHUB_TOKEN }}
-        with:
-          upload_url: ${{ steps.create_gh_release.outputs.upload_url }}
-          asset_path: ./dist/win-x86_64/target/scala3-${{ env.RELEASE_TAG }}-x86_64-pc-win32.tar.gz
-          asset_name: scala3-${{ env.RELEASE_TAG }}-x86_64-pc-win32.tar.gz
-          asset_content_type: application/gzip
-
-
-      - name: Upload SHA256 sum of the release artefacts to GitHub Release (universal)
-        uses: actions/upload-release-asset@v1
-=======
 
       # Extract the release tag
       - name: Extract the release tag
@@ -998,7 +830,6 @@
           
       # Create the GitHub release
       - name: Create GitHub Release
->>>>>>> c33db50d
         env:
           GITHUB_TOKEN: ${{ secrets.GITHUB_TOKEN }} # This token is provided by Actions, you do not need to create your own token
         shell: bash
@@ -1016,56 +847,6 @@
           scala3-${{ env.RELEASE_TAG }}*.sha256 \
           scala3-${{ env.RELEASE_TAG }}.msi 
 
-      - name: Upload SHA256 sum of the release artefacts to GitHub Release (linux x86-64)
-        uses: actions/upload-release-asset@v1
-        env:
-          GITHUB_TOKEN: ${{ secrets.GITHUB_TOKEN }}
-        with:
-          upload_url: ${{ steps.create_gh_release.outputs.upload_url }}
-          asset_path: ./dist/linux-x86_64/target/sha256sum.txt
-          asset_name: sha256sum-x86_64-pc-linux.txt
-          asset_content_type: text/plain
-
-      - name: Upload SHA256 sum of the release artefacts to GitHub Release (linux aarch64)
-        uses: actions/upload-release-asset@v1
-        env:
-          GITHUB_TOKEN: ${{ secrets.GITHUB_TOKEN }}
-        with:
-          upload_url: ${{ steps.create_gh_release.outputs.upload_url }}
-          asset_path: ./dist/linux-aarch64/target/sha256sum.txt
-          asset_name: sha256sum-aarch64-pc-linux.txt
-          asset_content_type: text/plain
-
-      - name: Upload SHA256 sum of the release artefacts to GitHub Release (mac x86-64)
-        uses: actions/upload-release-asset@v1
-        env:
-          GITHUB_TOKEN: ${{ secrets.GITHUB_TOKEN }}
-        with:
-          upload_url: ${{ steps.create_gh_release.outputs.upload_url }}
-          asset_path: ./dist/mac-x86_64/target/sha256sum.txt
-          asset_name: sha256sum-x86_64-apple-darwin.txt
-          asset_content_type: text/plain
-
-      - name: Upload SHA256 sum of the release artefacts to GitHub Release (mac aarch64)
-        uses: actions/upload-release-asset@v1
-        env:
-          GITHUB_TOKEN: ${{ secrets.GITHUB_TOKEN }}
-        with:
-          upload_url: ${{ steps.create_gh_release.outputs.upload_url }}
-          asset_path: ./dist/mac-aarch64/target/sha256sum.txt
-          asset_name: sha256sum-aarch64-apple-darwin.txt
-          asset_content_type: text/plain
-
-      - name: Upload SHA256 sum of the release artefacts to GitHub Release (win x86-64)
-        uses: actions/upload-release-asset@v1
-        env:
-          GITHUB_TOKEN: ${{ secrets.GITHUB_TOKEN }}
-        with:
-          upload_url: ${{ steps.create_gh_release.outputs.upload_url }}
-          asset_path: ./dist/win-x86_64/target/sha256sum.txt
-          asset_name: sha256sum-x86_64-pc-win32.txt
-          asset_content_type: text/plain
-
       - name: Publish Release
         run: ./project/scripts/sbtPublish ";project scala3-bootstrapped ;publishSigned ;sonatypeBundleUpload"
 
