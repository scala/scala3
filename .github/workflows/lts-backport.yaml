--- conflicted
+++ resolved
@@ -16,11 +16,7 @@
         with:
           fetch-depth: 0
       - uses: coursier/cache-action@v6
-<<<<<<< HEAD
-      - uses: VirtusLab/scala-cli-setup@v1.8.4
-=======
       - uses: VirtusLab/scala-cli-setup@v1.9.0
->>>>>>> eb198cfa
       - run: scala-cli ./project/scripts/addToBackportingProject.scala -- ${{ github.sha }}
         env:
           GRAPHQL_API_TOKEN: ${{ secrets.GRAPHQL_API_TOKEN }}
