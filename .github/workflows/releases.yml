--- conflicted
+++ resolved
@@ -29,9 +29,6 @@
     secrets:
       CONSUMER-KEY: ${{ secrets.SDKMAN_KEY }}
       CONSUMER-TOKEN: ${{ secrets.SDKMAN_TOKEN }}
-<<<<<<< HEAD
-  
-=======
 
   publish-winget:
     uses: ./.github/workflows/publish-winget.yml
@@ -72,5 +69,4 @@
     secrets:
       API-KEY: ${{ secrets.CHOCOLATEY_KEY }}
 
->>>>>>> c33db50d
   # TODO: ADD RELEASE WORKFLOW TO CHOCOLATEY AND OTHER PACKAGE MANAGERS HERE