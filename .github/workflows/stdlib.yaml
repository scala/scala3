name: Compile Full Standard Library

on:
  push:
    branches:
      - 'main'
  pull_request:

permissions:
  contents: read

env:
  DEVELOCITY_ACCESS_KEY: ${{ secrets.DEVELOCITY_ACCESS_KEY }}

jobs:
  scala-library-nonbootstrapped:
    runs-on: ubuntu-latest
    steps:
      - name: Git Checkout
        uses: actions/checkout@v5

      - name: Set up JDK 17
        uses: actions/setup-java@v5
        with:
          distribution: 'temurin'
          java-version: 17
          cache: 'sbt'

      - uses: sbt/setup-sbt@v1
      - name: Compile `scala-library-nonbootstrapped`
        run: ./project/scripts/sbt scala-library-nonbootstrapped/compile

  scala3-library-nonbootstrapped:
    runs-on: ubuntu-latest
    needs: [scala-library-nonbootstrapped]
    steps:
      - name: Git Checkout
        uses: actions/checkout@v5

      - name: Set up JDK 17
        uses: actions/setup-java@v5
        with:
          distribution: 'temurin'
          java-version: 17
          cache: 'sbt'

      - uses: sbt/setup-sbt@v1
      - name: Compile `scala3-library-nonbootstrapped`
        run: ./project/scripts/sbt scala3-library-nonbootstrapped/compile

  scala3-interfaces:
    runs-on: ubuntu-latest
    steps:
      - name: Git Checkout
        uses: actions/checkout@v5

      - name: Set up JDK 17
        uses: actions/setup-java@v5
        with:
          distribution: 'temurin'
          java-version: 17
          cache: 'sbt'

      - uses: sbt/setup-sbt@v1
      - name: Compile `scala3-interfaces`
        run: ./project/scripts/sbt scala3-interfaces/compile

  tasty-core-nonbootstrapped:
    runs-on: ubuntu-latest
    needs: [scala3-library-nonbootstrapped]
    steps:
      - name: Git Checkout
        uses: actions/checkout@v5

      - name: Set up JDK 17
        uses: actions/setup-java@v5
        with:
          distribution: 'temurin'
          java-version: 17
          cache: 'sbt'
      - uses: sbt/setup-sbt@v1
      - name: Compile `tasty-core-nonbootstrapped`
        run: ./project/scripts/sbt tasty-core-nonbootstrapped/compile

  scala3-compiler-nonbootstrapped:
    runs-on: ubuntu-latest
    needs: [tasty-core-nonbootstrapped, scala3-library-nonbootstrapped, scala3-interfaces]
    steps:
      - name: Git Checkout
        uses: actions/checkout@v5

      - name: Set up JDK 17
        uses: actions/setup-java@v5
        with:
          distribution: 'temurin'
          java-version: 17
          cache: 'sbt'
      - uses: sbt/setup-sbt@v1
      - name: Compile `scala3-compiler-nonbootstrapped`
        run: ./project/scripts/sbt scala3-compiler-nonbootstrapped/compile

  scala3-sbt-bridge-nonbootstrapped:
    runs-on: ubuntu-latest
    needs: [scala3-compiler-nonbootstrapped]
    steps:
      - name: Git Checkout
        uses: actions/checkout@v5

      - name: Set up JDK 17
        uses: actions/setup-java@v5
        with:
          distribution: 'temurin'
          java-version: 17
          cache: 'sbt'
      - uses: sbt/setup-sbt@v1
      - name: Compile `scala3-sbt-bridge-nonbootstrapped`
        run: ./project/scripts/sbt scala3-sbt-bridge-nonbootstrapped/compile

  scala-library-bootstrapped:
    runs-on: ubuntu-latest
    needs  : [scala-library-nonbootstrapped, scala3-library-nonbootstrapped, tasty-core-nonbootstrapped,
              scala3-compiler-nonbootstrapped, scala3-sbt-bridge-nonbootstrapped]
    steps:
      - name: Git Checkout
        uses: actions/checkout@v5

      - name: Set up JDK 17
        uses: actions/setup-java@v5
        with:
          distribution: 'temurin'
          java-version: 17
          cache: 'sbt'

      - uses: sbt/setup-sbt@v1
      - name: Compile `scala-library-bootstrapped`
        run: ./project/scripts/sbt scala-library-bootstrapped/compile

  scala3-library-bootstrapped:
    runs-on: ubuntu-latest
    needs: [scala-library-bootstrapped]
    steps:
      - name: Git Checkout
        uses: actions/checkout@v5

      - name: Set up JDK 17
        uses: actions/setup-java@v5
        with:
          distribution: 'temurin'
          java-version: 17
          cache: 'sbt'

      - uses: sbt/setup-sbt@v1
      - name: Compile `scala3-library-bootstrapped`
        run: ./project/scripts/sbt scala3-library-bootstrapped-new/compile

  tasty-core-bootstrapped:
    runs-on: ubuntu-latest
    needs: [scala3-library-bootstrapped]
    steps:
      - name: Git Checkout
        uses: actions/checkout@v5

      - name: Set up JDK 17
        uses: actions/setup-java@v5
        with:
          distribution: 'temurin'
          java-version: 17
          cache: 'sbt'
      - uses: sbt/setup-sbt@v1
      - name: Compile `tasty-core-bootstrapped`
        run: ./project/scripts/sbt tasty-core-bootstrapped-new/compile

  scala3-compiler-bootstrapped:
    runs-on: ubuntu-latest
    needs: [tasty-core-bootstrapped, scala3-library-bootstrapped, scala3-interfaces]
    steps:
      - name: Git Checkout
        uses: actions/checkout@v5

      - name: Set up JDK 17
        uses: actions/setup-java@v5
        with:
          distribution: 'temurin'
          java-version: 17
          cache: 'sbt'
      - uses: sbt/setup-sbt@v1
      - name: Compile `scala3-compiler-bootstrapped`
        run: ./project/scripts/sbt scala3-compiler-bootstrapped-new/compile

  scala3-sbt-bridge-bootstrapped:
    runs-on: ubuntu-latest
    needs: [scala3-compiler-bootstrapped]
    steps:
      - name: Git Checkout
        uses: actions/checkout@v5

      - name: Set up JDK 17
        uses: actions/setup-java@v5
        with:
          distribution: 'temurin'
          java-version: 17
          cache: 'sbt'
      - uses: sbt/setup-sbt@v1
      - name: Compile `scala3-sbt-bridge-bootstrapped`
        run: ./project/scripts/sbt scala3-sbt-bridge-bootstrapped/compile

  scala3-staging:
    runs-on: ubuntu-latest
    needs: [scala3-compiler-bootstrapped]
    steps:
      - name: Git Checkout
        uses: actions/checkout@v5

      - name: Set up JDK 17
        uses: actions/setup-java@v5
        with:
          distribution: 'temurin'
          java-version: 17
          cache: 'sbt'
      - uses: sbt/setup-sbt@v1
      - name: Compile `scala3-staging`
        run: ./project/scripts/sbt scala3-staging-new/compile

  scala3-tasty-inspector:
    runs-on: ubuntu-latest
    needs: [scala3-compiler-bootstrapped]
    steps:
      - name: Git Checkout
        uses: actions/checkout@v5

      - name: Set up JDK 17
        uses: actions/setup-java@v5
        with:
          distribution: 'temurin'
          java-version: 17
          cache: 'sbt'
      - uses: sbt/setup-sbt@v1
      - name: Compile `scala3-staging`
        run: ./project/scripts/sbt scala3-staging-new/compile
      - name: Compile `scala3-tasty-inspector`
        run: ./project/scripts/sbt scala3-tasty-inspector-new/compile

  scala-library-sjs:
    runs-on: ubuntu-latest
    needs: [scala-library-nonbootstrapped, scala3-library-nonbootstrapped, tasty-core-nonbootstrapped,
            scala3-compiler-nonbootstrapped, scala3-sbt-bridge-nonbootstrapped]
    steps:
      - name: Git Checkout
        uses: actions/checkout@v5

      - name: Set up JDK 17
        uses: actions/setup-java@v5
        with:
          distribution: 'temurin'
          java-version: 17
          cache: 'sbt'
      - uses: sbt/setup-sbt@v1
      - name: Compile `scala3-staging`
        run: ./project/scripts/sbt scala3-staging-new/compile
      - name: Compile `scala-library` for Scala.js
        run: ./project/scripts/sbt scala-library-sjs/compile

  scala3-library-sjs:
    runs-on: ubuntu-latest
    needs: [scala-library-sjs]
    steps:
      - name: Git Checkout
        uses: actions/checkout@v5

      - name: Set up JDK 17
        uses: actions/setup-java@v5
        with:
          distribution: 'temurin'
          java-version: 17
          cache: 'sbt'
      - uses: sbt/setup-sbt@v1
      - name: Compile `scala3-staging`
        run: ./project/scripts/sbt scala3-staging-new/compile
      - name: Compile `scala3-library` for Scala.js
        run: ./project/scripts/sbt scala3-library-sjs/compile

  scaladoc:
    runs-on: ubuntu-latest
    needs: [scala3-compiler-bootstrapped, scala3-tasty-inspector]
    steps:
      - name: Git Checkout
        uses: actions/checkout@v5

      - name: Set up JDK 17
        uses: actions/setup-java@v5
        with:
          distribution: 'temurin'
          java-version: 17
          cache: 'sbt'
      - uses: sbt/setup-sbt@v1

      - name: Compile `scaladoc`
        run: ./project/scripts/sbt scaladoc-new/compile

  #################################################################################################
  ########################################### MiMa JOBS ###########################################
  #################################################################################################

  mima-scala-library-nonbootstrapped:
    runs-on: ubuntu-latest
    needs: scala-library-nonbootstrapped
    if: false
    steps:
      - name: Git Checkout
        uses: actions/checkout@v5

      - name: Set up JDK 17
        uses: actions/setup-java@v5
        with:
          distribution: 'temurin'
          java-version: 17
          cache: 'sbt'

      - uses: sbt/setup-sbt@v1
      - name: Report MiMa issues in `scala-library-nonbootstrapped`
        run: ./project/scripts/sbt scala-library-nonbootstrapped/mimaReportBinaryIssues

  mima-scala3-interfaces:
    runs-on: ubuntu-latest
    needs: scala3-interfaces
    steps:
      - name: Git Checkout
        uses: actions/checkout@v5

      - name: Set up JDK 17
        uses: actions/setup-java@v5
        with:
          distribution: 'temurin'
          java-version: 17
          cache: 'sbt'

      - uses: sbt/setup-sbt@v1
      - name: Report MiMa issues in `scala3-interfaces`
        run: ./project/scripts/sbt scala3-interfaces/mimaReportBinaryIssues

  mima-tasty-core-nonbootstrapped:
    runs-on: ubuntu-latest
    needs: tasty-core-nonbootstrapped
    steps:
      - name: Git Checkout
        uses: actions/checkout@v5

      - name: Set up JDK 17
        uses: actions/setup-java@v5
        with:
          distribution: 'temurin'
          java-version: 17
          cache: 'sbt'

      - uses: sbt/setup-sbt@v1
      - name: Report MiMa issues in `tasty-core-nonbootstrapped`
        run: ./project/scripts/sbt tasty-core-nonbootstrapped/mimaReportBinaryIssues

  mima-scala-library-bootstrapped:
    runs-on: ubuntu-latest
    needs: scala-library-bootstrapped
    steps:
      - name: Git Checkout
        uses: actions/checkout@v5

      - name: Set up JDK 17
        uses: actions/setup-java@v5
        with:
          distribution: 'temurin'
          java-version: 17
          cache: 'sbt'

      - uses: sbt/setup-sbt@v1
      - name: Report MiMa issues in `scala-library-bootstrapped`
        run: ./project/scripts/sbt scala-library-bootstrapped/mimaReportBinaryIssues

  mima-tasty-core-bootstrapped:
    runs-on: ubuntu-latest
    needs: tasty-core-bootstrapped
    steps:
      - name: Git Checkout
        uses: actions/checkout@v5

      - name: Set up JDK 17
        uses: actions/setup-java@v5
        with:
          distribution: 'temurin'
          java-version: 17
          cache: 'sbt'

      - uses: sbt/setup-sbt@v1
      - name: Report MiMa issues in `tasty-core-bootstrapped`
        run: ./project/scripts/sbt tasty-core-bootstrapped-new/mimaReportBinaryIssues

  mima-scala-library-sjs:
    runs-on: ubuntu-latest
    needs: scala-library-sjs
    steps:
      - name: Git Checkout
        uses: actions/checkout@v5

      - name: Set up JDK 17
        uses: actions/setup-java@v5
        with:
          distribution: 'temurin'
          java-version: 17
          cache: 'sbt'

      - uses: sbt/setup-sbt@v1
      - name: Report MiMa issues in `scala-library-sjs`
        run: ./project/scripts/sbt scala-library-sjs/mimaReportBinaryIssues

  #################################################################################################
  ########################################### TEST JOBS ###########################################
  #################################################################################################

  test-scala3-compiler-nonbootstrapped:
    runs-on: ubuntu-latest
    needs: [scala3-compiler-nonbootstrapped, tasty-core-nonbootstrapped, scala-library-nonbootstrapped]
    # Non-bootstrapped can definetely not be enabled until we have at least 3.8.0-RC1 as a reference compiler
    if: false
    steps:
      - name: Git Checkout
        uses: actions/checkout@v5

      - name: Set up JDK 17
        uses: actions/setup-java@v5
        with:
          distribution: 'temurin'
          java-version: 17
          cache: 'sbt'
      - uses: sbt/setup-sbt@v1
      - name: Test `scala3-compiler-nonbootstrapped`
        run: ./project/scripts/sbt scala3-compiler-nonbootstrapped/test

  test-scala3-compiler-bootstrapped:
    runs-on: ubuntu-latest
    needs: [scala3-compiler-bootstrapped, tasty-core-bootstrapped, scala-library-bootstrapped, scala3-staging, scala3-tasty-inspector]
    steps:
      - name: Git Checkout
        uses: actions/checkout@v5

      - name: Set up JDK 17
        uses: actions/setup-java@v5
        with:
          distribution: 'temurin'
          java-version: 17
          cache: 'sbt'
      - uses: sbt/setup-sbt@v1
      - name: Test `scala3-compiler-bootstrapped`
        run: ./project/scripts/sbt scala3-compiler-bootstrapped-new/test

  test-scala3-sbt-bridge-nonbootstrapped:
    runs-on: ubuntu-latest
    needs: [scala3-sbt-bridge-nonbootstrapped]
    steps:
      - name: Git Checkout
        uses: actions/checkout@v5

      - name: Set up JDK 17
        uses: actions/setup-java@v5
        with:
          distribution: 'temurin'
          java-version: 17
          cache: 'sbt'
      - uses: sbt/setup-sbt@v1
      - name: Test `scala3-sbt-bridge-nonbootstrapped`
        run: ./project/scripts/sbt scala3-sbt-bridge-nonbootstrapped/test

  test-scala3-sbt-bridge-bootstrapped:
    runs-on: ubuntu-latest
    needs: [scala3-sbt-bridge-bootstrapped]
    steps:
      - name: Git Checkout
        uses: actions/checkout@v5

      - name: Set up JDK 17
        uses: actions/setup-java@v5
        with:
          distribution: 'temurin'
          java-version: 17
          cache: 'sbt'
      - uses: sbt/setup-sbt@v1
      - name: Test `scala3-sbt-bridge-bootstrapped`
        run: ./project/scripts/sbt scala3-sbt-bridge-bootstrapped/test

  test-tasty-core-nonbootstrapped:
    runs-on: ubuntu-latest
    needs: [tasty-core-nonbootstrapped]
    steps:
      - name: Git Checkout
        uses: actions/checkout@v5

      - name: Set up JDK 17
        uses: actions/setup-java@v5
        with:
          distribution: 'temurin'
          java-version: 17
          cache: 'sbt'
      - uses: sbt/setup-sbt@v1
      - name: Test `tasty-core-nonbootstrapped`
        run: ./project/scripts/sbt tasty-core-nonbootstrapped/test

  test-tasty-core-bootstrapped:
    runs-on: ubuntu-latest
    needs: [tasty-core-bootstrapped]
    steps:
      - name: Git Checkout
        uses: actions/checkout@v5

      - name: Set up JDK 17
        uses: actions/setup-java@v5
        with:
          distribution: 'temurin'
          java-version: 17
          cache: 'sbt'
      - uses: sbt/setup-sbt@v1
      - name: Test `tasty-core-bootstrapped`
        run: ./project/scripts/sbt tasty-core-bootstrapped-new/test

  test-scala-js:
    runs-on: ubuntu-latest
    needs: [scala3-compiler-bootstrapped, tasty-core-bootstrapped, scala3-staging, scala3-tasty-inspector, scala-library-sjs]
    steps:
      - name: Git Checkout
        uses: actions/checkout@v5

      - name: Set up JDK 17
        uses: actions/setup-java@v5
        with:
          distribution: 'temurin'
          java-version: 17
          cache: 'sbt'
      - uses: actions/setup-node@v5
        with:
          node-version: '24.x'
      - uses: sbt/setup-sbt@v1
      - name: Scala.js compiler tests
        run: ./project/scripts/sbt "sjsCompilerTests/test"
      - name: Scala.js sandbox
        run: ./project/scripts/sbt ";sjsSandbox/run ;sjsSandbox/test"
      - name: Scala.js JUnit tests
        run: ./project/scripts/sbt ";sjsJUnitTests/test ;set sjsJUnitTests/scalaJSLinkerConfig ~= switchToESModules ;sjsJUnitTests/test"
<<<<<<< HEAD
      - name: Scala.js JUnit tests with latest ES version
        run: ./project/scripts/sbt ";sjsJUnitTests/clean ;set sjsJUnitTests/scalaJSLinkerConfig ~= switchToLatestESVersion ;sjsJUnitTests/test"
      - name: Scala.js JUnit tests with WebAssembly
        run: ./project/scripts/sbt ";sjsJUnitTests/clean ;set sjsJUnitTests/scalaJSLinkerConfig ~= switchToLatestESVersion ;set Global/enableWebAssembly := true; sjsJUnitTests/test"
  # TODO Scala.js on Windows
=======
  # TODO Scala.js on Windows

  scripted-tests:
    runs-on: ubuntu-latest
    needs: [scala3-compiler-bootstrapped, tasty-core-bootstrapped, scala3-staging, scala3-tasty-inspector, scala-library-sjs, scaladoc]
    steps:
      - name: Git Checkout
        uses: actions/checkout@v5

      - name: Set up JDK 17
        uses: actions/setup-java@v5
        with:
          distribution: 'temurin'
          java-version: 17
          cache: 'sbt'
      - uses: sbt/setup-sbt@v1
      - name: Run SBT scripted tests
        run: ./project/scripts/sbt scala3-bootstrapped-new/scripted
>>>>>>> 3d55eda4
<|MERGE_RESOLUTION|>--- conflicted
+++ resolved
@@ -541,14 +541,11 @@
         run: ./project/scripts/sbt ";sjsSandbox/run ;sjsSandbox/test"
       - name: Scala.js JUnit tests
         run: ./project/scripts/sbt ";sjsJUnitTests/test ;set sjsJUnitTests/scalaJSLinkerConfig ~= switchToESModules ;sjsJUnitTests/test"
-<<<<<<< HEAD
       - name: Scala.js JUnit tests with latest ES version
         run: ./project/scripts/sbt ";sjsJUnitTests/clean ;set sjsJUnitTests/scalaJSLinkerConfig ~= switchToLatestESVersion ;sjsJUnitTests/test"
       - name: Scala.js JUnit tests with WebAssembly
         run: ./project/scripts/sbt ";sjsJUnitTests/clean ;set sjsJUnitTests/scalaJSLinkerConfig ~= switchToLatestESVersion ;set Global/enableWebAssembly := true; sjsJUnitTests/test"
   # TODO Scala.js on Windows
-=======
-  # TODO Scala.js on Windows
 
   scripted-tests:
     runs-on: ubuntu-latest
@@ -565,5 +562,4 @@
           cache: 'sbt'
       - uses: sbt/setup-sbt@v1
       - name: Run SBT scripted tests
-        run: ./project/scripts/sbt scala3-bootstrapped-new/scripted
->>>>>>> 3d55eda4
+        run: ./project/scripts/sbt scala3-bootstrapped-new/scripted