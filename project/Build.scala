import java.io.File
import java.nio.file._

import Process._
import Modes._
import ScaladocGeneration._
import com.jsuereth.sbtpgp.PgpKeys
import sbt.Keys._
import sbt._
import complete.DefaultParsers._
import pl.project13.scala.sbt.JmhPlugin
import pl.project13.scala.sbt.JmhPlugin.JmhKeys.Jmh
import sbt.Package.ManifestAttributes
import sbt.plugins.SbtPlugin
import sbt.ScriptedPlugin.autoImport._
import xerial.sbt.pack.PackPlugin
import xerial.sbt.pack.PackPlugin.autoImport._
import xerial.sbt.Sonatype.autoImport._
import com.typesafe.tools.mima.plugin.MimaPlugin.autoImport._
import org.scalajs.sbtplugin.ScalaJSPlugin
import org.scalajs.sbtplugin.ScalaJSPlugin.autoImport._
import sbtbuildinfo.BuildInfoPlugin
import sbtbuildinfo.BuildInfoPlugin.autoImport._

import scala.util.Properties.isJavaAtLeast
import org.portablescala.sbtplatformdeps.PlatformDepsPlugin.autoImport._
import org.scalajs.linker.interface.{ModuleInitializer, StandardConfig}

object DottyJSPlugin extends AutoPlugin {
  import Build._

  object autoImport {
    val switchToESModules: StandardConfig => StandardConfig =
      config => config.withModuleKind(ModuleKind.ESModule)
  }

  val writePackageJSON = taskKey[Unit](
      "Write package.json to configure module type for Node.js")

  override def requires: Plugins = ScalaJSPlugin

  override def projectSettings: Seq[Setting[_]] = Def.settings(
    commonBootstrappedSettings,

    /* #11709 Remove the dependency on scala3-library that ScalaJSPlugin adds.
     * Instead, in this build, we use `.dependsOn` relationships to depend on
     * the appropriate, locally-defined, scala3-library-bootstrappedJS.
     */
    libraryDependencies ~= {
      _.filter(!_.name.startsWith("scala3-library_sjs1"))
    },

    // Replace the JVM JUnit dependency by the Scala.js one
    libraryDependencies ~= {
      _.filter(!_.name.startsWith("junit-interface"))
    },
    libraryDependencies +=
      ("org.scala-js" %% "scalajs-junit-test-runtime" % scalaJSVersion  % "test").cross(CrossVersion.for3Use2_13),

    // Typecheck the Scala.js IR found on the classpath
    scalaJSLinkerConfig ~= (_.withCheckIR(true)),

    Compile / jsEnvInput := (Compile / jsEnvInput).dependsOn(writePackageJSON).value,
    Test / jsEnvInput := (Test / jsEnvInput).dependsOn(writePackageJSON).value,

    writePackageJSON := {
      val packageType = scalaJSLinkerConfig.value.moduleKind match {
        case ModuleKind.NoModule       => "commonjs"
        case ModuleKind.CommonJSModule => "commonjs"
        case ModuleKind.ESModule       => "module"
      }

      val path = target.value / "package.json"

      IO.write(path, s"""{"type": "$packageType"}\n""")
    },
  )
}

object Build {
  import ScaladocConfigs._

<<<<<<< HEAD
  val referenceVersion = "3.2.2-RC1"

  val baseVersion = "3.3.0-RC1"
=======
  val referenceVersion = "3.2.0"

  val baseVersion = "3.2.1"
>>>>>>> d692721c

  // Versions used by the vscode extension to create a new project
  // This should be the latest published releases.
  // TODO: Have the vscode extension fetch these numbers from the Internet
  // instead of hardcoding them ?
  val publishedDottyVersion = referenceVersion
  val sbtDottyVersion = "0.5.5"

  /** Version against which we check binary compatibility.
   *
   *  This must be the latest published release in the same versioning line.
   *  For example, if the next version is going to be 3.1.4, then this must be
   *  set to 3.1.3. If it is going to be 3.1.0, it must be set to the latest
   *  3.0.x release.
   */
<<<<<<< HEAD
  val previousDottyVersion = "3.2.1"
=======
  val previousDottyVersion = "3.2.0"
>>>>>>> d692721c

  object CompatMode {
    final val BinaryCompatible = 0
    final val SourceAndBinaryCompatible = 1
  }

  val compatMode = {
    val VersionRE = """^\d+\.(\d+).(\d+).*""".r
    baseVersion match {
      case VersionRE(_, "0")   => CompatMode.BinaryCompatible
      case _                   => CompatMode.SourceAndBinaryCompatible
    }
  }

  /** scala-library version required to compile Dotty.
   *
   *  Both the non-bootstrapped and bootstrapped version should match, unless
   *  we're in the process of upgrading to a new major version of
   *  scala-library.
   */
  def stdlibVersion(implicit mode: Mode): String = mode match {
    case NonBootstrapped => "2.13.10"
    case Bootstrapped => "2.13.10"
  }

  val dottyOrganization = "org.scala-lang"
  val dottyGithubUrl = "https://github.com/lampepfl/dotty"
  val dottyGithubRawUserContentUrl = "https://raw.githubusercontent.com/lampepfl/dotty"


  val isRelease = sys.env.get("RELEASEBUILD") == Some("yes")

  val dottyVersion = {
    def isNightly = sys.env.get("NIGHTLYBUILD") == Some("yes")
    if (isRelease)
      baseVersion
    else if (isNightly)
      baseVersion + "-bin-" + VersionUtil.commitDate + "-" + VersionUtil.gitHash + "-NIGHTLY"
    else
      baseVersion + "-bin-SNAPSHOT"
  }
  val dottyNonBootstrappedVersion = {
    // Make sure sbt always computes the scalaBinaryVersion correctly
    val bin = if (!dottyVersion.contains("-bin")) "-bin" else ""
    dottyVersion + bin + "-nonbootstrapped"
  }

  val sbtCommunityBuildVersion = "0.1.0-SNAPSHOT"

  val agentOptions = List(
    // "-agentlib:jdwp=transport=dt_socket,server=y,suspend=y,address=5005"
    // "-agentpath:/home/dark/opt/yjp-2013-build-13072/bin/linux-x86-64/libyjpagent.so"
    // "-agentpath:/Applications/YourKit_Java_Profiler_2015_build_15052.app/Contents/Resources/bin/mac/libyjpagent.jnilib",
    // "-XX:+HeapDumpOnOutOfMemoryError", "-Xmx1g", "-Xss2m"
  )

  // Packages all subprojects to their jars
  val packageAll = taskKey[Map[String, String]]("Package everything needed to run tests")

  // Run tests with filter through vulpix test suite
  val testCompilation = inputKey[Unit]("runs integration test with the supplied filter")

  // Used to compile files similar to ./bin/scalac script
  val scalac = inputKey[Unit]("run the compiler using the correct classpath, or the user supplied classpath")

  // Used to run binaries similar to ./bin/scala script
  val scala = inputKey[Unit]("run compiled binary using the correct classpath, or the user supplied classpath")

  val repl = taskKey[Unit]("spawns a repl with the correct classpath")

  // Compiles the documentation and static site
  val genDocs = inputKey[Unit]("run scaladoc to generate static documentation site")

  // Settings used to configure the test language server
  val ideTestsCompilerVersion = taskKey[String]("Compiler version to use in IDE tests")
  val ideTestsCompilerArguments = taskKey[Seq[String]]("Compiler arguments to use in IDE tests")
  val ideTestsDependencyClasspath = taskKey[Seq[File]]("Dependency classpath to use in IDE tests")

  val fetchScalaJSSource = taskKey[File]("Fetch the sources of Scala.js")

  lazy val SourceDeps = config("sourcedeps")

  // Settings shared by the build (scoped in ThisBuild). Used in build.sbt
  lazy val thisBuildSettings = Def.settings(
    organization := dottyOrganization,
    organizationName := "LAMP/EPFL",
    organizationHomepage := Some(url("http://lamp.epfl.ch")),

    // Note: bench/profiles/projects.yml should be updated accordingly.
    scalacOptions ++= Seq(
      "-feature",
      "-deprecation",
      "-unchecked",
      //"-Wconf:cat=deprecation&msg=Unsafe:s",    // example usage
      "-Xfatal-warnings",                         // -Werror in modern usage
      "-encoding", "UTF8",
      "-language:implicitConversions",
    ),

    (Compile / compile / javacOptions) ++= Seq("-Xlint:unchecked", "-Xlint:deprecation"),

    // Avoid various sbt craziness involving classloaders and parallelism
    run / fork := true,
    Test / fork := true,
    Test / parallelExecution := false,

    outputStrategy := Some(StdoutOutput),

    // enable verbose exception messages for JUnit
    (Test / testOptions) += Tests.Argument(TestFrameworks.JUnit, "-a", "-v", "-s"),
  )

  // Settings shared globally (scoped in Global). Used in build.sbt
  lazy val globalSettings = Def.settings(
    onLoad := (Global / onLoad).value andThen { state =>
      def exists(submodule: String) = {
        val path = Paths.get(submodule)
        Files.exists(path) && {
          val fileStream = Files.list(path)
          try fileStream.iterator().hasNext
          finally fileStream.close()
        }
      }

      // Copy default configuration from .vscode-template/ unless configuration files already exist in .vscode/
      sbt.IO.copyDirectory(new File(".vscode-template/"), new File(".vscode/"), overwrite = false)

      state
    },

    // I find supershell more distracting than helpful
    useSuperShell := false,

    // Credentials to release to Sonatype
    credentials ++= (
      for {
        username <- sys.env.get("SONATYPE_USER")
        password <- sys.env.get("SONATYPE_PW")
      } yield Credentials("Sonatype Nexus Repository Manager", "oss.sonatype.org", username, password)
    ).toList,
    PgpKeys.pgpPassphrase := sys.env.get("PGP_PW").map(_.toCharArray()),
    PgpKeys.useGpgPinentry := true,

    javaOptions ++= {
      val ciOptions = // propagate if this is a CI build
        sys.props.get("dotty.drone.mem") match {
          case Some(prop) => List("-Xmx" + prop)
          case _ => List()
        }
      // Do not cut off the bottom of large stack traces (default is 1024)
      "-XX:MaxJavaStackTraceDepth=1000000" :: agentOptions ::: ciOptions
    },

    excludeLintKeys ++= Set(
      // We set these settings in `commonSettings`, if a project
      // uses `commonSettings` but overrides `unmanagedSourceDirectories`,
      // sbt will complain if we don't exclude them here.
      Keys.scalaSource, Keys.javaSource
    ),
  )

  lazy val disableDocSetting =
      // This is a legacy settings, we should reevalute generating javadocs
      Compile / doc / sources := Seq()

  lazy val commonSettings = publishSettings ++ Seq(
    (Compile / scalaSource)    := baseDirectory.value / "src",
    (Test / scalaSource)       := baseDirectory.value / "test",
    (Compile / javaSource)    := baseDirectory.value / "src",
    (Test / javaSource)       := baseDirectory.value / "test",
    (Compile / resourceDirectory)    := baseDirectory.value / "resources",
    (Test / resourceDirectory)       := baseDirectory.value / "test-resources",

    // Prevent sbt from rewriting our dependencies
    scalaModuleInfo ~= (_.map(_.withOverrideScalaVersion(false))),

    libraryDependencies += "com.github.sbt" % "junit-interface" % "0.13.3" % Test,

    // If someone puts a source file at the root (e.g., for manual testing),
    // don't pick it up as part of any project.
    sourcesInBase := false,

    // For compatibility with Java 9+ module system;
    // without Automatic-Module-Name, the module name is derived from the jar file which is invalid because of the _3 suffix.
    Compile / packageBin / packageOptions +=
      Package.ManifestAttributes(
        "Automatic-Module-Name" -> s"${dottyOrganization.replaceAll("-",".")}.${moduleName.value.replaceAll("-",".")}"
      )
  )

  // Settings used for projects compiled only with Java
  lazy val commonJavaSettings = commonSettings ++ Seq(
    version := dottyVersion,
    scalaVersion := referenceVersion,
    // Do not append Scala versions to the generated artifacts
    crossPaths := false,
    // Do not depend on the Scala library
    autoScalaLibrary := false,
    disableDocSetting
  )

  // Settings used when compiling dotty (both non-bootstrapped and bootstrapped)
  lazy val commonDottySettings = commonSettings ++ Seq(
    // Manually set the standard library to use
    autoScalaLibrary := false,
    classpathOptions ~= (old =>
      old
        .withAutoBoot(false)      // no library on the compiler bootclasspath - we may need a more recent version
        .withFilterLibrary(false) // ...instead, we put it on the compiler classpath
    ),
  )

  lazy val commonScala2Settings = commonSettings ++ Seq(
    scalaVersion := stdlibVersion(Bootstrapped),
    moduleName ~= { _.stripSuffix("-scala2") },
    version := dottyVersion,
    target := baseDirectory.value / ".." / "out" / "scala-2" / name.value,

    disableDocSetting
  )

  // Settings used when compiling dotty with the reference compiler
  lazy val commonNonBootstrappedSettings = commonDottySettings ++ Seq(
    (Compile / unmanagedSourceDirectories) += baseDirectory.value / "src-non-bootstrapped",

    version := dottyNonBootstrappedVersion,
    scalaVersion := referenceVersion,

    disableDocSetting
  )

  private lazy val currentYear: String = java.util.Calendar.getInstance().get(java.util.Calendar.YEAR).toString

  def scalacOptionsDocSettings(includeExternalMappings: Boolean = true) = {
    val extMap = Seq("-external-mappings:" +
        (if (includeExternalMappings) ".*scala/.*::scaladoc3::https://dotty.epfl.ch/api/," else "") +
        ".*java/.*::javadoc::https://docs.oracle.com/javase/8/docs/api/")
    Seq(
      "-skip-by-regex:.+\\.internal($|\\..+)",
      "-skip-by-regex:.+\\.impl($|\\..+)",
      "-project-logo", "docs/_assets/images/logo.svg",
      "-social-links:" +
        "github::https://github.com/lampepfl/dotty," +
        "discord::https://discord.com/invite/scala," +
        "twitter::https://twitter.com/scala_lang",
      // contains special definitions which are "transplanted" elsewhere
      // and which therefore confuse Scaladoc when accessed from this pkg
      "-skip-by-id:scala.runtime.stdLibPatches",
      // MatchCase is a special type that represents match type cases,
      // Reflect doesn't expect to see it as a standalone definition
      // and therefore it's easier just not to document it
      "-skip-by-id:scala.runtime.MatchCase",
      "-project-footer", s"Copyright (c) 2002-$currentYear, LAMP/EPFL",
      "-author",
      "-groups",
      "-default-template", "static-site-main"
    ) ++ extMap
  }

  // Settings used when compiling dotty with a non-bootstrapped dotty
  lazy val commonBootstrappedSettings = commonDottySettings ++ NoBloopExport.settings ++ Seq(
    bspEnabled := false,
    (Compile / unmanagedSourceDirectories) += baseDirectory.value / "src-bootstrapped",

    version := dottyVersion,
    scalaVersion := dottyNonBootstrappedVersion,

    scalaCompilerBridgeBinaryJar := {
      Some((`scala3-sbt-bridge` / Compile / packageBin).value)
    },

    // Use the same name as the non-bootstrapped projects for the artifacts.
    // Remove the `js` suffix because JS artifacts are published using their special crossVersion.
    // The order of the two `stripSuffix`es is important, so that
    // scala3-library-bootstrappedjs becomes scala3-library.
    moduleName ~= { _.stripSuffix("js").stripSuffix("-bootstrapped") },

    // Enforce that the only Scala 2 classfiles we unpickle come from scala-library
    /*
    scalacOptions ++= {
      val cp = (dependencyClasspath in `scala3-library` in Compile).value
      val scalaLib = findArtifactPath(cp, "scala-library")
      Seq("-Yscala2-unpickler", scalaLib)
    },
    */

    // sbt gets very unhappy if two projects use the same target
    target := baseDirectory.value / ".." / "out" / "bootstrap" / name.value,

    // Compile using the non-bootstrapped and non-published dotty
    managedScalaInstance := false,
    scalaInstance := {
      val externalLibraryDeps = (`scala3-library` / Compile / externalDependencyClasspath).value.map(_.data).toSet
      val externalCompilerDeps = (`scala3-compiler` / Compile / externalDependencyClasspath).value.map(_.data).toSet

      // IMPORTANT: We need to use actual jars to form the ScalaInstance and not
      // just directories containing classfiles because sbt maintains a cache of
      // compiler instances. This cache is invalidated based on timestamps
      // however this is only implemented on jars, directories are never
      // invalidated.
      val tastyCore = (`tasty-core` / Compile / packageBin).value
      val scala3Library = (`scala3-library` / Compile / packageBin).value
      val scala3Interfaces = (`scala3-interfaces` / Compile / packageBin).value
      val scala3Compiler = (`scala3-compiler` / Compile / packageBin).value

      val libraryJars = Array(scala3Library) ++ externalLibraryDeps
      val compilerJars = Seq(tastyCore, scala3Interfaces, scala3Compiler) ++ (externalCompilerDeps -- externalLibraryDeps)

      Defaults.makeScalaInstance(
        scalaVersion.value,
        libraryJars = libraryJars,
        allCompilerJars = compilerJars,
        allDocJars = Seq.empty,
        state.value,
        scalaInstanceTopLoader.value
      )
    },
    // We cannot include scaladoc in the regular `scalaInstance` task because
    // it's a bootstrapped-only project, so we would run into a loop since we
    // need the output of that task to compile scaladoc. But we can include it
    // in the `scalaInstance` of the `doc` task which allows us to run
    // `scala3-library-bootstrapped/doc` for example.
    doc / scalaInstance := {
      val externalDeps = (LocalProject("scaladoc") / Compile / externalDependencyClasspath).value.map(_.data)
      val scalaDoc = (LocalProject("scaladoc") / Compile / packageBin).value
      val docJars = Array(scalaDoc) ++ externalDeps

      val base = scalaInstance.value
      val docScalaInstance = Defaults.makeScalaInstance(
        version = base.version,
        libraryJars = base.libraryJars,
        allCompilerJars = base.compilerJars,
        allDocJars = docJars,
        state.value,
        scalaInstanceTopLoader.value
      )
      // assert that sbt reuses the same compiler class loader
      assert(docScalaInstance.loaderCompilerOnly == base.loaderCompilerOnly)
      docScalaInstance
    },
    Compile / doc / scalacOptions ++= scalacOptionsDocSettings()
  )

  lazy val commonBenchmarkSettings = Seq(
    Jmh / bspEnabled := false,
    Jmh / run / mainClass := Some("dotty.tools.benchmarks.Bench"), // custom main for jmh:run
    javaOptions += "-DBENCH_COMPILER_CLASS_PATH=" + Attributed.data((`scala3-bootstrapped` / Compile / fullClasspath).value).mkString("", File.pathSeparator, ""),
    javaOptions += "-DBENCH_CLASS_PATH=" + Attributed.data((`scala3-library-bootstrapped` / Compile / fullClasspath).value).mkString("", File.pathSeparator, "")
  )

  lazy val commonMiMaSettings = Def.settings(
    mimaPreviousArtifacts += {
      val thisProjectID = projectID.value
      val crossedName = thisProjectID.crossVersion match {
        case cv: Disabled => thisProjectID.name
        case cv: Binary => s"${thisProjectID.name}_${cv.prefix}3${cv.suffix}"
      }
      (thisProjectID.organization % crossedName % previousDottyVersion)
    },

    mimaCheckDirection := (compatMode match {
      case CompatMode.BinaryCompatible          => "backward"
      case CompatMode.SourceAndBinaryCompatible => "both"
    }),

    mimaExcludeAnnotations += "scala.annotation.experimental",
  )

  /** Projects -------------------------------------------------------------- */

  val dottyCompilerBootstrappedRef = LocalProject("scala3-compiler-bootstrapped")

  /** External dependencies we may want to put on the compiler classpath. */
  def externalCompilerClasspathTask: Def.Initialize[Task[Def.Classpath]] =
    // Even if we're running the non-bootstrapped compiler, we want the
    // dependencies of the bootstrapped compiler since we want to put them on
    // the compiler classpath, not the JVM classpath.
    (dottyCompilerBootstrappedRef / Runtime / externalDependencyClasspath)

  // The root project:
  // - aggregates other projects so that "compile", "test", etc are run on all projects at once.
  // - publishes its own empty artifact "dotty" that depends on "scala3-library" and "scala3-compiler",
  //   this is only necessary for compatibility with sbt which currently hardcodes the "dotty" artifact name
  lazy val scala3 = project.in(file(".")).asDottyRoot(NonBootstrapped)
  lazy val `scala3-bootstrapped` = project.asDottyRoot(Bootstrapped)

  lazy val `scala3-interfaces` = project.in(file("interfaces")).
    settings(commonJavaSettings).
    settings(commonMiMaSettings).
    settings(
      versionScheme := Some("semver-spec")
    )

  /** Find an artifact with the given `name` in `classpath` */
  def findArtifact(classpath: Def.Classpath, name: String): File = classpath
    .find(_.get(artifact.key).exists(_.name == name))
    .getOrElse(throw new MessageOnlyException(s"Artifact for $name not found in $classpath"))
    .data

  /** Like `findArtifact` but returns the absolute path of the entry as a string */
  def findArtifactPath(classpath: Def.Classpath, name: String): String =
    findArtifact(classpath, name).getAbsolutePath

  /** Insert UnsafeNulls Import after package */
  def insertUnsafeNullsImport(lines: Seq[String]): Seq[String] = {
    def recur(ls: Seq[String], foundPackage: Boolean): Seq[String] = ls match {
      case Seq(l, rest @ _*) =>
        val lt = l.trim()
        if (foundPackage) {
          if (!(lt.isEmpty || lt.startsWith("package ")))
            "import scala.language.unsafeNulls" +: ls
          else l +: recur(rest, foundPackage)
        } else {
          if (lt.startsWith("package ")) l +: recur(rest, true)
          else l +: recur(rest, foundPackage)
        }
      case _ => ls
    }
    recur(lines, false)
  }

  // Settings shared between scala3-compiler and scala3-compiler-bootstrapped
  lazy val commonDottyCompilerSettings = Seq(
      // Generate compiler.properties, used by sbt
      (Compile / resourceGenerators) += Def.task {
        import java.util._
        import java.text._
        val file = (Compile / resourceManaged).value / "compiler.properties"
        val dateFormat = new SimpleDateFormat("yyyyMMdd-HHmmss")
        dateFormat.setTimeZone(TimeZone.getTimeZone("GMT"))
        val contents =                //2.11.11.v20170413-090219-8a413ba7cc
          s"""version.number=${version.value}
             |maven.version.number=${version.value}
             |git.hash=${VersionUtil.gitHash}
             |copyright.string=Copyright 2002-$currentYear, LAMP/EPFL
           """.stripMargin

        if (!(file.exists && IO.read(file) == contents)) {
          IO.write(file, contents)
        }

        Seq(file)
      }.taskValue,

      // get libraries onboard
      libraryDependencies ++= Seq(
        "org.scala-lang.modules" % "scala-asm" % "9.4.0-scala-1", // used by the backend
        Dependencies.oldCompilerInterface, // we stick to the old version to avoid deprecation warnings
        "org.jline" % "jline-reader" % "3.19.0",   // used by the REPL
        "org.jline" % "jline-terminal" % "3.19.0",
        "org.jline" % "jline-terminal-jna" % "3.19.0", // needed for Windows
        ("io.get-coursier" %% "coursier" % "2.0.16" % Test).cross(CrossVersion.for3Use2_13),
      ),

      // For convenience, change the baseDirectory when running the compiler
      Compile / forkOptions := (Compile / forkOptions).value.withWorkingDirectory((ThisBuild / baseDirectory).value),
      Compile / run / forkOptions := (Compile / run / forkOptions).value.withWorkingDirectory((ThisBuild / baseDirectory).value),
      // And when running the tests
      Test / forkOptions := (Test / forkOptions).value.withWorkingDirectory((ThisBuild / baseDirectory).value),

      Test / test := {
        // Exclude VulpixMetaTests
        (Test / testOnly).toTask(" -- --exclude-categories=dotty.VulpixMetaTests").value
      },

      (Test / testOptions) += Tests.Argument(
        TestFrameworks.JUnit,
        "--run-listener=dotty.tools.ContextEscapeDetector",
      ),

      // Spawn new JVM in run and test

      // Add git-hash used to package the distribution to the manifest to know it in runtime and report it in REPL
      packageOptions += ManifestAttributes(("Git-Hash", VersionUtil.gitHash)),

      javaOptions ++= {
        val managedSrcDir = {
          // Populate the directory
          (Compile / managedSources).value

          (Compile / sourceManaged).value
        }
        val externalDeps = externalCompilerClasspathTask.value
        val jars = packageAll.value

        Seq(
          "-Ddotty.tests.dottyCompilerManagedSources=" + managedSrcDir,
          "-Ddotty.tests.classes.dottyInterfaces=" + jars("scala3-interfaces"),
          "-Ddotty.tests.classes.dottyLibrary=" + jars("scala3-library"),
          "-Ddotty.tests.classes.dottyCompiler=" + jars("scala3-compiler"),
          "-Ddotty.tests.classes.tastyCore=" + jars("tasty-core"),
          "-Ddotty.tests.classes.compilerInterface=" + findArtifactPath(externalDeps, "compiler-interface"),
          "-Ddotty.tests.classes.scalaLibrary=" + findArtifactPath(externalDeps, "scala-library"),
          "-Ddotty.tests.classes.scalaAsm=" + findArtifactPath(externalDeps, "scala-asm"),
          "-Ddotty.tests.classes.jlineTerminal=" + findArtifactPath(externalDeps, "jline-terminal"),
          "-Ddotty.tests.classes.jlineReader=" + findArtifactPath(externalDeps, "jline-reader"),
        )
      },

      javaOptions ++= Seq(
        s"-Ddotty.tools.dotc.semanticdb.test=${(ThisBuild / baseDirectory).value/"tests"/"semanticdb"}",
      ),

      testCompilation := Def.inputTaskDyn {
        val args = spaceDelimited("<arg>").parsed
        if (args.contains("--help")) {
          println(
            s"""
               |usage: testCompilation [--help] [--from-tasty] [--update-checkfiles] [--failed] [<filter>]
               |
               |By default runs tests in dotty.tools.dotc.*CompilationTests and dotty.tools.dotc.coverage.*,
               |excluding tests tagged with dotty.SlowTests.
               |
               |  --help                show this message
               |  --from-tasty          runs tests in dotty.tools.dotc.FromTastyTests
               |  --update-checkfiles   override the checkfiles that did not match with the current output
               |  --failed              re-run only failed tests
               |  <filter>              substring of the path of the tests file
               |
             """.stripMargin
          )
          (Test / testOnly).toTask(" not.a.test")
        }
        else {
          val updateCheckfile = args.contains("--update-checkfiles")
          val rerunFailed = args.contains("--failed")
          val fromTasty = args.contains("--from-tasty")
          val args1 = if (updateCheckfile | fromTasty | rerunFailed) args.filter(x => x != "--update-checkfiles" && x != "--from-tasty" && x != "--failed") else args
          val test = if (fromTasty) "dotty.tools.dotc.FromTastyTests" else "dotty.tools.dotc.*CompilationTests dotty.tools.dotc.coverage.*"
          val cmd = s" $test -- --exclude-categories=dotty.SlowTests" +
            (if (updateCheckfile) " -Ddotty.tests.updateCheckfiles=TRUE" else "") +
            (if (rerunFailed) " -Ddotty.tests.rerunFailed=TRUE" else "") +
            (if (args1.nonEmpty) " -Ddotty.tests.filter=" + args1.mkString(" ") else "")
          (Test / testOnly).toTask(cmd)
        }
      }.evaluated,

      Compile / mainClass := Some("dotty.tools.dotc.Main"),

      scala := {
        val args: List[String] = spaceDelimited("<arg>").parsed.toList
        val externalDeps = externalCompilerClasspathTask.value
        val jars = packageAll.value

        val scalaLib = findArtifactPath(externalDeps, "scala-library")
        val dottyLib = jars("scala3-library")

        def run(args: List[String]): Unit = {
          val fullArgs = insertClasspathInArgs(args, List(".", dottyLib, scalaLib).mkString(File.pathSeparator))
          runProcess("java" :: fullArgs, wait = true)
        }

        if (args.isEmpty) {
          println("Couldn't run `scala` without args. Use `repl` to run the repl or add args to run the dotty application")
        } else if (scalaLib == "") {
          println("Couldn't find scala-library on classpath, please run using script in bin dir instead")
        } else if (args.contains("-with-compiler")) {
          val args1 = args.filter(_ != "-with-compiler")
          val asm = findArtifactPath(externalDeps, "scala-asm")
          val dottyCompiler = jars("scala3-compiler")
          val dottyStaging = jars("scala3-staging")
          val dottyTastyInspector = jars("scala3-tasty-inspector")
          val dottyInterfaces = jars("scala3-interfaces")
          val tastyCore = jars("tasty-core")
          run(insertClasspathInArgs(args1, List(dottyCompiler, dottyInterfaces, asm, dottyStaging, dottyTastyInspector, tastyCore).mkString(File.pathSeparator)))
        } else run(args)
      },

      run := scalac.evaluated,
      scalac := Def.inputTaskDyn {
        val log = streams.value.log
        val externalDeps = externalCompilerClasspathTask.value
        val jars = packageAll.value
        val scalaLib = findArtifactPath(externalDeps, "scala-library")
        val dottyLib = jars("scala3-library")
        val dottyCompiler = jars("scala3-compiler")
        val args0: List[String] = spaceDelimited("<arg>").parsed.toList
        val decompile = args0.contains("-decompile")
        val printTasty = args0.contains("-print-tasty")
        val debugFromTasty = args0.contains("-Ythrough-tasty")
        val args = args0.filter(arg => arg != "-repl" && arg != "-decompile" &&
            arg != "-with-compiler" && arg != "-Ythrough-tasty" && arg != "-print-tasty")

        val main =
          if (decompile) "dotty.tools.dotc.decompiler.Main"
          else if (printTasty) "dotty.tools.dotc.core.tasty.TastyPrinter"
          else if (debugFromTasty) "dotty.tools.dotc.fromtasty.Debug"
          else "dotty.tools.dotc.Main"

        var extraClasspath = Seq(scalaLib, dottyLib)

        if (decompile && !args.contains("-classpath"))
          extraClasspath ++= Seq(".")

        if (args0.contains("-with-compiler")) {
          if (scalaVersion.value == referenceVersion) {
            log.error("-with-compiler should only be used with a bootstrapped compiler")
          }
          val dottyInterfaces = jars("scala3-interfaces")
          val dottyStaging = jars("scala3-staging")
          val dottyTastyInspector = jars("scala3-tasty-inspector")
          val tastyCore = jars("tasty-core")
          val asm = findArtifactPath(externalDeps, "scala-asm")
          extraClasspath ++= Seq(dottyCompiler, dottyInterfaces, asm, dottyStaging, dottyTastyInspector, tastyCore)
        }

        val fullArgs = main :: (if (printTasty) args else insertClasspathInArgs(args, extraClasspath.mkString(File.pathSeparator)))

        (Compile / runMain).toTask(fullArgs.mkString(" ", " ", ""))
      }.evaluated,

      /* Add the sources of scalajs-ir.
       * To guarantee that dotty can bootstrap without depending on a version
       * of scalajs-ir built with a different Scala compiler, we add its
       * sources instead of depending on the binaries.
       */
      ivyConfigurations += SourceDeps.hide,
      transitiveClassifiers := Seq("sources"),
      libraryDependencies +=
        ("org.scala-js" %% "scalajs-ir" % scalaJSVersion % "sourcedeps").cross(CrossVersion.for3Use2_13),
      (Compile / sourceGenerators) += Def.task {
        val s = streams.value
        val cacheDir = s.cacheDirectory
        val trgDir = (Compile / sourceManaged).value / "scalajs-ir-src"

        val report = updateClassifiers.value
        val scalaJSIRSourcesJar = report.select(
            configuration = configurationFilter("sourcedeps"),
            module = (_: ModuleID).name.startsWith("scalajs-ir_"),
            artifact = artifactFilter(`type` = "src")).headOption.getOrElse {
          sys.error(s"Could not fetch scalajs-ir sources")
        }

        FileFunction.cached(cacheDir / s"fetchScalaJSIRSource",
            FilesInfo.lastModified, FilesInfo.exists) { dependencies =>
          s.log.info(s"Unpacking scalajs-ir sources to $trgDir...")
          if (trgDir.exists)
            IO.delete(trgDir)
          IO.createDirectory(trgDir)
          IO.unzip(scalaJSIRSourcesJar, trgDir)

          val sjsSources = (trgDir ** "*.scala").get.toSet
          sjsSources.foreach(f => {
            val lines = IO.readLines(f)
            IO.writeLines(f, insertUnsafeNullsImport(lines))
          })
          sjsSources
        } (Set(scalaJSIRSourcesJar)).toSeq
      }.taskValue,
  )

  def insertClasspathInArgs(args: List[String], cp: String): List[String] = {
    val (beforeCp, fromCp) = args.span(_ != "-classpath")
    val classpath = fromCp.drop(1).headOption.fold(cp)(_ + File.pathSeparator + cp)
    "-classpath" :: classpath :: beforeCp ::: fromCp.drop(2)
  }

  lazy val nonBootstrapedDottyCompilerSettings = commonDottyCompilerSettings ++ Seq(
    // packageAll packages all and then returns a map with the abs location
    packageAll := Def.taskDyn { // Use a dynamic task to avoid loops when loading the settings
      Def.task {
        Map(
          "scala3-interfaces"    -> (`scala3-interfaces` / Compile / packageBin).value,
          "scala3-compiler"      -> (Compile / packageBin).value,
          "tasty-core"          -> (`tasty-core` / Compile / packageBin).value,

          // NOTE: Using scala3-library-bootstrapped here is intentional: when
          // running the compiler, we should always have the bootstrapped
          // library on the compiler classpath since the non-bootstrapped one
          // may not be binary-compatible.
          "scala3-library"       -> (`scala3-library-bootstrapped` / Compile / packageBin).value
        ).mapValues(_.getAbsolutePath)
      }
    }.value,

    (Test / testOptions) += Tests.Argument(
      TestFrameworks.JUnit,
      "--exclude-categories=dotty.BootstrappedOnlyTests",
    ),
    // increase stack size for non-bootstrapped compiler, because some code
    // is only tail-recursive after bootstrap
    (Test / javaOptions) += "-Xss2m"
  )

  lazy val bootstrapedDottyCompilerSettings = commonDottyCompilerSettings ++ Seq(
    javaOptions ++= {
      val jars = packageAll.value
      Seq(
        "-Ddotty.tests.classes.dottyStaging=" + jars("scala3-staging"),
        "-Ddotty.tests.classes.dottyTastyInspector=" + jars("scala3-tasty-inspector"),
      )
    },
    packageAll := {
      (`scala3-compiler` / packageAll).value ++ Seq(
        "scala3-compiler" -> (Compile / packageBin).value.getAbsolutePath,
        "scala3-staging"  -> (LocalProject("scala3-staging") / Compile / packageBin).value.getAbsolutePath,
        "scala3-tasty-inspector"  -> (LocalProject("scala3-tasty-inspector") / Compile / packageBin).value.getAbsolutePath,
        "tasty-core"     -> (LocalProject("tasty-core-bootstrapped") / Compile / packageBin).value.getAbsolutePath,
      )
    },

    // Note: bench/profiles/projects.yml should be updated accordingly.
    Compile / scalacOptions ++= Seq("-Yexplicit-nulls", "-Ysafe-init"),

    repl := (Compile / console).value,
    Compile / console / scalacOptions := Nil, // reset so that we get stock REPL behaviour!  E.g. avoid -unchecked being enabled
  )

  def dottyCompilerSettings(implicit mode: Mode): sbt.Def.SettingsDefinition =
    if (mode == NonBootstrapped) nonBootstrapedDottyCompilerSettings else bootstrapedDottyCompilerSettings

  lazy val `scala3-compiler` = project.in(file("compiler")).asDottyCompiler(NonBootstrapped)

  lazy val Scala3CompilerCoursierTest = config("scala3CompilerCoursierTest") extend Test
  lazy val `scala3-compiler-bootstrapped` = project.in(file("compiler")).asDottyCompiler(Bootstrapped)
    .configs(Scala3CompilerCoursierTest)
    .settings(
      inConfig(Scala3CompilerCoursierTest)(Defaults.testSettings),
      Scala3CompilerCoursierTest / scalaSource := baseDirectory.value / "test-coursier",
      Scala3CompilerCoursierTest / fork := true,
      Scala3CompilerCoursierTest / envVars := Map("DOTTY_BOOTSTRAPPED_VERSION" -> dottyVersion),
      Scala3CompilerCoursierTest / unmanagedClasspath += (Scala3CompilerCoursierTest / scalaSource).value,
      Scala3CompilerCoursierTest / test := ((Scala3CompilerCoursierTest / test) dependsOn (
          publishLocal, // Had to enumarate all deps since calling `scala3-bootstrap` / publishLocal will lead to recursive dependency => stack overflow
          `scala3-interfaces` / publishLocal,
          dottyLibrary(Bootstrapped) / publishLocal,
          tastyCore(Bootstrapped) / publishLocal,
        ),
      ).value,
    )

  def dottyCompiler(implicit mode: Mode): Project = mode match {
    case NonBootstrapped => `scala3-compiler`
    case Bootstrapped => `scala3-compiler-bootstrapped`
  }

  // Settings shared between scala3-library, scala3-library-bootstrapped and scala3-library-bootstrappedJS
  lazy val dottyLibrarySettings = Seq(
    (Compile / scalacOptions) ++= Seq(
      // Needed so that the library sources are visible when `dotty.tools.dotc.core.Definitions#init` is called
      "-sourcepath", (Compile / sourceDirectories).value.map(_.getAbsolutePath).distinct.mkString(File.pathSeparator),
      "-Yexplicit-nulls",
    ),
  )

  lazy val `scala3-library` = project.in(file("library")).asDottyLibrary(NonBootstrapped)
  lazy val `scala3-library-bootstrapped`: Project = project.in(file("library")).asDottyLibrary(Bootstrapped)

  def dottyLibrary(implicit mode: Mode): Project = mode match {
    case NonBootstrapped => `scala3-library`
    case Bootstrapped => `scala3-library-bootstrapped`
  }

  /** The dotty standard library compiled with the Scala.js back-end, to produce
   *  the corresponding .sjsir files.
   *
   *  This artifact must be on the classpath on every "Dotty.js" project.
   *
   *  Currently, only a very small fraction of the dotty library is actually
   *  included in this project, and hence available to Dotty.js projects. More
   *  will be added in the future as things are confirmed to be supported.
   */
  lazy val `scala3-library-bootstrappedJS`: Project = project.in(file("library-js")).
    asDottyLibrary(Bootstrapped).
    enablePlugins(DottyJSPlugin).
    settings(
      libraryDependencies +=
        ("org.scala-js" %% "scalajs-library" % scalaJSVersion).cross(CrossVersion.for3Use2_13),
      Compile / unmanagedSourceDirectories ++=
        (`scala3-library-bootstrapped` / Compile / unmanagedSourceDirectories).value,

      // Configure the source maps to point to GitHub for releases
      scalacOptions ++= {
        if (isRelease) {
          val baseURI = (LocalRootProject / baseDirectory).value.toURI
          val dottyVersion = version.value
          Seq(s"-scalajs-mapSourceURI:$baseURI->$dottyGithubRawUserContentUrl/$dottyVersion/")
        } else {
          Nil
        }
      },

      // Make sure `scala3-bootstrapped/test` doesn't fail on this project for no reason
      Test / test := {},
      Test / testOnly := {},
    )

  lazy val tastyCoreSettings = Seq(
    scalacOptions += "-source:3.0-migration"
  )

  lazy val `tasty-core` = project.in(file("tasty")).asTastyCore(NonBootstrapped)
  lazy val `tasty-core-bootstrapped`: Project = project.in(file("tasty")).asTastyCore(Bootstrapped)
  lazy val `tasty-core-scala2`: Project = project.in(file("tasty")).asTastyCoreScala2

  def tastyCore(implicit mode: Mode): Project = mode match {
    case NonBootstrapped => `tasty-core`
    case Bootstrapped => `tasty-core-bootstrapped`
  }

  lazy val `scala3-staging` = project.in(file("staging")).
    withCommonSettings(Bootstrapped).
    // We want the compiler to be present in the compiler classpath when compiling this project but not
    // when compiling a project that depends on scala3-staging (see sbt-test/sbt-dotty/quoted-example-project),
    // but we always need it to be present on the JVM classpath at runtime.
    dependsOn(dottyCompiler(Bootstrapped) % "provided; compile->runtime; test->test").
    settings(
      javaOptions := (`scala3-compiler-bootstrapped` / javaOptions).value
    )

  lazy val `scala3-tasty-inspector` = project.in(file("tasty-inspector")).
    withCommonSettings(Bootstrapped).
    // We want the compiler to be present in the compiler classpath when compiling this project but not
    // when compiling a project that depends on scala3-tasty-inspector (see sbt-test/sbt-dotty/tasty-inspector-example-project),
    // but we always need it to be present on the JVM classpath at runtime.
    dependsOn(dottyCompiler(Bootstrapped) % "provided; compile->runtime; test->test").
    settings(
      javaOptions := (`scala3-compiler-bootstrapped` / javaOptions).value
    )

  /** Scala library compiled by dotty using the latest published sources of the library */
  lazy val `stdlib-bootstrapped` = project.in(file("stdlib-bootstrapped")).
    withCommonSettings(Bootstrapped).
    dependsOn(dottyCompiler(Bootstrapped) % "provided; compile->runtime; test->test").
    dependsOn(`scala3-tasty-inspector` % "test->test").
    settings(commonBootstrappedSettings).
    settings(
      moduleName := "scala-library",
      javaOptions := (`scala3-compiler-bootstrapped` / javaOptions).value,
      Compile/scalacOptions += "-Yerased-terms",
      Compile/scalacOptions ++= {
        Seq(
          "-sourcepath",
          Seq(
            (Compile/sourceManaged).value / "scala-library-src",
            (Compile/sourceManaged).value / "dotty-library-src",
          ).mkString(File.pathSeparator),
        )
      },
      Compile / doc / scalacOptions += "-Ydocument-synthetic-types",
      scalacOptions -= "-Xfatal-warnings",
      ivyConfigurations += SourceDeps.hide,
      transitiveClassifiers := Seq("sources"),
      libraryDependencies +=
        ("org.scala-lang" % "scala-library" % stdlibVersion(Bootstrapped) % "sourcedeps"),
      (Compile / sourceGenerators) += Def.task {
        val s = streams.value
        val cacheDir = s.cacheDirectory
        val trgDir = (Compile / sourceManaged).value / "scala-library-src"

        val report = updateClassifiers.value
        val scalaLibrarySourcesJar = report.select(
            configuration = configurationFilter("sourcedeps"),
            module = (_: ModuleID).name == "scala-library",
            artifact = artifactFilter(`type` = "src")).headOption.getOrElse {
          sys.error(s"Could not fetch scala-library sources")
        }

        FileFunction.cached(cacheDir / s"fetchScalaLibrarySrc",
            FilesInfo.lastModified, FilesInfo.exists) { dependencies =>
          s.log.info(s"Unpacking scala-library sources to $trgDir...")
          if (trgDir.exists)
            IO.delete(trgDir)
          IO.createDirectory(trgDir)
          IO.unzip(scalaLibrarySourcesJar, trgDir)

          ((trgDir ** "*.scala") +++ (trgDir ** "*.java")).get.toSet
        } (Set(scalaLibrarySourcesJar)).toSeq
      }.taskValue,
      (Compile / sourceGenerators) += Def.task {
        val s = streams.value
        val cacheDir = s.cacheDirectory
        val trgDir = (Compile / sourceManaged).value / "dotty-library-src"

        // NOTE `sourceDirectory` is used for actual copying,
        // but `sources` are used as cache keys
        val dottyLibSourceDirs = (`scala3-library-bootstrapped`/Compile/unmanagedSourceDirectories).value
        def dottyLibSources = dottyLibSourceDirs.foldLeft(PathFinder.empty) { (pf, dir) =>
          if (!dir.exists) pf else pf +++ (dir ** "*.scala") +++ (dir ** "*.java")
        }

        val cachedFun = FileFunction.cached(
          cacheDir / s"copyDottyLibrarySrc",
          FilesInfo.lastModified,
          FilesInfo.exists,
        ) { _ =>
          if (trgDir.exists) IO.delete(trgDir)
          dottyLibSourceDirs.foreach { dir =>
            if (dir.exists) {
              s.log.info(s"Copying scala3-library sources from $dir to $trgDir...")
              IO.copyDirectory(dir, trgDir)
            }
          }

          ((trgDir ** "*.scala") +++ (trgDir ** "*.java")).get.toSet
        }

        cachedFun(dottyLibSources.get.toSet).toSeq
      }.taskValue,
      (Compile / sources) ~= (_.filterNot(file =>
        // sources from https://github.com/scala/scala/tree/2.13.x/src/library-aux
        file.getPath.endsWith("scala-library-src/scala/Any.scala") ||
        file.getPath.endsWith("scala-library-src/scala/AnyVal.scala") ||
        file.getPath.endsWith("scala-library-src/scala/AnyRef.scala") ||
        file.getPath.endsWith("scala-library-src/scala/Nothing.scala") ||
        file.getPath.endsWith("scala-library-src/scala/Null.scala") ||
        file.getPath.endsWith("scala-library-src/scala/Singleton.scala"))),
      (Test / managedClasspath) ~= {
        _.filterNot(file => file.data.getName == s"scala-library-${stdlibVersion(Bootstrapped)}.jar")
      },
    )

  /** Test the tasty generated by `stdlib-bootstrapped`
   *
   *  The tests are run with the bootstrapped compiler and the tasty inpector on the classpath.
   *  The classpath has the default `scala-library` and not `stdlib-bootstrapped`.
   *
   *  The jar of `stdlib-bootstrapped` is provided for to the tests.
   *   - inspector: test that we can load the contents of the jar using the tasty inspector
   *   - from-tasty: test that we can recompile the contents of the jar using `dotc -from-tasty`
   */
  lazy val `stdlib-bootstrapped-tasty-tests` = project.in(file("stdlib-bootstrapped-tasty-tests")).
    withCommonSettings(Bootstrapped).
    dependsOn(`scala3-tasty-inspector` % "test->test").
    settings(commonBootstrappedSettings).
    settings(
      javaOptions := (`scala3-compiler-bootstrapped` / javaOptions).value,
      javaOptions += "-Ddotty.scala.library=" + (`stdlib-bootstrapped` / Compile / packageBin).value.getAbsolutePath
    )

  lazy val `scala3-sbt-bridge` = project.in(file("sbt-bridge/src")).
    // We cannot depend on any bootstrapped project to compile the bridge, since the
    // bridge is needed to compile these projects.
    dependsOn(`scala3-compiler` % Provided).
    settings(commonJavaSettings).
    settings(
      description := "sbt compiler bridge for Dotty",

      Test / sources := Seq(),
      Compile / scalaSource := baseDirectory.value,
      Compile / javaSource := baseDirectory.value,
      Compile / resourceDirectory := baseDirectory.value.getParentFile / "resources",

      // Referring to the other project using a string avoids an infinite loop
      // when sbt reads the settings.
      Test / test := (LocalProject("scala3-sbt-bridge-tests") / Test / test).value,

      // The `newCompilerInterface` is backward compatible with the `oldCompilerInterface`
      libraryDependencies += Dependencies.newCompilerInterface % Provided
    )

  // We use a separate project for the bridge tests since they can only be run
  // with the bootstrapped library on the classpath.
  lazy val `scala3-sbt-bridge-tests` = project.in(file("sbt-bridge/test")).
    dependsOn(dottyCompiler(Bootstrapped) % Test).
    settings(commonBootstrappedSettings).
    settings(
      Compile / sources := Seq(),
      Test / scalaSource := baseDirectory.value,
      Test / javaSource := baseDirectory.value,

      // Tests disabled until zinc-api-info cross-compiles with 2.13,
      // alternatively we could just copy in sources the part of zinc-api-info we need.
      Test / sources := Seq()
    )

  lazy val `scala3-language-server` = project.in(file("language-server")).
    dependsOn(dottyCompiler(Bootstrapped)).
    settings(commonBootstrappedSettings).
    settings(
      libraryDependencies ++= Seq(
        "org.eclipse.lsp4j" % "org.eclipse.lsp4j" % "0.6.0",
        Dependencies.`jackson-databind`
      ),
      // Work around https://github.com/eclipse/lsp4j/issues/295
      dependencyOverrides += "org.eclipse.xtend" % "org.eclipse.xtend.lib" % "2.16.0",
      javaOptions := (`scala3-compiler-bootstrapped` / javaOptions).value,
    ).
    settings(
      ideTestsCompilerVersion := (`scala3-compiler` / version).value,
      ideTestsCompilerArguments := Seq(),
      ideTestsDependencyClasspath := {
        val dottyLib = (`scala3-library-bootstrapped` / Compile / classDirectory).value
        val scalaLib =
          (`scala3-library-bootstrapped` / Compile / dependencyClasspath)
            .value
            .map(_.data)
            .filter(_.getName.matches("scala-library.*\\.jar"))
            .toList
        dottyLib :: scalaLib
      },
      Test / buildInfoKeys := Seq[BuildInfoKey](
        ideTestsCompilerVersion,
        ideTestsCompilerArguments,
        ideTestsDependencyClasspath
      ),
      Test / buildInfoPackage := "dotty.tools.languageserver.util.server",
      BuildInfoPlugin.buildInfoScopedSettings(Test),
      BuildInfoPlugin.buildInfoDefaultSettings
    )

  /** A sandbox to play with the Scala.js back-end of dotty.
   *
   *  This sandbox is compiled with dotty with support for Scala.js. It can be
   *  used like any regular Scala.js project. In particular, `fastOptJS` will
   *  produce a .js file, and `run` will run the JavaScript code with a JS VM.
   *
   *  Simply running `dotty/run -scalajs` without this sandbox is not very
   *  useful, as that would not provide the linker and JS runners.
   */
  lazy val sjsSandbox = project.in(file("sandbox/scalajs")).
    enablePlugins(DottyJSPlugin).
    dependsOn(`scala3-library-bootstrappedJS`).
    settings(
      // Required to run Scala.js tests.
      Test / fork := false,

      scalaJSUseMainModuleInitializer := true,
    )

  /** Scala.js test suite.
   *
   *  This project downloads the sources of the upstream Scala.js test suite,
   *  and tests them with the dotty Scala.js back-end. Currently, only a very
   *  small fraction of the upstream test suite is actually compiled and run.
   *  It will grow in the future, as more stuff is confirmed to be supported.
   */
  lazy val sjsJUnitTests = project.in(file("tests/sjs-junit")).
    enablePlugins(DottyJSPlugin).
    dependsOn(`scala3-library-bootstrappedJS`).
    settings(
      scalacOptions --= Seq("-Xfatal-warnings", "-deprecation"),

      // Required to run Scala.js tests.
      Test / fork := false,

      fetchScalaJSSource / sourceDirectory := target.value / s"scala-js-src-$scalaJSVersion",

      fetchScalaJSSource := {
        import org.eclipse.jgit.api._
        import org.eclipse.jgit.lib._

        val s = streams.value
        val ver = scalaJSVersion
        val trgDir = (fetchScalaJSSource / sourceDirectory).value

        if (!trgDir.exists) {
          s.log.info(s"Fetching Scala.js source version $ver")
          IO.createDirectory(trgDir)
          new CloneCommand()
            .setDirectory(trgDir)
            .setURI("https://github.com/scala-js/scala-js.git")
            .setNoCheckout(true)
            .call()
        }

        // Checkout proper ref. We do this anyway so we fail if something is wrong
        val git = Git.open(trgDir)
        s.log.info(s"Checking out Scala.js source version $ver")
        git.getRepository().getConfig().setEnum("core", null, "autocrlf", CoreConfig.AutoCRLF.FALSE)
        git.checkout().setName(s"v$ver").call()

        trgDir
      },

      // We need JUnit in the Compile configuration
      libraryDependencies +=
        ("org.scala-js" %% "scalajs-junit-test-runtime" % scalaJSVersion).cross(CrossVersion.for3Use2_13),

      (Compile / sourceGenerators) += Def.task {
        import org.scalajs.linker.interface.CheckedBehavior

        val stage = scalaJSStage.value

        val linkerConfig = stage match {
          case FastOptStage => (Compile / fastOptJS / scalaJSLinkerConfig).value
          case FullOptStage => (Compile / fullOptJS / scalaJSLinkerConfig).value
        }

        val moduleKind = linkerConfig.moduleKind
        val sems = linkerConfig.semantics

        ConstantHolderGenerator.generate(
            (Compile / sourceManaged).value,
            "org.scalajs.testsuite.utils.BuildInfo",
            "scalaVersion" -> scalaVersion.value,
            "hasSourceMaps" -> false, //DottyJSPlugin.wantSourceMaps.value,
            "isNoModule" -> (moduleKind == ModuleKind.NoModule),
            "isESModule" -> (moduleKind == ModuleKind.ESModule),
            "isCommonJSModule" -> (moduleKind == ModuleKind.CommonJSModule),
            "isFullOpt" -> (stage == FullOptStage),
            "compliantAsInstanceOfs" -> (sems.asInstanceOfs == CheckedBehavior.Compliant),
            "compliantArrayIndexOutOfBounds" -> (sems.arrayIndexOutOfBounds == CheckedBehavior.Compliant),
            "compliantModuleInit" -> (sems.moduleInit == CheckedBehavior.Compliant),
            "strictFloats" -> sems.strictFloats,
            "productionMode" -> sems.productionMode,
            "esVersion" -> linkerConfig.esFeatures.esVersion.edition,
            "useECMAScript2015Semantics" -> linkerConfig.esFeatures.useECMAScript2015Semantics,
        )
      }.taskValue,

      (Test / scalacOptions) += "-scalajs-genStaticForwardersForNonTopLevelObjects",

      scalaJSLinkerConfig ~= { _.withSemantics(build.TestSuiteLinkerOptions.semantics _) },
      (Test / scalaJSModuleInitializers) ++= build.TestSuiteLinkerOptions.moduleInitializers,

      // Perform Ycheck after the Scala.js-specific transformation phases
      scalacOptions += "-Ycheck:prepjsinterop,explicitJSClasses,addLocalJSFakeNews",

      Test / jsEnvInput := {
        val resourceDir = fetchScalaJSSource.value / "test-suite/js/src/test/resources"
        val f = (resourceDir / "NonNativeJSTypeTestNatives.js").toPath
        org.scalajs.jsenv.Input.Script(f) +: (Test / jsEnvInput).value
      },

      (Compile / managedSources) ++= {
        val dir = fetchScalaJSSource.value
        (
          (dir / "test-suite/js/src/main/scala" ** (("*.scala": FileFilter)
            -- "Typechecking*.scala" // defines a Scala 2 macro
            )).get

          ++ (dir / "junit-async/js/src/main/scala" ** "*.scala").get
        )
      },

      // A first blacklist of tests for those that do not compile or do not link
      (Test / managedSources) ++= {
        val dir = fetchScalaJSSource.value / "test-suite"

        val linkerConfig = scalaJSStage.value match {
          case FastOptStage => (Test / fastLinkJS / scalaJSLinkerConfig).value
          case FullOptStage => (Test / fullLinkJS / scalaJSLinkerConfig).value
        }

        val moduleKind = linkerConfig.moduleKind
        val hasModules = moduleKind != ModuleKind.NoModule

        def conditionally(cond: Boolean, subdir: String): Seq[File] =
          if (!cond) Nil
          else (dir / subdir ** "*.scala").get

        (
          (dir / "shared/src/test/scala" ** (("*.scala": FileFilter)
            -- "ReflectiveCallTest.scala" // uses many forms of structural calls that are not allowed in Scala 3 anymore
            )).get

          ++ (dir / "shared/src/test/require-sam" ** "*.scala").get
          ++ (dir / "shared/src/test/require-jdk8" ** "*.scala").get
          ++ (dir / "shared/src/test/require-jdk7" ** "*.scala").get

          ++ (dir / "js/src/test/scala" ** (("*.scala": FileFilter)
            -- "StackTraceTest.scala" // would require `npm install source-map-support`
            -- "UnionTypeTest.scala" // requires the Scala 2 macro defined in Typechecking*.scala
            )).get

          ++ (dir / "js/src/test/require-2.12" ** "*.scala").get
          ++ (dir / "js/src/test/require-new-target" ** "*.scala").get
          ++ (dir / "js/src/test/require-sam" ** "*.scala").get
          ++ (dir / "js/src/test/scala-new-collections" ** "*.scala").get

          ++ conditionally(!hasModules, "js/src/test/require-no-modules")
          ++ conditionally(hasModules, "js/src/test/require-modules")
          ++ conditionally(hasModules && !linkerConfig.closureCompiler, "js/src/test/require-multi-modules")
          ++ conditionally(moduleKind == ModuleKind.ESModule, "js/src/test/require-dynamic-import")
          ++ conditionally(moduleKind == ModuleKind.ESModule, "js/src/test/require-esmodule")
        )
      },

      Test / managedResources ++= {
        val testDir = fetchScalaJSSource.value / "test-suite/js/src/test"

        val common = (testDir / "resources" ** "*.js").get

        val moduleSpecific = scalaJSLinkerConfig.value.moduleKind match {
          case ModuleKind.NoModule       => Nil
          case ModuleKind.CommonJSModule => (testDir / "resources-commonjs" ** "*.js").get
          case ModuleKind.ESModule       => (testDir / "resources-esmodule" ** "*.js").get
        }

        common ++ moduleSpecific
      },
    )

  lazy val sjsCompilerTests = project.in(file("sjs-compiler-tests")).
    dependsOn(`scala3-compiler` % "test->test").
    settings(
      commonNonBootstrappedSettings,

      libraryDependencies ++= Seq(
        "org.scala-js" %% "scalajs-linker" % scalaJSVersion % Test cross CrossVersion.for3Use2_13,
        "org.scala-js" %% "scalajs-env-nodejs" % "1.3.0" % Test cross CrossVersion.for3Use2_13,
      ),

      // Change the baseDirectory when running the tests
      Test / baseDirectory := baseDirectory.value.getParentFile,

      javaOptions ++= (`scala3-compiler` / javaOptions).value,
      javaOptions ++= {
        val externalJSDeps = (`scala3-library-bootstrappedJS` / Compile / externalDependencyClasspath).value
        val dottyLibraryJSJar = (`scala3-library-bootstrappedJS` / Compile / packageBin).value.getAbsolutePath

        Seq(
          "-Ddotty.tests.classes.dottyLibraryJS=" + dottyLibraryJSJar,
          "-Ddotty.tests.classes.scalaJSLibrary=" + findArtifactPath(externalJSDeps, "scalajs-library_2.13"),
        )
      },
    )

  lazy val `scala3-bench` = project.in(file("bench")).asDottyBench(NonBootstrapped)
  lazy val `scala3-bench-bootstrapped` = project.in(file("bench")).asDottyBench(Bootstrapped)
  lazy val `scala3-bench-run` = project.in(file("bench-run")).asDottyBench(Bootstrapped)

  lazy val `scala3-bench-micro` = project.in(file("bench-micro"))
    .asDottyBench(Bootstrapped)
    .settings(Jmh / run / mainClass := Some("org.openjdk.jmh.Main"))

  val testcasesOutputDir = taskKey[Seq[String]]("Root directory where tests classses are generated")
  val testcasesSourceRoot = taskKey[String]("Root directory where tests sources are generated")
  val testDocumentationRoot = taskKey[String]("Root directory where tests documentation are stored")
  val generateSelfDocumentation = taskKey[Unit]("Generate example documentation")
  // Note: the two tasks below should be one, but a bug in Tasty prevents that
  val generateScalaDocumentation = inputKey[Unit]("Generate documentation for dotty lib")
  val generateTestcasesDocumentation  = taskKey[Unit]("Generate documentation for testcases, usefull for debugging tests")

  val generateReferenceDocumentation = inputKey[Unit]("Generate language reference documentation for Scala 3")

  lazy val `scaladoc-testcases` = project.in(file("scaladoc-testcases")).
    dependsOn(`scala3-compiler-bootstrapped`).
    settings(commonBootstrappedSettings)


  /**
   * Collection of projects building targets for scaladoc, these are:
   * - common - common module for javascript
   * - main - main target for default scaladoc producing html webpage
   * - contributors - not related project to any of forementioned modules. Used for presenting contributors for static site.
   *                   Made as an indepented project to be scaladoc-agnostic.
   */
  lazy val `scaladoc-js-common` = project.in(file("scaladoc-js/common")).
    enablePlugins(DottyJSPlugin).
    dependsOn(`scala3-library-bootstrappedJS`).
    settings(libraryDependencies += ("org.scala-js" %%% "scalajs-dom" % "1.1.0").cross(CrossVersion.for3Use2_13))

  lazy val `scaladoc-js-main` = project.in(file("scaladoc-js/main")).
    enablePlugins(DottyJSPlugin).
    dependsOn(`scaladoc-js-common`).
    settings(
      scalaJSUseMainModuleInitializer := true,
      Test / fork := false
    )

  lazy val `scaladoc-js-contributors` = project.in(file("scaladoc-js/contributors")).
    enablePlugins(DottyJSPlugin).
    dependsOn(`scaladoc-js-common`).
    settings(
      Test / fork := false,
      scalaJSUseMainModuleInitializer := true,
      libraryDependencies += ("org.scala-js" %%% "scalajs-dom" % "1.1.0").cross(CrossVersion.for3Use2_13)
    )

  def generateDocumentation(configTask: Def.Initialize[Task[GenerationConfig]]) =
    Def.taskDyn {
      val config = configTask.value
      config.get[OutputDir].foreach { outDir =>
        IO.createDirectory(file(outDir.value))
      }
      val command = generateCommand(config)
      Def.task {
        (Compile / run).toTask(command).value
      }
    }

  def generateStaticAssetsTask = Def.task {
    DocumentationWebsite.generateStaticAssets(
      (`scaladoc-js-contributors` / Compile / fullOptJS).value.data,
      (`scaladoc-js-main` / Compile / fullOptJS).value.data,
      (`scaladoc-js-contributors` / Compile / baseDirectory).value / "css",
      (`scaladoc-js-common` / Compile / baseDirectory).value / "css",
      (Compile / resourceManaged).value,
    )
  }

  def bundleCSS = Def.task {
    val unmanagedResources = (Compile / resourceDirectory).value
    def createBundle(dir: File): Seq[File] = {
      val (dirs, files) = IO.listFiles(dir).toList.partition(_.isDirectory)
      val targetDir = (Compile / resourceManaged).value.toPath.resolve(unmanagedResources.toPath.relativize(dir.toPath)).toFile
      val bundleFile = targetDir / "bundle.css"
      if (bundleFile.exists) bundleFile.delete()
      files.foreach(file => IO.append(bundleFile, IO.readBytes(file)))
      bundleFile :: dirs.flatMap(createBundle)
    }

    val cssThemePath = unmanagedResources / "dotty_res" / "styles" / "theme"

    createBundle(cssThemePath)
  }

  val SourceLinksIntegrationTest = config("sourceLinksIntegrationTest") extend Test

  lazy val scaladoc = project.in(file("scaladoc")).
    configs(SourceLinksIntegrationTest).
    settings(commonBootstrappedSettings).
    dependsOn(`scala3-compiler-bootstrapped`).
    dependsOn(`scala3-tasty-inspector`).
    settings(inConfig(SourceLinksIntegrationTest)(Defaults.testSettings)).
    settings(
      SourceLinksIntegrationTest / scalaSource := baseDirectory.value / "test-source-links",
      SourceLinksIntegrationTest / test:= ((SourceLinksIntegrationTest / test) dependsOn generateScalaDocumentation.toTask("")).value,
    ).
    settings(
      Compile / resourceGenerators ++= Seq(
        generateStaticAssetsTask.taskValue,
        bundleCSS.taskValue
      ),
      libraryDependencies ++= Dependencies.flexmarkDeps ++ Seq(
        "nl.big-o" % "liqp" % "0.8.2",
        "org.jsoup" % "jsoup" % "1.14.3", // Needed to process .html files for static site
        Dependencies.`jackson-dataformat-yaml`,

        "com.github.sbt" % "junit-interface" % "0.13.3" % Test,
      ),
      Compile / mainClass := Some("dotty.tools.scaladoc.Main"),
      Compile / buildInfoKeys := Seq[BuildInfoKey](version),
      Compile / buildInfoPackage := "dotty.tools.scaladoc",
      BuildInfoPlugin.buildInfoScopedSettings(Compile),
      BuildInfoPlugin.buildInfoDefaultSettings,

      Test / test := (Test / test).dependsOn(`scaladoc-testcases` / Compile / compile).value,
      Test / testcasesOutputDir := (`scaladoc-testcases`/Compile/products).value.map(_.getAbsolutePath),
      Test / testcasesSourceRoot := ((`scaladoc-testcases` / baseDirectory).value / "src").getAbsolutePath.toString,
      run / baseDirectory := (ThisBuild / baseDirectory).value,
      generateSelfDocumentation := Def.taskDyn {
        generateDocumentation(Scaladoc)
      }.value,

      generateScalaDocumentation := Def.inputTaskDyn {
        val majorVersion = (LocalProject("scala3-library-bootstrapped") / scalaBinaryVersion).value

        val extraArgs = spaceDelimited("[<output-dir>] [--justAPI]").parsed
        val outputDirOverride = extraArgs.headOption.fold(identity[GenerationConfig](_))(newDir => {
          config: GenerationConfig => config.add(OutputDir(newDir))
        })
        val justAPIArg: Option[String] = extraArgs.drop(1).find(_ == "--justAPI")
        val justAPI = justAPIArg.fold(identity[GenerationConfig](_))(_ => {
          config: GenerationConfig => config.remove[SiteRoot]
        })
        val overrideFunc = outputDirOverride.andThen(justAPI)

        val config = Def.task {
          overrideFunc(Scala3.value)
        }

        val writeAdditionalFiles = Def.task {
          val dest = file(config.value.get[OutputDir].get.value)
          if (justAPIArg.isEmpty) {
            IO.write(dest / "versions" / "latest-nightly-base", majorVersion)
            // This file is used by GitHub Pages when the page is available in a custom domain
            IO.write(dest / "CNAME", "dotty.epfl.ch")
          }
        }

        writeAdditionalFiles.dependsOn(generateDocumentation(config))
      }.evaluated,

      generateTestcasesDocumentation := Def.taskDyn {
        generateDocumentation(Testcases)
      }.value,

      // Generate the Scala 3 reference documentation (published at https://docs.scala-lang.org/scala3/reference)
      generateReferenceDocumentation := Def.inputTaskDyn {
        val shouldRegenerateExpectedLinks = (Space ~> literal("--no-regenerate-expected-links")).?.parsed.isEmpty

        generateStaticAssetsTask.value

        // Move all the source files to a temporary directory and apply some changes specific to the reference documentation
        val temp = IO.createTemporaryDirectory
        IO.copyDirectory(file("docs"), temp / "docs")
        IO.delete(temp / "docs" / "_blog")

        // Overwrite the main layout and the sidebar
        IO.copyDirectory(
          file("project") / "resources" / "referenceReplacements",
          temp / "docs",
          overwrite = true
        )

        // Add redirections from previously supported URLs, for some pages
        for (name <- Seq("changed-features", "contextual", "dropped-features", "metaprogramming", "other-new-features")) {
          val path = temp / "docs" / "_docs" / "reference" / name / s"${name}.md"
          val contentLines = IO.read(path).linesIterator.to[collection.mutable.ArrayBuffer]
          contentLines.insert(1, s"redirectFrom: /${name}.html") // Add redirection
          val newContent = contentLines.mkString("\n")
          IO.write(path, newContent)
        }

        val languageReferenceConfig = Def.task {
          Scala3.value
            .add(OutputDir("scaladoc/output/reference"))
            .add(SiteRoot(s"${temp.getAbsolutePath}/docs"))
            .add(ProjectName("Scala 3 Reference"))
            .add(ProjectVersion(baseVersion))
            .remove[VersionsDictionaryUrl]
            .add(SourceLinks(List(
              s"${temp.getAbsolutePath}=github://lampepfl/dotty/language-reference-stable"
            )))
            .withTargets(List("___fake___.scala"))
        }

        val expectedLinksRegeneration = Def.task {
          if (shouldRegenerateExpectedLinks) {
            val script = (file("project") / "scripts" / "regenerateExpectedLinks").toString
            val outputDir = languageReferenceConfig.value.get[OutputDir].get.value
            val expectedLinksFile = (file("project") / "scripts" / "expected-links" / "reference-expected-links.txt").toString
            import _root_.scala.sys.process._
            s"$script $outputDir $expectedLinksFile".!
          }
        }

        expectedLinksRegeneration.dependsOn(generateDocumentation(languageReferenceConfig))
      }.evaluated,

      Test / buildInfoKeys := Seq[BuildInfoKey](
        (Test / Build.testcasesOutputDir),
        (Test / Build.testcasesSourceRoot),
        Build.testDocumentationRoot,
      ),
      testDocumentationRoot := (baseDirectory.value / "test-documentations").getAbsolutePath,
      Test / buildInfoPackage := "dotty.tools.scaladoc.test",
      BuildInfoPlugin.buildInfoScopedSettings(Test),
    )

  // various scripted sbt tests
  lazy val `sbt-test` = project.in(file("sbt-test")).
    enablePlugins(ScriptedPlugin).
    settings(commonSettings).
    settings(
      sbtTestDirectory := baseDirectory.value,
      target := baseDirectory.value / ".." / "out" / name.value,

      // The batch mode accidentally became the default with no way to disable
      // it in sbt 1.4 (https://github.com/sbt/sbt/issues/5913#issuecomment-716003195).
      // We enable it explicitly here to make it clear that we're using it.
      scriptedBatchExecution := true,

      scriptedLaunchOpts ++= Seq(
        "-Dplugin.version=" + version.value,
        "-Dplugin.scalaVersion=" + dottyVersion,
        "-Dplugin.scala2Version=" + stdlibVersion(Bootstrapped),
        "-Dplugin.scalaJSVersion=" + scalaJSVersion,
        "-Dsbt.boot.directory=" + ((ThisBuild / baseDirectory).value / ".sbt-scripted").getAbsolutePath // Workaround sbt/sbt#3469
      ),
      // Pass along ivy home and repositories settings to sbt instances run from the tests
      scriptedLaunchOpts ++= {
        val repositoryPath = (io.Path.userHome / ".sbt" / "repositories").absolutePath
        s"-Dsbt.repository.config=$repositoryPath" ::
        ivyPaths.value.ivyHome.map("-Dsbt.ivy.home=" + _.getAbsolutePath).toList
      },
      scriptedBufferLog := true,
      scripted := scripted.dependsOn(
        (`scala3-sbt-bridge` / publishLocal),
        (`scala3-interfaces` / publishLocal),
        (`scala3-compiler-bootstrapped` / publishLocal),
        (`scala3-library-bootstrapped` / publishLocal),
        (`scala3-library-bootstrappedJS` / publishLocal),
        (`tasty-core-bootstrapped` / publishLocal),
        (`scala3-staging` / publishLocal),
        (`scala3-tasty-inspector` / publishLocal),
        (`scaladoc` / publishLocal),
        (`scala3-bootstrapped` / publishLocal) // Needed because sbt currently hardcodes the dotty artifact
      ).evaluated
    )

  lazy val `sbt-community-build` = project.in(file("sbt-community-build")).
    enablePlugins(SbtPlugin).
    settings(commonSettings).
    settings(
      name := "sbt-community-build",
      version := sbtCommunityBuildVersion,
      organization := "ch.epfl.lamp",
      sbtTestDirectory := baseDirectory.value / "sbt-test",
      scriptedLaunchOpts ++= Seq(
        "-Dplugin.version=" + version.value,
        "-Dplugin.scalaVersion=" + dottyVersion,
        "-Dplugin.scalaJSVersion=" + scalaJSVersion,
        "-Dplugin.sbtDottyVersion=" + sbtDottyVersion,
        "-Ddotty.communitybuild.dir=" + baseDirectory.value / "target",
        "-Dsbt.boot.directory=" + ((ThisBuild / baseDirectory).value / ".sbt-scripted").getAbsolutePath // Workaround sbt/sbt#3469
      ),
      // Pass along ivy home and repositories settings to sbt instances run from the tests
      scriptedLaunchOpts ++= {
        val repositoryPath = (io.Path.userHome / ".sbt" / "repositories").absolutePath
        s"-Dsbt.repository.config=$repositoryPath" ::
        ivyPaths.value.ivyHome.map("-Dsbt.ivy.home=" + _.getAbsolutePath).toList
      },
      scriptedBufferLog := true,
      scriptedBatchExecution := true,
      scripted := scripted.dependsOn(
        (`scala3-sbt-bridge` / publishLocal),
        (`scala3-interfaces` / publishLocal),
        (`scala3-compiler-bootstrapped` / publishLocal),
        (`scala3-library-bootstrapped` / publishLocal),
        (`scala3-library-bootstrappedJS` / publishLocal),
        (`tasty-core-bootstrapped` / publishLocal),
        (`scala3-staging` / publishLocal),
        (`scala3-tasty-inspector` / publishLocal),
        (`scaladoc` / publishLocal),
        (`scala3-bootstrapped` / publishLocal)
      ).evaluated
   )

  val prepareCommunityBuild = taskKey[Unit]("Publish local the compiler and the sbt plugin. Also store the versions of the published local artefacts in two files, community-build/{scala3-bootstrapped.version,sbt-injected-plugins}.")

  lazy val `community-build` = project.in(file("community-build")).
    dependsOn(dottyLibrary(Bootstrapped)).
    settings(commonBootstrappedSettings).
    settings(
      prepareCommunityBuild := {
        (`scala3-sbt-bridge` / publishLocal).value
        (`scala3-interfaces` / publishLocal).value
        (`tasty-core-bootstrapped` / publishLocal).value
        (`scala3-library-bootstrapped` / publishLocal).value
        (`scala3-tasty-inspector` / publishLocal).value
        (`scaladoc` / publishLocal).value
        (`scala3-compiler-bootstrapped` / publishLocal).value
        (`scala3-bootstrapped` / publishLocal).value
        (`scala3-library-bootstrappedJS` / publishLocal).value
        (`sbt-community-build` / publishLocal).value
        // (publishLocal in `scala3-staging`).value
        val pluginText =
          s"""updateOptions in Global ~= (_.withLatestSnapshots(false))
             |addSbtPlugin("ch.epfl.lamp" % "sbt-community-build" % "$sbtCommunityBuildVersion")
             |addSbtPlugin("org.scala-js" % "sbt-scalajs" % "$scalaJSVersion")""".stripMargin
        IO.write(baseDirectory.value / "sbt-injected-plugins", pluginText)
        IO.write(baseDirectory.value / "scala3-bootstrapped.version", dottyVersion)
        IO.delete(baseDirectory.value / "dotty-community-build-deps")  // delete any stale deps file
      },
      (Test / testOptions) += Tests.Argument(
        TestFrameworks.JUnit,
        "--include-categories=dotty.communitybuild.TestCategory",
        "--run-listener=dotty.communitybuild.FailureSummarizer",
      ),
      Compile/run := (Compile/run).dependsOn(prepareCommunityBuild).evaluated,
      Test / testOnly := ((Test / testOnly) dependsOn prepareCommunityBuild).evaluated,
      Test / test     := ((Test / test    ) dependsOn prepareCommunityBuild).value,
      javaOptions ++= {
        // Propagate the ivy cache directory setting to the tests, which will
        // then propagate it further to the sbt instances they will spawn.
        val sbtProps = Option(System.getProperty("sbt.ivy.home")) match {
          case Some(ivyHome) =>
            Seq(s"-Dsbt.ivy.home=$ivyHome")
          case _ =>
            Seq()
        }
        sbtProps
      }
    )

  lazy val publishSettings = Seq(
    publishMavenStyle := true,
    isSnapshot := version.value.contains("SNAPSHOT"),
    publishTo := sonatypePublishToBundle.value,
    publishConfiguration ~= (_.withOverwrite(true)),
    publishLocalConfiguration ~= (_.withOverwrite(true)),
    Test / publishArtifact := false,
    homepage := Some(url(dottyGithubUrl)),
    licenses += (("Apache-2.0",
      url("https://www.apache.org/licenses/LICENSE-2.0"))),
    scmInfo := Some(
      ScmInfo(
        url(dottyGithubUrl),
        "scm:git:git@github.com:lampepfl/dotty.git"
      )
    ),
    developers := List(
      Developer(
        id = "odersky",
        name = "Martin Odersky",
        email = "martin.odersky@epfl.ch",
        url = url("https://github.com/odersky")
      ),
      Developer(
        id = "DarkDimius",
        name = "Dmitry Petrashko",
        email = "me@d-d.me",
        url = url("https://d-d.me")
      ),
      Developer(
        id = "smarter",
        name = "Guillaume Martres",
        email = "smarter@ubuntu.com",
        url = url("http://guillaume.martres.me")
      ),
      Developer(
        id = "felixmulder",
        name = "Felix Mulder",
        email = "felix.mulder@gmail.com",
        url = url("http://felixmulder.com")
      ),
      Developer(
        id = "liufengyun",
        name = "Liu Fengyun",
        email = "liu@fengy.me",
        url = url("https://fengy.me")
      ),
      Developer(
        id = "nicolasstucki",
        name = "Nicolas Stucki",
        email = "nicolas.stucki@gmail.com",
        url = url("https://github.com/nicolasstucki")
      ),
      Developer(
        id = "OlivierBlanvillain",
        name = "Olivier Blanvillain",
        email = "olivier.blanvillain@gmail.com",
        url = url("https://github.com/OlivierBlanvillain")
      ),
      Developer(
        id = "biboudis",
        name = "Aggelos Biboudis",
        email = "aggelos.biboudis@epfl.ch",
        url = url("http://biboudis.github.io")
      ),
      Developer(
        id = "allanrenucci",
        name = "Allan Renucci",
        email = "allan.renucci@gmail.com",
        url = url("https://github.com/allanrenucci")
      ),
      Developer(
        id = "Duhemm",
        name = "Martin Duhem",
        email = "martin.duhem@gmail.com",
        url = url("https://github.com/Duhemm")
      )
    )
  )

  lazy val commonDistSettings = Seq(
    packMain := Map(),
    publishArtifact := false,
    packGenerateMakefile := false,
    packExpandedClasspath := true,
    packArchiveName := "scala3-" + dottyVersion
  )

  lazy val dist = project.asDist(Bootstrapped)
    .settings(
      packResourceDir += (baseDirectory.value / "bin" -> "bin"),
    )

  implicit class ProjectDefinitions(val project: Project) extends AnyVal {

    // FIXME: we do not aggregate `bin` because its tests delete jars, thus breaking other tests
    def asDottyRoot(implicit mode: Mode): Project = project.withCommonSettings.
      aggregate(`scala3-interfaces`, dottyLibrary, dottyCompiler, tastyCore, `scala3-sbt-bridge`).
      bootstrappedAggregate(`scala3-language-server`, `scala3-staging`, `scala3-tasty-inspector`,
        `scala3-library-bootstrappedJS`, scaladoc).
      dependsOn(tastyCore).
      dependsOn(dottyCompiler).
      dependsOn(dottyLibrary).
      nonBootstrappedSettings(
        addCommandAlias("run", "scala3-compiler/run"),
        // Clean everything by default
        addCommandAlias("clean", ";scala3/clean;scala3-bootstrapped/clean"),
        // `publishLocal` on the non-bootstrapped compiler does not produce a
        // working distribution (it can't in general, since there's no guarantee
        // that the non-bootstrapped library is compatible with the
        // non-bootstrapped compiler), so publish the bootstrapped one by
        // default.
        addCommandAlias("publishLocal", "scala3-bootstrapped/publishLocal"),
        repl := (`scala3-compiler-bootstrapped` / repl).value,
      ).
      settings(
        publish / skip := true
      )

    def asDottyCompiler(implicit mode: Mode): Project = project.withCommonSettings.
      dependsOn(`scala3-interfaces`).
      dependsOn(dottyLibrary).
      dependsOn(tastyCore).
      settings(dottyCompilerSettings)

    def asDottyLibrary(implicit mode: Mode): Project = {
      val base =
        project.withCommonSettings.
          settings(
            versionScheme := Some("semver-spec"),
            libraryDependencies += "org.scala-lang" % "scala-library" % stdlibVersion,
            // Make sure we do not refer to experimental features outside an experimental scope.
            // In other words, disable NIGHTLY/SNAPSHOT experimental scope.
            scalacOptions += "-Yno-experimental",
          ).
          settings(dottyLibrarySettings)
      if (mode == Bootstrapped) {
        base.settings(
          (Compile/doc) := {
            // Workaround for
            // [error]    |object IArray cannot have the same name as object IArray in package scala
            // -- cannot define object member with the same name as a object member in self reference _.
            val doWork = (Compile/doc).result.value
            (Compile/doc/target).value
          },
          commonMiMaSettings,
          mimaBinaryIssueFilters ++= MiMaFilters.Library
        )
      } else base
    }


    def asTastyCore(implicit mode: Mode): Project = project.withCommonSettings.
      dependsOn(dottyLibrary).
      settings(tastyCoreSettings).
      settings(disableDocSetting).
      settings(
        versionScheme := Some("semver-spec"),
        if (mode == Bootstrapped) {
          commonMiMaSettings
        } else {
          Nil
        }
      )

    def asTastyCoreScala2: Project = project.settings(commonScala2Settings)

    def asDottyBench(implicit mode: Mode): Project = project.withCommonSettings.
      dependsOn(dottyCompiler).
      settings(commonBenchmarkSettings).
      enablePlugins(JmhPlugin)

    def asDist(implicit mode: Mode): Project = project.
      enablePlugins(PackPlugin).
      withCommonSettings.
      dependsOn(`scala3-interfaces`, dottyCompiler, dottyLibrary, tastyCore, `scala3-staging`, `scala3-tasty-inspector`, scaladoc).
      settings(commonDistSettings).
      bootstrappedSettings(
        target := baseDirectory.value / "target" // override setting in commonBootstrappedSettings
      )

    def withCommonSettings(implicit mode: Mode): Project = project.settings(mode match {
      case NonBootstrapped => commonNonBootstrappedSettings
      case Bootstrapped => commonBootstrappedSettings
    })
  }
}

object ScaladocConfigs {
  import Build._
  private lazy val currentYear: String = java.util.Calendar.getInstance().get(java.util.Calendar.YEAR).toString

  def dottyExternalMapping = ".*scala/.*::scaladoc3::https://dotty.epfl.ch/api/"
  def javaExternalMapping = ".*java/.*::javadoc::https://docs.oracle.com/javase/8/docs/api/"
  def scalaSrcLink(v: String, s: String) = s"${s}github://scala/scala/v$v#src/library"
  def dottySrcLink(v: String, sourcesPrefix: String = "", outputPrefix: String = "") =
    sys.env.get("GITHUB_SHA") match {
      case Some(sha) =>
        s"${sourcesPrefix}github://${sys.env("GITHUB_REPOSITORY")}/$sha$outputPrefix"
      case None => s"${sourcesPrefix}github://lampepfl/dotty/$v$outputPrefix"
    }

  lazy val DefaultGenerationConfig = Def.task {
    def distLocation = (dist / pack).value
    def projectVersion = version.value
    def stdLibVersion = stdlibVersion(NonBootstrapped)
    def scalaLib = findArtifactPath(externalCompilerClasspathTask.value, "scala-library")
    def dottyLib = (`scala3-library` / Compile / classDirectory).value
    def srcManaged(v: String, s: String) = s"out/bootstrap/stdlib-bootstrapped/scala-$v/src_managed/main/$s-library-src"

    def defaultSourceLinks: SourceLinks = SourceLinks(
      List(
        scalaSrcLink(stdLibVersion, srcManaged(dottyNonBootstrappedVersion, "scala") + "="),
        dottySrcLink(referenceVersion, srcManaged(dottyNonBootstrappedVersion, "dotty") + "=", "#library/src"),
        dottySrcLink(referenceVersion),
        "docs=github://lampepfl/dotty/main#docs"
      )
    )
    def socialLinks = SocialLinks(List(
      "github::https://github.com/lampepfl/dotty",
      "discord::https://discord.com/invite/scala",
      "twitter::https://twitter.com/scala_lang",
    ))
    def projectLogo = ProjectLogo("docs/_assets/images/logo.svg")
    def skipByRegex = SkipByRegex(List(".+\\.internal($|\\..+)", ".+\\.impl($|\\..+)"))
    def skipById = SkipById(List(
      "scala.runtime.stdLibPatches",
      "scala.runtime.MatchCase"
    ))
    def projectFooter = ProjectFooter(s"Copyright (c) 2002-$currentYear, LAMP/EPFL")
    def defaultTemplate = DefaultTemplate("static-site-main")
    GenerationConfig(
      List(),
      ProjectVersion(projectVersion),
      GenerateInkuire(true),
      defaultSourceLinks,
      skipByRegex,
      skipById,
      projectLogo,
      socialLinks,
      projectFooter,
      defaultTemplate,
      Author(true),
      Groups(true),
      QuickLinks(
        List(
          "Learn::https://docs.scala-lang.org/",
          "Install::https://www.scala-lang.org/download/",
          "Playground::https://scastie.scala-lang.org",
          "Find\u00A0A\u00A0Library::https://index.scala-lang.org",
          "Community::https://www.scala-lang.org/community/",
          "Blog::https://www.scala-lang.org/blog/",
        )
      )
    )
  }

  lazy val Scaladoc = Def.task {
    DefaultGenerationConfig.value
      .add(UseJavacp(true))
      .add(ProjectName("scaladoc"))
      .add(OutputDir("scaladoc/output/self"))
      .add(Revision(VersionUtil.gitHash))
      .add(ExternalMappings(List(dottyExternalMapping, javaExternalMapping)))
      .withTargets((Compile / classDirectory).value.getAbsolutePath :: Nil)
  }

  lazy val Testcases = Def.task {
    val tastyRoots = (Test / Build.testcasesOutputDir).value
    DefaultGenerationConfig.value
      .add(UseJavacp(true))
      .add(OutputDir("scaladoc/output/testcases"))
      .add(ProjectName("scaladoc testcases"))
      .add(Revision("main"))
      .add(SnippetCompiler(List("scaladoc-testcases/docs=compile")))
      .add(SiteRoot("scaladoc-testcases/docs"))
      .add(CommentSyntax(List(
        "scaladoc-testcases/src/example/comment-md=markdown",
        "scaladoc-testcases/src/example/comment-wiki=wiki"
      )))
      .add(ExternalMappings(List(dottyExternalMapping, javaExternalMapping)))
      .withTargets(tastyRoots)
  }

  lazy val Scala3 = Def.task {
    val dottyJars: Seq[java.io.File] = Seq(
      (`stdlib-bootstrapped`/Compile/products).value,
      (`scala3-interfaces`/Compile/products).value,
      (`tasty-core-bootstrapped`/Compile/products).value,
    ).flatten

    val roots = dottyJars.map(_.getAbsolutePath)

    val managedSources =
      (`stdlib-bootstrapped`/Compile/sourceManaged).value / "scala-library-src"
    val projectRoot = (ThisBuild/baseDirectory).value.toPath
    val stdLibRoot = projectRoot.relativize(managedSources.toPath.normalize())
    val docRootFile = stdLibRoot.resolve("rootdoc.txt")

    val dottyManagesSources =
      (`stdlib-bootstrapped`/Compile/sourceManaged).value / "dotty-library-src"

    val tastyCoreSources = projectRoot.relativize((`tasty-core-bootstrapped`/Compile/scalaSource).value.toPath().normalize())

    val dottyLibRoot = projectRoot.relativize(dottyManagesSources.toPath.normalize())
    DefaultGenerationConfig.value
      .add(ProjectName("Scala 3"))
      .add(OutputDir(file("scaladoc/output/scala3").getAbsoluteFile.getAbsolutePath))
      .add(Revision("main"))
      .add(ExternalMappings(List(javaExternalMapping)))
      .add(DocRootContent(docRootFile.toString))
      .add(CommentSyntax(List(
        s"${dottyLibRoot}=markdown",
        s"${stdLibRoot}=wiki",
        s"${tastyCoreSources}=markdown",
        "wiki"
      )))
      .add(VersionsDictionaryUrl("https://scala-lang.org/api/versions.json"))
      .add(DocumentSyntheticTypes(true))
      .add(SnippetCompiler(List(
        s"${dottyLibRoot}/scala=compile",
      )))
      .add(SiteRoot("docs"))
      .add(ApiSubdirectory(true))
      .withTargets(roots)
  }
}<|MERGE_RESOLUTION|>--- conflicted
+++ resolved
@@ -80,15 +80,9 @@
 object Build {
   import ScaladocConfigs._
 
-<<<<<<< HEAD
   val referenceVersion = "3.2.2-RC1"
 
   val baseVersion = "3.3.0-RC1"
-=======
-  val referenceVersion = "3.2.0"
-
-  val baseVersion = "3.2.1"
->>>>>>> d692721c
 
   // Versions used by the vscode extension to create a new project
   // This should be the latest published releases.
@@ -104,11 +98,7 @@
    *  set to 3.1.3. If it is going to be 3.1.0, it must be set to the latest
    *  3.0.x release.
    */
-<<<<<<< HEAD
   val previousDottyVersion = "3.2.1"
-=======
-  val previousDottyVersion = "3.2.0"
->>>>>>> d692721c
 
   object CompatMode {
     final val BinaryCompatible = 0
