--- conflicted
+++ resolved
@@ -535,11 +535,7 @@
     "scala2-library-tasty"
   )
 
-<<<<<<< HEAD
-  val enableBspAllProjects = true
-=======
   val enableBspAllProjects = sys.env.get("ENABLE_BSP_ALL_PROJECTS").map(_.toBoolean).getOrElse(false)
->>>>>>> f9062705
 
   // Settings used when compiling dotty with a non-bootstrapped dotty
   lazy val commonBootstrappedSettings = commonDottySettings ++ Seq(
