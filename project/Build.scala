import java.io.File
import java.nio.file._

import Process._
import Modes._
import ScaladocGeneration._
import com.jsuereth.sbtpgp.PgpKeys
import sbt.Keys._
import sbt._
import complete.DefaultParsers._
import pl.project13.scala.sbt.JmhPlugin
import pl.project13.scala.sbt.JmhPlugin.JmhKeys.Jmh
import sbt.Package.ManifestAttributes
import sbt.PublishBinPlugin.autoImport._
import sbt.plugins.SbtPlugin
import sbt.ScriptedPlugin.autoImport._
import xerial.sbt.pack.PackPlugin
import xerial.sbt.pack.PackPlugin.autoImport._
import xerial.sbt.Sonatype.autoImport._
import com.typesafe.tools.mima.plugin.MimaPlugin.autoImport._
import org.scalajs.sbtplugin.ScalaJSPlugin
import org.scalajs.sbtplugin.ScalaJSPlugin.autoImport._
import sbtbuildinfo.BuildInfoPlugin
import sbtbuildinfo.BuildInfoPlugin.autoImport._
import sbttastymima.TastyMiMaPlugin
import sbttastymima.TastyMiMaPlugin.autoImport._

import scala.util.Properties.isJavaAtLeast
import org.portablescala.sbtplatformdeps.PlatformDepsPlugin.autoImport._
import org.scalajs.linker.interface.{ModuleInitializer, StandardConfig}

object DottyJSPlugin extends AutoPlugin {
  import Build._

  object autoImport {
    val switchToESModules: StandardConfig => StandardConfig =
      config => config.withModuleKind(ModuleKind.ESModule)
  }

  val writePackageJSON = taskKey[Unit](
      "Write package.json to configure module type for Node.js")

  override def requires: Plugins = ScalaJSPlugin

  override def projectSettings: Seq[Setting[_]] = Def.settings(
    commonBootstrappedSettings,

    /* #11709 Remove the dependency on scala3-library that ScalaJSPlugin adds.
     * Instead, in this build, we use `.dependsOn` relationships to depend on
     * the appropriate, locally-defined, scala3-library-bootstrappedJS.
     */
    libraryDependencies ~= {
      _.filter(!_.name.startsWith("scala3-library_sjs1"))
    },

    // Replace the JVM JUnit dependency by the Scala.js one
    libraryDependencies ~= {
      _.filter(!_.name.startsWith("junit-interface"))
    },
    libraryDependencies +=
      ("org.scala-js" %% "scalajs-junit-test-runtime" % scalaJSVersion  % "test").cross(CrossVersion.for3Use2_13),

    // Typecheck the Scala.js IR found on the classpath
    scalaJSLinkerConfig ~= (_.withCheckIR(true)),

    Compile / jsEnvInput := (Compile / jsEnvInput).dependsOn(writePackageJSON).value,
    Test / jsEnvInput := (Test / jsEnvInput).dependsOn(writePackageJSON).value,

    writePackageJSON := {
      val packageType = scalaJSLinkerConfig.value.moduleKind match {
        case ModuleKind.NoModule       => "commonjs"
        case ModuleKind.CommonJSModule => "commonjs"
        case ModuleKind.ESModule       => "module"
      }

      val path = target.value / "package.json"

      IO.write(path, s"""{"type": "$packageType"}\n""")
    },
  )
}

object Build {
  import ScaladocConfigs._

  val referenceVersion = "3.4.0"

<<<<<<< HEAD
  val baseVersion = "3.4.0"
=======
  val baseVersion = "3.4.1"
>>>>>>> 3ffe3223

  // Versions used by the vscode extension to create a new project
  // This should be the latest published releases.
  // TODO: Have the vscode extension fetch these numbers from the Internet
  // instead of hardcoding them ?
  val publishedDottyVersion = referenceVersion
  val sbtDottyVersion = "0.5.5"

  /** Version against which we check binary compatibility.
   *
   *  This must be the latest published release in the same versioning line.
   *  For example, if the next version is going to be 3.1.4, then this must be
   *  set to 3.1.3. If it is going to be 3.1.0, it must be set to the latest
   *  3.0.x release.
   */
  val previousDottyVersion = "3.4.0"

  /** Version against which we check binary compatibility. */
  val ltsDottyVersion = "3.3.0"

  object CompatMode {
    final val BinaryCompatible = 0
    final val SourceAndBinaryCompatible = 1
  }

  val compatMode = {
    val VersionRE = """^\d+\.(\d+).(\d+).*""".r
    baseVersion match {
      case VersionRE(_, "0")   => CompatMode.BinaryCompatible
      case _                   => CompatMode.SourceAndBinaryCompatible
    }
  }

  /** scala-library version required to compile Dotty.
   *
   *  Both the non-bootstrapped and bootstrapped version should match, unless
   *  we're in the process of upgrading to a new major version of
   *  scala-library.
   */
  def stdlibVersion(implicit mode: Mode): String = mode match {
    case NonBootstrapped => "2.13.12"
    case Bootstrapped => "2.13.12"
  }

  /** Version of the scala-library for which we will generate TASTy.
   *
   *  We should never use a nightly version here to release.
   *
   *  We can use nightly versions to tests the future compatibility in development.
   *  Nightly versions: https://scala-ci.typesafe.com/ui/native/scala-integration/org/scala-lang
   */
  val stdlibBootstrappedVersion = "2.13.12"

  val dottyOrganization = "org.scala-lang"
  val dottyGithubUrl = "https://github.com/scala/scala3"
  val dottyGithubRawUserContentUrl = "https://raw.githubusercontent.com/scala/scala3"


  val isRelease = sys.env.get("RELEASEBUILD") == Some("yes")

  val dottyVersion = {
    def isNightly = sys.env.get("NIGHTLYBUILD") == Some("yes")
    if (isRelease)
      baseVersion
    else if (isNightly)
      baseVersion + "-bin-" + VersionUtil.commitDate + "-" + VersionUtil.gitHash + "-NIGHTLY"
    else
      baseVersion + "-bin-SNAPSHOT"
  }
  val dottyNonBootstrappedVersion = {
    // Make sure sbt always computes the scalaBinaryVersion correctly
    val bin = if (!dottyVersion.contains("-bin")) "-bin" else ""
    dottyVersion + bin + "-nonbootstrapped"
  }

  val sbtCommunityBuildVersion = "0.1.0-SNAPSHOT"

  val agentOptions = List(
    // "-agentlib:jdwp=transport=dt_socket,server=y,suspend=y,address=5005"
    // "-agentpath:/home/dark/opt/yjp-2013-build-13072/bin/linux-x86-64/libyjpagent.so"
    // "-agentpath:/Applications/YourKit_Java_Profiler_2015_build_15052.app/Contents/Resources/bin/mac/libyjpagent.jnilib",
    // "-XX:+HeapDumpOnOutOfMemoryError", "-Xmx1g", "-Xss2m"
  )

  // Packages all subprojects to their jars
  val packageAll = taskKey[Map[String, String]]("Package everything needed to run tests")

  // Run tests with filter through vulpix test suite
  val testCompilation = inputKey[Unit]("runs integration test with the supplied filter")

  sealed trait Scala2Library
  // Use Scala 2 compiled library JAR
  object Scala2LibraryJar extends Scala2Library
  // Use the TASTy jar from `scala2-library-tasty` in the classpath
  // This only works with `scala3-bootstrapped/scalac` and tests in `scala3-bootstrapped`
  //
  object Scala2LibraryTasty extends Scala2Library
  // Use the TASTy jar from `scala2-library-cc-tasty` in the classpath
  // This only works with `scala3-bootstrapped/scalac` and tests in `scala3-bootstrapped`
  //
  object Scala2LibraryCCTasty extends Scala2Library

  // Set in SBT with:
  //   - `set ThisBuild/Build.scala2Library := Build.Scala2LibraryJar` (default)
  //   - `set ThisBuild/Build.scala2Library := Build.Scala2LibraryTasty`
  //   - `set ThisBuild/Build.scala2Library := Build.Scala2LibraryCCTasty`
  val scala2Library = settingKey[Scala2Library]("Choose which version of the Scala 2 library should be used")

  // Used to compile files similar to ./bin/scalac script
  val scalac = inputKey[Unit]("run the compiler using the correct classpath, or the user supplied classpath")

  // Used to run binaries similar to ./bin/scala script
  val scala = inputKey[Unit]("run compiled binary using the correct classpath, or the user supplied classpath")

  val repl = taskKey[Unit]("spawns a repl with the correct classpath")

  // Compiles the documentation and static site
  val genDocs = inputKey[Unit]("run scaladoc to generate static documentation site")

  // Settings used to configure the test language server
  val ideTestsCompilerVersion = taskKey[String]("Compiler version to use in IDE tests")
  val ideTestsCompilerArguments = taskKey[Seq[String]]("Compiler arguments to use in IDE tests")
  val ideTestsDependencyClasspath = taskKey[Seq[File]]("Dependency classpath to use in IDE tests")

  val fetchScalaJSSource = taskKey[File]("Fetch the sources of Scala.js")

  lazy val SourceDeps = config("sourcedeps")

  // Settings shared by the build (scoped in ThisBuild). Used in build.sbt
  lazy val thisBuildSettings = Def.settings(
    organization := dottyOrganization,
    organizationName := "LAMP/EPFL",
    organizationHomepage := Some(url("http://lamp.epfl.ch")),

    // Note: bench/profiles/projects.yml should be updated accordingly.
    scalacOptions ++= Seq(
      "-feature",
      "-deprecation",
      "-unchecked",
      //"-Wconf:cat=deprecation&msg=Unsafe:s",    // example usage
      "-Xfatal-warnings",                         // -Werror in modern usage
      "-encoding", "UTF8",
      "-language:implicitConversions",
    ),

    (Compile / compile / javacOptions) ++= Seq("-Xlint:unchecked", "-Xlint:deprecation"),

    // Avoid various sbt craziness involving classloaders and parallelism
    run / fork := true,
    Test / fork := true,
    Test / parallelExecution := false,

    outputStrategy := Some(StdoutOutput),

    scala2Library := Scala2LibraryJar,

    // enable verbose exception messages for JUnit
    (Test / testOptions) += Tests.Argument(TestFrameworks.JUnit, "-a", "-v", "-s"),
  )

  // Settings shared globally (scoped in Global). Used in build.sbt
  lazy val globalSettings = Def.settings(
    onLoad := (Global / onLoad).value andThen { state =>
      def exists(submodule: String) = {
        val path = Paths.get(submodule)
        Files.exists(path) && {
          val fileStream = Files.list(path)
          try fileStream.iterator().hasNext
          finally fileStream.close()
        }
      }

      // Copy default configuration from .vscode-template/ unless configuration files already exist in .vscode/
      sbt.IO.copyDirectory(new File(".vscode-template/"), new File(".vscode/"), overwrite = false)

      state
    },

    // I find supershell more distracting than helpful
    useSuperShell := false,

    // Credentials to release to Sonatype
    credentials ++= (
      for {
        username <- sys.env.get("SONATYPE_USER")
        password <- sys.env.get("SONATYPE_PW")
      } yield Credentials("Sonatype Nexus Repository Manager", "oss.sonatype.org", username, password)
    ).toList,
    PgpKeys.pgpPassphrase := sys.env.get("PGP_PW").map(_.toCharArray()),
    PgpKeys.useGpgPinentry := true,

    javaOptions ++= {
      val ciOptions = // propagate if this is a CI build
        sys.props.get("dotty.drone.mem") match {
          case Some(prop) => List("-Xmx" + prop)
          case _ => List()
        }
      // Do not cut off the bottom of large stack traces (default is 1024)
      "-XX:MaxJavaStackTraceDepth=1000000" :: agentOptions ::: ciOptions
    },

    excludeLintKeys ++= Set(
      // We set these settings in `commonSettings`, if a project
      // uses `commonSettings` but overrides `unmanagedSourceDirectories`,
      // sbt will complain if we don't exclude them here.
      Keys.scalaSource, Keys.javaSource
    ),

    // This is used to download nightly builds of the Scala 2 library in `scala2-library-bootstrapped`
    resolvers += "scala-integration" at "https://scala-ci.typesafe.com/artifactory/scala-integration/",
  )

  lazy val disableDocSetting =
      // This is a legacy settings, we should reevalute generating javadocs
      Compile / doc / sources := Seq()

  lazy val commonSettings = publishSettings ++ Seq(
    (Compile / scalaSource)    := baseDirectory.value / "src",
    (Test / scalaSource)       := baseDirectory.value / "test",
    (Compile / javaSource)    := baseDirectory.value / "src",
    (Test / javaSource)       := baseDirectory.value / "test",
    (Compile / resourceDirectory)    := baseDirectory.value / "resources",
    (Test / resourceDirectory)       := baseDirectory.value / "test-resources",

    // Prevent sbt from rewriting our dependencies
    scalaModuleInfo ~= (_.map(_.withOverrideScalaVersion(false))),

    libraryDependencies += "com.github.sbt" % "junit-interface" % "0.13.3" % Test,

    // If someone puts a source file at the root (e.g., for manual testing),
    // don't pick it up as part of any project.
    sourcesInBase := false,

    // For compatibility with Java 9+ module system;
    // without Automatic-Module-Name, the module name is derived from the jar file which is invalid because of the _3 suffix.
    Compile / packageBin / packageOptions +=
      Package.ManifestAttributes(
        "Automatic-Module-Name" -> s"${dottyOrganization.replaceAll("-",".")}.${moduleName.value.replaceAll("-",".")}"
      )
  )

  // Settings used for projects compiled only with Java
  lazy val commonJavaSettings = commonSettings ++ Seq(
    version := dottyVersion,
    scalaVersion := referenceVersion,
    // Do not append Scala versions to the generated artifacts
    crossPaths := false,
    // Do not depend on the Scala library
    autoScalaLibrary := false,
    disableDocSetting
  )

  // Settings used when compiling dotty (both non-bootstrapped and bootstrapped)
  lazy val commonDottySettings = commonSettings ++ Seq(
    // Manually set the standard library to use
    autoScalaLibrary := false,
    classpathOptions ~= (old =>
      old
        .withAutoBoot(false)      // no library on the compiler bootclasspath - we may need a more recent version
        .withFilterLibrary(false) // ...instead, we put it on the compiler classpath
    ),
  )

  lazy val commonScala2Settings = commonSettings ++ Seq(
    scalaVersion := stdlibVersion(Bootstrapped),
    moduleName ~= { _.stripSuffix("-scala2") },
    version := dottyVersion,
    target := baseDirectory.value / ".." / "out" / "scala-2" / name.value,

    disableDocSetting
  )

  // Settings used when compiling dotty with the reference compiler
  lazy val commonNonBootstrappedSettings = commonDottySettings ++ Seq(
    (Compile / unmanagedSourceDirectories) += baseDirectory.value / "src-non-bootstrapped",

    version := dottyNonBootstrappedVersion,
    scalaVersion := referenceVersion,

    disableDocSetting
  )

  private lazy val currentYear: String = java.util.Calendar.getInstance().get(java.util.Calendar.YEAR).toString

  def scalacOptionsDocSettings(includeExternalMappings: Boolean = true) = {
    val extMap = Seq("-external-mappings:" +
        (if (includeExternalMappings) ".*scala/.*::scaladoc3::https://dotty.epfl.ch/api/," else "") +
        ".*java/.*::javadoc::https://docs.oracle.com/javase/8/docs/api/")
    Seq(
      "-skip-by-regex:.+\\.internal($|\\..+)",
      "-skip-by-regex:.+\\.impl($|\\..+)",
      "-project-logo", "docs/_assets/images/logo.svg",
      "-social-links:" +
        "github::https://github.com/scala/scala3," +
        "discord::https://discord.com/invite/scala," +
        "twitter::https://twitter.com/scala_lang",
      // contains special definitions which are "transplanted" elsewhere
      // and which therefore confuse Scaladoc when accessed from this pkg
      "-skip-by-id:scala.runtime.stdLibPatches",
      // MatchCase is a special type that represents match type cases,
      // Reflect doesn't expect to see it as a standalone definition
      // and therefore it's easier just not to document it
      "-skip-by-id:scala.runtime.MatchCase",
      "-skip-by-id:dotty.tools.tasty",
      "-skip-by-id:dotty.tools.tasty.util",
      "-project-footer", s"Copyright (c) 2002-$currentYear, LAMP/EPFL",
      "-author",
      "-groups",
      "-default-template", "static-site-main"
    ) ++ extMap
  }

  // Settings used when compiling dotty with a non-bootstrapped dotty
  lazy val commonBootstrappedSettings = commonDottySettings ++ NoBloopExport.settings ++ Seq(
    // To enable support of scaladoc and language-server projects you need to change this to true and use sbt as your build server
    bspEnabled := false,
    (Compile / unmanagedSourceDirectories) += baseDirectory.value / "src-bootstrapped",

    version := dottyVersion,
    scalaVersion := dottyNonBootstrappedVersion,

    scalaCompilerBridgeBinaryJar := {
      Some((`scala3-sbt-bridge` / Compile / packageBin).value)
    },

    // Use the same name as the non-bootstrapped projects for the artifacts.
    // Remove the `js` suffix because JS artifacts are published using their special crossVersion.
    // The order of the two `stripSuffix`es is important, so that
    // scala3-library-bootstrappedjs becomes scala3-library.
    moduleName ~= { _.stripSuffix("js").stripSuffix("-bootstrapped") },

    // Enforce that the only Scala 2 classfiles we unpickle come from scala-library
    /*
    scalacOptions ++= {
      val cp = (dependencyClasspath in `scala3-library` in Compile).value
      val scalaLib = findArtifactPath(cp, "scala-library")
      Seq("-Yscala2-unpickler", scalaLib)
    },
    */

    // sbt gets very unhappy if two projects use the same target
    target := baseDirectory.value / ".." / "out" / "bootstrap" / name.value,

    // Compile using the non-bootstrapped and non-published dotty
    managedScalaInstance := false,
    scalaInstance := {
      val externalLibraryDeps = (`scala3-library` / Compile / externalDependencyClasspath).value.map(_.data).toSet
      val externalCompilerDeps = (`scala3-compiler` / Compile / externalDependencyClasspath).value.map(_.data).toSet

      // IMPORTANT: We need to use actual jars to form the ScalaInstance and not
      // just directories containing classfiles because sbt maintains a cache of
      // compiler instances. This cache is invalidated based on timestamps
      // however this is only implemented on jars, directories are never
      // invalidated.
      val tastyCore = (`tasty-core` / Compile / packageBin).value
      val scala3Library = (`scala3-library` / Compile / packageBin).value
      val scala3Interfaces = (`scala3-interfaces` / Compile / packageBin).value
      val scala3Compiler = (`scala3-compiler` / Compile / packageBin).value

      val libraryJars = Array(scala3Library) ++ externalLibraryDeps
      val compilerJars = Seq(tastyCore, scala3Interfaces, scala3Compiler) ++ (externalCompilerDeps -- externalLibraryDeps)

      Defaults.makeScalaInstance(
        scalaVersion.value,
        libraryJars = libraryJars,
        allCompilerJars = compilerJars,
        allDocJars = Seq.empty,
        state.value,
        scalaInstanceTopLoader.value
      )
    },
    // We cannot include scaladoc in the regular `scalaInstance` task because
    // it's a bootstrapped-only project, so we would run into a loop since we
    // need the output of that task to compile scaladoc. But we can include it
    // in the `scalaInstance` of the `doc` task which allows us to run
    // `scala3-library-bootstrapped/doc` for example.
    doc / scalaInstance := {
      val externalDeps = (LocalProject("scaladoc") / Compile / externalDependencyClasspath).value.map(_.data)
      val scalaDoc = (LocalProject("scaladoc") / Compile / packageBin).value
      val docJars = Array(scalaDoc) ++ externalDeps

      val base = scalaInstance.value
      val docScalaInstance = Defaults.makeScalaInstance(
        version = base.version,
        libraryJars = base.libraryJars,
        allCompilerJars = base.compilerJars,
        allDocJars = docJars,
        state.value,
        scalaInstanceTopLoader.value
      )
      // assert that sbt reuses the same compiler class loader
      assert(docScalaInstance.loaderCompilerOnly == base.loaderCompilerOnly)
      docScalaInstance
    },
    Compile / doc / scalacOptions ++= scalacOptionsDocSettings()
  )

  lazy val commonBenchmarkSettings = Seq(
    Jmh / bspEnabled := false,
    Jmh / run / mainClass := Some("dotty.tools.benchmarks.Bench"), // custom main for jmh:run
    javaOptions += "-DBENCH_COMPILER_CLASS_PATH=" + Attributed.data((`scala3-bootstrapped` / Compile / fullClasspath).value).mkString("", File.pathSeparator, ""),
    javaOptions += "-DBENCH_CLASS_PATH=" + Attributed.data((`scala3-library-bootstrapped` / Compile / fullClasspath).value).mkString("", File.pathSeparator, "")
  )

  lazy val commonMiMaSettings = Def.settings(
    mimaPreviousArtifacts += {
      val thisProjectID = projectID.value
      val crossedName = thisProjectID.crossVersion match {
        case cv: Disabled => thisProjectID.name
        case cv: Binary => s"${thisProjectID.name}_${cv.prefix}3${cv.suffix}"
      }
      (thisProjectID.organization % crossedName % previousDottyVersion)
    },

    mimaCheckDirection := (compatMode match {
      case CompatMode.BinaryCompatible          => "backward"
      case CompatMode.SourceAndBinaryCompatible => "both"
    }),

    mimaExcludeAnnotations += "scala.annotation.experimental",
  )

  /** Projects -------------------------------------------------------------- */

  val dottyCompilerBootstrappedRef = LocalProject("scala3-compiler-bootstrapped")

  /** External dependencies we may want to put on the compiler classpath. */
  def externalCompilerClasspathTask: Def.Initialize[Task[Def.Classpath]] =
    // Even if we're running the non-bootstrapped compiler, we want the
    // dependencies of the bootstrapped compiler since we want to put them on
    // the compiler classpath, not the JVM classpath.
    (dottyCompilerBootstrappedRef / Runtime / externalDependencyClasspath)

  // The root project:
  // - aggregates other projects so that "compile", "test", etc are run on all projects at once.
  // - publishes its own empty artifact "dotty" that depends on "scala3-library" and "scala3-compiler",
  //   this is only necessary for compatibility with sbt which currently hardcodes the "dotty" artifact name
  lazy val scala3 = project.in(file(".")).asDottyRoot(NonBootstrapped)
  lazy val `scala3-bootstrapped` = project.asDottyRoot(Bootstrapped)

  lazy val `scala3-interfaces` = project.in(file("interfaces")).
    settings(commonJavaSettings).
    settings(commonMiMaSettings).
    settings(
      versionScheme := Some("semver-spec"),
      mimaForwardIssueFilters := MiMaFilters.Interfaces.ForwardsBreakingChanges,
      mimaBackwardIssueFilters := MiMaFilters.Interfaces.BackwardsBreakingChanges,
      customMimaReportBinaryIssues("MiMaFilters.Interfaces"),
    )

  /** Find an artifact with the given `name` in `classpath` */
  def findArtifact(classpath: Def.Classpath, name: String): File = classpath
    .find(_.get(artifact.key).exists(_.name == name))
    .getOrElse(throw new MessageOnlyException(s"Artifact for $name not found in $classpath"))
    .data

  /** Like `findArtifact` but returns the absolute path of the entry as a string */
  def findArtifactPath(classpath: Def.Classpath, name: String): String =
    findArtifact(classpath, name).getAbsolutePath

  /** Insert UnsafeNulls Import after package */
  def insertUnsafeNullsImport(lines: Seq[String]): Seq[String] = {
    def recur(ls: Seq[String], foundPackage: Boolean): Seq[String] = ls match {
      case Seq(l, rest @ _*) =>
        val lt = l.trim()
        if (foundPackage) {
          if (!(lt.isEmpty || lt.startsWith("package ")))
            "import scala.language.unsafeNulls" +: ls
          else l +: recur(rest, foundPackage)
        } else {
          if (lt.startsWith("package ")) l +: recur(rest, true)
          else l +: recur(rest, foundPackage)
        }
      case _ => ls
    }
    recur(lines, false)
  }

  /** replace imports of `com.google.protobuf.*` with compiler implemented version */
  def replaceProtobuf(lines: List[String]): List[String] = {
    def recur(ls: List[String]): List[String] = ls match {
      case l :: rest =>
        val lt = l.trim()
        if (lt.isEmpty || lt.startsWith("package ") || lt.startsWith("import ")) {
          val newLine =
            if (lt.startsWith("import com.google.protobuf.")) {
              if (lt == "import com.google.protobuf.CodedInputStream") {
                "import dotty.tools.dotc.semanticdb.internal.SemanticdbInputStream as CodedInputStream"
              } else if (lt == "import com.google.protobuf.CodedOutputStream") {
                "import dotty.tools.dotc.semanticdb.internal.SemanticdbOutputStream as CodedOutputStream"
              } else {
                l
              }
            } else {
              l
            }
          newLine :: recur(rest)
        } else {
          ls // don't check rest of file
        }
      case _ => ls
    }
    recur(lines)
  }

  // Settings shared between scala3-compiler and scala3-compiler-bootstrapped
  lazy val commonDottyCompilerSettings = Seq(
       // Note: bench/profiles/projects.yml should be updated accordingly.
       Compile / scalacOptions ++= Seq("-Yexplicit-nulls", "-Ysafe-init"),

      // Use source 3.3 to avoid fatal migration warnings on scalajs-ir
      scalacOptions ++= Seq("-source", "3.3"),

      // Generate compiler.properties, used by sbt
      (Compile / resourceGenerators) += Def.task {
        import java.util._
        import java.text._
        val file = (Compile / resourceManaged).value / "compiler.properties"
        val dateFormat = new SimpleDateFormat("yyyyMMdd-HHmmss")
        dateFormat.setTimeZone(TimeZone.getTimeZone("GMT"))
        val contents =                //2.11.11.v20170413-090219-8a413ba7cc
          s"""version.number=${version.value}
             |maven.version.number=${version.value}
             |git.hash=${VersionUtil.gitHash}
             |copyright.string=Copyright 2002-$currentYear, LAMP/EPFL
           """.stripMargin

        if (!(file.exists && IO.read(file) == contents)) {
          IO.write(file, contents)
        }

        Seq(file)
      }.taskValue,

      // get libraries onboard
      libraryDependencies ++= Seq(
        "org.scala-lang.modules" % "scala-asm" % "9.6.0-scala-1", // used by the backend
        Dependencies.compilerInterface,
        "org.jline" % "jline-reader" % "3.19.0",   // used by the REPL
        "org.jline" % "jline-terminal" % "3.19.0",
        "org.jline" % "jline-terminal-jna" % "3.19.0", // needed for Windows
        ("io.get-coursier" %% "coursier" % "2.0.16" % Test).cross(CrossVersion.for3Use2_13),
      ),

      // For convenience, change the baseDirectory when running the compiler
      Compile / forkOptions := (Compile / forkOptions).value.withWorkingDirectory((ThisBuild / baseDirectory).value),
      Compile / run / forkOptions := (Compile / run / forkOptions).value.withWorkingDirectory((ThisBuild / baseDirectory).value),
      // And when running the tests
      Test / forkOptions := (Test / forkOptions).value.withWorkingDirectory((ThisBuild / baseDirectory).value),

      Test / test := {
        // Exclude VulpixMetaTests
        (Test / testOnly).toTask(" -- --exclude-categories=dotty.VulpixMetaTests").value
      },

      (Test / testOptions) += Tests.Argument(
        TestFrameworks.JUnit,
        "--run-listener=dotty.tools.ContextEscapeDetector",
      ),

      // Spawn new JVM in run and test

      // Add git-hash used to package the distribution to the manifest to know it in runtime and report it in REPL
      packageOptions += ManifestAttributes(("Git-Hash", VersionUtil.gitHash)),

      javaOptions ++= {
        val log = streams.value.log
        val managedSrcDir = {
          // Populate the directory
          (Compile / managedSources).value

          (Compile / sourceManaged).value
        }
        val externalDeps = externalCompilerClasspathTask.value
        val jars = packageAll.value

        def libraryPathProperty(jarName: String): Seq[String] =
          jars.get(jarName) match {
            case Some(jar) =>
              Seq(s"-Ddotty.tests.tasties.scalaLibrary=$jar")
            case None =>
              log.warn("Scala 2 library TASTy is ignored on non-bootstrapped compiler")
              Seq.empty
          }
        val scala2LibraryTasty = scala2Library.value match {
          case Scala2LibraryJar => Seq.empty
          case Scala2LibraryTasty => libraryPathProperty("scala2-library-tasty")
          case Scala2LibraryCCTasty => libraryPathProperty("scala2-library-cc-tasty")
        }

        scala2LibraryTasty ++ Seq(
          "-Ddotty.tests.dottyCompilerManagedSources=" + managedSrcDir,
          "-Ddotty.tests.classes.dottyInterfaces=" + jars("scala3-interfaces"),
          "-Ddotty.tests.classes.dottyLibrary=" + jars("scala3-library"),
          "-Ddotty.tests.classes.dottyCompiler=" + jars("scala3-compiler"),
          "-Ddotty.tests.classes.tastyCore=" + jars("tasty-core"),
          "-Ddotty.tests.classes.compilerInterface=" + findArtifactPath(externalDeps, "compiler-interface"),
          "-Ddotty.tests.classes.scalaLibrary=" + findArtifactPath(externalDeps, "scala-library"),
          "-Ddotty.tests.classes.scalaAsm=" + findArtifactPath(externalDeps, "scala-asm"),
          "-Ddotty.tests.classes.jlineTerminal=" + findArtifactPath(externalDeps, "jline-terminal"),
          "-Ddotty.tests.classes.jlineReader=" + findArtifactPath(externalDeps, "jline-reader"),
        )
      },

      javaOptions ++= Seq(
        s"-Ddotty.tools.dotc.semanticdb.test=${(ThisBuild / baseDirectory).value/"tests"/"semanticdb"}",
      ),

      testCompilation := Def.inputTaskDyn {
        val args = spaceDelimited("<arg>").parsed
        if (args.contains("--help")) {
          println(
            s"""
               |usage: testCompilation [--help] [--from-tasty] [--update-checkfiles] [--failed] [<filter>]
               |
               |By default runs tests in dotty.tools.dotc.*CompilationTests and dotty.tools.dotc.coverage.*,
               |excluding tests tagged with dotty.SlowTests.
               |
               |  --help                show this message
               |  --from-tasty          runs tests in dotty.tools.dotc.FromTastyTests
               |  --update-checkfiles   override the checkfiles that did not match with the current output
               |  --failed              re-run only failed tests
               |  <filter>              substring of the path of the tests file
               |
             """.stripMargin
          )
          (Test / testOnly).toTask(" not.a.test")
        }
        else {
          val updateCheckfile = args.contains("--update-checkfiles")
          val rerunFailed = args.contains("--failed")
          val fromTasty = args.contains("--from-tasty")
          val args1 = if (updateCheckfile | fromTasty | rerunFailed) args.filter(x => x != "--update-checkfiles" && x != "--from-tasty" && x != "--failed") else args
          val test = if (fromTasty) "dotty.tools.dotc.FromTastyTests" else "dotty.tools.dotc.*CompilationTests dotty.tools.dotc.coverage.*"
          val cmd = s" $test -- --exclude-categories=dotty.SlowTests" +
            (if (updateCheckfile) " -Ddotty.tests.updateCheckfiles=TRUE" else "") +
            (if (rerunFailed) " -Ddotty.tests.rerunFailed=TRUE" else "") +
            (if (args1.nonEmpty) " -Ddotty.tests.filter=" + args1.mkString(" ") else "")
          (Test / testOnly).toTask(cmd)
        }
      }.evaluated,

      Compile / mainClass := Some("dotty.tools.dotc.Main"),

      scala := {
        val args: List[String] = spaceDelimited("<arg>").parsed.toList
        val externalDeps = externalCompilerClasspathTask.value
        val jars = packageAll.value

        val argsWithDefaultClasspath: List[String] =
          if (args.contains("-classpath")) args
          else insertClasspathInArgs(args, (baseDirectory.value / ".." / "out" / "default-last-scalac-out.jar").getPath)

        val scalaLib = findArtifactPath(externalDeps, "scala-library")
        val dottyLib = jars("scala3-library")

        def run(args: List[String]): Unit = {
          val fullArgs = insertClasspathInArgs(args, List(".", dottyLib, scalaLib).mkString(File.pathSeparator))
          runProcess("java" :: fullArgs, wait = true)
        }

        if (args.isEmpty) {
          println("Couldn't run `scala` without args. Use `repl` to run the repl or add args to run the dotty application")
        } else if (scalaLib == "") {
          println("Couldn't find scala-library on classpath, please run using script in bin dir instead")
        } else if (args.contains("-with-compiler")) {
          val args1 = argsWithDefaultClasspath.filter(_ != "-with-compiler")
          val asm = findArtifactPath(externalDeps, "scala-asm")
          val dottyCompiler = jars("scala3-compiler")
          val dottyStaging = jars("scala3-staging")
          val dottyTastyInspector = jars("scala3-tasty-inspector")
          val dottyInterfaces = jars("scala3-interfaces")
          val tastyCore = jars("tasty-core")
          val compilerInterface = findArtifactPath(externalDeps, "compiler-interface")
          run(insertClasspathInArgs(args1, List(dottyCompiler, dottyInterfaces, asm, dottyStaging, dottyTastyInspector, tastyCore, compilerInterface).mkString(File.pathSeparator)))
        } else run(argsWithDefaultClasspath)
      },

      run := scalac.evaluated,
      scalac := Def.inputTaskDyn {
        val log = streams.value.log
        val externalDeps = externalCompilerClasspathTask.value
        val jars = packageAll.value
        val scalaLib = findArtifactPath(externalDeps, "scala-library")
        val scalaLibTastyOpt = jars.get("scala2-library-tasty")
        val dottyLib = jars("scala3-library")
        val dottyCompiler = jars("scala3-compiler")
        val args0: List[String] = spaceDelimited("<arg>").parsed.toList
        val decompile = args0.contains("-decompile")
        val printTasty = args0.contains("-print-tasty")
        val debugFromTasty = args0.contains("-Ythrough-tasty")
        val defaultOutputDirectory =
          if (printTasty || decompile || debugFromTasty || args0.contains("-d")) Nil else List("-d", (baseDirectory.value / ".." / "out" / "default-last-scalac-out.jar").getPath)
        val args = args0.filter(arg => arg != "-repl" && arg != "-decompile" &&
            arg != "-with-compiler" && arg != "-Ythrough-tasty" && arg != "-print-tasty")
        val main =
          if (decompile) "dotty.tools.dotc.decompiler.Main"
          else if (printTasty) "dotty.tools.dotc.core.tasty.TastyPrinter"
          else if (debugFromTasty) "dotty.tools.dotc.fromtasty.Debug"
          else "dotty.tools.dotc.Main"

        var extraClasspath = Seq(scalaLib, dottyLib)

        scala2Library.value match {
          case Scala2LibraryJar =>
          case Scala2LibraryTasty =>
            jars.get("scala2-library-tasty") match {
              case Some(jar) => extraClasspath :+= jar
              case None => log.warn("Scala2LibraryTasty is ignored on non-bootstrapped compiler")
            };
          case Scala2LibraryCCTasty =>
            jars.get("scala2-library-cc-tasty") match {
              case Some(jar) => extraClasspath :+= jar
              case None => log.warn("Scala2LibraryCCTasty is ignored on non-bootstrapped compiler")
            }
        }

        if (decompile && !args.contains("-classpath"))
          extraClasspath ++= Seq(".")

        if (args0.contains("-with-compiler")) {
          if (scalaVersion.value == referenceVersion) {
            log.error("-with-compiler should only be used with a bootstrapped compiler")
          }
          val dottyInterfaces = jars("scala3-interfaces")
          val dottyStaging = jars("scala3-staging")
          val dottyTastyInspector = jars("scala3-tasty-inspector")
          val tastyCore = jars("tasty-core")
          val asm = findArtifactPath(externalDeps, "scala-asm")
          val compilerInterface = findArtifactPath(externalDeps, "compiler-interface")
          extraClasspath ++= Seq(dottyCompiler, dottyInterfaces, asm, dottyStaging, dottyTastyInspector, tastyCore, compilerInterface)
        }

        val fullArgs = main :: defaultOutputDirectory ::: (if (printTasty) args else insertClasspathInArgs(args, extraClasspath.mkString(File.pathSeparator)))

        (Compile / runMain).toTask(fullArgs.mkString(" ", " ", ""))
      }.evaluated,

      /* Add the sources of scalajs-ir.
       * To guarantee that dotty can bootstrap without depending on a version
       * of scalajs-ir built with a different Scala compiler, we add its
       * sources instead of depending on the binaries.
       */
      ivyConfigurations += SourceDeps.hide,
      transitiveClassifiers := Seq("sources"),
      libraryDependencies +=
        ("org.scala-js" %% "scalajs-ir" % scalaJSVersion % "sourcedeps").cross(CrossVersion.for3Use2_13),
      (Compile / sourceGenerators) += Def.task {
        val s = streams.value
        val cacheDir = s.cacheDirectory
        val trgDir = (Compile / sourceManaged).value / "scalajs-ir-src"

        val report = updateClassifiers.value
        val scalaJSIRSourcesJar = report.select(
            configuration = configurationFilter("sourcedeps"),
            module = (_: ModuleID).name.startsWith("scalajs-ir_"),
            artifact = artifactFilter(`type` = "src")).headOption.getOrElse {
          sys.error(s"Could not fetch scalajs-ir sources")
        }

        FileFunction.cached(cacheDir / s"fetchScalaJSIRSource",
            FilesInfo.lastModified, FilesInfo.exists) { dependencies =>
          s.log.info(s"Unpacking scalajs-ir sources to $trgDir...")
          if (trgDir.exists)
            IO.delete(trgDir)
          IO.createDirectory(trgDir)
          IO.unzip(scalaJSIRSourcesJar, trgDir)

          val sjsSources = (trgDir ** "*.scala").get.toSet
          sjsSources.foreach(f => {
            val lines = IO.readLines(f)
            IO.writeLines(f, insertUnsafeNullsImport(lines))
          })
          sjsSources
        } (Set(scalaJSIRSourcesJar)).toSeq
      }.taskValue,
  )

  def insertClasspathInArgs(args: List[String], cp: String): List[String] = {
    val (beforeCp, fromCp) = args.span(_ != "-classpath")
    val classpath = fromCp.drop(1).headOption.fold(cp)(_ + File.pathSeparator + cp)
    "-classpath" :: classpath :: beforeCp ::: fromCp.drop(2)
  }

  lazy val nonBootstrappedDottyCompilerSettings = commonDottyCompilerSettings ++ Seq(
    // packageAll packages all and then returns a map with the abs location
    packageAll := Def.taskDyn { // Use a dynamic task to avoid loops when loading the settings
      Def.task {
        Map(
          "scala3-interfaces"    -> (`scala3-interfaces` / Compile / packageBin).value,
          "scala3-compiler"      -> (Compile / packageBin).value,
          "tasty-core"          -> (`tasty-core` / Compile / packageBin).value,

          // NOTE: Using scala3-library-bootstrapped here is intentional: when
          // running the compiler, we should always have the bootstrapped
          // library on the compiler classpath since the non-bootstrapped one
          // may not be binary-compatible.
          "scala3-library"       -> (`scala3-library-bootstrapped` / Compile / packageBin).value
        ).mapValues(_.getAbsolutePath)
      }
    }.value,

    (Test / testOptions) += Tests.Argument(
      TestFrameworks.JUnit,
      "--exclude-categories=dotty.BootstrappedOnlyTests",
    ),
    // increase stack size for non-bootstrapped compiler, because some code
    // is only tail-recursive after bootstrap
    (Test / javaOptions) += "-Xss2m"
  )

  lazy val bootstrappedDottyCompilerSettings = commonDottyCompilerSettings ++ Seq(
    javaOptions ++= {
      val jars = packageAll.value
      Seq(
        "-Ddotty.tests.classes.dottyStaging=" + jars("scala3-staging"),
        "-Ddotty.tests.classes.dottyTastyInspector=" + jars("scala3-tasty-inspector"),
      )
    },
    packageAll := {
      (`scala3-compiler` / packageAll).value ++ Seq(
        "scala3-compiler" -> (Compile / packageBin).value.getAbsolutePath,
        "scala3-staging"  -> (LocalProject("scala3-staging") / Compile / packageBin).value.getAbsolutePath,
        "scala3-tasty-inspector"  -> (LocalProject("scala3-tasty-inspector") / Compile / packageBin).value.getAbsolutePath,
        "tasty-core"     -> (LocalProject("tasty-core-bootstrapped") / Compile / packageBin).value.getAbsolutePath,
        "scala2-library-tasty" -> (LocalProject("scala2-library-tasty") / Compile / packageBin).value.getAbsolutePath,
        "scala2-library-cc-tasty" -> (LocalProject("scala2-library-cc-tasty") / Compile / packageBin).value.getAbsolutePath,
      )
    },

    repl := (Compile / console).value,
    Compile / console / scalacOptions := Nil, // reset so that we get stock REPL behaviour!  E.g. avoid -unchecked being enabled
  )

  def dottyCompilerSettings(implicit mode: Mode): sbt.Def.SettingsDefinition =
    if (mode == NonBootstrapped) nonBootstrappedDottyCompilerSettings else bootstrappedDottyCompilerSettings

  lazy val `scala3-compiler` = project.in(file("compiler")).asDottyCompiler(NonBootstrapped)

  lazy val Scala3CompilerCoursierTest = config("scala3CompilerCoursierTest") extend Test
  lazy val `scala3-compiler-bootstrapped` = project.in(file("compiler")).asDottyCompiler(Bootstrapped)
    .configs(Scala3CompilerCoursierTest)
    .settings(
      inConfig(Scala3CompilerCoursierTest)(Defaults.testSettings),
      Scala3CompilerCoursierTest / scalaSource := baseDirectory.value / "test-coursier",
      Scala3CompilerCoursierTest / fork := true,
      Scala3CompilerCoursierTest / envVars := Map("DOTTY_BOOTSTRAPPED_VERSION" -> dottyVersion),
      Scala3CompilerCoursierTest / unmanagedClasspath += (Scala3CompilerCoursierTest / scalaSource).value,
      Scala3CompilerCoursierTest / test := ((Scala3CompilerCoursierTest / test) dependsOn (
          publishLocal, // Had to enumarate all deps since calling `scala3-bootstrap` / publishLocal will lead to recursive dependency => stack overflow
          `scala3-interfaces` / publishLocal,
          dottyLibrary(Bootstrapped) / publishLocal,
          tastyCore(Bootstrapped) / publishLocal,
        ),
      ).value,
    )

  def dottyCompiler(implicit mode: Mode): Project = mode match {
    case NonBootstrapped => `scala3-compiler`
    case Bootstrapped => `scala3-compiler-bootstrapped`
  }

  // Settings shared between scala3-library, scala3-library-bootstrapped and scala3-library-bootstrappedJS
  lazy val dottyLibrarySettings = Seq(
    (Compile / scalacOptions) ++= Seq(
      // Needed so that the library sources are visible when `dotty.tools.dotc.core.Definitions#init` is called
      "-sourcepath", (Compile / sourceDirectories).value.map(_.getAbsolutePath).distinct.mkString(File.pathSeparator),
      "-Yexplicit-nulls",
    ),
    (Compile / doc / scalacOptions) ++= ScaladocConfigs.DefaultGenerationSettings.value.settings
  )

  lazy val `scala3-library` = project.in(file("library")).asDottyLibrary(NonBootstrapped)
  lazy val `scala3-library-bootstrapped`: Project = project.in(file("library")).asDottyLibrary(Bootstrapped)

  def dottyLibrary(implicit mode: Mode): Project = mode match {
    case NonBootstrapped => `scala3-library`
    case Bootstrapped => `scala3-library-bootstrapped`
  }

  /** The dotty standard library compiled with the Scala.js back-end, to produce
   *  the corresponding .sjsir files.
   *
   *  This artifact must be on the classpath on every "Dotty.js" project.
   *
   *  Currently, only a very small fraction of the dotty library is actually
   *  included in this project, and hence available to Dotty.js projects. More
   *  will be added in the future as things are confirmed to be supported.
   */
  lazy val `scala3-library-bootstrappedJS`: Project = project.in(file("library-js")).
    asDottyLibrary(Bootstrapped).
    enablePlugins(DottyJSPlugin).
    settings(
      libraryDependencies +=
        ("org.scala-js" %% "scalajs-library" % scalaJSVersion).cross(CrossVersion.for3Use2_13),
      Compile / unmanagedSourceDirectories ++=
        (`scala3-library-bootstrapped` / Compile / unmanagedSourceDirectories).value,

      // Configure the source maps to point to GitHub for releases
      scalacOptions ++= {
        if (isRelease) {
          val baseURI = (LocalRootProject / baseDirectory).value.toURI
          val dottyVersion = version.value
          Seq(s"-scalajs-mapSourceURI:$baseURI->$dottyGithubRawUserContentUrl/$dottyVersion/")
        } else {
          Nil
        }
      },

      // Make sure `scala3-bootstrapped/test` doesn't fail on this project for no reason
      Test / test := {},
      Test / testOnly := {},
    )

  lazy val tastyCoreSettings = Seq(
    scalacOptions += "-source:3.0-migration"
  )

  lazy val `tasty-core` = project.in(file("tasty")).asTastyCore(NonBootstrapped)
  lazy val `tasty-core-bootstrapped`: Project = project.in(file("tasty")).asTastyCore(Bootstrapped)
  lazy val `tasty-core-scala2`: Project = project.in(file("tasty")).asTastyCoreScala2

  def tastyCore(implicit mode: Mode): Project = mode match {
    case NonBootstrapped => `tasty-core`
    case Bootstrapped => `tasty-core-bootstrapped`
  }

  lazy val `scala3-staging` = project.in(file("staging")).
    withCommonSettings(Bootstrapped).
    // We want the compiler to be present in the compiler classpath when compiling this project but not
    // when compiling a project that depends on scala3-staging (see sbt-test/sbt-dotty/quoted-example-project),
    // but we always need it to be present on the JVM classpath at runtime.
    dependsOn(dottyCompiler(Bootstrapped) % "provided; compile->runtime; test->test").
    settings(
      javaOptions := (`scala3-compiler-bootstrapped` / javaOptions).value
    )

  lazy val `scala3-tasty-inspector` = project.in(file("tasty-inspector")).
    withCommonSettings(Bootstrapped).
    // We want the compiler to be present in the compiler classpath when compiling this project but not
    // when compiling a project that depends on scala3-tasty-inspector (see sbt-test/sbt-dotty/tasty-inspector-example-project),
    // but we always need it to be present on the JVM classpath at runtime.
    dependsOn(dottyCompiler(Bootstrapped) % "provided; compile->runtime; test->test").
    settings(
      javaOptions := (`scala3-compiler-bootstrapped` / javaOptions).value
    )

  /** Scala 2 library compiled by dotty using the latest published sources of the library.
   *
   *  This version of the library is not (yet) TASTy/binary compatible with the Scala 2 compiled library.
   */
  lazy val `scala2-library-bootstrapped` = project.in(file("scala2-library-bootstrapped")).
    withCommonSettings(Bootstrapped).
    dependsOn(dottyCompiler(Bootstrapped) % "provided; compile->runtime; test->test").
    settings(commonBootstrappedSettings).
    settings(scala2LibraryBootstrappedSettings).
    settings(moduleName := "scala2-library")

  /** Scala 2 library compiled by dotty using the latest published sources of the library.
   *
   *  This version of the library is not (yet) TASTy/binary compatible with the Scala 2 compiled library.
   */
  lazy val `scala2-library-cc` = project.in(file("scala2-library-cc")).
    withCommonSettings(Bootstrapped).
    dependsOn(dottyCompiler(Bootstrapped) % "provided; compile->runtime; test->test").
    settings(commonBootstrappedSettings).
    settings(scala2LibraryBootstrappedSettings).
    settings(
      moduleName := "scala2-library-cc",
      scalacOptions += "-Ycheck:all",
    )

  lazy val scala2LibraryBootstrappedSettings = Seq(
      javaOptions := (`scala3-compiler-bootstrapped` / javaOptions).value,
      Compile / scalacOptions ++= {
        Seq("-sourcepath", ((Compile/sourceManaged).value / "scala-library-src").toString)
      },
      Compile / doc / scalacOptions += "-Ydocument-synthetic-types",
      scalacOptions += "-Ycompile-scala2-library",
      scalacOptions += "-Yscala2Unpickler:never",
      scalacOptions -= "-Xfatal-warnings",
      Compile / compile / logLevel := Level.Error,
      ivyConfigurations += SourceDeps.hide,
      transitiveClassifiers := Seq("sources"),
      libraryDependencies +=
        ("org.scala-lang" % "scala-library" % stdlibBootstrappedVersion % "sourcedeps"),
      (Compile / sourceGenerators) += Def.task {
        val s = streams.value
        val cacheDir = s.cacheDirectory
        val trgDir = (Compile / sourceManaged).value / "scala-library-src"

        val report = updateClassifiers.value
        val scalaLibrarySourcesJar = report.select(
            configuration = configurationFilter("sourcedeps"),
            module = (_: ModuleID).name == "scala-library",
            artifact = artifactFilter(`type` = "src")).headOption.getOrElse {
          sys.error(s"Could not fetch scala-library sources")
        }

        FileFunction.cached(cacheDir / s"fetchScalaLibrarySrc",
            FilesInfo.lastModified, FilesInfo.exists) { dependencies =>
          s.log.info(s"Unpacking scala-library sources to $trgDir...")
          if (trgDir.exists)
            IO.delete(trgDir)
          IO.createDirectory(trgDir)
          IO.unzip(scalaLibrarySourcesJar, trgDir)

          ((trgDir ** "*.scala") +++ (trgDir ** "*.java")).get.toSet
        } (Set(scalaLibrarySourcesJar)).toSeq
      }.taskValue,
      (Compile / sources) ~= (_.filterNot { file =>
        // sources from https://github.com/scala/scala/tree/2.13.x/src/library-aux
        val path = file.getPath.replace('\\', '/')
        path.endsWith("scala-library-src/scala/Any.scala") ||
        path.endsWith("scala-library-src/scala/AnyVal.scala") ||
        path.endsWith("scala-library-src/scala/AnyRef.scala") ||
        path.endsWith("scala-library-src/scala/Nothing.scala") ||
        path.endsWith("scala-library-src/scala/Null.scala") ||
        path.endsWith("scala-library-src/scala/Singleton.scala")
      }),
      (Compile / sources) := {
        val files = (Compile / sources).value
        val overwrittenSourcesDir = (Compile / scalaSource).value
        val overwrittenSources = files.flatMap(_.relativeTo(overwrittenSourcesDir)).toSet
        val reference = (Compile/sourceManaged).value / "scala-library-src"
        files.filterNot(_.relativeTo(reference).exists(overwrittenSources))
      },
      (Test / managedClasspath) ~= {
        _.filterNot(file => file.data.getName == s"scala-library-$stdlibBootstrappedVersion.jar")
      },
      mimaCheckDirection := "both",
      mimaBackwardIssueFilters := Scala2LibraryBootstrappedMiMaFilters.BackwardsBreakingChanges,
      mimaForwardIssueFilters := Scala2LibraryBootstrappedMiMaFilters.ForwardsBreakingChanges,
      customMimaReportBinaryIssues("Scala2LibraryBootstrappedMiMaFilters"),
      mimaPreviousArtifacts += "org.scala-lang" % "scala-library" % stdlibBootstrappedVersion,
      mimaExcludeAnnotations ++= Seq(
        "scala.annotation.experimental",
        "scala.annotation.specialized",
        "scala.annotation.unspecialized",
      ),
      tastyMiMaTastyQueryVersionOverride := Some("1.1.2"),
      tastyMiMaPreviousArtifacts += "org.scala-lang" % "scala-library" % stdlibBootstrappedVersion,
      tastyMiMaCurrentClasspath := {
        val javaBootCp = tastyMiMaJavaBootClasspath.value
        val classDir = (Compile / classDirectory).value.toPath()
        val cp0 = Attributed.data((Compile / fullClasspath).value).map(_.toPath())
        val cp: Seq[Path] = classDir +: (javaBootCp ++ cp0)
        (cp, classDir)
      },
      tastyMiMaConfig ~= { _.withMoreProblemFilters(TastyMiMaFilters.StdlibBootstrapped) },
      tastyMiMaReportIssues := tastyMiMaReportIssues.dependsOn(Def.task {
        val minorVersion = previousDottyVersion.split('.')(1)
        // TODO find a way around this and test in the CI
        streams.value.log.warn(
          s"""To allow TASTy-MiMa to read TASTy files generated by this version of the compile you must:
             | * Modify the TASTy version to the latest stable release (latest version supported by TASTy-MiMa) in in tasty/src/dotty/tools/tasty/TastyFormat.scala
             |   - final val MinorVersion = $minorVersion
             |   - final val ExperimentalVersion = 0
             | * Clean everything to generate a compiler with those new TASTy versions
             | * Run ${name.value}/tastyMiMaReportIssues
             |""".stripMargin)

      }).value,
      Compile / exportJars := true,
      artifactName := { (sv: ScalaVersion, module: ModuleID, artifact: Artifact) =>
        moduleName.value + "-" + dottyVersion + "." + artifact.extension
      },
      run := {
        val log = streams.value.log
        val projectName = projectInfo.value.nameFormal
        val args: Seq[String] = spaceDelimited("<arg>").parsed
        val rootDir = (ThisBuild / baseDirectory).value
        val srcDir = (Compile / scalaSource).value.relativeTo(rootDir).get
        val reference = (Compile/sourceManaged).value.relativeTo(rootDir).get / "scala-library-src"
        args match {
          case Seq("list") =>
            log.info(s"Printing list of non-overriden files in $reference")
            reference.allPaths.get()
              .flatMap(_.relativeTo(reference))
              .filter(_.ext == "scala")
              .sorted
              .foreach(println)
          case Seq(cmd @ ("clone" | "overwrite"), files*) =>
            log.info("Cloning scala-library sources: " + files.mkString(", "))
            for (file <- files) {
              val fileRootedAtInLibraryFolder = file.stripPrefix("src/library/")
              val referenceStdlibPaths = reference / fileRootedAtInLibraryFolder
              val destination = srcDir / fileRootedAtInLibraryFolder
              if (!referenceStdlibPaths.exists) {
                log.error("Not found " + referenceStdlibPaths)
              } else if (destination.exists && cmd == "clone") {
                log.warn(s"Already exists $destination (use `overwrite` command to overwrite)")
              } else {
                val action = if (cmd == "clone") "Cloning" else "Overwriting"
                log.info(s"$action $destination")
                IO.copyFile(referenceStdlibPaths, destination)
              }
            }
          case "diff" +: rest =>
            log.info(s"Diffing ${name.value}/src with scala-library sources")
            if (rest.size > 1) {
              log.error(s"Too many arguments for $projectName/run diff")
            } else {
              val path = rest.headOption.getOrElse("")
              val fullPath = srcDir / path
              if (!fullPath.exists) {
                log.error(s"$fullPath does not exist")
              } else {
                // `--diff-filter=ACMR` is missing `D` on purpose not to show all the files that have not been overwritten.
                val command = s"git diff --diff-filter=ACMR --no-index --color=always -- $reference/$path $fullPath"
                log.info(command)
                import _root_.scala.sys.process._
                command.!
              }
            }
          case _ =>
            val projectName = projectInfo.value.nameFormal
            println(
              s"""Usage:
                |> $projectName/run list
                |  -- lists all files that are not overriden in ${name.value}/src
                |
                |> $projectName/run clone <sources>*
                |  -- clones the specified sources from the ${name.value}/src
                |  -- example: $projectName/run clone scala/Option.scala
                |
                |> $projectName/run overwrite <sources>*
                |  -- (danger) overwrites the specified sources from the ${name.value}/src
                |
                |> $projectName/run diff [path]
                |  -- shows the git diff between the reference library sources the sources used to compile $projectName
                |  -- [path] optional path in the library, eg:
                |    -- $projectName/run diff scala/Predef.scala
                |    -- $projectName/run diff scala/collection/immutable
                |""".stripMargin)
        }
      }
  )

  /** Packages the TASTy files of `scala2-library-bootstrapped` in a jar */
  lazy val `scala2-library-tasty` = project.in(file("scala2-library-tasty")).
    withCommonSettings(Bootstrapped).
    settings(
      exportJars := true,
      Compile / packageBin / mappings := {
        (`scala2-library-bootstrapped` / Compile / packageBin / mappings).value
          .filter(_._2.endsWith(".tasty"))
      },
    )

  /** Packages the TASTy files of `scala2-library-cc` in a jar */
  lazy val `scala2-library-cc-tasty` = project.in(file("scala2-library-cc-tasty")).
    withCommonSettings(Bootstrapped).
    settings(
      exportJars := true,
      Compile / packageBin / mappings := {
        (`scala2-library-cc` / Compile / packageBin / mappings).value
          .filter(_._2.endsWith(".tasty"))
      },
    )

  /** Test the tasty generated by `scala2-library-bootstrapped`
   *
   *  The sources in src are compiled using TASTy from scala2-library-tasty but then run
   *  with the scala-library compiled be Scala 2.
   *
   *  The tests are run with the bootstrapped compiler and the tasty inspector on the classpath.
   *  The classpath has the default `scala-library` and not `scala2-library-bootstrapped`.
   *
   *  The jar of `scala2-library-bootstrapped` is provided for to the tests.
   *   - inspector: test that we can load the contents of the jar using the tasty inspector
   *   - from-tasty: test that we can recompile the contents of the jar using `dotc -from-tasty`
   */
  lazy val `scala2-library-tasty-tests` = project.in(file("scala2-library-tasty-tests")).
    withCommonSettings(Bootstrapped).
    dependsOn(dottyCompiler(Bootstrapped) % "compile->compile").
    dependsOn(`scala3-tasty-inspector` % "test->test").
    dependsOn(`scala2-library-tasty`).
    settings(commonBootstrappedSettings).
    settings(
      javaOptions := (`scala3-compiler-bootstrapped` / javaOptions).value,
      Test / javaOptions += "-Ddotty.scala.library=" + (`scala2-library-bootstrapped` / Compile / packageBin).value.getAbsolutePath,
      Compile / compile / fullClasspath ~= {
        _.filterNot(file => file.data.getName == s"scala-library-$stdlibBootstrappedVersion.jar")
      },
    )

  lazy val `scala3-sbt-bridge` = project.in(file("sbt-bridge/src")).
    // We cannot depend on any bootstrapped project to compile the bridge, since the
    // bridge is needed to compile these projects.
    dependsOn(`scala3-compiler` % Provided).
    settings(commonJavaSettings).
    settings(
      description := "sbt compiler bridge for Dotty",

      Test / sources := Seq(),
      Compile / scalaSource := baseDirectory.value,
      Compile / javaSource := baseDirectory.value,
      Compile / resourceDirectory := baseDirectory.value.getParentFile / "resources",

      // Referring to the other project using a string avoids an infinite loop
      // when sbt reads the settings.
      Test / test := (LocalProject("scala3-sbt-bridge-tests") / Test / test).value,

      libraryDependencies += Dependencies.compilerInterface % Provided
    )

  // We use a separate project for the bridge tests since they can only be run
  // with the bootstrapped library on the classpath.
  lazy val `scala3-sbt-bridge-tests` = project.in(file("sbt-bridge/test")).
    dependsOn(dottyCompiler(Bootstrapped) % Test).
    dependsOn(`scala3-sbt-bridge`).
    settings(commonBootstrappedSettings).
    settings(
      Compile / sources := Seq(),
      Test / scalaSource := baseDirectory.value,
      Test / javaSource := baseDirectory.value,
      libraryDependencies += ("org.scala-sbt" %% "zinc-apiinfo" % "1.8.0" % Test).cross(CrossVersion.for3Use2_13)
    )

  lazy val `scala3-presentation-compiler` = project.in(file("presentation-compiler"))
    .asScala3PresentationCompiler(NonBootstrapped)
  lazy val `scala3-presentation-compiler-bootstrapped` = project.in(file("presentation-compiler"))
    .asScala3PresentationCompiler(Bootstrapped)

  def scala3PresentationCompiler(implicit mode: Mode): Project = mode match {
    case NonBootstrapped => `scala3-presentation-compiler`
    case Bootstrapped => `scala3-presentation-compiler-bootstrapped`
  }

  def scala3PresentationCompilerBuildInfo(implicit mode: Mode) =
    Seq(
      ideTestsDependencyClasspath := {
        val dottyLib = (dottyLibrary / Compile / classDirectory).value
        val scalaLib =
          (dottyLibrary / Compile / dependencyClasspath)
            .value
            .map(_.data)
            .filter(_.getName.matches("scala-library.*\\.jar"))
            .toList
        dottyLib :: scalaLib
        // Nil
      },
      Compile / buildInfoPackage := "dotty.tools.pc.buildinfo",
      Compile / buildInfoKeys := Seq(scalaVersion),
      Test / buildInfoPackage := "dotty.tools.pc.tests.buildinfo",
      Test / buildInfoKeys := Seq(scalaVersion, ideTestsDependencyClasspath)
    ) ++ BuildInfoPlugin.buildInfoScopedSettings(Compile) ++
      BuildInfoPlugin.buildInfoScopedSettings(Test) ++
      BuildInfoPlugin.buildInfoDefaultSettings

  lazy val presentationCompilerSettings = {
    val mtagsVersion = "1.2.0+67-30f8ab53-SNAPSHOT"

    Seq(
      resolvers ++= Resolver.sonatypeOssRepos("snapshots"),
      libraryDependencies ++= Seq(
        "org.lz4" % "lz4-java" % "1.8.0",
        "io.get-coursier" % "interface" % "1.0.18",
        "org.scalameta" % "mtags-interfaces" % mtagsVersion,
      ),
      libraryDependencies += ("org.scalameta" % "mtags-shared_2.13.12" % mtagsVersion % SourceDeps),
      ivyConfigurations += SourceDeps.hide,
      transitiveClassifiers := Seq("sources"),
      scalacOptions ++= Seq("-source", "3.3"), // To avoid fatal migration warnings
      Compile / scalacOptions ++= Seq("-Yexplicit-nulls", "-Ysafe-init"),
      Compile / sourceGenerators += Def.task {
        val s = streams.value
        val cacheDir = s.cacheDirectory
        val targetDir = (Compile/sourceManaged).value / "mtags-shared"

        val report = updateClassifiers.value
        val mtagsSharedSourceJar = report.select(
          configuration = configurationFilter("sourcedeps"),
          module = (_: ModuleID).name.startsWith("mtags-shared_"),
          artifact = artifactFilter(`type` = "src")).headOption.getOrElse {
            sys.error(s"Could not fetch mtags-shared sources")

          }
        FileFunction.cached(cacheDir / s"fetchMtagsSharedSource",
            FilesInfo.lastModified, FilesInfo.exists) { dependencies =>
          s.log.info(s"Unpacking mtags-shared sources to $targetDir...")
          if (targetDir.exists)
            IO.delete(targetDir)
          IO.createDirectory(targetDir)
          IO.unzip(mtagsSharedSourceJar, targetDir)

          val mtagsSharedSources = (targetDir ** "*.scala").get.toSet
          mtagsSharedSources.foreach(f => {
            val lines = IO.readLines(f)
            val substitutions = (replaceProtobuf(_)) andThen (insertUnsafeNullsImport(_))
            IO.writeLines(f, substitutions(lines))
          })
          mtagsSharedSources
        } (Set(mtagsSharedSourceJar)).toSeq
      }.taskValue,
    )
  }

  lazy val `scala3-language-server` = project.in(file("language-server")).
    dependsOn(dottyCompiler(Bootstrapped)).
    settings(commonBootstrappedSettings).
    settings(
      libraryDependencies ++= Seq(
        "org.eclipse.lsp4j" % "org.eclipse.lsp4j" % "0.6.0",
        Dependencies.`jackson-databind`
      ),
      // Work around https://github.com/eclipse/lsp4j/issues/295
      dependencyOverrides += "org.eclipse.xtend" % "org.eclipse.xtend.lib" % "2.16.0",
      javaOptions := (`scala3-compiler-bootstrapped` / javaOptions).value,
    ).
    settings(
      ideTestsCompilerVersion := (`scala3-compiler` / version).value,
      ideTestsCompilerArguments := Seq(),
      ideTestsDependencyClasspath := {
        val dottyLib = (`scala3-library-bootstrapped` / Compile / classDirectory).value
        val scalaLib =
          (`scala3-library-bootstrapped` / Compile / dependencyClasspath)
            .value
            .map(_.data)
            .filter(_.getName.matches("scala-library.*\\.jar"))
            .toList
        dottyLib :: scalaLib
      },
      Test / buildInfoKeys := Seq[BuildInfoKey](
        ideTestsCompilerVersion,
        ideTestsCompilerArguments,
        ideTestsDependencyClasspath
      ),
      Test / buildInfoPackage := "dotty.tools.languageserver.util.server",
      BuildInfoPlugin.buildInfoScopedSettings(Test),
      BuildInfoPlugin.buildInfoDefaultSettings
    )

  /** A sandbox to play with the Scala.js back-end of dotty.
   *
   *  This sandbox is compiled with dotty with support for Scala.js. It can be
   *  used like any regular Scala.js project. In particular, `fastOptJS` will
   *  produce a .js file, and `run` will run the JavaScript code with a JS VM.
   *
   *  Simply running `dotty/run -scalajs` without this sandbox is not very
   *  useful, as that would not provide the linker and JS runners.
   */
  lazy val sjsSandbox = project.in(file("sandbox/scalajs")).
    enablePlugins(DottyJSPlugin).
    dependsOn(`scala3-library-bootstrappedJS`).
    settings(
      // Required to run Scala.js tests.
      Test / fork := false,

      scalaJSUseMainModuleInitializer := true,
    )

  /** Scala.js test suite.
   *
   *  This project downloads the sources of the upstream Scala.js test suite,
   *  and tests them with the dotty Scala.js back-end. Currently, only a very
   *  small fraction of the upstream test suite is actually compiled and run.
   *  It will grow in the future, as more stuff is confirmed to be supported.
   */
  lazy val sjsJUnitTests = project.in(file("tests/sjs-junit")).
    enablePlugins(DottyJSPlugin).
    dependsOn(`scala3-library-bootstrappedJS`).
    settings(
      bspEnabled := false,
      scalacOptions --= Seq("-Xfatal-warnings", "-deprecation"),

      // Required to run Scala.js tests.
      Test / fork := false,

      fetchScalaJSSource / sourceDirectory := target.value / s"scala-js-src-$scalaJSVersion",

      fetchScalaJSSource := {
        import org.eclipse.jgit.api._
        import org.eclipse.jgit.lib._

        val s = streams.value
        val ver = scalaJSVersion
        val trgDir = (fetchScalaJSSource / sourceDirectory).value

        if (!trgDir.exists) {
          s.log.info(s"Fetching Scala.js source version $ver")
          IO.createDirectory(trgDir)
          new CloneCommand()
            .setDirectory(trgDir)
            .setURI("https://github.com/scala-js/scala-js.git")
            .setNoCheckout(true)
            .call()
        }

        // Checkout proper ref. We do this anyway so we fail if something is wrong
        val git = Git.open(trgDir)
        s.log.info(s"Checking out Scala.js source version $ver")
        git.getRepository().getConfig().setEnum("core", null, "autocrlf", CoreConfig.AutoCRLF.FALSE)
        git.checkout().setName(s"v$ver").call()

        trgDir
      },

      // We need JUnit in the Compile configuration
      libraryDependencies +=
        ("org.scala-js" %% "scalajs-junit-test-runtime" % scalaJSVersion).cross(CrossVersion.for3Use2_13),

      (Compile / sourceGenerators) += Def.task {
        import org.scalajs.linker.interface.CheckedBehavior

        val stage = scalaJSStage.value

        val linkerConfig = stage match {
          case FastOptStage => (Compile / fastOptJS / scalaJSLinkerConfig).value
          case FullOptStage => (Compile / fullOptJS / scalaJSLinkerConfig).value
        }

        val moduleKind = linkerConfig.moduleKind
        val sems = linkerConfig.semantics

        ConstantHolderGenerator.generate(
            (Compile / sourceManaged).value,
            "org.scalajs.testsuite.utils.BuildInfo",
            "scalaVersion" -> scalaVersion.value,
            "hasSourceMaps" -> false, //DottyJSPlugin.wantSourceMaps.value,
            "isNoModule" -> (moduleKind == ModuleKind.NoModule),
            "isESModule" -> (moduleKind == ModuleKind.ESModule),
            "isCommonJSModule" -> (moduleKind == ModuleKind.CommonJSModule),
            "isFullOpt" -> (stage == FullOptStage),
            "compliantAsInstanceOfs" -> (sems.asInstanceOfs == CheckedBehavior.Compliant),
            "compliantArrayIndexOutOfBounds" -> (sems.arrayIndexOutOfBounds == CheckedBehavior.Compliant),
            "compliantArrayStores" -> (sems.arrayStores == CheckedBehavior.Compliant),
            "compliantNegativeArraySizes" -> (sems.negativeArraySizes == CheckedBehavior.Compliant),
            "compliantStringIndexOutOfBounds" -> (sems.stringIndexOutOfBounds == CheckedBehavior.Compliant),
            "compliantModuleInit" -> (sems.moduleInit == CheckedBehavior.Compliant),
            "strictFloats" -> sems.strictFloats,
            "productionMode" -> sems.productionMode,
            "esVersion" -> linkerConfig.esFeatures.esVersion.edition,
            "useECMAScript2015Semantics" -> linkerConfig.esFeatures.useECMAScript2015Semantics,
        )
      }.taskValue,

      (Test / scalacOptions) += "-scalajs-genStaticForwardersForNonTopLevelObjects",

      scalaJSLinkerConfig ~= { _.withSemantics(build.TestSuiteLinkerOptions.semantics _) },
      (Test / scalaJSModuleInitializers) ++= build.TestSuiteLinkerOptions.moduleInitializers,

      // Perform Ycheck after the Scala.js-specific transformation phases
      scalacOptions += "-Ycheck:prepjsinterop,explicitJSClasses,addLocalJSFakeNews",

      Test / jsEnvInput := {
        val resourceDir = fetchScalaJSSource.value / "test-suite/js/src/test/resources"
        val f = (resourceDir / "NonNativeJSTypeTestNatives.js").toPath
        org.scalajs.jsenv.Input.Script(f) +: (Test / jsEnvInput).value
      },

      Test / unmanagedSourceDirectories ++= {
        val linkerConfig = scalaJSStage.value match {
          case FastOptStage => (Test / fastLinkJS / scalaJSLinkerConfig).value
          case FullOptStage => (Test / fullLinkJS / scalaJSLinkerConfig).value
        }

        if (linkerConfig.moduleKind != ModuleKind.NoModule && !linkerConfig.closureCompiler)
          Seq(baseDirectory.value / "test-require-multi-modules")
        else
          Nil
      },

      (Compile / managedSources) ++= {
        val dir = fetchScalaJSSource.value
        (
          (dir / "test-suite/js/src/main/scala" ** (("*.scala": FileFilter)
            -- "Typechecking*.scala" // defines a Scala 2 macro
            )).get

          ++ (dir / "junit-async/js/src/main/scala" ** "*.scala").get
        )
      },

      // A first blacklist of tests for those that do not compile or do not link
      (Test / managedSources) ++= {
        val dir = fetchScalaJSSource.value / "test-suite"

        val linkerConfig = scalaJSStage.value match {
          case FastOptStage => (Test / fastLinkJS / scalaJSLinkerConfig).value
          case FullOptStage => (Test / fullLinkJS / scalaJSLinkerConfig).value
        }

        val moduleKind = linkerConfig.moduleKind
        val hasModules = moduleKind != ModuleKind.NoModule

        def conditionally(cond: Boolean, subdir: String): Seq[File] =
          if (!cond) Nil
          else (dir / subdir ** "*.scala").get

        (
          (dir / "shared/src/test/scala" ** (("*.scala": FileFilter)
            -- "ReflectiveCallTest.scala" // uses many forms of structural calls that are not allowed in Scala 3 anymore
            -- "UTF16Test.scala" // refutable pattern match
            )).get

          ++ (dir / "shared/src/test/require-sam" ** "*.scala").get
          ++ (dir / "shared/src/test/require-jdk8" ** "*.scala").get
          ++ (dir / "shared/src/test/require-jdk7" ** "*.scala").get

          ++ (dir / "js/src/test/scala" ** (("*.scala": FileFilter)
            -- "StackTraceTest.scala" // would require `npm install source-map-support`
            -- "UnionTypeTest.scala" // requires the Scala 2 macro defined in Typechecking*.scala
            )).get

          ++ (dir / "js/src/test/require-2.12" ** "*.scala").get
          ++ (dir / "js/src/test/require-new-target" ** "*.scala").get
          ++ (dir / "js/src/test/require-sam" ** "*.scala").get
          ++ (dir / "js/src/test/scala-new-collections" ** "*.scala").get

          ++ conditionally(!hasModules, "js/src/test/require-no-modules")
          ++ conditionally(hasModules, "js/src/test/require-modules")
          ++ conditionally(hasModules && !linkerConfig.closureCompiler, "js/src/test/require-multi-modules")
          ++ conditionally(moduleKind == ModuleKind.ESModule, "js/src/test/require-dynamic-import")
          ++ conditionally(moduleKind == ModuleKind.ESModule, "js/src/test/require-esmodule")
        )
      },

      /* For some reason, in Scala 3, the implementation of IterableDefaultTest
       * resolves to `scala.collection.ArrayOps.ArrayIterator`, whose `next()`
       * method is not compliant when called past the last element on Scala.js.
       * It relies on catching an `ArrayIndexOutOfBoundsException`.
       * We have to ignore it here.
       */
      Test / testOptions := Seq(Tests.Filter(_ != "org.scalajs.testsuite.javalib.lang.IterableDefaultTest")),

      Test / managedResources ++= {
        val testDir = fetchScalaJSSource.value / "test-suite/js/src/test"

        val common = (testDir / "resources" ** "*.js").get

        val moduleSpecific = scalaJSLinkerConfig.value.moduleKind match {
          case ModuleKind.NoModule       => Nil
          case ModuleKind.CommonJSModule => (testDir / "resources-commonjs" ** "*.js").get
          case ModuleKind.ESModule       => (testDir / "resources-esmodule" ** "*.js").get
        }

        common ++ moduleSpecific
      },
    )

  lazy val sjsCompilerTests = project.in(file("sjs-compiler-tests")).
    dependsOn(`scala3-compiler` % "test->test").
    settings(
      commonNonBootstrappedSettings,

      libraryDependencies ++= Seq(
        "org.scala-js" %% "scalajs-linker" % scalaJSVersion % Test cross CrossVersion.for3Use2_13,
        "org.scala-js" %% "scalajs-env-nodejs" % "1.3.0" % Test cross CrossVersion.for3Use2_13,
      ),

      // Change the baseDirectory when running the tests
      Test / baseDirectory := baseDirectory.value.getParentFile,

      javaOptions ++= (`scala3-compiler` / javaOptions).value,
      javaOptions ++= {
        val externalJSDeps = (`scala3-library-bootstrappedJS` / Compile / externalDependencyClasspath).value
        val dottyLibraryJSJar = (`scala3-library-bootstrappedJS` / Compile / packageBin).value.getAbsolutePath

        Seq(
          "-Ddotty.tests.classes.dottyLibraryJS=" + dottyLibraryJSJar,
          "-Ddotty.tests.classes.scalaJSJavalib=" + findArtifactPath(externalJSDeps, "scalajs-javalib"),
          "-Ddotty.tests.classes.scalaJSLibrary=" + findArtifactPath(externalJSDeps, "scalajs-library_2.13"),
        )
      },
    )

  lazy val `scala3-bench` = project.in(file("bench")).asDottyBench(NonBootstrapped)
  lazy val `scala3-bench-bootstrapped` = project.in(file("bench")).asDottyBench(Bootstrapped)
  lazy val `scala3-bench-run` = project.in(file("bench-run")).asDottyBench(Bootstrapped)

  lazy val `scala3-bench-micro` = project.in(file("bench-micro"))
    .asDottyBench(Bootstrapped)
    .settings(Jmh / run / mainClass := Some("org.openjdk.jmh.Main"))

  val testcasesOutputDir = taskKey[Seq[String]]("Root directory where tests classes are generated")
  val testcasesSourceRoot = taskKey[String]("Root directory where tests sources are generated")
  val testDocumentationRoot = taskKey[String]("Root directory where tests documentation are stored")
  val generateSelfDocumentation = taskKey[Unit]("Generate example documentation")
  // Note: the two tasks below should be one, but a bug in Tasty prevents that
  val generateScalaDocumentation = inputKey[Unit]("Generate documentation for dotty lib")
  val generateStableScala3Documentation  = inputKey[Unit]("Generate documentation for stable dotty lib")
  val generateTestcasesDocumentation  = taskKey[Unit]("Generate documentation for testcases, useful for debugging tests")

  val generateReferenceDocumentation = inputKey[Unit]("Generate language reference documentation for Scala 3")

  lazy val `scaladoc-testcases` = project.in(file("scaladoc-testcases")).
    dependsOn(`scala3-compiler-bootstrapped`).
    settings(commonBootstrappedSettings)


  /**
   * Collection of projects building targets for scaladoc, these are:
   * - common - common module for javascript
   * - main - main target for default scaladoc producing html webpage
   * - contributors - not related project to any of forementioned modules. Used for presenting contributors for static site.
   *                   Made as an indepented project to be scaladoc-agnostic.
   */
  lazy val `scaladoc-js-common` = project.in(file("scaladoc-js/common")).
    enablePlugins(DottyJSPlugin).
    dependsOn(`scala3-library-bootstrappedJS`).
    settings(libraryDependencies += ("org.scala-js" %%% "scalajs-dom" % "1.1.0").cross(CrossVersion.for3Use2_13))

  lazy val `scaladoc-js-main` = project.in(file("scaladoc-js/main")).
    enablePlugins(DottyJSPlugin).
    dependsOn(`scaladoc-js-common`).
    settings(
      scalaJSUseMainModuleInitializer := true,
      Test / fork := false
    )

  lazy val `scaladoc-js-contributors` = project.in(file("scaladoc-js/contributors")).
    enablePlugins(DottyJSPlugin).
    dependsOn(`scaladoc-js-common`).
    settings(
      Test / fork := false,
      scalaJSUseMainModuleInitializer := true,
      libraryDependencies += ("org.scala-js" %%% "scalajs-dom" % "1.1.0").cross(CrossVersion.for3Use2_13)
    )

  def generateDocumentation(configTask: Def.Initialize[Task[GenerationConfig]]) =
    Def.taskDyn {
      val config = configTask.value
      config.get[OutputDir].foreach { outDir =>
        IO.createDirectory(file(outDir.value))
      }
      val command = generateCommand(config)
      Def.task {
        (Compile / run).toTask(command).value
      }
    }

  def generateStaticAssetsTask = Def.task {
    DocumentationWebsite.generateStaticAssets(
      (`scaladoc-js-contributors` / Compile / fullOptJS).value.data,
      (`scaladoc-js-main` / Compile / fullOptJS).value.data,
      (`scaladoc-js-contributors` / Compile / baseDirectory).value / "css",
      (`scaladoc-js-common` / Compile / baseDirectory).value / "css",
      (Compile / resourceManaged).value,
    )
  }

  def bundleCSS = Def.task {
    val unmanagedResources = (Compile / resourceDirectory).value
    def createBundle(dir: File): Seq[File] = {
      val (dirs, files) = IO.listFiles(dir).toList.partition(_.isDirectory)
      val targetDir = (Compile / resourceManaged).value.toPath.resolve(unmanagedResources.toPath.relativize(dir.toPath)).toFile
      val bundleFile = targetDir / "bundle.css"
      if (bundleFile.exists) bundleFile.delete()
      files.foreach(file => IO.append(bundleFile, IO.readBytes(file)))
      bundleFile :: dirs.flatMap(createBundle)
    }

    val cssThemePath = unmanagedResources / "dotty_res" / "styles" / "theme"

    createBundle(cssThemePath)
  }

  val SourceLinksIntegrationTest = config("sourceLinksIntegrationTest") extend Test

  lazy val scaladoc = project.in(file("scaladoc")).
    configs(SourceLinksIntegrationTest).
    settings(commonBootstrappedSettings).
    dependsOn(`scala3-compiler-bootstrapped`).
    dependsOn(`scala3-tasty-inspector`).
    settings(inConfig(SourceLinksIntegrationTest)(Defaults.testSettings)).
    settings(
      SourceLinksIntegrationTest / scalaSource := baseDirectory.value / "test-source-links",
      SourceLinksIntegrationTest / test:= ((SourceLinksIntegrationTest / test) dependsOn generateScalaDocumentation.toTask("")).value,
    ).
    settings(
      Compile / resourceGenerators ++= Seq(
        generateStaticAssetsTask.taskValue,
        bundleCSS.taskValue
      ),
      libraryDependencies ++= Dependencies.flexmarkDeps ++ Seq(
        "nl.big-o" % "liqp" % "0.8.2",
        "org.jsoup" % "jsoup" % "1.17.2", // Needed to process .html files for static site
        Dependencies.`jackson-dataformat-yaml`,

        "com.github.sbt" % "junit-interface" % "0.13.3" % Test,
      ),
      Compile / mainClass := Some("dotty.tools.scaladoc.Main"),
      Compile / buildInfoKeys := Seq[BuildInfoKey](version),
      Compile / buildInfoPackage := "dotty.tools.scaladoc",
      BuildInfoPlugin.buildInfoScopedSettings(Compile),
      BuildInfoPlugin.buildInfoDefaultSettings,

      Test / test := (Test / test).dependsOn(`scaladoc-testcases` / Compile / compile).value,
      Test / testcasesOutputDir := (`scaladoc-testcases`/Compile/products).value.map(_.getAbsolutePath),
      Test / testcasesSourceRoot := ((`scaladoc-testcases` / baseDirectory).value / "src").getAbsolutePath.toString,
      run / baseDirectory := (ThisBuild / baseDirectory).value,
      generateSelfDocumentation := Def.taskDyn {
        generateDocumentation(Scaladoc)
      }.value,

      generateScalaDocumentation := Def.inputTaskDyn {
        val majorVersion = (LocalProject("scala3-library-bootstrapped") / scalaBinaryVersion).value

        val extraArgs = spaceDelimited("[<output-dir>] [--justAPI]").parsed
        val outputDirOverride = extraArgs.headOption.fold(identity[GenerationConfig](_))(newDir => {
          config: GenerationConfig => config.add(OutputDir(newDir))
        })
        val justAPIArg: Option[String] = extraArgs.drop(1).find(_ == "--justAPI")
        val justAPI = justAPIArg.fold(identity[GenerationConfig](_))(_ => {
          config: GenerationConfig => config.remove[SiteRoot]
        })
        val overrideFunc = outputDirOverride.andThen(justAPI)

        val config = Def.task {
          overrideFunc(Scala3.value)
        }

        val writeAdditionalFiles = Def.task {
          val dest = file(config.value.get[OutputDir].get.value)
          if (justAPIArg.isEmpty) {
            IO.write(dest / "versions" / "latest-nightly-base", majorVersion)
            // This file is used by GitHub Pages when the page is available in a custom domain
            IO.write(dest / "CNAME", "dotty.epfl.ch")
          }
        }

        writeAdditionalFiles.dependsOn(generateDocumentation(config))
      }.evaluated,

      generateStableScala3Documentation := Def.inputTaskDyn {
        val extraArgs = spaceDelimited("<version>").parsed
        val config = stableScala3(extraArgs.head)
        generateDocumentation(config)
      }.evaluated,

      generateTestcasesDocumentation := Def.taskDyn {
        generateDocumentation(Testcases)
      }.value,

      // Generate the Scala 3 reference documentation (published at https://docs.scala-lang.org/scala3/reference)
      generateReferenceDocumentation := Def.inputTaskDyn {
        val shouldRegenerateExpectedLinks = (Space ~> literal("--no-regenerate-expected-links")).?.parsed.isEmpty

        generateStaticAssetsTask.value

        // Move all the source files to a temporary directory and apply some changes specific to the reference documentation
        val temp = IO.createTemporaryDirectory
        IO.copyDirectory(file("docs"), temp / "docs")
        IO.delete(temp / "docs" / "_blog")

        // Overwrite the main layout and the sidebar
        IO.copyDirectory(
          file("project") / "resources" / "referenceReplacements",
          temp / "docs",
          overwrite = true
        )

        // Add redirections from previously supported URLs, for some pages
        for (name <- Seq("changed-features", "contextual", "dropped-features", "metaprogramming", "other-new-features")) {
          val path = temp / "docs" / "_docs" / "reference" / name / s"${name}.md"
          val contentLines = IO.read(path).linesIterator.to[collection.mutable.ArrayBuffer]
          contentLines.insert(1, s"redirectFrom: /${name}.html") // Add redirection
          val newContent = contentLines.mkString("\n")
          IO.write(path, newContent)
        }

        val languageReferenceConfig = Def.task {
          Scala3.value
            .add(OutputDir("scaladoc/output/reference"))
            .add(SiteRoot(s"${temp.getAbsolutePath}/docs"))
            .add(ProjectName("Scala 3 Reference"))
            .add(ProjectVersion(baseVersion))
            .remove[VersionsDictionaryUrl]
            .add(SourceLinks(List(
              s"${temp.getAbsolutePath}=github://scala/scala3/language-reference-stable"
            )))
            .withTargets(List("___fake___.scala"))
        }

        val expectedLinksRegeneration = Def.task {
          if (shouldRegenerateExpectedLinks) {
            val script = (file("project") / "scripts" / "regenerateExpectedLinks").toString
            val outputDir = languageReferenceConfig.value.get[OutputDir].get.value
            val expectedLinksFile = (file("project") / "scripts" / "expected-links" / "reference-expected-links.txt").toString
            import _root_.scala.sys.process._
            s"$script $outputDir $expectedLinksFile".!
          }
        }

        expectedLinksRegeneration.dependsOn(generateDocumentation(languageReferenceConfig))
      }.evaluated,

      Test / buildInfoKeys := Seq[BuildInfoKey](
        (Test / Build.testcasesOutputDir),
        (Test / Build.testcasesSourceRoot),
        Build.testDocumentationRoot,
      ),
      testDocumentationRoot := (baseDirectory.value / "test-documentations").getAbsolutePath,
      Test / buildInfoPackage := "dotty.tools.scaladoc.test",
      BuildInfoPlugin.buildInfoScopedSettings(Test),
    )

  // various scripted sbt tests
  lazy val `sbt-test` = project.in(file("sbt-test")).
    enablePlugins(ScriptedPlugin).
    settings(commonSettings).
    settings(
      sbtTestDirectory := baseDirectory.value,
      target := baseDirectory.value / ".." / "out" / name.value,

      // The batch mode accidentally became the default with no way to disable
      // it in sbt 1.4 (https://github.com/sbt/sbt/issues/5913#issuecomment-716003195).
      // We enable it explicitly here to make it clear that we're using it.
      scriptedBatchExecution := true,

      scriptedLaunchOpts ++= Seq(
        "-Dplugin.version=" + version.value,
        "-Dplugin.scalaVersion=" + dottyVersion,
        "-Dplugin.scala2Version=" + stdlibVersion(Bootstrapped),
        "-Dplugin.scalaJSVersion=" + scalaJSVersion,
        "-Dsbt.boot.directory=" + ((ThisBuild / baseDirectory).value / ".sbt-scripted").getAbsolutePath // Workaround sbt/sbt#3469
      ),
      // Pass along ivy home and repositories settings to sbt instances run from the tests
      scriptedLaunchOpts ++= {
        val repositoryPath = (io.Path.userHome / ".sbt" / "repositories").absolutePath
        s"-Dsbt.repository.config=$repositoryPath" ::
        ivyPaths.value.ivyHome.map("-Dsbt.ivy.home=" + _.getAbsolutePath).toList
      },
      scriptedBufferLog := true,
      scripted := scripted.dependsOn(
        (`scala3-sbt-bridge` / publishLocalBin),
        (`scala3-interfaces` / publishLocalBin),
        (`scala3-compiler-bootstrapped` / publishLocalBin),
        (`scala3-library-bootstrapped` / publishLocalBin),
        (`scala2-library-tasty` / publishLocal),
        (`scala3-library-bootstrappedJS` / publishLocalBin),
        (`tasty-core-bootstrapped` / publishLocalBin),
        (`scala3-staging` / publishLocalBin),
        (`scala3-tasty-inspector` / publishLocalBin),
        (`scaladoc` / publishLocalBin),
        (`scala3-bootstrapped` / publishLocalBin) // Needed because sbt currently hardcodes the dotty artifact
      ).evaluated
    )

  lazy val `sbt-community-build` = project.in(file("sbt-community-build")).
    enablePlugins(SbtPlugin).
    settings(commonSettings).
    settings(
      name := "sbt-community-build",
      version := sbtCommunityBuildVersion,
      organization := "ch.epfl.lamp",
      sbtTestDirectory := baseDirectory.value / "sbt-test",
      scriptedLaunchOpts ++= Seq(
        "-Dplugin.version=" + version.value,
        "-Dplugin.scalaVersion=" + dottyVersion,
        "-Dplugin.scalaJSVersion=" + scalaJSVersion,
        "-Dplugin.sbtDottyVersion=" + sbtDottyVersion,
        "-Ddotty.communitybuild.dir=" + baseDirectory.value / "target",
        "-Dsbt.boot.directory=" + ((ThisBuild / baseDirectory).value / ".sbt-scripted").getAbsolutePath // Workaround sbt/sbt#3469
      ),
      // Pass along ivy home and repositories settings to sbt instances run from the tests
      scriptedLaunchOpts ++= {
        val repositoryPath = (io.Path.userHome / ".sbt" / "repositories").absolutePath
        s"-Dsbt.repository.config=$repositoryPath" ::
        ivyPaths.value.ivyHome.map("-Dsbt.ivy.home=" + _.getAbsolutePath).toList
      },
      scriptedBufferLog := true,
      scriptedBatchExecution := true,
      scripted := scripted.dependsOn(
        (`scala3-sbt-bridge` / publishLocal),
        (`scala3-interfaces` / publishLocal),
        (`scala3-compiler-bootstrapped` / publishLocal),
        (`scala3-library-bootstrapped` / publishLocal),
        (`scala3-library-bootstrappedJS` / publishLocal),
        (`tasty-core-bootstrapped` / publishLocal),
        (`scala3-staging` / publishLocal),
        (`scala3-tasty-inspector` / publishLocal),
        (`scaladoc` / publishLocal),
        (`scala3-bootstrapped` / publishLocal)
      ).evaluated
   )

  val prepareCommunityBuild = taskKey[Unit]("Publish local the compiler and the sbt plugin. Also store the versions of the published local artefacts in two files, community-build/{scala3-bootstrapped.version,sbt-injected-plugins}.")

  lazy val `community-build` = project.in(file("community-build")).
    dependsOn(dottyLibrary(Bootstrapped)).
    settings(commonBootstrappedSettings).
    settings(
      prepareCommunityBuild := {
        (`scala3-sbt-bridge` / publishLocal).value
        (`scala3-interfaces` / publishLocal).value
        (`tasty-core-bootstrapped` / publishLocal).value
        (`scala3-library-bootstrapped` / publishLocal).value
        (`scala3-tasty-inspector` / publishLocal).value
        (`scaladoc` / publishLocal).value
        (`scala3-compiler-bootstrapped` / publishLocal).value
        (`scala3-bootstrapped` / publishLocal).value
        (`scala3-library-bootstrappedJS` / publishLocal).value
        (`sbt-community-build` / publishLocal).value
        // (publishLocal in `scala3-staging`).value
        val pluginText =
          s"""updateOptions in Global ~= (_.withLatestSnapshots(false))
             |addSbtPlugin("ch.epfl.lamp" % "sbt-community-build" % "$sbtCommunityBuildVersion")
             |addSbtPlugin("org.scala-js" % "sbt-scalajs" % "$scalaJSVersion")""".stripMargin
        IO.write(baseDirectory.value / "sbt-injected-plugins", pluginText)
        IO.write(baseDirectory.value / "scala3-bootstrapped.version", dottyVersion)
        IO.delete(baseDirectory.value / "dotty-community-build-deps")  // delete any stale deps file
      },
      (Test / testOptions) += Tests.Argument(
        TestFrameworks.JUnit,
        "--include-categories=dotty.communitybuild.TestCategory",
        "--run-listener=dotty.communitybuild.FailureSummarizer",
      ),
      Compile/run := (Compile/run).dependsOn(prepareCommunityBuild).evaluated,
      Test / testOnly := ((Test / testOnly) dependsOn prepareCommunityBuild).evaluated,
      Test / test     := ((Test / test    ) dependsOn prepareCommunityBuild).value,
      javaOptions ++= {
        // Propagate the ivy cache directory setting to the tests, which will
        // then propagate it further to the sbt instances they will spawn.
        val sbtProps = Option(System.getProperty("sbt.ivy.home")) match {
          case Some(ivyHome) =>
            Seq(s"-Dsbt.ivy.home=$ivyHome")
          case _ =>
            Seq()
        }
        sbtProps
      }
    )

  lazy val publishSettings = Seq(
    publishMavenStyle := true,
    isSnapshot := version.value.contains("SNAPSHOT"),
    publishTo := sonatypePublishToBundle.value,
    publishConfiguration ~= (_.withOverwrite(true)),
    publishLocalConfiguration ~= (_.withOverwrite(true)),
    Test / publishArtifact := false,
    homepage := Some(url(dottyGithubUrl)),
    licenses += (("Apache-2.0",
      url("https://www.apache.org/licenses/LICENSE-2.0"))),
    scmInfo := Some(
      ScmInfo(
        url(dottyGithubUrl),
        "scm:git:git@github.com:scala/scala3.git"
      )
    ),
    developers := List(
      Developer(
        id = "odersky",
        name = "Martin Odersky",
        email = "martin.odersky@epfl.ch",
        url = url("https://github.com/odersky")
      ),
      Developer(
        id = "DarkDimius",
        name = "Dmitry Petrashko",
        email = "me@d-d.me",
        url = url("https://d-d.me")
      ),
      Developer(
        id = "smarter",
        name = "Guillaume Martres",
        email = "smarter@ubuntu.com",
        url = url("http://guillaume.martres.me")
      ),
      Developer(
        id = "felixmulder",
        name = "Felix Mulder",
        email = "felix.mulder@gmail.com",
        url = url("http://felixmulder.com")
      ),
      Developer(
        id = "liufengyun",
        name = "Liu Fengyun",
        email = "liu@fengy.me",
        url = url("https://fengy.me")
      ),
      Developer(
        id = "nicolasstucki",
        name = "Nicolas Stucki",
        email = "nicolas.stucki@gmail.com",
        url = url("https://github.com/nicolasstucki")
      ),
      Developer(
        id = "OlivierBlanvillain",
        name = "Olivier Blanvillain",
        email = "olivier.blanvillain@gmail.com",
        url = url("https://github.com/OlivierBlanvillain")
      ),
      Developer(
        id = "biboudis",
        name = "Aggelos Biboudis",
        email = "aggelos.biboudis@epfl.ch",
        url = url("http://biboudis.github.io")
      ),
      Developer(
        id = "allanrenucci",
        name = "Allan Renucci",
        email = "allan.renucci@gmail.com",
        url = url("https://github.com/allanrenucci")
      ),
      Developer(
        id = "Duhemm",
        name = "Martin Duhem",
        email = "martin.duhem@gmail.com",
        url = url("https://github.com/Duhemm")
      )
    )
  )

  lazy val commonDistSettings = Seq(
    packMain := Map(),
    publishArtifact := false,
    packGenerateMakefile := false,
    packExpandedClasspath := true,
    packArchiveName := "scala3-" + dottyVersion
  )

  lazy val dist = project.asDist(Bootstrapped)
    .settings(
      packResourceDir += (baseDirectory.value / "bin" -> "bin"),
    )

  private def customMimaReportBinaryIssues(issueFilterLocation: String) = mimaReportBinaryIssues := {
    mimaReportBinaryIssues.result.value match {
      case Inc(inc: Incomplete) =>
        streams.value.log.error(s"\nFilters in $issueFilterLocation are used in this check.\n ")
        throw inc
      case Value(v) => v
    }
  }

  implicit class ProjectDefinitions(val project: Project) extends AnyVal {

    // FIXME: we do not aggregate `bin` because its tests delete jars, thus breaking other tests
    def asDottyRoot(implicit mode: Mode): Project = project.withCommonSettings.
      aggregate(`scala3-interfaces`, dottyLibrary, dottyCompiler, tastyCore, `scala3-sbt-bridge`, scala3PresentationCompiler).
      bootstrappedAggregate(`scala3-language-server`, `scala3-staging`,
        `scala3-tasty-inspector`, `scala3-library-bootstrappedJS`, scaladoc).
      dependsOn(tastyCore).
      dependsOn(dottyCompiler).
      dependsOn(dottyLibrary).
      bootstrappedSettings(
        addCommandAlias("clean", ";scala3-bootstrapped/clean;scala2-library-bootstrapped/clean;scala2-library-cc/clean"),
      ).
      nonBootstrappedSettings(
        addCommandAlias("run", "scala3-compiler/run"),
        // Clean everything by default
        addCommandAlias("clean", ";scala3/clean;scala3-bootstrapped/clean;scala2-library-bootstrapped/clean;scala2-library-cc/clean"),
        // `publishLocal` on the non-bootstrapped compiler does not produce a
        // working distribution (it can't in general, since there's no guarantee
        // that the non-bootstrapped library is compatible with the
        // non-bootstrapped compiler), so publish the bootstrapped one by
        // default.
        addCommandAlias("publishLocal", "scala3-bootstrapped/publishLocal"),
        repl := (`scala3-compiler-bootstrapped` / repl).value,
      ).
      settings(
        publish / skip := true
      )

    def asDottyCompiler(implicit mode: Mode): Project = project.withCommonSettings.
      dependsOn(`scala3-interfaces`).
      dependsOn(dottyLibrary).
      dependsOn(tastyCore).
      settings(dottyCompilerSettings)

    def asDottyLibrary(implicit mode: Mode): Project = {
      val base =
        project.withCommonSettings.
          settings(
            versionScheme := Some("semver-spec"),
            libraryDependencies += "org.scala-lang" % "scala-library" % stdlibVersion,
            // Make sure we do not refer to experimental features outside an experimental scope.
            // In other words, disable NIGHTLY/SNAPSHOT experimental scope.
            scalacOptions += "-Yno-experimental",
          ).
          settings(dottyLibrarySettings)
      if (mode == Bootstrapped) {
        base.settings(
          (Compile/doc) := {
            // Workaround for
            // [error]    |object IArray cannot have the same name as object IArray in package scala
            // -- cannot define object member with the same name as a object member in self reference _.
            val doWork = (Compile/doc).result.value
            (Compile/doc/target).value
          },
          commonMiMaSettings,
          mimaPreviousArtifacts += {
            val thisProjectID = projectID.value
            val crossedName = thisProjectID.crossVersion match {
              case cv: Disabled => thisProjectID.name
              case cv: Binary => s"${thisProjectID.name}_${cv.prefix}3${cv.suffix}"
            }
            (thisProjectID.organization % crossedName % ltsDottyVersion)
          },
          mimaForwardIssueFilters := MiMaFilters.Scala3Library.ForwardsBreakingChanges,
          mimaBackwardIssueFilters := MiMaFilters.Scala3Library.BackwardsBreakingChanges,
          customMimaReportBinaryIssues("MiMaFilters.Scala3Library"),
        )
      } else base
    }


    def asTastyCore(implicit mode: Mode): Project = project.withCommonSettings.
      dependsOn(dottyLibrary).
      settings(tastyCoreSettings).
      settings(disableDocSetting).
      settings(
        versionScheme := Some("semver-spec"),
        if (mode == Bootstrapped) Def.settings(
          commonMiMaSettings,
          mimaForwardIssueFilters := MiMaFilters.TastyCore.ForwardsBreakingChanges,
          mimaBackwardIssueFilters := MiMaFilters.TastyCore.BackwardsBreakingChanges,
          customMimaReportBinaryIssues("MiMaFilters.TastyCore"),
        ) else {
          Nil
        }
      )

    def asTastyCoreScala2: Project = project
      .settings(commonScala2Settings)
      // need to add @annotation.internal.sharable to the classpath for compiling
      // we don't actually publish this library anywhere, so it's fine.
      // if someone depends on the sources of tasty-core in a scala 2 project,
      // they should strip the sharable annotation, or add -Ytasty-reader
      .dependsOn(dottyLibrary(NonBootstrapped) % Provided)
      .settings(
        scalacOptions += "-Ytasty-reader" // to read scala3 library
      )

    def asDottyBench(implicit mode: Mode): Project = project.withCommonSettings.
      dependsOn(dottyCompiler).
      settings(commonBenchmarkSettings).
      enablePlugins(JmhPlugin)

    def asScala3PresentationCompiler(implicit mode: Mode): Project = project.withCommonSettings.
      dependsOn(dottyCompiler, dottyLibrary).
      settings(presentationCompilerSettings).
      settings(scala3PresentationCompilerBuildInfo)

    def asDist(implicit mode: Mode): Project = project.
      enablePlugins(PackPlugin).
      withCommonSettings.
      dependsOn(`scala3-interfaces`, dottyCompiler, dottyLibrary, tastyCore, `scala3-staging`, `scala3-tasty-inspector`, scaladoc).
      settings(commonDistSettings).
      bootstrappedSettings(
        target := baseDirectory.value / "target" // override setting in commonBootstrappedSettings
      )

    def withCommonSettings(implicit mode: Mode): Project = project.settings(mode match {
      case NonBootstrapped => commonNonBootstrappedSettings
      case Bootstrapped => commonBootstrappedSettings
    })
  }
}

object ScaladocConfigs {
  import Build._
  private lazy val currentYear: String = java.util.Calendar.getInstance().get(java.util.Calendar.YEAR).toString

  def dottyExternalMapping = ".*scala/.*::scaladoc3::https://dotty.epfl.ch/api/"
  def javaExternalMapping = ".*java/.*::javadoc::https://docs.oracle.com/javase/8/docs/api/"
  def scalaSrcLink(v: String, s: String) = s"${s}github://scala/scala/v$v#src/library"
  def dottySrcLink(v: String, sourcesPrefix: String = "", outputPrefix: String = "") =
    sys.env.get("GITHUB_SHA") match {
      case Some(sha) =>
        s"${sourcesPrefix}github://${sys.env("GITHUB_REPOSITORY")}/$sha$outputPrefix"
      case None => s"${sourcesPrefix}github://scala/scala3/$v$outputPrefix"
    }

  def defaultSourceLinks(version: String = dottyNonBootstrappedVersion, refVersion: String = dottyVersion) = Def.task {
    def stdLibVersion = stdlibVersion(NonBootstrapped)
    def srcManaged(v: String, s: String) = s"out/bootstrap/scala2-library-bootstrapped/scala-$v/src_managed/main/$s-library-src"
    SourceLinks(
      List(
        scalaSrcLink(stdLibVersion, srcManaged(version, "scala") + "="),
        dottySrcLink(refVersion, "library/src=", "#library/src"),
        dottySrcLink(refVersion),
        "docs=github://scala/scala3/main#docs"
      )
    )
  }

  lazy val DefaultGenerationSettings = Def.task {
    def projectVersion = version.value
    def socialLinks = SocialLinks(List(
      "github::https://github.com/scala/scala3",
      "discord::https://discord.com/invite/scala",
      "twitter::https://twitter.com/scala_lang",
    ))
    def projectLogo = ProjectLogo("docs/_assets/images/logo.svg")
    def skipByRegex = SkipByRegex(List(".+\\.internal($|\\..+)", ".+\\.impl($|\\..+)"))
    def skipById = SkipById(List(
      "scala.runtime.stdLibPatches",
      "scala.runtime.MatchCase",
      "dotty.tools.tasty",
      "dotty.tools.tasty.util",
    ))
    def projectFooter = ProjectFooter(s"Copyright (c) 2002-$currentYear, LAMP/EPFL")
    def defaultTemplate = DefaultTemplate("static-site-main")
    GenerationConfig(
      List(),
      ProjectVersion(projectVersion),
      GenerateInkuire(true),
      defaultSourceLinks().value,
      skipByRegex,
      skipById,
      projectLogo,
      socialLinks,
      projectFooter,
      defaultTemplate,
      Author(true),
      Groups(true),
      QuickLinks(
        List(
          "Learn::https://docs.scala-lang.org/",
          "Install::https://www.scala-lang.org/download/",
          "Playground::https://scastie.scala-lang.org",
          "Find\u00A0A\u00A0Library::https://index.scala-lang.org",
          "Community::https://www.scala-lang.org/community/",
          "Blog::https://www.scala-lang.org/blog/",
        )
      )
    )
  }

  lazy val DefaultGenerationConfig = Def.task {
    def distLocation = (dist / Compile / pack).value
    DefaultGenerationSettings.value
  }

  lazy val Scaladoc = Def.task {
    DefaultGenerationConfig.value
      .add(UseJavacp(true))
      .add(ProjectName("scaladoc"))
      .add(OutputDir("scaladoc/output/self"))
      .add(Revision(VersionUtil.gitHash))
      .add(ExternalMappings(List(dottyExternalMapping, javaExternalMapping)))
      .withTargets((Compile / classDirectory).value.getAbsolutePath :: Nil)
  }

  lazy val Testcases = Def.task {
    val tastyRoots = (Test / Build.testcasesOutputDir).value
    DefaultGenerationConfig.value
      .add(UseJavacp(true))
      .add(OutputDir("scaladoc/output/testcases"))
      .add(ProjectName("scaladoc testcases"))
      .add(Revision("main"))
      .add(SnippetCompiler(List("scaladoc-testcases/docs=compile")))
      .add(SiteRoot("scaladoc-testcases/docs"))
      .add(CommentSyntax(List(
        "scaladoc-testcases/src/example/comment-md=markdown",
        "scaladoc-testcases/src/example/comment-wiki=wiki"
      )))
      .add(ExternalMappings(List(dottyExternalMapping, javaExternalMapping)))
      .withTargets(tastyRoots)
  }

  lazy val Scala3 = Def.task {
    val dottyJars: Seq[java.io.File] = Seq(
      (`scala2-library-bootstrapped`/Compile/products).value,
      (`scala3-library-bootstrapped`/Compile/products).value,
      (`scala3-interfaces`/Compile/products).value,
      (`tasty-core-bootstrapped`/Compile/products).value,
    ).flatten

    val roots = dottyJars.map(_.getAbsolutePath)

    val managedSources =
      (`scala2-library-bootstrapped`/Compile/sourceManaged).value / "scala-library-src"
    val projectRoot = (ThisBuild/baseDirectory).value.toPath
    val stdLibRoot = projectRoot.relativize(managedSources.toPath.normalize())
    val docRootFile = stdLibRoot.resolve("rootdoc.txt")

    val dottyManagesSources = (`scala3-library-bootstrapped`/Compile/baseDirectory).value

    val tastyCoreSources = projectRoot.relativize((`tasty-core-bootstrapped`/Compile/scalaSource).value.toPath().normalize())

    val dottyLibRoot = projectRoot.relativize(dottyManagesSources.toPath.normalize())
    DefaultGenerationConfig.value
      .add(ProjectName("Scala 3"))
      .add(OutputDir(file("scaladoc/output/scala3").getAbsoluteFile.getAbsolutePath))
      .add(Revision("main"))
      .add(ExternalMappings(List(javaExternalMapping)))
      .add(DocRootContent(docRootFile.toString))
      .add(CommentSyntax(List(
        s"${dottyLibRoot}=markdown",
        s"${stdLibRoot}=wiki",
        s"${tastyCoreSources}=markdown",
        "wiki"
      )))
      .add(VersionsDictionaryUrl("https://scala-lang.org/api/versions.json"))
      .add(DocumentSyntheticTypes(true))
      .add(SnippetCompiler(List(
        s"$dottyLibRoot/src/scala=compile",
        s"$dottyLibRoot/src/scala/compiletime=compile",
        s"$dottyLibRoot/src/scala/util=compile",
        s"$dottyLibRoot/src/scala/util/control=compile"
      )))
      .add(SiteRoot("docs"))
      .add(ApiSubdirectory(true))
      .withTargets(roots)
  }

  def stableScala3(version: String) = Def.task {
    val scalaLibrarySrc = s"out/bootstrap/scala2-library-bootstrapped/scala-$version-bin-SNAPSHOT-nonbootstrapped/src_managed"
    val dottyLibrarySrc = "library/src"
    Scala3.value
      .add(defaultSourceLinks(version + "-bin-SNAPSHOT-nonbootstrapped", version).value)
      .add(ProjectVersion(version))
      .add(SnippetCompiler(
        List(
          s"$dottyLibrarySrc/scala/quoted=compile",
          s"$dottyLibrarySrc/scala/compiletime=compile",
          s"$dottyLibrarySrc/scala/util=compile",
          s"$dottyLibrarySrc/scala/util/control=compile"
        )
      ))
      .add(CommentSyntax(List(
        s"$dottyLibrarySrc=markdown",
        s"$scalaLibrarySrc=wiki",
        "wiki"
      )))
      .add(DocRootContent(s"$scalaLibrarySrc/rootdoc.txt"))
      .withTargets(
        Seq(
          s"out/bootstrap/scala2-library-bootstrapped/scala-$version-bin-SNAPSHOT-nonbootstrapped/classes",
          s"out/bootstrap/scala3-library-bootstrapped/scala-$version-bin-SNAPSHOT-nonbootstrapped/classes",
          s"tmp/interfaces/target/classes",
          s"out/bootstrap/tasty-core-bootstrapped/scala-$version-bin-SNAPSHOT-nonbootstrapped/classes"
        )
      )
      .remove[SiteRoot]
      .remove[ApiSubdirectory]
  }
}<|MERGE_RESOLUTION|>--- conflicted
+++ resolved
@@ -85,11 +85,7 @@
 
   val referenceVersion = "3.4.0"
 
-<<<<<<< HEAD
-  val baseVersion = "3.4.0"
-=======
   val baseVersion = "3.4.1"
->>>>>>> 3ffe3223
 
   // Versions used by the vscode extension to create a new project
   // This should be the latest published releases.
