import java.io.File
import java.nio.file._

import Process._
import Modes._
import ScaladocGeneration._
import com.jsuereth.sbtpgp.PgpKeys
import sbt.Keys._
import sbt._
import complete.DefaultParsers._
import pl.project13.scala.sbt.JmhPlugin
import pl.project13.scala.sbt.JmhPlugin.JmhKeys.Jmh
import sbt.Package.ManifestAttributes
import sbt.plugins.SbtPlugin
import sbt.ScriptedPlugin.autoImport._
import xerial.sbt.pack.PackPlugin
import xerial.sbt.pack.PackPlugin.autoImport._
import xerial.sbt.Sonatype.autoImport._
import com.typesafe.tools.mima.plugin.MimaPlugin.autoImport._
import org.scalajs.sbtplugin.ScalaJSPlugin
import org.scalajs.sbtplugin.ScalaJSPlugin.autoImport._
import sbtbuildinfo.BuildInfoPlugin
import sbtbuildinfo.BuildInfoPlugin.autoImport._

import scala.util.Properties.isJavaAtLeast
import org.portablescala.sbtplatformdeps.PlatformDepsPlugin.autoImport._
import org.scalajs.linker.interface.{ModuleInitializer, StandardConfig}

object DottyJSPlugin extends AutoPlugin {
  import Build._

  object autoImport {
    val switchToESModules: StandardConfig => StandardConfig =
      config => config.withModuleKind(ModuleKind.ESModule)
  }

  val writePackageJSON = taskKey[Unit](
      "Write package.json to configure module type for Node.js")

  override def requires: Plugins = ScalaJSPlugin

  override def projectSettings: Seq[Setting[_]] = Def.settings(
    commonBootstrappedSettings,

    /* #11709 Remove the dependency on scala3-library that ScalaJSPlugin adds.
     * Instead, in this build, we use `.dependsOn` relationships to depend on
     * the appropriate, locally-defined, scala3-library-bootstrappedJS.
     */
    libraryDependencies ~= {
      _.filter(!_.name.startsWith("scala3-library_sjs1"))
    },

    // Replace the JVM JUnit dependency by the Scala.js one
    libraryDependencies ~= {
      _.filter(!_.name.startsWith("junit-interface"))
    },
    libraryDependencies +=
      ("org.scala-js" %% "scalajs-junit-test-runtime" % scalaJSVersion  % "test").cross(CrossVersion.for3Use2_13),

    // Typecheck the Scala.js IR found on the classpath
    scalaJSLinkerConfig ~= (_.withCheckIR(true)),

    Compile / jsEnvInput := (Compile / jsEnvInput).dependsOn(writePackageJSON).value,
    Test / jsEnvInput := (Test / jsEnvInput).dependsOn(writePackageJSON).value,

    writePackageJSON := {
      val packageType = scalaJSLinkerConfig.value.moduleKind match {
        case ModuleKind.NoModule       => "commonjs"
        case ModuleKind.CommonJSModule => "commonjs"
        case ModuleKind.ESModule       => "module"
      }

      val path = target.value / "package.json"

      IO.write(path, s"""{"type": "$packageType"}\n""")
    },
  )
}

object Build {
  import ScaladocConfigs._

<<<<<<< HEAD
  val referenceVersion = "3.2.2"

  val baseVersion = "3.3.0"
=======
  val referenceVersion = "3.3.0"

  val baseVersion = "3.3.1"
>>>>>>> 721e7c87

  // Versions used by the vscode extension to create a new project
  // This should be the latest published releases.
  // TODO: Have the vscode extension fetch these numbers from the Internet
  // instead of hardcoding them ?
  val publishedDottyVersion = referenceVersion
  val sbtDottyVersion = "0.5.5"

  /** Version against which we check binary compatibility.
   *
   *  This must be the latest published release in the same versioning line.
   *  For example, if the next version is going to be 3.1.4, then this must be
   *  set to 3.1.3. If it is going to be 3.1.0, it must be set to the latest
   *  3.0.x release.
   */
<<<<<<< HEAD
  val previousDottyVersion = "3.2.2"
=======
  val previousDottyVersion = "3.3.0"
>>>>>>> 721e7c87

  object CompatMode {
    final val BinaryCompatible = 0
    final val SourceAndBinaryCompatible = 1
  }

  val compatMode = {
    val VersionRE = """^\d+\.(\d+).(\d+).*""".r
    baseVersion match {
      case VersionRE(_, "0")   => CompatMode.BinaryCompatible
      case _                   => CompatMode.SourceAndBinaryCompatible
    }
  }

  /** scala-library version required to compile Dotty.
   *
   *  Both the non-bootstrapped and bootstrapped version should match, unless
   *  we're in the process of upgrading to a new major version of
   *  scala-library.
   */
  def stdlibVersion(implicit mode: Mode): String = mode match {
    case NonBootstrapped => "2.13.10"
    case Bootstrapped => "2.13.10"
  }

  val dottyOrganization = "org.scala-lang"
  val dottyGithubUrl = "https://github.com/lampepfl/dotty"
  val dottyGithubRawUserContentUrl = "https://raw.githubusercontent.com/lampepfl/dotty"


  val isRelease = sys.env.get("RELEASEBUILD") == Some("yes")

  val dottyVersion = {
    def isNightly = sys.env.get("NIGHTLYBUILD") == Some("yes")
    if (isRelease)
      baseVersion
    else if (isNightly)
      baseVersion + "-bin-" + VersionUtil.commitDate + "-" + VersionUtil.gitHash + "-NIGHTLY"
    else
      baseVersion + "-bin-SNAPSHOT"
  }
  val dottyNonBootstrappedVersion = {
    // Make sure sbt always computes the scalaBinaryVersion correctly
    val bin = if (!dottyVersion.contains("-bin")) "-bin" else ""
    dottyVersion + bin + "-nonbootstrapped"
  }

  val sbtCommunityBuildVersion = "0.1.0-SNAPSHOT"

  val agentOptions = List(
    // "-agentlib:jdwp=transport=dt_socket,server=y,suspend=y,address=5005"
    // "-agentpath:/home/dark/opt/yjp-2013-build-13072/bin/linux-x86-64/libyjpagent.so"
    // "-agentpath:/Applications/YourKit_Java_Profiler_2015_build_15052.app/Contents/Resources/bin/mac/libyjpagent.jnilib",
    // "-XX:+HeapDumpOnOutOfMemoryError", "-Xmx1g", "-Xss2m"
  )

  // Packages all subprojects to their jars
  val packageAll = taskKey[Map[String, String]]("Package everything needed to run tests")

  // Run tests with filter through vulpix test suite
  val testCompilation = inputKey[Unit]("runs integration test with the supplied filter")

  // Used to compile files similar to ./bin/scalac script
  val scalac = inputKey[Unit]("run the compiler using the correct classpath, or the user supplied classpath")

  // Used to run binaries similar to ./bin/scala script
  val scala = inputKey[Unit]("run compiled binary using the correct classpath, or the user supplied classpath")

  val repl = taskKey[Unit]("spawns a repl with the correct classpath")

  // Compiles the documentation and static site
  val genDocs = inputKey[Unit]("run scaladoc to generate static documentation site")

  // Settings used to configure the test language server
  val ideTestsCompilerVersion = taskKey[String]("Compiler version to use in IDE tests")
  val ideTestsCompilerArguments = taskKey[Seq[String]]("Compiler arguments to use in IDE tests")
  val ideTestsDependencyClasspath = taskKey[Seq[File]]("Dependency classpath to use in IDE tests")

  val fetchScalaJSSource = taskKey[File]("Fetch the sources of Scala.js")

  lazy val SourceDeps = config("sourcedeps")

  // Settings shared by the build (scoped in ThisBuild). Used in build.sbt
  lazy val thisBuildSettings = Def.settings(
    organization := dottyOrganization,
    organizationName := "LAMP/EPFL",
    organizationHomepage := Some(url("http://lamp.epfl.ch")),

    // Note: bench/profiles/projects.yml should be updated accordingly.
    scalacOptions ++= Seq(
      "-feature",
      "-deprecation",
      "-unchecked",
      //"-Wconf:cat=deprecation&msg=Unsafe:s",    // example usage
      "-Xfatal-warnings",                         // -Werror in modern usage
      "-encoding", "UTF8",
      "-language:implicitConversions",
    ),

    (Compile / compile / javacOptions) ++= Seq("-Xlint:unchecked", "-Xlint:deprecation"),

    // Avoid various sbt craziness involving classloaders and parallelism
    run / fork := true,
    Test / fork := true,
    Test / parallelExecution := false,

    outputStrategy := Some(StdoutOutput),

    // enable verbose exception messages for JUnit
    (Test / testOptions) += Tests.Argument(TestFrameworks.JUnit, "-a", "-v", "-s"),
  )

  // Settings shared globally (scoped in Global). Used in build.sbt
  lazy val globalSettings = Def.settings(
    onLoad := (Global / onLoad).value andThen { state =>
      def exists(submodule: String) = {
        val path = Paths.get(submodule)
        Files.exists(path) && {
          val fileStream = Files.list(path)
          try fileStream.iterator().hasNext
          finally fileStream.close()
        }
      }

      // Copy default configuration from .vscode-template/ unless configuration files already exist in .vscode/
      sbt.IO.copyDirectory(new File(".vscode-template/"), new File(".vscode/"), overwrite = false)

      state
    },

    // I find supershell more distracting than helpful
    useSuperShell := false,

    // Credentials to release to Sonatype
    credentials ++= (
      for {
        username <- sys.env.get("SONATYPE_USER")
        password <- sys.env.get("SONATYPE_PW")
      } yield Credentials("Sonatype Nexus Repository Manager", "oss.sonatype.org", username, password)
    ).toList,
    PgpKeys.pgpPassphrase := sys.env.get("PGP_PW").map(_.toCharArray()),
    PgpKeys.useGpgPinentry := true,

    javaOptions ++= {
      val ciOptions = // propagate if this is a CI build
        sys.props.get("dotty.drone.mem") match {
          case Some(prop) => List("-Xmx" + prop)
          case _ => List()
        }
      // Do not cut off the bottom of large stack traces (default is 1024)
      "-XX:MaxJavaStackTraceDepth=1000000" :: agentOptions ::: ciOptions
    },

    excludeLintKeys ++= Set(
      // We set these settings in `commonSettings`, if a project
      // uses `commonSettings` but overrides `unmanagedSourceDirectories`,
      // sbt will complain if we don't exclude them here.
      Keys.scalaSource, Keys.javaSource
    ),
  )

  lazy val disableDocSetting =
      // This is a legacy settings, we should reevalute generating javadocs
      Compile / doc / sources := Seq()

  lazy val commonSettings = publishSettings ++ Seq(
    (Compile / scalaSource)    := baseDirectory.value / "src",
    (Test / scalaSource)       := baseDirectory.value / "test",
    (Compile / javaSource)    := baseDirectory.value / "src",
    (Test / javaSource)       := baseDirectory.value / "test",
    (Compile / resourceDirectory)    := baseDirectory.value / "resources",
    (Test / resourceDirectory)       := baseDirectory.value / "test-resources",

    // Prevent sbt from rewriting our dependencies
    scalaModuleInfo ~= (_.map(_.withOverrideScalaVersion(false))),

    libraryDependencies += "com.github.sbt" % "junit-interface" % "0.13.3" % Test,

    // If someone puts a source file at the root (e.g., for manual testing),
    // don't pick it up as part of any project.
    sourcesInBase := false,

    // For compatibility with Java 9+ module system;
    // without Automatic-Module-Name, the module name is derived from the jar file which is invalid because of the _3 suffix.
    Compile / packageBin / packageOptions +=
      Package.ManifestAttributes(
        "Automatic-Module-Name" -> s"${dottyOrganization.replaceAll("-",".")}.${moduleName.value.replaceAll("-",".")}"
      )
  )

  // Settings used for projects compiled only with Java
  lazy val commonJavaSettings = commonSettings ++ Seq(
    version := dottyVersion,
    scalaVersion := referenceVersion,
    // Do not append Scala versions to the generated artifacts
    crossPaths := false,
    // Do not depend on the Scala library
    autoScalaLibrary := false,
    disableDocSetting
  )

  // Settings used when compiling dotty (both non-bootstrapped and bootstrapped)
  lazy val commonDottySettings = commonSettings ++ Seq(
    // Manually set the standard library to use
    autoScalaLibrary := false,
    classpathOptions ~= (old =>
      old
        .withAutoBoot(false)      // no library on the compiler bootclasspath - we may need a more recent version
        .withFilterLibrary(false) // ...instead, we put it on the compiler classpath
    ),
  )

  lazy val commonScala2Settings = commonSettings ++ Seq(
    scalaVersion := stdlibVersion(Bootstrapped),
    moduleName ~= { _.stripSuffix("-scala2") },
    version := dottyVersion,
    target := baseDirectory.value / ".." / "out" / "scala-2" / name.value,

    disableDocSetting
  )

  // Settings used when compiling dotty with the reference compiler
  lazy val commonNonBootstrappedSettings = commonDottySettings ++ Seq(
    (Compile / unmanagedSourceDirectories) += baseDirectory.value / "src-non-bootstrapped",

    version := dottyNonBootstrappedVersion,
    scalaVersion := referenceVersion,

    disableDocSetting
  )

  private lazy val currentYear: String = java.util.Calendar.getInstance().get(java.util.Calendar.YEAR).toString

  def scalacOptionsDocSettings(includeExternalMappings: Boolean = true) = {
    val extMap = Seq("-external-mappings:" +
        (if (includeExternalMappings) ".*scala/.*::scaladoc3::https://dotty.epfl.ch/api/," else "") +
        ".*java/.*::javadoc::https://docs.oracle.com/javase/8/docs/api/")
    Seq(
      "-skip-by-regex:.+\\.internal($|\\..+)",
      "-skip-by-regex:.+\\.impl($|\\..+)",
      "-project-logo", "docs/_assets/images/logo.svg",
      "-social-links:" +
        "github::https://github.com/lampepfl/dotty," +
        "discord::https://discord.com/invite/scala," +
        "twitter::https://twitter.com/scala_lang",
      // contains special definitions which are "transplanted" elsewhere
      // and which therefore confuse Scaladoc when accessed from this pkg
      "-skip-by-id:scala.runtime.stdLibPatches",
      // MatchCase is a special type that represents match type cases,
      // Reflect doesn't expect to see it as a standalone definition
      // and therefore it's easier just not to document it
      "-skip-by-id:scala.runtime.MatchCase",
      "-project-footer", s"Copyright (c) 2002-$currentYear, LAMP/EPFL",
      "-author",
      "-groups",
      "-default-template", "static-site-main"
    ) ++ extMap
  }

  // Settings used when compiling dotty with a non-bootstrapped dotty
  lazy val commonBootstrappedSettings = commonDottySettings ++ NoBloopExport.settings ++ Seq(
    // To enable support of scaladoc and language-server projects you need to change this to true and use sbt as your build server
    bspEnabled := false,
    (Compile / unmanagedSourceDirectories) += baseDirectory.value / "src-bootstrapped",

    version := dottyVersion,
    scalaVersion := dottyNonBootstrappedVersion,

    scalaCompilerBridgeBinaryJar := {
      Some((`scala3-sbt-bridge` / Compile / packageBin).value)
    },

    // Use the same name as the non-bootstrapped projects for the artifacts.
    // Remove the `js` suffix because JS artifacts are published using their special crossVersion.
    // The order of the two `stripSuffix`es is important, so that
    // scala3-library-bootstrappedjs becomes scala3-library.
    moduleName ~= { _.stripSuffix("js").stripSuffix("-bootstrapped") },

    // Enforce that the only Scala 2 classfiles we unpickle come from scala-library
    /*
    scalacOptions ++= {
      val cp = (dependencyClasspath in `scala3-library` in Compile).value
      val scalaLib = findArtifactPath(cp, "scala-library")
      Seq("-Yscala2-unpickler", scalaLib)
    },
    */

    // sbt gets very unhappy if two projects use the same target
    target := baseDirectory.value / ".." / "out" / "bootstrap" / name.value,

    // Compile using the non-bootstrapped and non-published dotty
    managedScalaInstance := false,
    scalaInstance := {
      val externalLibraryDeps = (`scala3-library` / Compile / externalDependencyClasspath).value.map(_.data).toSet
      val externalCompilerDeps = (`scala3-compiler` / Compile / externalDependencyClasspath).value.map(_.data).toSet

      // IMPORTANT: We need to use actual jars to form the ScalaInstance and not
      // just directories containing classfiles because sbt maintains a cache of
      // compiler instances. This cache is invalidated based on timestamps
      // however this is only implemented on jars, directories are never
      // invalidated.
      val tastyCore = (`tasty-core` / Compile / packageBin).value
      val scala3Library = (`scala3-library` / Compile / packageBin).value
      val scala3Interfaces = (`scala3-interfaces` / Compile / packageBin).value
      val scala3Compiler = (`scala3-compiler` / Compile / packageBin).value

      val libraryJars = Array(scala3Library) ++ externalLibraryDeps
      val compilerJars = Seq(tastyCore, scala3Interfaces, scala3Compiler) ++ (externalCompilerDeps -- externalLibraryDeps)

      Defaults.makeScalaInstance(
        scalaVersion.value,
        libraryJars = libraryJars,
        allCompilerJars = compilerJars,
        allDocJars = Seq.empty,
        state.value,
        scalaInstanceTopLoader.value
      )
    },
    // We cannot include scaladoc in the regular `scalaInstance` task because
    // it's a bootstrapped-only project, so we would run into a loop since we
    // need the output of that task to compile scaladoc. But we can include it
    // in the `scalaInstance` of the `doc` task which allows us to run
    // `scala3-library-bootstrapped/doc` for example.
    doc / scalaInstance := {
      val externalDeps = (LocalProject("scaladoc") / Compile / externalDependencyClasspath).value.map(_.data)
      val scalaDoc = (LocalProject("scaladoc") / Compile / packageBin).value
      val docJars = Array(scalaDoc) ++ externalDeps

      val base = scalaInstance.value
      val docScalaInstance = Defaults.makeScalaInstance(
        version = base.version,
        libraryJars = base.libraryJars,
        allCompilerJars = base.compilerJars,
        allDocJars = docJars,
        state.value,
        scalaInstanceTopLoader.value
      )
      // assert that sbt reuses the same compiler class loader
      assert(docScalaInstance.loaderCompilerOnly == base.loaderCompilerOnly)
      docScalaInstance
    },
    Compile / doc / scalacOptions ++= scalacOptionsDocSettings()
  )

  lazy val commonBenchmarkSettings = Seq(
    Jmh / bspEnabled := false,
    Jmh / run / mainClass := Some("dotty.tools.benchmarks.Bench"), // custom main for jmh:run
    javaOptions += "-DBENCH_COMPILER_CLASS_PATH=" + Attributed.data((`scala3-bootstrapped` / Compile / fullClasspath).value).mkString("", File.pathSeparator, ""),
    javaOptions += "-DBENCH_CLASS_PATH=" + Attributed.data((`scala3-library-bootstrapped` / Compile / fullClasspath).value).mkString("", File.pathSeparator, "")
  )

  lazy val commonMiMaSettings = Def.settings(
    mimaPreviousArtifacts += {
      val thisProjectID = projectID.value
      val crossedName = thisProjectID.crossVersion match {
        case cv: Disabled => thisProjectID.name
        case cv: Binary => s"${thisProjectID.name}_${cv.prefix}3${cv.suffix}"
      }
      (thisProjectID.organization % crossedName % previousDottyVersion)
    },

    mimaCheckDirection := (compatMode match {
      case CompatMode.BinaryCompatible          => "backward"
      case CompatMode.SourceAndBinaryCompatible => "both"
    }),

    mimaExcludeAnnotations += "scala.annotation.experimental",
  )

  /** Projects -------------------------------------------------------------- */

  val dottyCompilerBootstrappedRef = LocalProject("scala3-compiler-bootstrapped")

  /** External dependencies we may want to put on the compiler classpath. */
  def externalCompilerClasspathTask: Def.Initialize[Task[Def.Classpath]] =
    // Even if we're running the non-bootstrapped compiler, we want the
    // dependencies of the bootstrapped compiler since we want to put them on
    // the compiler classpath, not the JVM classpath.
    (dottyCompilerBootstrappedRef / Runtime / externalDependencyClasspath)

  // The root project:
  // - aggregates other projects so that "compile", "test", etc are run on all projects at once.
  // - publishes its own empty artifact "dotty" that depends on "scala3-library" and "scala3-compiler",
  //   this is only necessary for compatibility with sbt which currently hardcodes the "dotty" artifact name
  lazy val scala3 = project.in(file(".")).asDottyRoot(NonBootstrapped)
  lazy val `scala3-bootstrapped` = project.asDottyRoot(Bootstrapped)

  lazy val `scala3-interfaces` = project.in(file("interfaces")).
    settings(commonJavaSettings).
    settings(commonMiMaSettings).
    settings(
      versionScheme := Some("semver-spec"),
      mimaBinaryIssueFilters ++= MiMaFilters.Interfaces
    )

  /** Find an artifact with the given `name` in `classpath` */
  def findArtifact(classpath: Def.Classpath, name: String): File = classpath
    .find(_.get(artifact.key).exists(_.name == name))
    .getOrElse(throw new MessageOnlyException(s"Artifact for $name not found in $classpath"))
    .data

  /** Like `findArtifact` but returns the absolute path of the entry as a string */
  def findArtifactPath(classpath: Def.Classpath, name: String): String =
    findArtifact(classpath, name).getAbsolutePath

  /** Insert UnsafeNulls Import after package */
  def insertUnsafeNullsImport(lines: Seq[String]): Seq[String] = {
    def recur(ls: Seq[String], foundPackage: Boolean): Seq[String] = ls match {
      case Seq(l, rest @ _*) =>
        val lt = l.trim()
        if (foundPackage) {
          if (!(lt.isEmpty || lt.startsWith("package ")))
            "import scala.language.unsafeNulls" +: ls
          else l +: recur(rest, foundPackage)
        } else {
          if (lt.startsWith("package ")) l +: recur(rest, true)
          else l +: recur(rest, foundPackage)
        }
      case _ => ls
    }
    recur(lines, false)
  }

  // Settings shared between scala3-compiler and scala3-compiler-bootstrapped
  lazy val commonDottyCompilerSettings = Seq(
      // Generate compiler.properties, used by sbt
      (Compile / resourceGenerators) += Def.task {
        import java.util._
        import java.text._
        val file = (Compile / resourceManaged).value / "compiler.properties"
        val dateFormat = new SimpleDateFormat("yyyyMMdd-HHmmss")
        dateFormat.setTimeZone(TimeZone.getTimeZone("GMT"))
        val contents =                //2.11.11.v20170413-090219-8a413ba7cc
          s"""version.number=${version.value}
             |maven.version.number=${version.value}
             |git.hash=${VersionUtil.gitHash}
             |copyright.string=Copyright 2002-$currentYear, LAMP/EPFL
           """.stripMargin

        if (!(file.exists && IO.read(file) == contents)) {
          IO.write(file, contents)
        }

        Seq(file)
      }.taskValue,

      // get libraries onboard
      libraryDependencies ++= Seq(
<<<<<<< HEAD
        "org.scala-lang.modules" % "scala-asm" % "9.4.0-scala-1", // used by the backend
=======
        "org.scala-lang.modules" % "scala-asm" % "9.5.0-scala-1", // used by the backend
>>>>>>> 721e7c87
        Dependencies.oldCompilerInterface, // we stick to the old version to avoid deprecation warnings
        "org.jline" % "jline-reader" % "3.19.0",   // used by the REPL
        "org.jline" % "jline-terminal" % "3.19.0",
        "org.jline" % "jline-terminal-jna" % "3.19.0", // needed for Windows
        ("io.get-coursier" %% "coursier" % "2.0.16" % Test).cross(CrossVersion.for3Use2_13),
      ),

      // For convenience, change the baseDirectory when running the compiler
      Compile / forkOptions := (Compile / forkOptions).value.withWorkingDirectory((ThisBuild / baseDirectory).value),
      Compile / run / forkOptions := (Compile / run / forkOptions).value.withWorkingDirectory((ThisBuild / baseDirectory).value),
      // And when running the tests
      Test / forkOptions := (Test / forkOptions).value.withWorkingDirectory((ThisBuild / baseDirectory).value),

      Test / test := {
        // Exclude VulpixMetaTests
        (Test / testOnly).toTask(" -- --exclude-categories=dotty.VulpixMetaTests").value
      },

      (Test / testOptions) += Tests.Argument(
        TestFrameworks.JUnit,
        "--run-listener=dotty.tools.ContextEscapeDetector",
      ),

      // Spawn new JVM in run and test

      // Add git-hash used to package the distribution to the manifest to know it in runtime and report it in REPL
      packageOptions += ManifestAttributes(("Git-Hash", VersionUtil.gitHash)),

      javaOptions ++= {
        val managedSrcDir = {
          // Populate the directory
          (Compile / managedSources).value

          (Compile / sourceManaged).value
        }
        val externalDeps = externalCompilerClasspathTask.value
        val jars = packageAll.value

        Seq(
          "-Ddotty.tests.dottyCompilerManagedSources=" + managedSrcDir,
          "-Ddotty.tests.classes.dottyInterfaces=" + jars("scala3-interfaces"),
          "-Ddotty.tests.classes.dottyLibrary=" + jars("scala3-library"),
          "-Ddotty.tests.classes.dottyCompiler=" + jars("scala3-compiler"),
          "-Ddotty.tests.classes.tastyCore=" + jars("tasty-core"),
          "-Ddotty.tests.classes.compilerInterface=" + findArtifactPath(externalDeps, "compiler-interface"),
          "-Ddotty.tests.classes.scalaLibrary=" + findArtifactPath(externalDeps, "scala-library"),
          "-Ddotty.tests.classes.scalaAsm=" + findArtifactPath(externalDeps, "scala-asm"),
          "-Ddotty.tests.classes.jlineTerminal=" + findArtifactPath(externalDeps, "jline-terminal"),
          "-Ddotty.tests.classes.jlineReader=" + findArtifactPath(externalDeps, "jline-reader"),
        )
      },

      javaOptions ++= Seq(
        s"-Ddotty.tools.dotc.semanticdb.test=${(ThisBuild / baseDirectory).value/"tests"/"semanticdb"}",
      ),

      testCompilation := Def.inputTaskDyn {
        val args = spaceDelimited("<arg>").parsed
        if (args.contains("--help")) {
          println(
            s"""
               |usage: testCompilation [--help] [--from-tasty] [--update-checkfiles] [--failed] [<filter>]
               |
               |By default runs tests in dotty.tools.dotc.*CompilationTests and dotty.tools.dotc.coverage.*,
               |excluding tests tagged with dotty.SlowTests.
               |
               |  --help                show this message
               |  --from-tasty          runs tests in dotty.tools.dotc.FromTastyTests
               |  --update-checkfiles   override the checkfiles that did not match with the current output
               |  --failed              re-run only failed tests
               |  <filter>              substring of the path of the tests file
               |
             """.stripMargin
          )
          (Test / testOnly).toTask(" not.a.test")
        }
        else {
          val updateCheckfile = args.contains("--update-checkfiles")
          val rerunFailed = args.contains("--failed")
          val fromTasty = args.contains("--from-tasty")
          val args1 = if (updateCheckfile | fromTasty | rerunFailed) args.filter(x => x != "--update-checkfiles" && x != "--from-tasty" && x != "--failed") else args
          val test = if (fromTasty) "dotty.tools.dotc.FromTastyTests" else "dotty.tools.dotc.*CompilationTests dotty.tools.dotc.coverage.*"
          val cmd = s" $test -- --exclude-categories=dotty.SlowTests" +
            (if (updateCheckfile) " -Ddotty.tests.updateCheckfiles=TRUE" else "") +
            (if (rerunFailed) " -Ddotty.tests.rerunFailed=TRUE" else "") +
            (if (args1.nonEmpty) " -Ddotty.tests.filter=" + args1.mkString(" ") else "")
          (Test / testOnly).toTask(cmd)
        }
      }.evaluated,

      Compile / mainClass := Some("dotty.tools.dotc.Main"),

      scala := {
        val args: List[String] = spaceDelimited("<arg>").parsed.toList
        val externalDeps = externalCompilerClasspathTask.value
        val jars = packageAll.value

        val scalaLib = findArtifactPath(externalDeps, "scala-library")
        val dottyLib = jars("scala3-library")

        def run(args: List[String]): Unit = {
          val fullArgs = insertClasspathInArgs(args, List(".", dottyLib, scalaLib).mkString(File.pathSeparator))
          runProcess("java" :: fullArgs, wait = true)
        }

        if (args.isEmpty) {
          println("Couldn't run `scala` without args. Use `repl` to run the repl or add args to run the dotty application")
        } else if (scalaLib == "") {
          println("Couldn't find scala-library on classpath, please run using script in bin dir instead")
        } else if (args.contains("-with-compiler")) {
          val args1 = args.filter(_ != "-with-compiler")
          val asm = findArtifactPath(externalDeps, "scala-asm")
          val dottyCompiler = jars("scala3-compiler")
          val dottyStaging = jars("scala3-staging")
          val dottyTastyInspector = jars("scala3-tasty-inspector")
          val dottyInterfaces = jars("scala3-interfaces")
          val tastyCore = jars("tasty-core")
          run(insertClasspathInArgs(args1, List(dottyCompiler, dottyInterfaces, asm, dottyStaging, dottyTastyInspector, tastyCore).mkString(File.pathSeparator)))
        } else run(args)
      },

      run := scalac.evaluated,
      scalac := Def.inputTaskDyn {
        val log = streams.value.log
        val externalDeps = externalCompilerClasspathTask.value
        val jars = packageAll.value
        val scalaLib = findArtifactPath(externalDeps, "scala-library")
        val dottyLib = jars("scala3-library")
        val dottyCompiler = jars("scala3-compiler")
        val args0: List[String] = spaceDelimited("<arg>").parsed.toList
        val decompile = args0.contains("-decompile")
        val printTasty = args0.contains("-print-tasty")
        val debugFromTasty = args0.contains("-Ythrough-tasty")
        val args = args0.filter(arg => arg != "-repl" && arg != "-decompile" &&
            arg != "-with-compiler" && arg != "-Ythrough-tasty" && arg != "-print-tasty")

        val main =
          if (decompile) "dotty.tools.dotc.decompiler.Main"
          else if (printTasty) "dotty.tools.dotc.core.tasty.TastyPrinter"
          else if (debugFromTasty) "dotty.tools.dotc.fromtasty.Debug"
          else "dotty.tools.dotc.Main"

        var extraClasspath = Seq(scalaLib, dottyLib)

        if (decompile && !args.contains("-classpath"))
          extraClasspath ++= Seq(".")

        if (args0.contains("-with-compiler")) {
          if (scalaVersion.value == referenceVersion) {
            log.error("-with-compiler should only be used with a bootstrapped compiler")
          }
          val dottyInterfaces = jars("scala3-interfaces")
          val dottyStaging = jars("scala3-staging")
          val dottyTastyInspector = jars("scala3-tasty-inspector")
          val tastyCore = jars("tasty-core")
          val asm = findArtifactPath(externalDeps, "scala-asm")
          extraClasspath ++= Seq(dottyCompiler, dottyInterfaces, asm, dottyStaging, dottyTastyInspector, tastyCore)
        }

        val fullArgs = main :: (if (printTasty) args else insertClasspathInArgs(args, extraClasspath.mkString(File.pathSeparator)))

        (Compile / runMain).toTask(fullArgs.mkString(" ", " ", ""))
      }.evaluated,

      /* Add the sources of scalajs-ir.
       * To guarantee that dotty can bootstrap without depending on a version
       * of scalajs-ir built with a different Scala compiler, we add its
       * sources instead of depending on the binaries.
       */
      ivyConfigurations += SourceDeps.hide,
      transitiveClassifiers := Seq("sources"),
      libraryDependencies +=
        ("org.scala-js" %% "scalajs-ir" % scalaJSVersion % "sourcedeps").cross(CrossVersion.for3Use2_13),
      (Compile / sourceGenerators) += Def.task {
        val s = streams.value
        val cacheDir = s.cacheDirectory
        val trgDir = (Compile / sourceManaged).value / "scalajs-ir-src"

        val report = updateClassifiers.value
        val scalaJSIRSourcesJar = report.select(
            configuration = configurationFilter("sourcedeps"),
            module = (_: ModuleID).name.startsWith("scalajs-ir_"),
            artifact = artifactFilter(`type` = "src")).headOption.getOrElse {
          sys.error(s"Could not fetch scalajs-ir sources")
        }

        FileFunction.cached(cacheDir / s"fetchScalaJSIRSource",
            FilesInfo.lastModified, FilesInfo.exists) { dependencies =>
          s.log.info(s"Unpacking scalajs-ir sources to $trgDir...")
          if (trgDir.exists)
            IO.delete(trgDir)
          IO.createDirectory(trgDir)
          IO.unzip(scalaJSIRSourcesJar, trgDir)

          val sjsSources = (trgDir ** "*.scala").get.toSet
          sjsSources.foreach(f => {
            val lines = IO.readLines(f)
            IO.writeLines(f, insertUnsafeNullsImport(lines))
          })
          sjsSources
        } (Set(scalaJSIRSourcesJar)).toSeq
      }.taskValue,
  )

  def insertClasspathInArgs(args: List[String], cp: String): List[String] = {
    val (beforeCp, fromCp) = args.span(_ != "-classpath")
    val classpath = fromCp.drop(1).headOption.fold(cp)(_ + File.pathSeparator + cp)
    "-classpath" :: classpath :: beforeCp ::: fromCp.drop(2)
  }

  lazy val nonBootstrapedDottyCompilerSettings = commonDottyCompilerSettings ++ Seq(
    // packageAll packages all and then returns a map with the abs location
    packageAll := Def.taskDyn { // Use a dynamic task to avoid loops when loading the settings
      Def.task {
        Map(
          "scala3-interfaces"    -> (`scala3-interfaces` / Compile / packageBin).value,
          "scala3-compiler"      -> (Compile / packageBin).value,
          "tasty-core"          -> (`tasty-core` / Compile / packageBin).value,

          // NOTE: Using scala3-library-bootstrapped here is intentional: when
          // running the compiler, we should always have the bootstrapped
          // library on the compiler classpath since the non-bootstrapped one
          // may not be binary-compatible.
          "scala3-library"       -> (`scala3-library-bootstrapped` / Compile / packageBin).value
        ).mapValues(_.getAbsolutePath)
      }
    }.value,

    (Test / testOptions) += Tests.Argument(
      TestFrameworks.JUnit,
      "--exclude-categories=dotty.BootstrappedOnlyTests",
    ),
    // increase stack size for non-bootstrapped compiler, because some code
    // is only tail-recursive after bootstrap
    (Test / javaOptions) += "-Xss2m"
  )

  lazy val bootstrapedDottyCompilerSettings = commonDottyCompilerSettings ++ Seq(
    javaOptions ++= {
      val jars = packageAll.value
      Seq(
        "-Ddotty.tests.classes.dottyStaging=" + jars("scala3-staging"),
        "-Ddotty.tests.classes.dottyTastyInspector=" + jars("scala3-tasty-inspector"),
      )
    },
    packageAll := {
      (`scala3-compiler` / packageAll).value ++ Seq(
        "scala3-compiler" -> (Compile / packageBin).value.getAbsolutePath,
        "scala3-staging"  -> (LocalProject("scala3-staging") / Compile / packageBin).value.getAbsolutePath,
        "scala3-tasty-inspector"  -> (LocalProject("scala3-tasty-inspector") / Compile / packageBin).value.getAbsolutePath,
        "tasty-core"     -> (LocalProject("tasty-core-bootstrapped") / Compile / packageBin).value.getAbsolutePath,
      )
    },

    // Note: bench/profiles/projects.yml should be updated accordingly.
    Compile / scalacOptions ++= Seq("-Yexplicit-nulls", "-Ysafe-init"),

    repl := (Compile / console).value,
    Compile / console / scalacOptions := Nil, // reset so that we get stock REPL behaviour!  E.g. avoid -unchecked being enabled
  )

  def dottyCompilerSettings(implicit mode: Mode): sbt.Def.SettingsDefinition =
    if (mode == NonBootstrapped) nonBootstrapedDottyCompilerSettings else bootstrapedDottyCompilerSettings

  lazy val `scala3-compiler` = project.in(file("compiler")).asDottyCompiler(NonBootstrapped)

  lazy val Scala3CompilerCoursierTest = config("scala3CompilerCoursierTest") extend Test
  lazy val `scala3-compiler-bootstrapped` = project.in(file("compiler")).asDottyCompiler(Bootstrapped)
    .configs(Scala3CompilerCoursierTest)
    .settings(
      inConfig(Scala3CompilerCoursierTest)(Defaults.testSettings),
      Scala3CompilerCoursierTest / scalaSource := baseDirectory.value / "test-coursier",
      Scala3CompilerCoursierTest / fork := true,
      Scala3CompilerCoursierTest / envVars := Map("DOTTY_BOOTSTRAPPED_VERSION" -> dottyVersion),
      Scala3CompilerCoursierTest / unmanagedClasspath += (Scala3CompilerCoursierTest / scalaSource).value,
      Scala3CompilerCoursierTest / test := ((Scala3CompilerCoursierTest / test) dependsOn (
          publishLocal, // Had to enumarate all deps since calling `scala3-bootstrap` / publishLocal will lead to recursive dependency => stack overflow
          `scala3-interfaces` / publishLocal,
          dottyLibrary(Bootstrapped) / publishLocal,
          tastyCore(Bootstrapped) / publishLocal,
        ),
      ).value,
    )

  def dottyCompiler(implicit mode: Mode): Project = mode match {
    case NonBootstrapped => `scala3-compiler`
    case Bootstrapped => `scala3-compiler-bootstrapped`
  }

  // Settings shared between scala3-library, scala3-library-bootstrapped and scala3-library-bootstrappedJS
  lazy val dottyLibrarySettings = Seq(
    (Compile / scalacOptions) ++= Seq(
      // Needed so that the library sources are visible when `dotty.tools.dotc.core.Definitions#init` is called
      "-sourcepath", (Compile / sourceDirectories).value.map(_.getAbsolutePath).distinct.mkString(File.pathSeparator),
      "-Yexplicit-nulls",
    ),
    (Compile / doc / scalacOptions) ++= ScaladocConfigs.DefaultGenerationSettings.value.settings
  )

  lazy val `scala3-library` = project.in(file("library")).asDottyLibrary(NonBootstrapped)
  lazy val `scala3-library-bootstrapped`: Project = project.in(file("library")).asDottyLibrary(Bootstrapped)

  def dottyLibrary(implicit mode: Mode): Project = mode match {
    case NonBootstrapped => `scala3-library`
    case Bootstrapped => `scala3-library-bootstrapped`
  }

  /** The dotty standard library compiled with the Scala.js back-end, to produce
   *  the corresponding .sjsir files.
   *
   *  This artifact must be on the classpath on every "Dotty.js" project.
   *
   *  Currently, only a very small fraction of the dotty library is actually
   *  included in this project, and hence available to Dotty.js projects. More
   *  will be added in the future as things are confirmed to be supported.
   */
  lazy val `scala3-library-bootstrappedJS`: Project = project.in(file("library-js")).
    asDottyLibrary(Bootstrapped).
    enablePlugins(DottyJSPlugin).
    settings(
      libraryDependencies +=
        ("org.scala-js" %% "scalajs-library" % scalaJSVersion).cross(CrossVersion.for3Use2_13),
      Compile / unmanagedSourceDirectories ++=
        (`scala3-library-bootstrapped` / Compile / unmanagedSourceDirectories).value,

      // Configure the source maps to point to GitHub for releases
      scalacOptions ++= {
        if (isRelease) {
          val baseURI = (LocalRootProject / baseDirectory).value.toURI
          val dottyVersion = version.value
          Seq(s"-scalajs-mapSourceURI:$baseURI->$dottyGithubRawUserContentUrl/$dottyVersion/")
        } else {
          Nil
        }
      },

      // Make sure `scala3-bootstrapped/test` doesn't fail on this project for no reason
      Test / test := {},
      Test / testOnly := {},
    )

  lazy val tastyCoreSettings = Seq(
    scalacOptions += "-source:3.0-migration"
  )

  lazy val `tasty-core` = project.in(file("tasty")).asTastyCore(NonBootstrapped)
  lazy val `tasty-core-bootstrapped`: Project = project.in(file("tasty")).asTastyCore(Bootstrapped)
  lazy val `tasty-core-scala2`: Project = project.in(file("tasty")).asTastyCoreScala2

  def tastyCore(implicit mode: Mode): Project = mode match {
    case NonBootstrapped => `tasty-core`
    case Bootstrapped => `tasty-core-bootstrapped`
  }

  lazy val `scala3-staging` = project.in(file("staging")).
    withCommonSettings(Bootstrapped).
    // We want the compiler to be present in the compiler classpath when compiling this project but not
    // when compiling a project that depends on scala3-staging (see sbt-test/sbt-dotty/quoted-example-project),
    // but we always need it to be present on the JVM classpath at runtime.
    dependsOn(dottyCompiler(Bootstrapped) % "provided; compile->runtime; test->test").
    settings(
      javaOptions := (`scala3-compiler-bootstrapped` / javaOptions).value
    )

  lazy val `scala3-tasty-inspector` = project.in(file("tasty-inspector")).
    withCommonSettings(Bootstrapped).
    // We want the compiler to be present in the compiler classpath when compiling this project but not
    // when compiling a project that depends on scala3-tasty-inspector (see sbt-test/sbt-dotty/tasty-inspector-example-project),
    // but we always need it to be present on the JVM classpath at runtime.
    dependsOn(dottyCompiler(Bootstrapped) % "provided; compile->runtime; test->test").
    settings(
      javaOptions := (`scala3-compiler-bootstrapped` / javaOptions).value
    )

  /** Scala library compiled by dotty using the latest published sources of the library */
  lazy val `stdlib-bootstrapped` = project.in(file("stdlib-bootstrapped")).
    withCommonSettings(Bootstrapped).
    dependsOn(dottyCompiler(Bootstrapped) % "provided; compile->runtime; test->test").
    settings(commonBootstrappedSettings).
    settings(
      moduleName := "scala-library",
      javaOptions := (`scala3-compiler-bootstrapped` / javaOptions).value,
      Compile/scalacOptions += "-Yerased-terms",
      Compile/scalacOptions ++= {
        Seq(
          "-sourcepath",
          Seq(
            (Compile/sourceManaged).value / "scala-library-src",
            (Compile/sourceManaged).value / "dotty-library-src",
          ).mkString(File.pathSeparator),
        )
      },
      Compile / doc / scalacOptions += "-Ydocument-synthetic-types",
      scalacOptions -= "-Xfatal-warnings",
      ivyConfigurations += SourceDeps.hide,
      transitiveClassifiers := Seq("sources"),
      libraryDependencies +=
        ("org.scala-lang" % "scala-library" % stdlibVersion(Bootstrapped) % "sourcedeps"),
      (Compile / sourceGenerators) += Def.task {
        val s = streams.value
        val cacheDir = s.cacheDirectory
        val trgDir = (Compile / sourceManaged).value / "scala-library-src"

        val report = updateClassifiers.value
        val scalaLibrarySourcesJar = report.select(
            configuration = configurationFilter("sourcedeps"),
            module = (_: ModuleID).name == "scala-library",
            artifact = artifactFilter(`type` = "src")).headOption.getOrElse {
          sys.error(s"Could not fetch scala-library sources")
        }

        FileFunction.cached(cacheDir / s"fetchScalaLibrarySrc",
            FilesInfo.lastModified, FilesInfo.exists) { dependencies =>
          s.log.info(s"Unpacking scala-library sources to $trgDir...")
          if (trgDir.exists)
            IO.delete(trgDir)
          IO.createDirectory(trgDir)
          IO.unzip(scalaLibrarySourcesJar, trgDir)

          ((trgDir ** "*.scala") +++ (trgDir ** "*.java")).get.toSet
        } (Set(scalaLibrarySourcesJar)).toSeq
      }.taskValue,
      (Compile / sourceGenerators) += Def.task {
        val s = streams.value
        val cacheDir = s.cacheDirectory
        val trgDir = (Compile / sourceManaged).value / "dotty-library-src"

        // NOTE `sourceDirectory` is used for actual copying,
        // but `sources` are used as cache keys
        val dottyLibSourceDirs = (`scala3-library-bootstrapped`/Compile/unmanagedSourceDirectories).value
        def dottyLibSources = dottyLibSourceDirs.foldLeft(PathFinder.empty) { (pf, dir) =>
          if (!dir.exists) pf else pf +++ (dir ** "*.scala") +++ (dir ** "*.java")
        }

        val cachedFun = FileFunction.cached(
          cacheDir / s"copyDottyLibrarySrc",
          FilesInfo.lastModified,
          FilesInfo.exists,
        ) { _ =>
          if (trgDir.exists) IO.delete(trgDir)
          dottyLibSourceDirs.foreach { dir =>
            if (dir.exists) {
              s.log.info(s"Copying scala3-library sources from $dir to $trgDir...")
              IO.copyDirectory(dir, trgDir)
            }
          }

          ((trgDir ** "*.scala") +++ (trgDir ** "*.java")).get.toSet
        }

        cachedFun(dottyLibSources.get.toSet).toSeq
      }.taskValue,
      (Compile / sources) ~= (_.filterNot(file =>
        // sources from https://github.com/scala/scala/tree/2.13.x/src/library-aux
        file.getPath.endsWith("scala-library-src/scala/Any.scala") ||
        file.getPath.endsWith("scala-library-src/scala/AnyVal.scala") ||
        file.getPath.endsWith("scala-library-src/scala/AnyRef.scala") ||
        file.getPath.endsWith("scala-library-src/scala/Nothing.scala") ||
        file.getPath.endsWith("scala-library-src/scala/Null.scala") ||
        file.getPath.endsWith("scala-library-src/scala/Singleton.scala"))),
      (Test / managedClasspath) ~= {
        _.filterNot(file => file.data.getName == s"scala-library-${stdlibVersion(Bootstrapped)}.jar")
      },
    )

  /** Test the tasty generated by `stdlib-bootstrapped`
   *
   *  The tests are run with the bootstrapped compiler and the tasty inpector on the classpath.
   *  The classpath has the default `scala-library` and not `stdlib-bootstrapped`.
   *
   *  The jar of `stdlib-bootstrapped` is provided for to the tests.
   *   - inspector: test that we can load the contents of the jar using the tasty inspector
   *   - from-tasty: test that we can recompile the contents of the jar using `dotc -from-tasty`
   */
  lazy val `stdlib-bootstrapped-tasty-tests` = project.in(file("stdlib-bootstrapped-tasty-tests")).
    withCommonSettings(Bootstrapped).
    dependsOn(`scala3-tasty-inspector` % "test->test").
    settings(commonBootstrappedSettings).
    settings(
      javaOptions := (`scala3-compiler-bootstrapped` / javaOptions).value,
      javaOptions += "-Ddotty.scala.library=" + (`stdlib-bootstrapped` / Compile / packageBin).value.getAbsolutePath
    )

  lazy val `scala3-sbt-bridge` = project.in(file("sbt-bridge/src")).
    // We cannot depend on any bootstrapped project to compile the bridge, since the
    // bridge is needed to compile these projects.
    dependsOn(`scala3-compiler` % Provided).
    settings(commonJavaSettings).
    settings(
      description := "sbt compiler bridge for Dotty",

      Test / sources := Seq(),
      Compile / scalaSource := baseDirectory.value,
      Compile / javaSource := baseDirectory.value,
      Compile / resourceDirectory := baseDirectory.value.getParentFile / "resources",

      // Referring to the other project using a string avoids an infinite loop
      // when sbt reads the settings.
      Test / test := (LocalProject("scala3-sbt-bridge-tests") / Test / test).value,

      // The `newCompilerInterface` is backward compatible with the `oldCompilerInterface`
      libraryDependencies += Dependencies.newCompilerInterface % Provided
    )

  // We use a separate project for the bridge tests since they can only be run
  // with the bootstrapped library on the classpath.
  lazy val `scala3-sbt-bridge-tests` = project.in(file("sbt-bridge/test")).
    dependsOn(dottyCompiler(Bootstrapped) % Test).
    dependsOn(`scala3-sbt-bridge`).
    settings(commonBootstrappedSettings).
    settings(
      Compile / sources := Seq(),
      Test / scalaSource := baseDirectory.value,
      Test / javaSource := baseDirectory.value,
      libraryDependencies += ("org.scala-sbt" %% "zinc-apiinfo" % "1.8.0" % Test).cross(CrossVersion.for3Use2_13)
    )

  lazy val `scala3-language-server` = project.in(file("language-server")).
    dependsOn(dottyCompiler(Bootstrapped)).
    settings(commonBootstrappedSettings).
    settings(
      libraryDependencies ++= Seq(
        "org.eclipse.lsp4j" % "org.eclipse.lsp4j" % "0.6.0",
        Dependencies.`jackson-databind`
      ),
      // Work around https://github.com/eclipse/lsp4j/issues/295
      dependencyOverrides += "org.eclipse.xtend" % "org.eclipse.xtend.lib" % "2.16.0",
      javaOptions := (`scala3-compiler-bootstrapped` / javaOptions).value,
    ).
    settings(
      ideTestsCompilerVersion := (`scala3-compiler` / version).value,
      ideTestsCompilerArguments := Seq(),
      ideTestsDependencyClasspath := {
        val dottyLib = (`scala3-library-bootstrapped` / Compile / classDirectory).value
        val scalaLib =
          (`scala3-library-bootstrapped` / Compile / dependencyClasspath)
            .value
            .map(_.data)
            .filter(_.getName.matches("scala-library.*\\.jar"))
            .toList
        dottyLib :: scalaLib
      },
      Test / buildInfoKeys := Seq[BuildInfoKey](
        ideTestsCompilerVersion,
        ideTestsCompilerArguments,
        ideTestsDependencyClasspath
      ),
      Test / buildInfoPackage := "dotty.tools.languageserver.util.server",
      BuildInfoPlugin.buildInfoScopedSettings(Test),
      BuildInfoPlugin.buildInfoDefaultSettings
    )

  /** A sandbox to play with the Scala.js back-end of dotty.
   *
   *  This sandbox is compiled with dotty with support for Scala.js. It can be
   *  used like any regular Scala.js project. In particular, `fastOptJS` will
   *  produce a .js file, and `run` will run the JavaScript code with a JS VM.
   *
   *  Simply running `dotty/run -scalajs` without this sandbox is not very
   *  useful, as that would not provide the linker and JS runners.
   */
  lazy val sjsSandbox = project.in(file("sandbox/scalajs")).
    enablePlugins(DottyJSPlugin).
    dependsOn(`scala3-library-bootstrappedJS`).
    settings(
      // Required to run Scala.js tests.
      Test / fork := false,

      scalaJSUseMainModuleInitializer := true,
    )

  /** Scala.js test suite.
   *
   *  This project downloads the sources of the upstream Scala.js test suite,
   *  and tests them with the dotty Scala.js back-end. Currently, only a very
   *  small fraction of the upstream test suite is actually compiled and run.
   *  It will grow in the future, as more stuff is confirmed to be supported.
   */
  lazy val sjsJUnitTests = project.in(file("tests/sjs-junit")).
    enablePlugins(DottyJSPlugin).
    dependsOn(`scala3-library-bootstrappedJS`).
    settings(
      bspEnabled := false,
      scalacOptions --= Seq("-Xfatal-warnings", "-deprecation"),

      // Required to run Scala.js tests.
      Test / fork := false,

      fetchScalaJSSource / sourceDirectory := target.value / s"scala-js-src-$scalaJSVersion",

      fetchScalaJSSource := {
        import org.eclipse.jgit.api._
        import org.eclipse.jgit.lib._

        val s = streams.value
        val ver = scalaJSVersion
        val trgDir = (fetchScalaJSSource / sourceDirectory).value

        if (!trgDir.exists) {
          s.log.info(s"Fetching Scala.js source version $ver")
          IO.createDirectory(trgDir)
          new CloneCommand()
            .setDirectory(trgDir)
            .setURI("https://github.com/scala-js/scala-js.git")
            .setNoCheckout(true)
            .call()
        }

        // Checkout proper ref. We do this anyway so we fail if something is wrong
        val git = Git.open(trgDir)
        s.log.info(s"Checking out Scala.js source version $ver")
        git.getRepository().getConfig().setEnum("core", null, "autocrlf", CoreConfig.AutoCRLF.FALSE)
        git.checkout().setName(s"v$ver").call()

        trgDir
      },

      // We need JUnit in the Compile configuration
      libraryDependencies +=
        ("org.scala-js" %% "scalajs-junit-test-runtime" % scalaJSVersion).cross(CrossVersion.for3Use2_13),

      (Compile / sourceGenerators) += Def.task {
        import org.scalajs.linker.interface.CheckedBehavior

        val stage = scalaJSStage.value

        val linkerConfig = stage match {
          case FastOptStage => (Compile / fastOptJS / scalaJSLinkerConfig).value
          case FullOptStage => (Compile / fullOptJS / scalaJSLinkerConfig).value
        }

        val moduleKind = linkerConfig.moduleKind
        val sems = linkerConfig.semantics

        ConstantHolderGenerator.generate(
            (Compile / sourceManaged).value,
            "org.scalajs.testsuite.utils.BuildInfo",
            "scalaVersion" -> scalaVersion.value,
            "hasSourceMaps" -> false, //DottyJSPlugin.wantSourceMaps.value,
            "isNoModule" -> (moduleKind == ModuleKind.NoModule),
            "isESModule" -> (moduleKind == ModuleKind.ESModule),
            "isCommonJSModule" -> (moduleKind == ModuleKind.CommonJSModule),
            "isFullOpt" -> (stage == FullOptStage),
            "compliantAsInstanceOfs" -> (sems.asInstanceOfs == CheckedBehavior.Compliant),
            "compliantArrayIndexOutOfBounds" -> (sems.arrayIndexOutOfBounds == CheckedBehavior.Compliant),
            "compliantArrayStores" -> (sems.arrayStores == CheckedBehavior.Compliant),
            "compliantNegativeArraySizes" -> (sems.negativeArraySizes == CheckedBehavior.Compliant),
            "compliantStringIndexOutOfBounds" -> (sems.stringIndexOutOfBounds == CheckedBehavior.Compliant),
            "compliantModuleInit" -> (sems.moduleInit == CheckedBehavior.Compliant),
            "strictFloats" -> sems.strictFloats,
            "productionMode" -> sems.productionMode,
            "esVersion" -> linkerConfig.esFeatures.esVersion.edition,
            "useECMAScript2015Semantics" -> linkerConfig.esFeatures.useECMAScript2015Semantics,
        )
      }.taskValue,

      (Test / scalacOptions) += "-scalajs-genStaticForwardersForNonTopLevelObjects",

      scalaJSLinkerConfig ~= { _.withSemantics(build.TestSuiteLinkerOptions.semantics _) },
      (Test / scalaJSModuleInitializers) ++= build.TestSuiteLinkerOptions.moduleInitializers,

      // Perform Ycheck after the Scala.js-specific transformation phases
      scalacOptions += "-Ycheck:prepjsinterop,explicitJSClasses,addLocalJSFakeNews",

      Test / jsEnvInput := {
        val resourceDir = fetchScalaJSSource.value / "test-suite/js/src/test/resources"
        val f = (resourceDir / "NonNativeJSTypeTestNatives.js").toPath
        org.scalajs.jsenv.Input.Script(f) +: (Test / jsEnvInput).value
      },

      Test / unmanagedSourceDirectories ++= {
        val linkerConfig = scalaJSStage.value match {
          case FastOptStage => (Test / fastLinkJS / scalaJSLinkerConfig).value
          case FullOptStage => (Test / fullLinkJS / scalaJSLinkerConfig).value
        }

        if (linkerConfig.moduleKind != ModuleKind.NoModule && !linkerConfig.closureCompiler)
          Seq(baseDirectory.value / "test-require-multi-modules")
        else
          Nil
      },

      (Compile / managedSources) ++= {
        val dir = fetchScalaJSSource.value
        (
          (dir / "test-suite/js/src/main/scala" ** (("*.scala": FileFilter)
            -- "Typechecking*.scala" // defines a Scala 2 macro
            )).get

          ++ (dir / "junit-async/js/src/main/scala" ** "*.scala").get
        )
      },

      // A first blacklist of tests for those that do not compile or do not link
      (Test / managedSources) ++= {
        val dir = fetchScalaJSSource.value / "test-suite"

        val linkerConfig = scalaJSStage.value match {
          case FastOptStage => (Test / fastLinkJS / scalaJSLinkerConfig).value
          case FullOptStage => (Test / fullLinkJS / scalaJSLinkerConfig).value
        }

        val moduleKind = linkerConfig.moduleKind
        val hasModules = moduleKind != ModuleKind.NoModule

        def conditionally(cond: Boolean, subdir: String): Seq[File] =
          if (!cond) Nil
          else (dir / subdir ** "*.scala").get

        (
          (dir / "shared/src/test/scala" ** (("*.scala": FileFilter)
            -- "ReflectiveCallTest.scala" // uses many forms of structural calls that are not allowed in Scala 3 anymore
            )).get

          ++ (dir / "shared/src/test/require-sam" ** "*.scala").get
          ++ (dir / "shared/src/test/require-jdk8" ** "*.scala").get
          ++ (dir / "shared/src/test/require-jdk7" ** "*.scala").get

          ++ (dir / "js/src/test/scala" ** (("*.scala": FileFilter)
            -- "StackTraceTest.scala" // would require `npm install source-map-support`
            -- "UnionTypeTest.scala" // requires the Scala 2 macro defined in Typechecking*.scala
            )).get

          ++ (dir / "js/src/test/require-2.12" ** "*.scala").get
          ++ (dir / "js/src/test/require-new-target" ** "*.scala").get
          ++ (dir / "js/src/test/require-sam" ** "*.scala").get
          ++ (dir / "js/src/test/scala-new-collections" ** "*.scala").get

          ++ conditionally(!hasModules, "js/src/test/require-no-modules")
          ++ conditionally(hasModules, "js/src/test/require-modules")
          ++ conditionally(hasModules && !linkerConfig.closureCompiler, "js/src/test/require-multi-modules")
          ++ conditionally(moduleKind == ModuleKind.ESModule, "js/src/test/require-dynamic-import")
          ++ conditionally(moduleKind == ModuleKind.ESModule, "js/src/test/require-esmodule")
        )
      },

      /* For some reason, in Scala 3, the implementation of IterableDefaultTest
       * resolves to `scala.collection.ArrayOps.ArrayIterator`, whose `next()`
       * method is not compliant when called past the last element on Scala.js.
       * It relies on catching an `ArrayIndexOutOfBoundsException`.
       * We have to ignore it here.
       */
      Test / testOptions := Seq(Tests.Filter(_ != "org.scalajs.testsuite.javalib.lang.IterableDefaultTest")),

      Test / managedResources ++= {
        val testDir = fetchScalaJSSource.value / "test-suite/js/src/test"

        val common = (testDir / "resources" ** "*.js").get

        val moduleSpecific = scalaJSLinkerConfig.value.moduleKind match {
          case ModuleKind.NoModule       => Nil
          case ModuleKind.CommonJSModule => (testDir / "resources-commonjs" ** "*.js").get
          case ModuleKind.ESModule       => (testDir / "resources-esmodule" ** "*.js").get
        }

        common ++ moduleSpecific
      },
    )

  lazy val sjsCompilerTests = project.in(file("sjs-compiler-tests")).
    dependsOn(`scala3-compiler` % "test->test").
    settings(
      commonNonBootstrappedSettings,

      libraryDependencies ++= Seq(
        "org.scala-js" %% "scalajs-linker" % scalaJSVersion % Test cross CrossVersion.for3Use2_13,
        "org.scala-js" %% "scalajs-env-nodejs" % "1.3.0" % Test cross CrossVersion.for3Use2_13,
      ),

      // Change the baseDirectory when running the tests
      Test / baseDirectory := baseDirectory.value.getParentFile,

      javaOptions ++= (`scala3-compiler` / javaOptions).value,
      javaOptions ++= {
        val externalJSDeps = (`scala3-library-bootstrappedJS` / Compile / externalDependencyClasspath).value
        val dottyLibraryJSJar = (`scala3-library-bootstrappedJS` / Compile / packageBin).value.getAbsolutePath

        Seq(
          "-Ddotty.tests.classes.dottyLibraryJS=" + dottyLibraryJSJar,
          "-Ddotty.tests.classes.scalaJSJavalib=" + findArtifactPath(externalJSDeps, "scalajs-javalib"),
          "-Ddotty.tests.classes.scalaJSLibrary=" + findArtifactPath(externalJSDeps, "scalajs-library_2.13"),
        )
      },
    )

  lazy val `scala3-bench` = project.in(file("bench")).asDottyBench(NonBootstrapped)
  lazy val `scala3-bench-bootstrapped` = project.in(file("bench")).asDottyBench(Bootstrapped)
  lazy val `scala3-bench-run` = project.in(file("bench-run")).asDottyBench(Bootstrapped)

  lazy val `scala3-bench-micro` = project.in(file("bench-micro"))
    .asDottyBench(Bootstrapped)
    .settings(Jmh / run / mainClass := Some("org.openjdk.jmh.Main"))

  val testcasesOutputDir = taskKey[Seq[String]]("Root directory where tests classses are generated")
  val testcasesSourceRoot = taskKey[String]("Root directory where tests sources are generated")
  val testDocumentationRoot = taskKey[String]("Root directory where tests documentation are stored")
  val generateSelfDocumentation = taskKey[Unit]("Generate example documentation")
  // Note: the two tasks below should be one, but a bug in Tasty prevents that
  val generateScalaDocumentation = inputKey[Unit]("Generate documentation for dotty lib")
  val generateStableScala3Documentation  = inputKey[Unit]("Generate documentation for stable dotty lib")
  val generateTestcasesDocumentation  = taskKey[Unit]("Generate documentation for testcases, usefull for debugging tests")

  val generateReferenceDocumentation = inputKey[Unit]("Generate language reference documentation for Scala 3")

  lazy val `scaladoc-testcases` = project.in(file("scaladoc-testcases")).
    dependsOn(`scala3-compiler-bootstrapped`).
    settings(commonBootstrappedSettings)


  /**
   * Collection of projects building targets for scaladoc, these are:
   * - common - common module for javascript
   * - main - main target for default scaladoc producing html webpage
   * - contributors - not related project to any of forementioned modules. Used for presenting contributors for static site.
   *                   Made as an indepented project to be scaladoc-agnostic.
   */
  lazy val `scaladoc-js-common` = project.in(file("scaladoc-js/common")).
    enablePlugins(DottyJSPlugin).
    dependsOn(`scala3-library-bootstrappedJS`).
    settings(libraryDependencies += ("org.scala-js" %%% "scalajs-dom" % "1.1.0").cross(CrossVersion.for3Use2_13))

  lazy val `scaladoc-js-main` = project.in(file("scaladoc-js/main")).
    enablePlugins(DottyJSPlugin).
    dependsOn(`scaladoc-js-common`).
    settings(
      scalaJSUseMainModuleInitializer := true,
      Test / fork := false
    )

  lazy val `scaladoc-js-contributors` = project.in(file("scaladoc-js/contributors")).
    enablePlugins(DottyJSPlugin).
    dependsOn(`scaladoc-js-common`).
    settings(
      Test / fork := false,
      scalaJSUseMainModuleInitializer := true,
      libraryDependencies += ("org.scala-js" %%% "scalajs-dom" % "1.1.0").cross(CrossVersion.for3Use2_13)
    )

  def generateDocumentation(configTask: Def.Initialize[Task[GenerationConfig]]) =
    Def.taskDyn {
      val config = configTask.value
      config.get[OutputDir].foreach { outDir =>
        IO.createDirectory(file(outDir.value))
      }
      val command = generateCommand(config)
      Def.task {
        (Compile / run).toTask(command).value
      }
    }

  def generateStaticAssetsTask = Def.task {
    DocumentationWebsite.generateStaticAssets(
      (`scaladoc-js-contributors` / Compile / fullOptJS).value.data,
      (`scaladoc-js-main` / Compile / fullOptJS).value.data,
      (`scaladoc-js-contributors` / Compile / baseDirectory).value / "css",
      (`scaladoc-js-common` / Compile / baseDirectory).value / "css",
      (Compile / resourceManaged).value,
    )
  }

  def bundleCSS = Def.task {
    val unmanagedResources = (Compile / resourceDirectory).value
    def createBundle(dir: File): Seq[File] = {
      val (dirs, files) = IO.listFiles(dir).toList.partition(_.isDirectory)
      val targetDir = (Compile / resourceManaged).value.toPath.resolve(unmanagedResources.toPath.relativize(dir.toPath)).toFile
      val bundleFile = targetDir / "bundle.css"
      if (bundleFile.exists) bundleFile.delete()
      files.foreach(file => IO.append(bundleFile, IO.readBytes(file)))
      bundleFile :: dirs.flatMap(createBundle)
    }

    val cssThemePath = unmanagedResources / "dotty_res" / "styles" / "theme"

    createBundle(cssThemePath)
  }

  val SourceLinksIntegrationTest = config("sourceLinksIntegrationTest") extend Test

  lazy val scaladoc = project.in(file("scaladoc")).
    configs(SourceLinksIntegrationTest).
    settings(commonBootstrappedSettings).
    dependsOn(`scala3-compiler-bootstrapped`).
    dependsOn(`scala3-tasty-inspector`).
    settings(inConfig(SourceLinksIntegrationTest)(Defaults.testSettings)).
    settings(
      SourceLinksIntegrationTest / scalaSource := baseDirectory.value / "test-source-links",
      SourceLinksIntegrationTest / test:= ((SourceLinksIntegrationTest / test) dependsOn generateScalaDocumentation.toTask("")).value,
    ).
    settings(
      Compile / resourceGenerators ++= Seq(
        generateStaticAssetsTask.taskValue,
        bundleCSS.taskValue
      ),
      libraryDependencies ++= Dependencies.flexmarkDeps ++ Seq(
        "nl.big-o" % "liqp" % "0.8.2",
        "org.jsoup" % "jsoup" % "1.14.3", // Needed to process .html files for static site
        Dependencies.`jackson-dataformat-yaml`,

        "com.github.sbt" % "junit-interface" % "0.13.3" % Test,
      ),
      Compile / mainClass := Some("dotty.tools.scaladoc.Main"),
      Compile / buildInfoKeys := Seq[BuildInfoKey](version),
      Compile / buildInfoPackage := "dotty.tools.scaladoc",
      BuildInfoPlugin.buildInfoScopedSettings(Compile),
      BuildInfoPlugin.buildInfoDefaultSettings,

      Test / test := (Test / test).dependsOn(`scaladoc-testcases` / Compile / compile).value,
      Test / testcasesOutputDir := (`scaladoc-testcases`/Compile/products).value.map(_.getAbsolutePath),
      Test / testcasesSourceRoot := ((`scaladoc-testcases` / baseDirectory).value / "src").getAbsolutePath.toString,
      run / baseDirectory := (ThisBuild / baseDirectory).value,
      generateSelfDocumentation := Def.taskDyn {
        generateDocumentation(Scaladoc)
      }.value,

      generateScalaDocumentation := Def.inputTaskDyn {
        val majorVersion = (LocalProject("scala3-library-bootstrapped") / scalaBinaryVersion).value

        val extraArgs = spaceDelimited("[<output-dir>] [--justAPI]").parsed
        val outputDirOverride = extraArgs.headOption.fold(identity[GenerationConfig](_))(newDir => {
          config: GenerationConfig => config.add(OutputDir(newDir))
        })
        val justAPIArg: Option[String] = extraArgs.drop(1).find(_ == "--justAPI")
        val justAPI = justAPIArg.fold(identity[GenerationConfig](_))(_ => {
          config: GenerationConfig => config.remove[SiteRoot]
        })
        val overrideFunc = outputDirOverride.andThen(justAPI)

        val config = Def.task {
          overrideFunc(Scala3.value)
        }

        val writeAdditionalFiles = Def.task {
          val dest = file(config.value.get[OutputDir].get.value)
          if (justAPIArg.isEmpty) {
            IO.write(dest / "versions" / "latest-nightly-base", majorVersion)
            // This file is used by GitHub Pages when the page is available in a custom domain
            IO.write(dest / "CNAME", "dotty.epfl.ch")
          }
        }

        writeAdditionalFiles.dependsOn(generateDocumentation(config))
      }.evaluated,

      generateStableScala3Documentation := Def.inputTaskDyn {
        val extraArgs = spaceDelimited("<version>").parsed
        val config = stableScala3(extraArgs.head)
        generateDocumentation(config)
      }.evaluated,

      generateTestcasesDocumentation := Def.taskDyn {
        generateDocumentation(Testcases)
      }.value,

      // Generate the Scala 3 reference documentation (published at https://docs.scala-lang.org/scala3/reference)
      generateReferenceDocumentation := Def.inputTaskDyn {
        val shouldRegenerateExpectedLinks = (Space ~> literal("--no-regenerate-expected-links")).?.parsed.isEmpty

        generateStaticAssetsTask.value

        // Move all the source files to a temporary directory and apply some changes specific to the reference documentation
        val temp = IO.createTemporaryDirectory
        IO.copyDirectory(file("docs"), temp / "docs")
        IO.delete(temp / "docs" / "_blog")

        // Overwrite the main layout and the sidebar
        IO.copyDirectory(
          file("project") / "resources" / "referenceReplacements",
          temp / "docs",
          overwrite = true
        )

        // Add redirections from previously supported URLs, for some pages
        for (name <- Seq("changed-features", "contextual", "dropped-features", "metaprogramming", "other-new-features")) {
          val path = temp / "docs" / "_docs" / "reference" / name / s"${name}.md"
          val contentLines = IO.read(path).linesIterator.to[collection.mutable.ArrayBuffer]
          contentLines.insert(1, s"redirectFrom: /${name}.html") // Add redirection
          val newContent = contentLines.mkString("\n")
          IO.write(path, newContent)
        }

        val languageReferenceConfig = Def.task {
          Scala3.value
            .add(OutputDir("scaladoc/output/reference"))
            .add(SiteRoot(s"${temp.getAbsolutePath}/docs"))
            .add(ProjectName("Scala 3 Reference"))
            .add(ProjectVersion(baseVersion))
            .remove[VersionsDictionaryUrl]
            .add(SourceLinks(List(
              s"${temp.getAbsolutePath}=github://lampepfl/dotty/language-reference-stable"
            )))
            .withTargets(List("___fake___.scala"))
        }

        val expectedLinksRegeneration = Def.task {
          if (shouldRegenerateExpectedLinks) {
            val script = (file("project") / "scripts" / "regenerateExpectedLinks").toString
            val outputDir = languageReferenceConfig.value.get[OutputDir].get.value
            val expectedLinksFile = (file("project") / "scripts" / "expected-links" / "reference-expected-links.txt").toString
            import _root_.scala.sys.process._
            s"$script $outputDir $expectedLinksFile".!
          }
        }

        expectedLinksRegeneration.dependsOn(generateDocumentation(languageReferenceConfig))
      }.evaluated,

      Test / buildInfoKeys := Seq[BuildInfoKey](
        (Test / Build.testcasesOutputDir),
        (Test / Build.testcasesSourceRoot),
        Build.testDocumentationRoot,
      ),
      testDocumentationRoot := (baseDirectory.value / "test-documentations").getAbsolutePath,
      Test / buildInfoPackage := "dotty.tools.scaladoc.test",
      BuildInfoPlugin.buildInfoScopedSettings(Test),
    )

  // various scripted sbt tests
  lazy val `sbt-test` = project.in(file("sbt-test")).
    enablePlugins(ScriptedPlugin).
    settings(commonSettings).
    settings(
      sbtTestDirectory := baseDirectory.value,
      target := baseDirectory.value / ".." / "out" / name.value,

      // The batch mode accidentally became the default with no way to disable
      // it in sbt 1.4 (https://github.com/sbt/sbt/issues/5913#issuecomment-716003195).
      // We enable it explicitly here to make it clear that we're using it.
      scriptedBatchExecution := true,

      scriptedLaunchOpts ++= Seq(
        "-Dplugin.version=" + version.value,
        "-Dplugin.scalaVersion=" + dottyVersion,
        "-Dplugin.scala2Version=" + stdlibVersion(Bootstrapped),
        "-Dplugin.scalaJSVersion=" + scalaJSVersion,
        "-Dsbt.boot.directory=" + ((ThisBuild / baseDirectory).value / ".sbt-scripted").getAbsolutePath // Workaround sbt/sbt#3469
      ),
      // Pass along ivy home and repositories settings to sbt instances run from the tests
      scriptedLaunchOpts ++= {
        val repositoryPath = (io.Path.userHome / ".sbt" / "repositories").absolutePath
        s"-Dsbt.repository.config=$repositoryPath" ::
        ivyPaths.value.ivyHome.map("-Dsbt.ivy.home=" + _.getAbsolutePath).toList
      },
      scriptedBufferLog := true,
      scripted := scripted.dependsOn(
        (`scala3-sbt-bridge` / publishLocal),
        (`scala3-interfaces` / publishLocal),
        (`scala3-compiler-bootstrapped` / publishLocal),
        (`scala3-library-bootstrapped` / publishLocal),
        (`scala3-library-bootstrappedJS` / publishLocal),
        (`tasty-core-bootstrapped` / publishLocal),
        (`scala3-staging` / publishLocal),
        (`scala3-tasty-inspector` / publishLocal),
        (`scaladoc` / publishLocal),
        (`scala3-bootstrapped` / publishLocal) // Needed because sbt currently hardcodes the dotty artifact
      ).evaluated
    )

  lazy val `sbt-community-build` = project.in(file("sbt-community-build")).
    enablePlugins(SbtPlugin).
    settings(commonSettings).
    settings(
      name := "sbt-community-build",
      version := sbtCommunityBuildVersion,
      organization := "ch.epfl.lamp",
      sbtTestDirectory := baseDirectory.value / "sbt-test",
      scriptedLaunchOpts ++= Seq(
        "-Dplugin.version=" + version.value,
        "-Dplugin.scalaVersion=" + dottyVersion,
        "-Dplugin.scalaJSVersion=" + scalaJSVersion,
        "-Dplugin.sbtDottyVersion=" + sbtDottyVersion,
        "-Ddotty.communitybuild.dir=" + baseDirectory.value / "target",
        "-Dsbt.boot.directory=" + ((ThisBuild / baseDirectory).value / ".sbt-scripted").getAbsolutePath // Workaround sbt/sbt#3469
      ),
      // Pass along ivy home and repositories settings to sbt instances run from the tests
      scriptedLaunchOpts ++= {
        val repositoryPath = (io.Path.userHome / ".sbt" / "repositories").absolutePath
        s"-Dsbt.repository.config=$repositoryPath" ::
        ivyPaths.value.ivyHome.map("-Dsbt.ivy.home=" + _.getAbsolutePath).toList
      },
      scriptedBufferLog := true,
      scriptedBatchExecution := true,
      scripted := scripted.dependsOn(
        (`scala3-sbt-bridge` / publishLocal),
        (`scala3-interfaces` / publishLocal),
        (`scala3-compiler-bootstrapped` / publishLocal),
        (`scala3-library-bootstrapped` / publishLocal),
        (`scala3-library-bootstrappedJS` / publishLocal),
        (`tasty-core-bootstrapped` / publishLocal),
        (`scala3-staging` / publishLocal),
        (`scala3-tasty-inspector` / publishLocal),
        (`scaladoc` / publishLocal),
        (`scala3-bootstrapped` / publishLocal)
      ).evaluated
   )

  val prepareCommunityBuild = taskKey[Unit]("Publish local the compiler and the sbt plugin. Also store the versions of the published local artefacts in two files, community-build/{scala3-bootstrapped.version,sbt-injected-plugins}.")

  lazy val `community-build` = project.in(file("community-build")).
    dependsOn(dottyLibrary(Bootstrapped)).
    settings(commonBootstrappedSettings).
    settings(
      prepareCommunityBuild := {
        (`scala3-sbt-bridge` / publishLocal).value
        (`scala3-interfaces` / publishLocal).value
        (`tasty-core-bootstrapped` / publishLocal).value
        (`scala3-library-bootstrapped` / publishLocal).value
        (`scala3-tasty-inspector` / publishLocal).value
        (`scaladoc` / publishLocal).value
        (`scala3-compiler-bootstrapped` / publishLocal).value
        (`scala3-bootstrapped` / publishLocal).value
        (`scala3-library-bootstrappedJS` / publishLocal).value
        (`sbt-community-build` / publishLocal).value
        // (publishLocal in `scala3-staging`).value
        val pluginText =
          s"""updateOptions in Global ~= (_.withLatestSnapshots(false))
             |addSbtPlugin("ch.epfl.lamp" % "sbt-community-build" % "$sbtCommunityBuildVersion")
             |addSbtPlugin("org.scala-js" % "sbt-scalajs" % "$scalaJSVersion")""".stripMargin
        IO.write(baseDirectory.value / "sbt-injected-plugins", pluginText)
        IO.write(baseDirectory.value / "scala3-bootstrapped.version", dottyVersion)
        IO.delete(baseDirectory.value / "dotty-community-build-deps")  // delete any stale deps file
      },
      (Test / testOptions) += Tests.Argument(
        TestFrameworks.JUnit,
        "--include-categories=dotty.communitybuild.TestCategory",
        "--run-listener=dotty.communitybuild.FailureSummarizer",
      ),
      Compile/run := (Compile/run).dependsOn(prepareCommunityBuild).evaluated,
      Test / testOnly := ((Test / testOnly) dependsOn prepareCommunityBuild).evaluated,
      Test / test     := ((Test / test    ) dependsOn prepareCommunityBuild).value,
      javaOptions ++= {
        // Propagate the ivy cache directory setting to the tests, which will
        // then propagate it further to the sbt instances they will spawn.
        val sbtProps = Option(System.getProperty("sbt.ivy.home")) match {
          case Some(ivyHome) =>
            Seq(s"-Dsbt.ivy.home=$ivyHome")
          case _ =>
            Seq()
        }
        sbtProps
      }
    )

  lazy val publishSettings = Seq(
    publishMavenStyle := true,
    isSnapshot := version.value.contains("SNAPSHOT"),
    publishTo := sonatypePublishToBundle.value,
    publishConfiguration ~= (_.withOverwrite(true)),
    publishLocalConfiguration ~= (_.withOverwrite(true)),
    Test / publishArtifact := false,
    homepage := Some(url(dottyGithubUrl)),
    licenses += (("Apache-2.0",
      url("https://www.apache.org/licenses/LICENSE-2.0"))),
    scmInfo := Some(
      ScmInfo(
        url(dottyGithubUrl),
        "scm:git:git@github.com:lampepfl/dotty.git"
      )
    ),
    developers := List(
      Developer(
        id = "odersky",
        name = "Martin Odersky",
        email = "martin.odersky@epfl.ch",
        url = url("https://github.com/odersky")
      ),
      Developer(
        id = "DarkDimius",
        name = "Dmitry Petrashko",
        email = "me@d-d.me",
        url = url("https://d-d.me")
      ),
      Developer(
        id = "smarter",
        name = "Guillaume Martres",
        email = "smarter@ubuntu.com",
        url = url("http://guillaume.martres.me")
      ),
      Developer(
        id = "felixmulder",
        name = "Felix Mulder",
        email = "felix.mulder@gmail.com",
        url = url("http://felixmulder.com")
      ),
      Developer(
        id = "liufengyun",
        name = "Liu Fengyun",
        email = "liu@fengy.me",
        url = url("https://fengy.me")
      ),
      Developer(
        id = "nicolasstucki",
        name = "Nicolas Stucki",
        email = "nicolas.stucki@gmail.com",
        url = url("https://github.com/nicolasstucki")
      ),
      Developer(
        id = "OlivierBlanvillain",
        name = "Olivier Blanvillain",
        email = "olivier.blanvillain@gmail.com",
        url = url("https://github.com/OlivierBlanvillain")
      ),
      Developer(
        id = "biboudis",
        name = "Aggelos Biboudis",
        email = "aggelos.biboudis@epfl.ch",
        url = url("http://biboudis.github.io")
      ),
      Developer(
        id = "allanrenucci",
        name = "Allan Renucci",
        email = "allan.renucci@gmail.com",
        url = url("https://github.com/allanrenucci")
      ),
      Developer(
        id = "Duhemm",
        name = "Martin Duhem",
        email = "martin.duhem@gmail.com",
        url = url("https://github.com/Duhemm")
      )
    )
  )

  lazy val commonDistSettings = Seq(
    packMain := Map(),
    publishArtifact := false,
    packGenerateMakefile := false,
    packExpandedClasspath := true,
    packArchiveName := "scala3-" + dottyVersion
  )

  lazy val dist = project.asDist(Bootstrapped)
    .settings(
      packResourceDir += (baseDirectory.value / "bin" -> "bin"),
    )

  implicit class ProjectDefinitions(val project: Project) extends AnyVal {

    // FIXME: we do not aggregate `bin` because its tests delete jars, thus breaking other tests
    def asDottyRoot(implicit mode: Mode): Project = project.withCommonSettings.
      aggregate(`scala3-interfaces`, dottyLibrary, dottyCompiler, tastyCore, `scala3-sbt-bridge`).
      bootstrappedAggregate(`scala3-language-server`, `scala3-staging`, `scala3-tasty-inspector`,
        `scala3-library-bootstrappedJS`, scaladoc).
      dependsOn(tastyCore).
      dependsOn(dottyCompiler).
      dependsOn(dottyLibrary).
      nonBootstrappedSettings(
        addCommandAlias("run", "scala3-compiler/run"),
        // Clean everything by default
        addCommandAlias("clean", ";scala3/clean;scala3-bootstrapped/clean"),
        // `publishLocal` on the non-bootstrapped compiler does not produce a
        // working distribution (it can't in general, since there's no guarantee
        // that the non-bootstrapped library is compatible with the
        // non-bootstrapped compiler), so publish the bootstrapped one by
        // default.
        addCommandAlias("publishLocal", "scala3-bootstrapped/publishLocal"),
        repl := (`scala3-compiler-bootstrapped` / repl).value,
      ).
      settings(
        publish / skip := true
      )

    def asDottyCompiler(implicit mode: Mode): Project = project.withCommonSettings.
      dependsOn(`scala3-interfaces`).
      dependsOn(dottyLibrary).
      dependsOn(tastyCore).
      settings(dottyCompilerSettings)

    def asDottyLibrary(implicit mode: Mode): Project = {
      val base =
        project.withCommonSettings.
          settings(
            versionScheme := Some("semver-spec"),
            libraryDependencies += "org.scala-lang" % "scala-library" % stdlibVersion,
            // Make sure we do not refer to experimental features outside an experimental scope.
            // In other words, disable NIGHTLY/SNAPSHOT experimental scope.
            scalacOptions += "-Yno-experimental",
          ).
          settings(dottyLibrarySettings)
      if (mode == Bootstrapped) {
        base.settings(
          (Compile/doc) := {
            // Workaround for
            // [error]    |object IArray cannot have the same name as object IArray in package scala
            // -- cannot define object member with the same name as a object member in self reference _.
            val doWork = (Compile/doc).result.value
            (Compile/doc/target).value
          },
          commonMiMaSettings,
          mimaBinaryIssueFilters ++= MiMaFilters.Library
        )
      } else base
    }


    def asTastyCore(implicit mode: Mode): Project = project.withCommonSettings.
      dependsOn(dottyLibrary).
      settings(tastyCoreSettings).
      settings(disableDocSetting).
      settings(
        versionScheme := Some("semver-spec"),
        if (mode == Bootstrapped) Def.settings(
          commonMiMaSettings,
          mimaBinaryIssueFilters ++= MiMaFilters.TastyCore,
        ) else {
          Nil
        }
      )

    def asTastyCoreScala2: Project = project.settings(commonScala2Settings)

    def asDottyBench(implicit mode: Mode): Project = project.withCommonSettings.
      dependsOn(dottyCompiler).
      settings(commonBenchmarkSettings).
      enablePlugins(JmhPlugin)

    def asDist(implicit mode: Mode): Project = project.
      enablePlugins(PackPlugin).
      withCommonSettings.
      dependsOn(`scala3-interfaces`, dottyCompiler, dottyLibrary, tastyCore, `scala3-staging`, `scala3-tasty-inspector`, scaladoc).
      settings(commonDistSettings).
      bootstrappedSettings(
        target := baseDirectory.value / "target" // override setting in commonBootstrappedSettings
      )

    def withCommonSettings(implicit mode: Mode): Project = project.settings(mode match {
      case NonBootstrapped => commonNonBootstrappedSettings
      case Bootstrapped => commonBootstrappedSettings
    })
  }
}

object ScaladocConfigs {
  import Build._
  private lazy val currentYear: String = java.util.Calendar.getInstance().get(java.util.Calendar.YEAR).toString

  def dottyExternalMapping = ".*scala/.*::scaladoc3::https://dotty.epfl.ch/api/"
  def javaExternalMapping = ".*java/.*::javadoc::https://docs.oracle.com/javase/8/docs/api/"
  def scalaSrcLink(v: String, s: String) = s"${s}github://scala/scala/v$v#src/library"
  def dottySrcLink(v: String, sourcesPrefix: String = "", outputPrefix: String = "") =
    sys.env.get("GITHUB_SHA") match {
      case Some(sha) =>
        s"${sourcesPrefix}github://${sys.env("GITHUB_REPOSITORY")}/$sha$outputPrefix"
      case None => s"${sourcesPrefix}github://lampepfl/dotty/$v$outputPrefix"
    }

  def defaultSourceLinks(version: String = dottyNonBootstrappedVersion, refVersion: String = dottyVersion) = Def.task {
    def stdLibVersion = stdlibVersion(NonBootstrapped)
    def srcManaged(v: String, s: String) = s"out/bootstrap/stdlib-bootstrapped/scala-$v/src_managed/main/$s-library-src"
    SourceLinks(
      List(
        scalaSrcLink(stdLibVersion, srcManaged(version, "scala") + "="),
        dottySrcLink(refVersion, srcManaged(version, "dotty") + "=", "#library/src"),
        dottySrcLink(refVersion),
        "docs=github://lampepfl/dotty/main#docs"
      )
    )
  }

  lazy val DefaultGenerationSettings = Def.task {
    def projectVersion = version.value
    def socialLinks = SocialLinks(List(
      "github::https://github.com/lampepfl/dotty",
      "discord::https://discord.com/invite/scala",
      "twitter::https://twitter.com/scala_lang",
    ))
    def projectLogo = ProjectLogo("docs/_assets/images/logo.svg")
    def skipByRegex = SkipByRegex(List(".+\\.internal($|\\..+)", ".+\\.impl($|\\..+)"))
    def skipById = SkipById(List(
      "scala.runtime.stdLibPatches",
      "scala.runtime.MatchCase"
    ))
    def projectFooter = ProjectFooter(s"Copyright (c) 2002-$currentYear, LAMP/EPFL")
    def defaultTemplate = DefaultTemplate("static-site-main")
    GenerationConfig(
      List(),
      ProjectVersion(projectVersion),
      GenerateInkuire(true),
      defaultSourceLinks().value,
      skipByRegex,
      skipById,
      projectLogo,
      socialLinks,
      projectFooter,
      defaultTemplate,
      Author(true),
      Groups(true),
      QuickLinks(
        List(
          "Learn::https://docs.scala-lang.org/",
          "Install::https://www.scala-lang.org/download/",
          "Playground::https://scastie.scala-lang.org",
          "Find\u00A0A\u00A0Library::https://index.scala-lang.org",
          "Community::https://www.scala-lang.org/community/",
          "Blog::https://www.scala-lang.org/blog/",
        )
      )
    )
  }

  lazy val DefaultGenerationConfig = Def.task {
<<<<<<< HEAD
    def distLocation = (dist / pack).value
=======
    def distLocation = (dist / Compile / pack).value
>>>>>>> 721e7c87
    DefaultGenerationSettings.value
  }

  lazy val Scaladoc = Def.task {
    DefaultGenerationConfig.value
      .add(UseJavacp(true))
      .add(ProjectName("scaladoc"))
      .add(OutputDir("scaladoc/output/self"))
      .add(Revision(VersionUtil.gitHash))
      .add(ExternalMappings(List(dottyExternalMapping, javaExternalMapping)))
      .withTargets((Compile / classDirectory).value.getAbsolutePath :: Nil)
  }

  lazy val Testcases = Def.task {
    val tastyRoots = (Test / Build.testcasesOutputDir).value
    DefaultGenerationConfig.value
      .add(UseJavacp(true))
      .add(OutputDir("scaladoc/output/testcases"))
      .add(ProjectName("scaladoc testcases"))
      .add(Revision("main"))
      .add(SnippetCompiler(List("scaladoc-testcases/docs=compile")))
      .add(SiteRoot("scaladoc-testcases/docs"))
      .add(CommentSyntax(List(
        "scaladoc-testcases/src/example/comment-md=markdown",
        "scaladoc-testcases/src/example/comment-wiki=wiki"
      )))
      .add(ExternalMappings(List(dottyExternalMapping, javaExternalMapping)))
      .withTargets(tastyRoots)
  }

  lazy val Scala3 = Def.task {
    val dottyJars: Seq[java.io.File] = Seq(
      (`stdlib-bootstrapped`/Compile/products).value,
      (`scala3-interfaces`/Compile/products).value,
      (`tasty-core-bootstrapped`/Compile/products).value,
    ).flatten

    val roots = dottyJars.map(_.getAbsolutePath)

    val managedSources =
      (`stdlib-bootstrapped`/Compile/sourceManaged).value / "scala-library-src"
    val projectRoot = (ThisBuild/baseDirectory).value.toPath
    val stdLibRoot = projectRoot.relativize(managedSources.toPath.normalize())
    val docRootFile = stdLibRoot.resolve("rootdoc.txt")

    val dottyManagesSources =
      (`stdlib-bootstrapped`/Compile/sourceManaged).value / "dotty-library-src"

    val tastyCoreSources = projectRoot.relativize((`tasty-core-bootstrapped`/Compile/scalaSource).value.toPath().normalize())

    val dottyLibRoot = projectRoot.relativize(dottyManagesSources.toPath.normalize())
    DefaultGenerationConfig.value
      .add(ProjectName("Scala 3"))
      .add(OutputDir(file("scaladoc/output/scala3").getAbsoluteFile.getAbsolutePath))
      .add(Revision("main"))
      .add(ExternalMappings(List(javaExternalMapping)))
      .add(DocRootContent(docRootFile.toString))
      .add(CommentSyntax(List(
        s"${dottyLibRoot}=markdown",
        s"${stdLibRoot}=wiki",
        s"${tastyCoreSources}=markdown",
        "wiki"
      )))
      .add(VersionsDictionaryUrl("https://scala-lang.org/api/versions.json"))
      .add(DocumentSyntheticTypes(true))
      .add(SnippetCompiler(List(
        s"${dottyLibRoot}/scala=compile",
      )))
      .add(SiteRoot("docs"))
      .add(ApiSubdirectory(true))
      .withTargets(roots)
  }

  def stableScala3(version: String) = Def.task {
    Scala3.value
      .add(defaultSourceLinks(version + "-bin-SNAPSHOT-nonbootstrapped", version).value)
      .add(ProjectVersion(version))
      .add(SnippetCompiler(
        List(
          s"out/bootstrap/stdlib-bootstrapped/scala-$version-bin-SNAPSHOT-nonbootstrapped/src_managed/main/dotty-library-src/scala/quoted=compile",
          s"out/bootstrap/stdlib-bootstrapped/scala-$version-bin-SNAPSHOT-nonbootstrapped/src_managed/main/dotty-library-src/scala/compiletime=compile"
        )
      ))
      .add(CommentSyntax(List(
        s"out/bootstrap/stdlib-bootstrapped/scala-$version-bin-SNAPSHOT-nonbootstrapped/src_managed/main/dotty-library-src=markdown",
        s"out/bootstrap/stdlib-bootstrapped/scala-$version-bin-SNAPSHOT-nonbootstrapped/src_managed/main/scala-library-src=wiki",
        "wiki"
      )))
      .add(DocRootContent(s"out/bootstrap/stdlib-bootstrapped/scala-$version-bin-SNAPSHOT-nonbootstrapped/src_managed/main/scala-library-src/rootdoc.txt"))
      .withTargets(
        Seq(
          s"out/bootstrap/stdlib-bootstrapped/scala-$version-bin-SNAPSHOT-nonbootstrapped/classes",
          s"tmp/interfaces/target/classes",
          s"out/bootstrap/tasty-core-bootstrapped/scala-$version-bin-SNAPSHOT-nonbootstrapped/classes"
        )
      )
      .remove[SiteRoot]
      .remove[ApiSubdirectory]
  }
}<|MERGE_RESOLUTION|>--- conflicted
+++ resolved
@@ -80,15 +80,9 @@
 object Build {
   import ScaladocConfigs._
 
-<<<<<<< HEAD
-  val referenceVersion = "3.2.2"
-
-  val baseVersion = "3.3.0"
-=======
   val referenceVersion = "3.3.0"
 
   val baseVersion = "3.3.1"
->>>>>>> 721e7c87
 
   // Versions used by the vscode extension to create a new project
   // This should be the latest published releases.
@@ -104,11 +98,7 @@
    *  set to 3.1.3. If it is going to be 3.1.0, it must be set to the latest
    *  3.0.x release.
    */
-<<<<<<< HEAD
-  val previousDottyVersion = "3.2.2"
-=======
   val previousDottyVersion = "3.3.0"
->>>>>>> 721e7c87
 
   object CompatMode {
     final val BinaryCompatible = 0
@@ -557,11 +547,7 @@
 
       // get libraries onboard
       libraryDependencies ++= Seq(
-<<<<<<< HEAD
-        "org.scala-lang.modules" % "scala-asm" % "9.4.0-scala-1", // used by the backend
-=======
         "org.scala-lang.modules" % "scala-asm" % "9.5.0-scala-1", // used by the backend
->>>>>>> 721e7c87
         Dependencies.oldCompilerInterface, // we stick to the old version to avoid deprecation warnings
         "org.jline" % "jline-reader" % "3.19.0",   // used by the REPL
         "org.jline" % "jline-terminal" % "3.19.0",
@@ -1962,11 +1948,7 @@
   }
 
   lazy val DefaultGenerationConfig = Def.task {
-<<<<<<< HEAD
-    def distLocation = (dist / pack).value
-=======
     def distLocation = (dist / Compile / pack).value
->>>>>>> 721e7c87
     DefaultGenerationSettings.value
   }
 
