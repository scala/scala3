import java.io.File
import java.nio.file._

import Process._
import Modes._
import ScaladocGeneration._
import com.jsuereth.sbtpgp.PgpKeys
import sbt.Keys._
import sbt._
import complete.DefaultParsers._
import pl.project13.scala.sbt.JmhPlugin
import pl.project13.scala.sbt.JmhPlugin.JmhKeys.Jmh
import sbt.Package.ManifestAttributes
import sbt.PublishBinPlugin.autoImport._
import sbt.plugins.SbtPlugin
import sbt.ScriptedPlugin.autoImport._
import xerial.sbt.pack.PackPlugin
import xerial.sbt.pack.PackPlugin.autoImport._
import xerial.sbt.Sonatype.autoImport._
import com.typesafe.tools.mima.plugin.MimaPlugin.autoImport._
import org.scalajs.sbtplugin.ScalaJSPlugin
import org.scalajs.sbtplugin.ScalaJSPlugin.autoImport._
import sbtbuildinfo.BuildInfoPlugin
import sbtbuildinfo.BuildInfoPlugin.autoImport._
import sbttastymima.TastyMiMaPlugin
import sbttastymima.TastyMiMaPlugin.autoImport._

import scala.util.Properties.isJavaAtLeast
import org.portablescala.sbtplatformdeps.PlatformDepsPlugin.autoImport._
import org.scalajs.linker.interface.{ModuleInitializer, StandardConfig}

object DottyJSPlugin extends AutoPlugin {
  import Build._

  object autoImport {
    val switchToESModules: StandardConfig => StandardConfig =
      config => config.withModuleKind(ModuleKind.ESModule)
  }

  val writePackageJSON = taskKey[Unit](
      "Write package.json to configure module type for Node.js")

  override def requires: Plugins = ScalaJSPlugin

  override def projectSettings: Seq[Setting[_]] = Def.settings(
    commonBootstrappedSettings,

    /* #11709 Remove the dependency on scala3-library that ScalaJSPlugin adds.
     * Instead, in this build, we use `.dependsOn` relationships to depend on
     * the appropriate, locally-defined, scala3-library-bootstrappedJS.
     */
    libraryDependencies ~= {
      _.filter(!_.name.startsWith("scala3-library_sjs1"))
    },

    // Replace the JVM JUnit dependency by the Scala.js one
    libraryDependencies ~= {
      _.filter(!_.name.startsWith("junit-interface"))
    },
    libraryDependencies +=
      ("org.scala-js" %% "scalajs-junit-test-runtime" % scalaJSVersion  % "test").cross(CrossVersion.for3Use2_13),

    // Typecheck the Scala.js IR found on the classpath
    scalaJSLinkerConfig ~= (_.withCheckIR(true)),

    Compile / jsEnvInput := (Compile / jsEnvInput).dependsOn(writePackageJSON).value,
    Test / jsEnvInput := (Test / jsEnvInput).dependsOn(writePackageJSON).value,

    writePackageJSON := {
      val packageType = scalaJSLinkerConfig.value.moduleKind match {
        case ModuleKind.NoModule       => "commonjs"
        case ModuleKind.CommonJSModule => "commonjs"
        case ModuleKind.ESModule       => "module"
      }

      val path = target.value / "package.json"

      IO.write(path, s"""{"type": "$packageType"}\n""")
    },
  )
}

object Build {
  import ScaladocConfigs._

<<<<<<< HEAD
  val referenceVersion = "3.3.0"

  val baseVersion = "3.3.1"
=======
  val referenceVersion = "3.3.1"

  val baseVersion = "3.4.0"
>>>>>>> a92a4639

  // Versions used by the vscode extension to create a new project
  // This should be the latest published releases.
  // TODO: Have the vscode extension fetch these numbers from the Internet
  // instead of hardcoding them ?
  val publishedDottyVersion = referenceVersion
  val sbtDottyVersion = "0.5.5"

  /** Version against which we check binary compatibility.
   *
   *  This must be the latest published release in the same versioning line.
   *  For example, if the next version is going to be 3.1.4, then this must be
   *  set to 3.1.3. If it is going to be 3.1.0, it must be set to the latest
   *  3.0.x release.
   */
<<<<<<< HEAD
  val previousDottyVersion = "3.3.0"
=======
  val previousDottyVersion = "3.3.1"
>>>>>>> a92a4639

  object CompatMode {
    final val BinaryCompatible = 0
    final val SourceAndBinaryCompatible = 1
  }

  val compatMode = {
    val VersionRE = """^\d+\.(\d+).(\d+).*""".r
    baseVersion match {
      case VersionRE(_, "0")   => CompatMode.BinaryCompatible
      case _                   => CompatMode.SourceAndBinaryCompatible
    }
  }

  /** scala-library version required to compile Dotty.
   *
   *  Both the non-bootstrapped and bootstrapped version should match, unless
   *  we're in the process of upgrading to a new major version of
   *  scala-library.
   */
  def stdlibVersion(implicit mode: Mode): String = mode match {
    case NonBootstrapped => "2.13.12"
    case Bootstrapped => "2.13.12"
  }

  /** Version of the scala-library for which we will generate TASTy.
   *
   *  We should never use a nightly version here to release.
   *
   *  We can use nightly versions to tests the future compatibility in development.
   *  Nightly versions: https://scala-ci.typesafe.com/ui/native/scala-integration/org/scala-lang
   */
  val stdlibBootstrappedVersion = "2.13.12"

  val dottyOrganization = "org.scala-lang"
  val dottyGithubUrl = "https://github.com/lampepfl/dotty"
  val dottyGithubRawUserContentUrl = "https://raw.githubusercontent.com/lampepfl/dotty"


  val isRelease = sys.env.get("RELEASEBUILD") == Some("yes")

  val dottyVersion = {
    def isNightly = sys.env.get("NIGHTLYBUILD") == Some("yes")
    if (isRelease)
      baseVersion
    else if (isNightly)
      baseVersion + "-bin-" + VersionUtil.commitDate + "-" + VersionUtil.gitHash + "-NIGHTLY"
    else
      baseVersion + "-bin-SNAPSHOT"
  }
  val dottyNonBootstrappedVersion = {
    // Make sure sbt always computes the scalaBinaryVersion correctly
    val bin = if (!dottyVersion.contains("-bin")) "-bin" else ""
    dottyVersion + bin + "-nonbootstrapped"
  }

  val sbtCommunityBuildVersion = "0.1.0-SNAPSHOT"

  val agentOptions = List(
    // "-agentlib:jdwp=transport=dt_socket,server=y,suspend=y,address=5005"
    // "-agentpath:/home/dark/opt/yjp-2013-build-13072/bin/linux-x86-64/libyjpagent.so"
    // "-agentpath:/Applications/YourKit_Java_Profiler_2015_build_15052.app/Contents/Resources/bin/mac/libyjpagent.jnilib",
    // "-XX:+HeapDumpOnOutOfMemoryError", "-Xmx1g", "-Xss2m"
  )

  // Packages all subprojects to their jars
  val packageAll = taskKey[Map[String, String]]("Package everything needed to run tests")

  // Run tests with filter through vulpix test suite
  val testCompilation = inputKey[Unit]("runs integration test with the supplied filter")

  // Use the TASTy jar from `scala2-library-tasty` in the classpath
  // This only works with `scala3-bootstrapped/scalac` and tests in `scala3-bootstrapped`
  //
  // Enable in SBT with: `set ThisBuild/Build.useScala2LibraryTasty := true`
  val useScala2LibraryTasty = settingKey[Boolean]("Use the TASTy jar from `scala2-library-tasty` in the classpath")

  // Used to compile files similar to ./bin/scalac script
  val scalac = inputKey[Unit]("run the compiler using the correct classpath, or the user supplied classpath")

  // Used to run binaries similar to ./bin/scala script
  val scala = inputKey[Unit]("run compiled binary using the correct classpath, or the user supplied classpath")

  val repl = taskKey[Unit]("spawns a repl with the correct classpath")

  // Compiles the documentation and static site
  val genDocs = inputKey[Unit]("run scaladoc to generate static documentation site")

  // Settings used to configure the test language server
  val ideTestsCompilerVersion = taskKey[String]("Compiler version to use in IDE tests")
  val ideTestsCompilerArguments = taskKey[Seq[String]]("Compiler arguments to use in IDE tests")
  val ideTestsDependencyClasspath = taskKey[Seq[File]]("Dependency classpath to use in IDE tests")

  val fetchScalaJSSource = taskKey[File]("Fetch the sources of Scala.js")

  lazy val SourceDeps = config("sourcedeps")

  // Settings shared by the build (scoped in ThisBuild). Used in build.sbt
  lazy val thisBuildSettings = Def.settings(
    organization := dottyOrganization,
    organizationName := "LAMP/EPFL",
    organizationHomepage := Some(url("http://lamp.epfl.ch")),

    // Note: bench/profiles/projects.yml should be updated accordingly.
    scalacOptions ++= Seq(
      "-feature",
      "-deprecation",
      "-unchecked",
      //"-Wconf:cat=deprecation&msg=Unsafe:s",    // example usage
      "-Xfatal-warnings",                         // -Werror in modern usage
      "-encoding", "UTF8",
      "-language:implicitConversions",
    ),

    (Compile / compile / javacOptions) ++= Seq("-Xlint:unchecked", "-Xlint:deprecation"),

    // Avoid various sbt craziness involving classloaders and parallelism
    run / fork := true,
    Test / fork := true,
    Test / parallelExecution := false,

    outputStrategy := Some(StdoutOutput),

    useScala2LibraryTasty := false,

    // enable verbose exception messages for JUnit
    (Test / testOptions) += Tests.Argument(TestFrameworks.JUnit, "-a", "-v", "-s"),
  )

  // Settings shared globally (scoped in Global). Used in build.sbt
  lazy val globalSettings = Def.settings(
    onLoad := (Global / onLoad).value andThen { state =>
      def exists(submodule: String) = {
        val path = Paths.get(submodule)
        Files.exists(path) && {
          val fileStream = Files.list(path)
          try fileStream.iterator().hasNext
          finally fileStream.close()
        }
      }

      // Copy default configuration from .vscode-template/ unless configuration files already exist in .vscode/
      sbt.IO.copyDirectory(new File(".vscode-template/"), new File(".vscode/"), overwrite = false)

      state
    },

    // I find supershell more distracting than helpful
    useSuperShell := false,

    // Credentials to release to Sonatype
    credentials ++= (
      for {
        username <- sys.env.get("SONATYPE_USER")
        password <- sys.env.get("SONATYPE_PW")
      } yield Credentials("Sonatype Nexus Repository Manager", "oss.sonatype.org", username, password)
    ).toList,
    PgpKeys.pgpPassphrase := sys.env.get("PGP_PW").map(_.toCharArray()),
    PgpKeys.useGpgPinentry := true,

    javaOptions ++= {
      val ciOptions = // propagate if this is a CI build
        sys.props.get("dotty.drone.mem") match {
          case Some(prop) => List("-Xmx" + prop)
          case _ => List()
        }
      // Do not cut off the bottom of large stack traces (default is 1024)
      "-XX:MaxJavaStackTraceDepth=1000000" :: agentOptions ::: ciOptions
    },

    excludeLintKeys ++= Set(
      // We set these settings in `commonSettings`, if a project
      // uses `commonSettings` but overrides `unmanagedSourceDirectories`,
      // sbt will complain if we don't exclude them here.
      Keys.scalaSource, Keys.javaSource
    ),

    // This is used to download nightly builds of the Scala 2 library in `scala2-library-bootstrapped`
    resolvers += "scala-integration" at "https://scala-ci.typesafe.com/artifactory/scala-integration/",
  )

  lazy val disableDocSetting =
      // This is a legacy settings, we should reevalute generating javadocs
      Compile / doc / sources := Seq()

  lazy val commonSettings = publishSettings ++ Seq(
    (Compile / scalaSource)    := baseDirectory.value / "src",
    (Test / scalaSource)       := baseDirectory.value / "test",
    (Compile / javaSource)    := baseDirectory.value / "src",
    (Test / javaSource)       := baseDirectory.value / "test",
    (Compile / resourceDirectory)    := baseDirectory.value / "resources",
    (Test / resourceDirectory)       := baseDirectory.value / "test-resources",

    // Prevent sbt from rewriting our dependencies
    scalaModuleInfo ~= (_.map(_.withOverrideScalaVersion(false))),

    libraryDependencies += "com.github.sbt" % "junit-interface" % "0.13.3" % Test,

    // If someone puts a source file at the root (e.g., for manual testing),
    // don't pick it up as part of any project.
    sourcesInBase := false,

    // For compatibility with Java 9+ module system;
    // without Automatic-Module-Name, the module name is derived from the jar file which is invalid because of the _3 suffix.
    Compile / packageBin / packageOptions +=
      Package.ManifestAttributes(
        "Automatic-Module-Name" -> s"${dottyOrganization.replaceAll("-",".")}.${moduleName.value.replaceAll("-",".")}"
      )
  )

  // Settings used for projects compiled only with Java
  lazy val commonJavaSettings = commonSettings ++ Seq(
    version := dottyVersion,
    scalaVersion := referenceVersion,
    // Do not append Scala versions to the generated artifacts
    crossPaths := false,
    // Do not depend on the Scala library
    autoScalaLibrary := false,
    disableDocSetting
  )

  // Settings used when compiling dotty (both non-bootstrapped and bootstrapped)
  lazy val commonDottySettings = commonSettings ++ Seq(
    // Manually set the standard library to use
    autoScalaLibrary := false,
    classpathOptions ~= (old =>
      old
        .withAutoBoot(false)      // no library on the compiler bootclasspath - we may need a more recent version
        .withFilterLibrary(false) // ...instead, we put it on the compiler classpath
    ),
  )

  lazy val commonScala2Settings = commonSettings ++ Seq(
    scalaVersion := stdlibVersion(Bootstrapped),
    moduleName ~= { _.stripSuffix("-scala2") },
    version := dottyVersion,
    target := baseDirectory.value / ".." / "out" / "scala-2" / name.value,

    disableDocSetting
  )

  // Settings used when compiling dotty with the reference compiler
  lazy val commonNonBootstrappedSettings = commonDottySettings ++ Seq(
    (Compile / unmanagedSourceDirectories) += baseDirectory.value / "src-non-bootstrapped",

    version := dottyNonBootstrappedVersion,
    scalaVersion := referenceVersion,

    disableDocSetting
  )

  private lazy val currentYear: String = java.util.Calendar.getInstance().get(java.util.Calendar.YEAR).toString

  def scalacOptionsDocSettings(includeExternalMappings: Boolean = true) = {
    val extMap = Seq("-external-mappings:" +
        (if (includeExternalMappings) ".*scala/.*::scaladoc3::https://dotty.epfl.ch/api/," else "") +
        ".*java/.*::javadoc::https://docs.oracle.com/javase/8/docs/api/")
    Seq(
      "-skip-by-regex:.+\\.internal($|\\..+)",
      "-skip-by-regex:.+\\.impl($|\\..+)",
      "-project-logo", "docs/_assets/images/logo.svg",
      "-social-links:" +
        "github::https://github.com/lampepfl/dotty," +
        "discord::https://discord.com/invite/scala," +
        "twitter::https://twitter.com/scala_lang",
      // contains special definitions which are "transplanted" elsewhere
      // and which therefore confuse Scaladoc when accessed from this pkg
      "-skip-by-id:scala.runtime.stdLibPatches",
      // MatchCase is a special type that represents match type cases,
      // Reflect doesn't expect to see it as a standalone definition
      // and therefore it's easier just not to document it
      "-skip-by-id:scala.runtime.MatchCase",
      "-skip-by-id:dotty.tools.tasty",
      "-skip-by-id:dotty.tools.tasty.util",
      "-project-footer", s"Copyright (c) 2002-$currentYear, LAMP/EPFL",
      "-author",
      "-groups",
      "-default-template", "static-site-main"
    ) ++ extMap
  }

  // Settings used when compiling dotty with a non-bootstrapped dotty
  lazy val commonBootstrappedSettings = commonDottySettings ++ NoBloopExport.settings ++ Seq(
    // To enable support of scaladoc and language-server projects you need to change this to true and use sbt as your build server
    bspEnabled := false,
    (Compile / unmanagedSourceDirectories) += baseDirectory.value / "src-bootstrapped",

    version := dottyVersion,
    scalaVersion := dottyNonBootstrappedVersion,

    scalaCompilerBridgeBinaryJar := {
      Some((`scala3-sbt-bridge` / Compile / packageBin).value)
    },

    // Use the same name as the non-bootstrapped projects for the artifacts.
    // Remove the `js` suffix because JS artifacts are published using their special crossVersion.
    // The order of the two `stripSuffix`es is important, so that
    // scala3-library-bootstrappedjs becomes scala3-library.
    moduleName ~= { _.stripSuffix("js").stripSuffix("-bootstrapped") },

    // Enforce that the only Scala 2 classfiles we unpickle come from scala-library
    /*
    scalacOptions ++= {
      val cp = (dependencyClasspath in `scala3-library` in Compile).value
      val scalaLib = findArtifactPath(cp, "scala-library")
      Seq("-Yscala2-unpickler", scalaLib)
    },
    */

    // sbt gets very unhappy if two projects use the same target
    target := baseDirectory.value / ".." / "out" / "bootstrap" / name.value,

    // Compile using the non-bootstrapped and non-published dotty
    managedScalaInstance := false,
    scalaInstance := {
      val externalLibraryDeps = (`scala3-library` / Compile / externalDependencyClasspath).value.map(_.data).toSet
      val externalCompilerDeps = (`scala3-compiler` / Compile / externalDependencyClasspath).value.map(_.data).toSet

      // IMPORTANT: We need to use actual jars to form the ScalaInstance and not
      // just directories containing classfiles because sbt maintains a cache of
      // compiler instances. This cache is invalidated based on timestamps
      // however this is only implemented on jars, directories are never
      // invalidated.
      val tastyCore = (`tasty-core` / Compile / packageBin).value
      val scala3Library = (`scala3-library` / Compile / packageBin).value
      val scala3Interfaces = (`scala3-interfaces` / Compile / packageBin).value
      val scala3Compiler = (`scala3-compiler` / Compile / packageBin).value

      val libraryJars = Array(scala3Library) ++ externalLibraryDeps
      val compilerJars = Seq(tastyCore, scala3Interfaces, scala3Compiler) ++ (externalCompilerDeps -- externalLibraryDeps)

      Defaults.makeScalaInstance(
        scalaVersion.value,
        libraryJars = libraryJars,
        allCompilerJars = compilerJars,
        allDocJars = Seq.empty,
        state.value,
        scalaInstanceTopLoader.value
      )
    },
    // We cannot include scaladoc in the regular `scalaInstance` task because
    // it's a bootstrapped-only project, so we would run into a loop since we
    // need the output of that task to compile scaladoc. But we can include it
    // in the `scalaInstance` of the `doc` task which allows us to run
    // `scala3-library-bootstrapped/doc` for example.
    doc / scalaInstance := {
      val externalDeps = (LocalProject("scaladoc") / Compile / externalDependencyClasspath).value.map(_.data)
      val scalaDoc = (LocalProject("scaladoc") / Compile / packageBin).value
      val docJars = Array(scalaDoc) ++ externalDeps

      val base = scalaInstance.value
      val docScalaInstance = Defaults.makeScalaInstance(
        version = base.version,
        libraryJars = base.libraryJars,
        allCompilerJars = base.compilerJars,
        allDocJars = docJars,
        state.value,
        scalaInstanceTopLoader.value
      )
      // assert that sbt reuses the same compiler class loader
      assert(docScalaInstance.loaderCompilerOnly == base.loaderCompilerOnly)
      docScalaInstance
    },
    Compile / doc / scalacOptions ++= scalacOptionsDocSettings()
  )

  lazy val commonBenchmarkSettings = Seq(
    Jmh / bspEnabled := false,
    Jmh / run / mainClass := Some("dotty.tools.benchmarks.Bench"), // custom main for jmh:run
    javaOptions += "-DBENCH_COMPILER_CLASS_PATH=" + Attributed.data((`scala3-bootstrapped` / Compile / fullClasspath).value).mkString("", File.pathSeparator, ""),
    javaOptions += "-DBENCH_CLASS_PATH=" + Attributed.data((`scala3-library-bootstrapped` / Compile / fullClasspath).value).mkString("", File.pathSeparator, "")
  )

  lazy val commonMiMaSettings = Def.settings(
    mimaPreviousArtifacts += {
      val thisProjectID = projectID.value
      val crossedName = thisProjectID.crossVersion match {
        case cv: Disabled => thisProjectID.name
        case cv: Binary => s"${thisProjectID.name}_${cv.prefix}3${cv.suffix}"
      }
      (thisProjectID.organization % crossedName % previousDottyVersion)
    },

    mimaCheckDirection := (compatMode match {
      case CompatMode.BinaryCompatible          => "backward"
      case CompatMode.SourceAndBinaryCompatible => "both"
    }),

    mimaExcludeAnnotations += "scala.annotation.experimental",
  )

  /** Projects -------------------------------------------------------------- */

  val dottyCompilerBootstrappedRef = LocalProject("scala3-compiler-bootstrapped")

  /** External dependencies we may want to put on the compiler classpath. */
  def externalCompilerClasspathTask: Def.Initialize[Task[Def.Classpath]] =
    // Even if we're running the non-bootstrapped compiler, we want the
    // dependencies of the bootstrapped compiler since we want to put them on
    // the compiler classpath, not the JVM classpath.
    (dottyCompilerBootstrappedRef / Runtime / externalDependencyClasspath)

  // The root project:
  // - aggregates other projects so that "compile", "test", etc are run on all projects at once.
  // - publishes its own empty artifact "dotty" that depends on "scala3-library" and "scala3-compiler",
  //   this is only necessary for compatibility with sbt which currently hardcodes the "dotty" artifact name
  lazy val scala3 = project.in(file(".")).asDottyRoot(NonBootstrapped)
  lazy val `scala3-bootstrapped` = project.asDottyRoot(Bootstrapped)

  lazy val `scala3-interfaces` = project.in(file("interfaces")).
    settings(commonJavaSettings).
    settings(commonMiMaSettings).
    settings(
      versionScheme := Some("semver-spec"),
      mimaBinaryIssueFilters ++= MiMaFilters.Interfaces
    )

  /** Find an artifact with the given `name` in `classpath` */
  def findArtifact(classpath: Def.Classpath, name: String): File = classpath
    .find(_.get(artifact.key).exists(_.name == name))
    .getOrElse(throw new MessageOnlyException(s"Artifact for $name not found in $classpath"))
    .data

  /** Like `findArtifact` but returns the absolute path of the entry as a string */
  def findArtifactPath(classpath: Def.Classpath, name: String): String =
    findArtifact(classpath, name).getAbsolutePath

  /** Insert UnsafeNulls Import after package */
  def insertUnsafeNullsImport(lines: Seq[String]): Seq[String] = {
    def recur(ls: Seq[String], foundPackage: Boolean): Seq[String] = ls match {
      case Seq(l, rest @ _*) =>
        val lt = l.trim()
        if (foundPackage) {
          if (!(lt.isEmpty || lt.startsWith("package ")))
            "import scala.language.unsafeNulls" +: ls
          else l +: recur(rest, foundPackage)
        } else {
          if (lt.startsWith("package ")) l +: recur(rest, true)
          else l +: recur(rest, foundPackage)
        }
      case _ => ls
    }
    recur(lines, false)
  }

  /** replace imports of `com.google.protobuf.*` with compiler implemented version */
  def replaceProtobuf(lines: List[String]): List[String] = {
    def recur(ls: List[String]): List[String] = ls match {
      case l :: rest =>
        val lt = l.trim()
        if (lt.isEmpty || lt.startsWith("package ") || lt.startsWith("import ")) {
          val newLine =
            if (lt.startsWith("import com.google.protobuf.")) {
              if (lt == "import com.google.protobuf.CodedInputStream") {
                "import dotty.tools.dotc.semanticdb.internal.SemanticdbInputStream as CodedInputStream"
              } else if (lt == "import com.google.protobuf.CodedOutputStream") {
                "import dotty.tools.dotc.semanticdb.internal.SemanticdbOutputStream as CodedOutputStream"
              } else {
                l
              }
            } else {
              l
            }
          newLine :: recur(rest)
        } else {
          ls // don't check rest of file
        }
      case _ => ls
    }
    recur(lines)
  }

  // Settings shared between scala3-compiler and scala3-compiler-bootstrapped
  lazy val commonDottyCompilerSettings = Seq(
       // Note: bench/profiles/projects.yml should be updated accordingly.
       Compile / scalacOptions ++= Seq("-Yexplicit-nulls", "-Ysafe-init"),

      // Use source 3.3 to avoid fatal migration warnings on scalajs-ir
      scalacOptions ++= Seq("-source", "3.3"),

      // Generate compiler.properties, used by sbt
      (Compile / resourceGenerators) += Def.task {
        import java.util._
        import java.text._
        val file = (Compile / resourceManaged).value / "compiler.properties"
        val dateFormat = new SimpleDateFormat("yyyyMMdd-HHmmss")
        dateFormat.setTimeZone(TimeZone.getTimeZone("GMT"))
        val contents =                //2.11.11.v20170413-090219-8a413ba7cc
          s"""version.number=${version.value}
             |maven.version.number=${version.value}
             |git.hash=${VersionUtil.gitHash}
             |copyright.string=Copyright 2002-$currentYear, LAMP/EPFL
           """.stripMargin

        if (!(file.exists && IO.read(file) == contents)) {
          IO.write(file, contents)
        }

        Seq(file)
      }.taskValue,

      // get libraries onboard
      libraryDependencies ++= Seq(
<<<<<<< HEAD
        "org.scala-lang.modules" % "scala-asm" % "9.5.0-scala-1", // used by the backend
        Dependencies.oldCompilerInterface, // we stick to the old version to avoid deprecation warnings
=======
        "org.scala-lang.modules" % "scala-asm" % "9.6.0-scala-1", // used by the backend
        Dependencies.compilerInterface,
>>>>>>> a92a4639
        "org.jline" % "jline-reader" % "3.19.0",   // used by the REPL
        "org.jline" % "jline-terminal" % "3.19.0",
        "org.jline" % "jline-terminal-jna" % "3.19.0", // needed for Windows
        ("io.get-coursier" %% "coursier" % "2.0.16" % Test).cross(CrossVersion.for3Use2_13),
      ),

      // For convenience, change the baseDirectory when running the compiler
      Compile / forkOptions := (Compile / forkOptions).value.withWorkingDirectory((ThisBuild / baseDirectory).value),
      Compile / run / forkOptions := (Compile / run / forkOptions).value.withWorkingDirectory((ThisBuild / baseDirectory).value),
      // And when running the tests
      Test / forkOptions := (Test / forkOptions).value.withWorkingDirectory((ThisBuild / baseDirectory).value),

      Test / test := {
        // Exclude VulpixMetaTests
        (Test / testOnly).toTask(" -- --exclude-categories=dotty.VulpixMetaTests").value
      },

      (Test / testOptions) += Tests.Argument(
        TestFrameworks.JUnit,
        "--run-listener=dotty.tools.ContextEscapeDetector",
      ),

      // Spawn new JVM in run and test

      // Add git-hash used to package the distribution to the manifest to know it in runtime and report it in REPL
      packageOptions += ManifestAttributes(("Git-Hash", VersionUtil.gitHash)),

      javaOptions ++= {
        val log = streams.value.log
        val managedSrcDir = {
          // Populate the directory
          (Compile / managedSources).value

          (Compile / sourceManaged).value
        }
        val externalDeps = externalCompilerClasspathTask.value
        val jars = packageAll.value

        val scala2LibraryTasty = jars.get("scala2-library-tasty") match {
          case Some(scala2LibraryTastyJar) if useScala2LibraryTasty.value =>
            Seq("-Ddotty.tests.tasties.scalaLibrary=" + scala2LibraryTastyJar)
          case _ =>
            if (useScala2LibraryTasty.value) log.warn("useScala2LibraryTasty is ignored on non-bootstrapped compiler")
            Seq.empty
        }

        scala2LibraryTasty ++ Seq(
          "-Ddotty.tests.dottyCompilerManagedSources=" + managedSrcDir,
          "-Ddotty.tests.classes.dottyInterfaces=" + jars("scala3-interfaces"),
          "-Ddotty.tests.classes.dottyLibrary=" + jars("scala3-library"),
          "-Ddotty.tests.classes.dottyCompiler=" + jars("scala3-compiler"),
          "-Ddotty.tests.classes.tastyCore=" + jars("tasty-core"),
          "-Ddotty.tests.classes.compilerInterface=" + findArtifactPath(externalDeps, "compiler-interface"),
          "-Ddotty.tests.classes.scalaLibrary=" + findArtifactPath(externalDeps, "scala-library"),
          "-Ddotty.tests.classes.scalaAsm=" + findArtifactPath(externalDeps, "scala-asm"),
          "-Ddotty.tests.classes.jlineTerminal=" + findArtifactPath(externalDeps, "jline-terminal"),
          "-Ddotty.tests.classes.jlineReader=" + findArtifactPath(externalDeps, "jline-reader"),
        )
      },

      javaOptions ++= Seq(
        s"-Ddotty.tools.dotc.semanticdb.test=${(ThisBuild / baseDirectory).value/"tests"/"semanticdb"}",
      ),

      testCompilation := Def.inputTaskDyn {
        val args = spaceDelimited("<arg>").parsed
        if (args.contains("--help")) {
          println(
            s"""
               |usage: testCompilation [--help] [--from-tasty] [--update-checkfiles] [--failed] [<filter>]
               |
               |By default runs tests in dotty.tools.dotc.*CompilationTests and dotty.tools.dotc.coverage.*,
               |excluding tests tagged with dotty.SlowTests.
               |
               |  --help                show this message
               |  --from-tasty          runs tests in dotty.tools.dotc.FromTastyTests
               |  --update-checkfiles   override the checkfiles that did not match with the current output
               |  --failed              re-run only failed tests
               |  <filter>              substring of the path of the tests file
               |
             """.stripMargin
          )
          (Test / testOnly).toTask(" not.a.test")
        }
        else {
          val updateCheckfile = args.contains("--update-checkfiles")
          val rerunFailed = args.contains("--failed")
          val fromTasty = args.contains("--from-tasty")
          val args1 = if (updateCheckfile | fromTasty | rerunFailed) args.filter(x => x != "--update-checkfiles" && x != "--from-tasty" && x != "--failed") else args
          val test = if (fromTasty) "dotty.tools.dotc.FromTastyTests" else "dotty.tools.dotc.*CompilationTests dotty.tools.dotc.coverage.*"
          val cmd = s" $test -- --exclude-categories=dotty.SlowTests" +
            (if (updateCheckfile) " -Ddotty.tests.updateCheckfiles=TRUE" else "") +
            (if (rerunFailed) " -Ddotty.tests.rerunFailed=TRUE" else "") +
            (if (args1.nonEmpty) " -Ddotty.tests.filter=" + args1.mkString(" ") else "")
          (Test / testOnly).toTask(cmd)
        }
      }.evaluated,

      Compile / mainClass := Some("dotty.tools.dotc.Main"),

      scala := {
        val args: List[String] = spaceDelimited("<arg>").parsed.toList
        val externalDeps = externalCompilerClasspathTask.value
        val jars = packageAll.value

        val argsWithDefaultClasspath: List[String] =
          if (args.contains("-classpath")) args
          else insertClasspathInArgs(args, (baseDirectory.value / ".." / "out" / "default-last-scalac-out.jar").getPath)

        val scalaLib = findArtifactPath(externalDeps, "scala-library")
        val dottyLib = jars("scala3-library")

        def run(args: List[String]): Unit = {
          val fullArgs = insertClasspathInArgs(args, List(".", dottyLib, scalaLib).mkString(File.pathSeparator))
          runProcess("java" :: fullArgs, wait = true)
        }

        if (args.isEmpty) {
          println("Couldn't run `scala` without args. Use `repl` to run the repl or add args to run the dotty application")
        } else if (scalaLib == "") {
          println("Couldn't find scala-library on classpath, please run using script in bin dir instead")
        } else if (args.contains("-with-compiler")) {
          val args1 = argsWithDefaultClasspath.filter(_ != "-with-compiler")
          val asm = findArtifactPath(externalDeps, "scala-asm")
          val dottyCompiler = jars("scala3-compiler")
          val dottyStaging = jars("scala3-staging")
          val dottyTastyInspector = jars("scala3-tasty-inspector")
          val dottyInterfaces = jars("scala3-interfaces")
          val tastyCore = jars("tasty-core")
          val compilerInterface = findArtifactPath(externalDeps, "compiler-interface")
          run(insertClasspathInArgs(args1, List(dottyCompiler, dottyInterfaces, asm, dottyStaging, dottyTastyInspector, tastyCore, compilerInterface).mkString(File.pathSeparator)))
        } else run(argsWithDefaultClasspath)
      },

      run := scalac.evaluated,
      scalac := Def.inputTaskDyn {
        val log = streams.value.log
        val externalDeps = externalCompilerClasspathTask.value
        val jars = packageAll.value
        val scalaLib = findArtifactPath(externalDeps, "scala-library")
        val scalaLibTastyOpt = jars.get("scala2-library-tasty")
        val dottyLib = jars("scala3-library")
        val dottyCompiler = jars("scala3-compiler")
        val args0: List[String] = spaceDelimited("<arg>").parsed.toList
        val decompile = args0.contains("-decompile")
        val printTasty = args0.contains("-print-tasty")
        val debugFromTasty = args0.contains("-Ythrough-tasty")
        val defaultOutputDirectory =
          if (printTasty || decompile || debugFromTasty || args0.contains("-d")) Nil else List("-d", (baseDirectory.value / ".." / "out" / "default-last-scalac-out.jar").getPath)
        val args = args0.filter(arg => arg != "-repl" && arg != "-decompile" &&
            arg != "-with-compiler" && arg != "-Ythrough-tasty" && arg != "-print-tasty")
        val main =
          if (decompile) "dotty.tools.dotc.decompiler.Main"
          else if (printTasty) "dotty.tools.dotc.core.tasty.TastyPrinter"
          else if (debugFromTasty) "dotty.tools.dotc.fromtasty.Debug"
          else "dotty.tools.dotc.Main"

        var extraClasspath =
          scalaLibTastyOpt match {
            case Some(scalaLibTasty) if useScala2LibraryTasty.value =>
              Seq(scalaLibTasty, scalaLib, dottyLib)
            case _ =>
              if (useScala2LibraryTasty.value) log.warn("useScala2LibraryTasty is ignored on non-bootstrapped compiler")
              Seq(scalaLib, dottyLib)
          }

        if (decompile && !args.contains("-classpath"))
          extraClasspath ++= Seq(".")

        if (args0.contains("-with-compiler")) {
          if (scalaVersion.value == referenceVersion) {
            log.error("-with-compiler should only be used with a bootstrapped compiler")
          }
          val dottyInterfaces = jars("scala3-interfaces")
          val dottyStaging = jars("scala3-staging")
          val dottyTastyInspector = jars("scala3-tasty-inspector")
          val tastyCore = jars("tasty-core")
          val asm = findArtifactPath(externalDeps, "scala-asm")
          val compilerInterface = findArtifactPath(externalDeps, "compiler-interface")
          extraClasspath ++= Seq(dottyCompiler, dottyInterfaces, asm, dottyStaging, dottyTastyInspector, tastyCore, compilerInterface)
        }

        val fullArgs = main :: defaultOutputDirectory ::: (if (printTasty) args else insertClasspathInArgs(args, extraClasspath.mkString(File.pathSeparator)))

        (Compile / runMain).toTask(fullArgs.mkString(" ", " ", ""))
      }.evaluated,

      /* Add the sources of scalajs-ir.
       * To guarantee that dotty can bootstrap without depending on a version
       * of scalajs-ir built with a different Scala compiler, we add its
       * sources instead of depending on the binaries.
       */
      ivyConfigurations += SourceDeps.hide,
      transitiveClassifiers := Seq("sources"),
      libraryDependencies +=
        ("org.scala-js" %% "scalajs-ir" % scalaJSVersion % "sourcedeps").cross(CrossVersion.for3Use2_13),
      (Compile / sourceGenerators) += Def.task {
        val s = streams.value
        val cacheDir = s.cacheDirectory
        val trgDir = (Compile / sourceManaged).value / "scalajs-ir-src"

        val report = updateClassifiers.value
        val scalaJSIRSourcesJar = report.select(
            configuration = configurationFilter("sourcedeps"),
            module = (_: ModuleID).name.startsWith("scalajs-ir_"),
            artifact = artifactFilter(`type` = "src")).headOption.getOrElse {
          sys.error(s"Could not fetch scalajs-ir sources")
        }

        FileFunction.cached(cacheDir / s"fetchScalaJSIRSource",
            FilesInfo.lastModified, FilesInfo.exists) { dependencies =>
          s.log.info(s"Unpacking scalajs-ir sources to $trgDir...")
          if (trgDir.exists)
            IO.delete(trgDir)
          IO.createDirectory(trgDir)
          IO.unzip(scalaJSIRSourcesJar, trgDir)

          val sjsSources = (trgDir ** "*.scala").get.toSet
          sjsSources.foreach(f => {
            val lines = IO.readLines(f)
            IO.writeLines(f, insertUnsafeNullsImport(lines))
          })
          sjsSources
        } (Set(scalaJSIRSourcesJar)).toSeq
      }.taskValue,
  )

  def insertClasspathInArgs(args: List[String], cp: String): List[String] = {
    val (beforeCp, fromCp) = args.span(_ != "-classpath")
    val classpath = fromCp.drop(1).headOption.fold(cp)(_ + File.pathSeparator + cp)
    "-classpath" :: classpath :: beforeCp ::: fromCp.drop(2)
  }

  lazy val nonBootstrappedDottyCompilerSettings = commonDottyCompilerSettings ++ Seq(
    // packageAll packages all and then returns a map with the abs location
    packageAll := Def.taskDyn { // Use a dynamic task to avoid loops when loading the settings
      Def.task {
        Map(
          "scala3-interfaces"    -> (`scala3-interfaces` / Compile / packageBin).value,
          "scala3-compiler"      -> (Compile / packageBin).value,
          "tasty-core"          -> (`tasty-core` / Compile / packageBin).value,

          // NOTE: Using scala3-library-bootstrapped here is intentional: when
          // running the compiler, we should always have the bootstrapped
          // library on the compiler classpath since the non-bootstrapped one
          // may not be binary-compatible.
          "scala3-library"       -> (`scala3-library-bootstrapped` / Compile / packageBin).value
        ).mapValues(_.getAbsolutePath)
      }
    }.value,

    (Test / testOptions) += Tests.Argument(
      TestFrameworks.JUnit,
      "--exclude-categories=dotty.BootstrappedOnlyTests",
    ),
    // increase stack size for non-bootstrapped compiler, because some code
    // is only tail-recursive after bootstrap
    (Test / javaOptions) += "-Xss2m"
  )

  lazy val bootstrappedDottyCompilerSettings = commonDottyCompilerSettings ++ Seq(
    javaOptions ++= {
      val jars = packageAll.value
      Seq(
        "-Ddotty.tests.classes.dottyStaging=" + jars("scala3-staging"),
        "-Ddotty.tests.classes.dottyTastyInspector=" + jars("scala3-tasty-inspector"),
      )
    },
    packageAll := {
      (`scala3-compiler` / packageAll).value ++ Seq(
        "scala3-compiler" -> (Compile / packageBin).value.getAbsolutePath,
        "scala3-staging"  -> (LocalProject("scala3-staging") / Compile / packageBin).value.getAbsolutePath,
        "scala3-tasty-inspector"  -> (LocalProject("scala3-tasty-inspector") / Compile / packageBin).value.getAbsolutePath,
        "tasty-core"     -> (LocalProject("tasty-core-bootstrapped") / Compile / packageBin).value.getAbsolutePath,
        "scala2-library-tasty" -> (LocalProject("scala2-library-tasty") / Compile / packageBin).value.getAbsolutePath,
      )
    },

    repl := (Compile / console).value,
    Compile / console / scalacOptions := Nil, // reset so that we get stock REPL behaviour!  E.g. avoid -unchecked being enabled
  )

  def dottyCompilerSettings(implicit mode: Mode): sbt.Def.SettingsDefinition =
    if (mode == NonBootstrapped) nonBootstrappedDottyCompilerSettings else bootstrappedDottyCompilerSettings

  lazy val `scala3-compiler` = project.in(file("compiler")).asDottyCompiler(NonBootstrapped)

  lazy val Scala3CompilerCoursierTest = config("scala3CompilerCoursierTest") extend Test
  lazy val `scala3-compiler-bootstrapped` = project.in(file("compiler")).asDottyCompiler(Bootstrapped)
    .configs(Scala3CompilerCoursierTest)
    .settings(
      inConfig(Scala3CompilerCoursierTest)(Defaults.testSettings),
      Scala3CompilerCoursierTest / scalaSource := baseDirectory.value / "test-coursier",
      Scala3CompilerCoursierTest / fork := true,
      Scala3CompilerCoursierTest / envVars := Map("DOTTY_BOOTSTRAPPED_VERSION" -> dottyVersion),
      Scala3CompilerCoursierTest / unmanagedClasspath += (Scala3CompilerCoursierTest / scalaSource).value,
      Scala3CompilerCoursierTest / test := ((Scala3CompilerCoursierTest / test) dependsOn (
          publishLocal, // Had to enumarate all deps since calling `scala3-bootstrap` / publishLocal will lead to recursive dependency => stack overflow
          `scala3-interfaces` / publishLocal,
          dottyLibrary(Bootstrapped) / publishLocal,
          tastyCore(Bootstrapped) / publishLocal,
        ),
      ).value,
    )

  def dottyCompiler(implicit mode: Mode): Project = mode match {
    case NonBootstrapped => `scala3-compiler`
    case Bootstrapped => `scala3-compiler-bootstrapped`
  }

  // Settings shared between scala3-library, scala3-library-bootstrapped and scala3-library-bootstrappedJS
  lazy val dottyLibrarySettings = Seq(
    (Compile / scalacOptions) ++= Seq(
      // Needed so that the library sources are visible when `dotty.tools.dotc.core.Definitions#init` is called
      "-sourcepath", (Compile / sourceDirectories).value.map(_.getAbsolutePath).distinct.mkString(File.pathSeparator),
      "-Yexplicit-nulls",
    ),
    (Compile / doc / scalacOptions) ++= ScaladocConfigs.DefaultGenerationSettings.value.settings
  )

  lazy val `scala3-library` = project.in(file("library")).asDottyLibrary(NonBootstrapped)
  lazy val `scala3-library-bootstrapped`: Project = project.in(file("library")).asDottyLibrary(Bootstrapped)

  def dottyLibrary(implicit mode: Mode): Project = mode match {
    case NonBootstrapped => `scala3-library`
    case Bootstrapped => `scala3-library-bootstrapped`
  }

  /** The dotty standard library compiled with the Scala.js back-end, to produce
   *  the corresponding .sjsir files.
   *
   *  This artifact must be on the classpath on every "Dotty.js" project.
   *
   *  Currently, only a very small fraction of the dotty library is actually
   *  included in this project, and hence available to Dotty.js projects. More
   *  will be added in the future as things are confirmed to be supported.
   */
  lazy val `scala3-library-bootstrappedJS`: Project = project.in(file("library-js")).
    asDottyLibrary(Bootstrapped).
    enablePlugins(DottyJSPlugin).
    settings(
      libraryDependencies +=
        ("org.scala-js" %% "scalajs-library" % scalaJSVersion).cross(CrossVersion.for3Use2_13),
      Compile / unmanagedSourceDirectories ++=
        (`scala3-library-bootstrapped` / Compile / unmanagedSourceDirectories).value,

      // Configure the source maps to point to GitHub for releases
      scalacOptions ++= {
        if (isRelease) {
          val baseURI = (LocalRootProject / baseDirectory).value.toURI
          val dottyVersion = version.value
          Seq(s"-scalajs-mapSourceURI:$baseURI->$dottyGithubRawUserContentUrl/$dottyVersion/")
        } else {
          Nil
        }
      },

      // Make sure `scala3-bootstrapped/test` doesn't fail on this project for no reason
      Test / test := {},
      Test / testOnly := {},
    )

  lazy val tastyCoreSettings = Seq(
    scalacOptions += "-source:3.0-migration"
  )

  lazy val `tasty-core` = project.in(file("tasty")).asTastyCore(NonBootstrapped)
  lazy val `tasty-core-bootstrapped`: Project = project.in(file("tasty")).asTastyCore(Bootstrapped)
  lazy val `tasty-core-scala2`: Project = project.in(file("tasty")).asTastyCoreScala2

  def tastyCore(implicit mode: Mode): Project = mode match {
    case NonBootstrapped => `tasty-core`
    case Bootstrapped => `tasty-core-bootstrapped`
  }

  lazy val `scala3-staging` = project.in(file("staging")).
    withCommonSettings(Bootstrapped).
    // We want the compiler to be present in the compiler classpath when compiling this project but not
    // when compiling a project that depends on scala3-staging (see sbt-test/sbt-dotty/quoted-example-project),
    // but we always need it to be present on the JVM classpath at runtime.
    dependsOn(dottyCompiler(Bootstrapped) % "provided; compile->runtime; test->test").
    settings(
      javaOptions := (`scala3-compiler-bootstrapped` / javaOptions).value
    )

  lazy val `scala3-tasty-inspector` = project.in(file("tasty-inspector")).
    withCommonSettings(Bootstrapped).
    // We want the compiler to be present in the compiler classpath when compiling this project but not
    // when compiling a project that depends on scala3-tasty-inspector (see sbt-test/sbt-dotty/tasty-inspector-example-project),
    // but we always need it to be present on the JVM classpath at runtime.
    dependsOn(dottyCompiler(Bootstrapped) % "provided; compile->runtime; test->test").
    settings(
      javaOptions := (`scala3-compiler-bootstrapped` / javaOptions).value
    )

  /** Scala 2 library compiled by dotty using the latest published sources of the library.
   *
   *  This version of the library is not (yet) TASTy/binary compatible with the Scala 2 compiled library.
   */
  lazy val `scala2-library-bootstrapped` = project.in(file("scala2-library-bootstrapped")).
    withCommonSettings(Bootstrapped).
    dependsOn(dottyCompiler(Bootstrapped) % "provided; compile->runtime; test->test").
    settings(commonBootstrappedSettings).
    settings(
      moduleName := "scala2-library",
      javaOptions := (`scala3-compiler-bootstrapped` / javaOptions).value,
      Compile / scalacOptions ++= {
        Seq("-sourcepath", ((Compile/sourceManaged).value / "scala-library-src").toString)
      },
      Compile / doc / scalacOptions += "-Ydocument-synthetic-types",
      scalacOptions += "-Ycompile-scala2-library",
      scalacOptions -= "-Xfatal-warnings",
      Compile / compile / logLevel := Level.Error,
      ivyConfigurations += SourceDeps.hide,
      transitiveClassifiers := Seq("sources"),
      libraryDependencies +=
        ("org.scala-lang" % "scala-library" % stdlibBootstrappedVersion % "sourcedeps"),
      (Compile / sourceGenerators) += Def.task {
        val s = streams.value
        val cacheDir = s.cacheDirectory
        val trgDir = (Compile / sourceManaged).value / "scala-library-src"

        val report = updateClassifiers.value
        val scalaLibrarySourcesJar = report.select(
            configuration = configurationFilter("sourcedeps"),
            module = (_: ModuleID).name == "scala-library",
            artifact = artifactFilter(`type` = "src")).headOption.getOrElse {
          sys.error(s"Could not fetch scala-library sources")
        }

        FileFunction.cached(cacheDir / s"fetchScalaLibrarySrc",
            FilesInfo.lastModified, FilesInfo.exists) { dependencies =>
          s.log.info(s"Unpacking scala-library sources to $trgDir...")
          if (trgDir.exists)
            IO.delete(trgDir)
          IO.createDirectory(trgDir)
          IO.unzip(scalaLibrarySourcesJar, trgDir)

          ((trgDir ** "*.scala") +++ (trgDir ** "*.java")).get.toSet
        } (Set(scalaLibrarySourcesJar)).toSeq
      }.taskValue,
      (Compile / sources) ~= (_.filterNot { file =>
        // sources from https://github.com/scala/scala/tree/2.13.x/src/library-aux
        val path = file.getPath.replace('\\', '/')
        path.endsWith("scala-library-src/scala/Any.scala") ||
        path.endsWith("scala-library-src/scala/AnyVal.scala") ||
        path.endsWith("scala-library-src/scala/AnyRef.scala") ||
        path.endsWith("scala-library-src/scala/Nothing.scala") ||
        path.endsWith("scala-library-src/scala/Null.scala") ||
        path.endsWith("scala-library-src/scala/Singleton.scala")
      }),
      (Compile / sources) := {
        val files = (Compile / sources).value
        val overwrittenSourcesDir = (Compile / scalaSource).value
        val overwrittenSources = files.flatMap(_.relativeTo(overwrittenSourcesDir)).toSet
        val reference = (Compile/sourceManaged).value / "scala-library-src"
        files.filterNot(_.relativeTo(reference).exists(overwrittenSources))
      },
      (Test / managedClasspath) ~= {
        _.filterNot(file => file.data.getName == s"scala-library-$stdlibBootstrappedVersion.jar")
      },
      mimaCheckDirection := "both",
      mimaBackwardIssueFilters := MiMaFilters.StdlibBootstrappedBackwards,
      mimaForwardIssueFilters := MiMaFilters.StdlibBootstrappedForward,
      mimaPreviousArtifacts += "org.scala-lang" % "scala-library" % stdlibBootstrappedVersion,
      mimaExcludeAnnotations ++= Seq(
        "scala.annotation.experimental",
        "scala.annotation.specialized",
        "scala.annotation.unspecialized",
      ),
      tastyMiMaTastyQueryVersionOverride := Some("1.1.2"),
      tastyMiMaPreviousArtifacts += "org.scala-lang" % "scala-library" % stdlibBootstrappedVersion,
      tastyMiMaCurrentClasspath := {
        val javaBootCp = tastyMiMaJavaBootClasspath.value
        val classDir = (Compile / classDirectory).value.toPath()
        val cp0 = Attributed.data((Compile / fullClasspath).value).map(_.toPath())
        val cp: Seq[Path] = classDir +: (javaBootCp ++ cp0)
        (cp, classDir)
      },
      tastyMiMaConfig ~= { _.withMoreProblemFilters(TastyMiMaFilters.StdlibBootstrapped) },
      tastyMiMaReportIssues := tastyMiMaReportIssues.dependsOn(Def.task {
        val minorVersion = previousDottyVersion.split('.')(1)
        // TODO find a way around this and test in the CI
        streams.value.log.warn(
          s"""To allow TASTy-MiMa to read TASTy files generated by this version of the compile you must:
             | * Modify the TASTy version to the latest stable release (latest version supported by TASTy-MiMa) in in tasty/src/dotty/tools/tasty/TastyFormat.scala
             |   - final val MinorVersion = $minorVersion
             |   - final val ExperimentalVersion = 0
             | * Clean everything to generate a compiler with those new TASTy versions
             | * Run scala2-library-bootstrapped/tastyMiMaReportIssues
             |""".stripMargin)

      }).value,
      Compile / exportJars := true,
      artifactName := { (sv: ScalaVersion, module: ModuleID, artifact: Artifact) =>
        "scala2-library-" + dottyVersion + "." + artifact.extension
      },
      run := {
        val log = streams.value.log
        val projectName = projectInfo.value.nameFormal
        val args: Seq[String] = spaceDelimited("<arg>").parsed
        val rootDir = (ThisBuild / baseDirectory).value
        val srcDir = (Compile / scalaSource).value.relativeTo(rootDir).get
        val reference = (Compile/sourceManaged).value.relativeTo(rootDir).get / "scala-library-src"
        args match {
          case Seq("list") =>
            log.info(s"Printing list of non-overriden files in $reference")
            reference.allPaths.get()
              .flatMap(_.relativeTo(reference))
              .filter(_.ext == "scala")
              .sorted
              .foreach(println)
          case Seq(cmd @ ("clone" | "overwrite"), files*) =>
            log.info("Cloning scala-library sources: " + files.mkString(", "))
            for (file <- files) {
              val fileRootedAtInLibraryFolder = file.stripPrefix("src/library/")
              val referenceStdlibPaths = reference / fileRootedAtInLibraryFolder
              val destination = srcDir / fileRootedAtInLibraryFolder
              if (!referenceStdlibPaths.exists) {
                log.error("Not found " + referenceStdlibPaths)
              } else if (destination.exists && cmd == "clone") {
                log.warn(s"Already exists $destination (use `overwrite` command to overwrite)")
              } else {
                val action = if (cmd == "clone") "Cloning" else "Overwriting"
                log.info(s"$action $destination")
                IO.copyFile(referenceStdlibPaths, destination)
              }
            }
          case "diff" +: rest =>
            log.info(s"Diffing ${name.value}/src with scala-library sources")
            if (rest.size > 1) {
              log.error(s"Too many arguments for $projectName/run diff")
            } else {
              val path = rest.headOption.getOrElse("")
              val fullPath = srcDir / path
              if (!fullPath.exists) {
                log.error(s"$fullPath does not exist")
              } else {
                // `--diff-filter=ACMR` is missing `D` on purpose not to show all the files that have not been overwritten.
                val command = s"git diff --diff-filter=ACMR --no-index --color=always -- $reference/$path $fullPath"
                log.info(command)
                import _root_.scala.sys.process._
                command.!
              }
            }
          case _ =>
            val projectName = projectInfo.value.nameFormal
            println(
              s"""Usage:
                |> $projectName/run list
                |  -- lists all files that are not overriden in ${name.value}/src
                |
                |> $projectName/run clone <sources>*
                |  -- clones the specified sources from the ${name.value}/src
                |  -- example: $projectName/run clone scala/Option.scala
                |
                |> $projectName/run overwrite <sources>*
                |  -- (danger) overwrites the specified sources from the ${name.value}/src
                |
                |> $projectName/run diff [path]
                |  -- shows the git diff between the reference library sources the sources used to compile $projectName
                |  -- [path] optional path in the library, eg:
                |    -- $projectName/run diff scala/Predef.scala
                |    -- $projectName/run diff scala/collection/immutable
                |""".stripMargin)
        }
      }
    )

  /** Packages the TASTy files of `scala2-library-bootstrapped` in a jar */
  lazy val `scala2-library-tasty` = project.in(file("scala2-library-tasty")).
    withCommonSettings(Bootstrapped).
    settings(
      exportJars := true,
      Compile / packageBin / mappings := {
        (`scala2-library-bootstrapped` / Compile / packageBin / mappings).value
          .filter(_._2.endsWith(".tasty"))
      },
    )

  /** Test the tasty generated by `scala2-library-bootstrapped`
   *
   *  The sources in src are compiled using TASTy from scala2-library-tasty but then run
   *  with the scala-library compiled be Scala 2.
   *
   *  The tests are run with the bootstrapped compiler and the tasty inspector on the classpath.
   *  The classpath has the default `scala-library` and not `scala2-library-bootstrapped`.
   *
   *  The jar of `scala2-library-bootstrapped` is provided for to the tests.
   *   - inspector: test that we can load the contents of the jar using the tasty inspector
   *   - from-tasty: test that we can recompile the contents of the jar using `dotc -from-tasty`
   */
  lazy val `scala2-library-tasty-tests` = project.in(file("scala2-library-tasty-tests")).
    withCommonSettings(Bootstrapped).
    dependsOn(dottyCompiler(Bootstrapped) % "compile->compile").
    dependsOn(`scala3-tasty-inspector` % "test->test").
    dependsOn(`scala2-library-tasty`).
    settings(commonBootstrappedSettings).
    settings(
      javaOptions := (`scala3-compiler-bootstrapped` / javaOptions).value,
      Test / javaOptions += "-Ddotty.scala.library=" + (`scala2-library-bootstrapped` / Compile / packageBin).value.getAbsolutePath,
      Compile / compile / fullClasspath ~= {
        _.filterNot(file => file.data.getName == s"scala-library-$stdlibBootstrappedVersion.jar")
      },
      Compile / compile / dependencyClasspath := {
        // make sure that the scala2-library (tasty of `scala2-library-tasty`) is listed before the scala-library (classfiles)
        val (bootstrappedLib, otherLibs) =
          (Compile / compile / dependencyClasspath).value
            .partition(_.data.getName == s"scala2-library-${dottyVersion}.jar")
        bootstrappedLib ++ otherLibs
      },
    )

  lazy val `scala3-sbt-bridge` = project.in(file("sbt-bridge/src")).
    // We cannot depend on any bootstrapped project to compile the bridge, since the
    // bridge is needed to compile these projects.
    dependsOn(`scala3-compiler` % Provided).
    settings(commonJavaSettings).
    settings(
      description := "sbt compiler bridge for Dotty",

      Test / sources := Seq(),
      Compile / scalaSource := baseDirectory.value,
      Compile / javaSource := baseDirectory.value,
      Compile / resourceDirectory := baseDirectory.value.getParentFile / "resources",

      // Referring to the other project using a string avoids an infinite loop
      // when sbt reads the settings.
      Test / test := (LocalProject("scala3-sbt-bridge-tests") / Test / test).value,

      libraryDependencies += Dependencies.compilerInterface % Provided
    )

  // We use a separate project for the bridge tests since they can only be run
  // with the bootstrapped library on the classpath.
  lazy val `scala3-sbt-bridge-tests` = project.in(file("sbt-bridge/test")).
    dependsOn(dottyCompiler(Bootstrapped) % Test).
    dependsOn(`scala3-sbt-bridge`).
    settings(commonBootstrappedSettings).
    settings(
      Compile / sources := Seq(),
      Test / scalaSource := baseDirectory.value,
      Test / javaSource := baseDirectory.value,
      libraryDependencies += ("org.scala-sbt" %% "zinc-apiinfo" % "1.8.0" % Test).cross(CrossVersion.for3Use2_13)
<<<<<<< HEAD
=======
    )

  lazy val `scala3-presentation-compiler` = project.in(file("presentation-compiler"))
    .asScala3PresentationCompiler(NonBootstrapped)
  lazy val `scala3-presentation-compiler-bootstrapped` = project.in(file("presentation-compiler"))
    .asScala3PresentationCompiler(Bootstrapped)

  def scala3PresentationCompiler(implicit mode: Mode): Project = mode match {
    case NonBootstrapped => `scala3-presentation-compiler`
    case Bootstrapped => `scala3-presentation-compiler-bootstrapped`
  }

  def scala3PresentationCompilerBuildInfo(implicit mode: Mode) =
    Seq(
      ideTestsDependencyClasspath := {
        val dottyLib = (dottyLibrary / Compile / classDirectory).value
        val scalaLib =
          (dottyLibrary / Compile / dependencyClasspath)
            .value
            .map(_.data)
            .filter(_.getName.matches("scala-library.*\\.jar"))
            .toList
        dottyLib :: scalaLib
        // Nil
      },
      Compile / buildInfoPackage := "dotty.tools.pc.buildinfo",
      Compile / buildInfoKeys := Seq(scalaVersion),
      Test / buildInfoPackage := "dotty.tools.pc.tests.buildinfo",
      Test / buildInfoKeys := Seq(scalaVersion, ideTestsDependencyClasspath)
    ) ++ BuildInfoPlugin.buildInfoScopedSettings(Compile) ++
      BuildInfoPlugin.buildInfoScopedSettings(Test) ++
      BuildInfoPlugin.buildInfoDefaultSettings

  lazy val presentationCompilerSettings = {
    val mtagsVersion = "1.1.0+79-325e7ef0-SNAPSHOT"

    Seq(
      resolvers ++= Resolver.sonatypeOssRepos("snapshots"),
      libraryDependencies ++= Seq(
        "org.lz4" % "lz4-java" % "1.8.0",
        "io.get-coursier" % "interface" % "1.0.18",
        "org.scalameta" % "mtags-interfaces" % mtagsVersion,
      ),
      libraryDependencies += ("org.scalameta" % "mtags-shared_2.13.12" % mtagsVersion % SourceDeps),
      ivyConfigurations += SourceDeps.hide,
      transitiveClassifiers := Seq("sources"),
      scalacOptions ++= Seq("-source", "3.3"), // To avoid fatal migration warnings
      Compile / scalacOptions ++= Seq("-Yexplicit-nulls", "-Ysafe-init"),
      Compile / sourceGenerators += Def.task {
        val s = streams.value
        val cacheDir = s.cacheDirectory
        val targetDir = (Compile/sourceManaged).value / "mtags-shared"

        val report = updateClassifiers.value
        val mtagsSharedSourceJar = report.select(
          configuration = configurationFilter("sourcedeps"),
          module = (_: ModuleID).name.startsWith("mtags-shared_"),
          artifact = artifactFilter(`type` = "src")).headOption.getOrElse {
            sys.error(s"Could not fetch mtags-shared sources")

          }
        FileFunction.cached(cacheDir / s"fetchMtagsSharedSource",
            FilesInfo.lastModified, FilesInfo.exists) { dependencies =>
          s.log.info(s"Unpacking mtags-shared sources to $targetDir...")
          if (targetDir.exists)
            IO.delete(targetDir)
          IO.createDirectory(targetDir)
          IO.unzip(mtagsSharedSourceJar, targetDir)

          val mtagsSharedSources = (targetDir ** "*.scala").get.toSet
          mtagsSharedSources.foreach(f => {
            val lines = IO.readLines(f)
            val substitutions = (replaceProtobuf(_)) andThen (insertUnsafeNullsImport(_))
            IO.writeLines(f, substitutions(lines))
          })
          mtagsSharedSources
        } (Set(mtagsSharedSourceJar)).toSeq
      }.taskValue,
>>>>>>> a92a4639
    )
  }

  lazy val `scala3-language-server` = project.in(file("language-server")).
    dependsOn(dottyCompiler(Bootstrapped)).
    settings(commonBootstrappedSettings).
    settings(
      libraryDependencies ++= Seq(
        "org.eclipse.lsp4j" % "org.eclipse.lsp4j" % "0.6.0",
        Dependencies.`jackson-databind`
      ),
      // Work around https://github.com/eclipse/lsp4j/issues/295
      dependencyOverrides += "org.eclipse.xtend" % "org.eclipse.xtend.lib" % "2.16.0",
      javaOptions := (`scala3-compiler-bootstrapped` / javaOptions).value,
    ).
    settings(
      ideTestsCompilerVersion := (`scala3-compiler` / version).value,
      ideTestsCompilerArguments := Seq(),
      ideTestsDependencyClasspath := {
        val dottyLib = (`scala3-library-bootstrapped` / Compile / classDirectory).value
        val scalaLib =
          (`scala3-library-bootstrapped` / Compile / dependencyClasspath)
            .value
            .map(_.data)
            .filter(_.getName.matches("scala-library.*\\.jar"))
            .toList
        dottyLib :: scalaLib
      },
      Test / buildInfoKeys := Seq[BuildInfoKey](
        ideTestsCompilerVersion,
        ideTestsCompilerArguments,
        ideTestsDependencyClasspath
      ),
      Test / buildInfoPackage := "dotty.tools.languageserver.util.server",
      BuildInfoPlugin.buildInfoScopedSettings(Test),
      BuildInfoPlugin.buildInfoDefaultSettings
    )

  /** A sandbox to play with the Scala.js back-end of dotty.
   *
   *  This sandbox is compiled with dotty with support for Scala.js. It can be
   *  used like any regular Scala.js project. In particular, `fastOptJS` will
   *  produce a .js file, and `run` will run the JavaScript code with a JS VM.
   *
   *  Simply running `dotty/run -scalajs` without this sandbox is not very
   *  useful, as that would not provide the linker and JS runners.
   */
  lazy val sjsSandbox = project.in(file("sandbox/scalajs")).
    enablePlugins(DottyJSPlugin).
    dependsOn(`scala3-library-bootstrappedJS`).
    settings(
      // Required to run Scala.js tests.
      Test / fork := false,

      scalaJSUseMainModuleInitializer := true,
    )

  /** Scala.js test suite.
   *
   *  This project downloads the sources of the upstream Scala.js test suite,
   *  and tests them with the dotty Scala.js back-end. Currently, only a very
   *  small fraction of the upstream test suite is actually compiled and run.
   *  It will grow in the future, as more stuff is confirmed to be supported.
   */
  lazy val sjsJUnitTests = project.in(file("tests/sjs-junit")).
    enablePlugins(DottyJSPlugin).
    dependsOn(`scala3-library-bootstrappedJS`).
    settings(
      bspEnabled := false,
      scalacOptions --= Seq("-Xfatal-warnings", "-deprecation"),

      // Required to run Scala.js tests.
      Test / fork := false,

      fetchScalaJSSource / sourceDirectory := target.value / s"scala-js-src-$scalaJSVersion",

      fetchScalaJSSource := {
        import org.eclipse.jgit.api._
        import org.eclipse.jgit.lib._

        val s = streams.value
        val ver = scalaJSVersion
        val trgDir = (fetchScalaJSSource / sourceDirectory).value

        if (!trgDir.exists) {
          s.log.info(s"Fetching Scala.js source version $ver")
          IO.createDirectory(trgDir)
          new CloneCommand()
            .setDirectory(trgDir)
            .setURI("https://github.com/scala-js/scala-js.git")
            .setNoCheckout(true)
            .call()
        }

        // Checkout proper ref. We do this anyway so we fail if something is wrong
        val git = Git.open(trgDir)
        s.log.info(s"Checking out Scala.js source version $ver")
        git.getRepository().getConfig().setEnum("core", null, "autocrlf", CoreConfig.AutoCRLF.FALSE)
        git.checkout().setName(s"v$ver").call()

        trgDir
      },

      // We need JUnit in the Compile configuration
      libraryDependencies +=
        ("org.scala-js" %% "scalajs-junit-test-runtime" % scalaJSVersion).cross(CrossVersion.for3Use2_13),

      (Compile / sourceGenerators) += Def.task {
        import org.scalajs.linker.interface.CheckedBehavior

        val stage = scalaJSStage.value

        val linkerConfig = stage match {
          case FastOptStage => (Compile / fastOptJS / scalaJSLinkerConfig).value
          case FullOptStage => (Compile / fullOptJS / scalaJSLinkerConfig).value
        }

        val moduleKind = linkerConfig.moduleKind
        val sems = linkerConfig.semantics

        ConstantHolderGenerator.generate(
            (Compile / sourceManaged).value,
            "org.scalajs.testsuite.utils.BuildInfo",
            "scalaVersion" -> scalaVersion.value,
            "hasSourceMaps" -> false, //DottyJSPlugin.wantSourceMaps.value,
            "isNoModule" -> (moduleKind == ModuleKind.NoModule),
            "isESModule" -> (moduleKind == ModuleKind.ESModule),
            "isCommonJSModule" -> (moduleKind == ModuleKind.CommonJSModule),
            "isFullOpt" -> (stage == FullOptStage),
            "compliantAsInstanceOfs" -> (sems.asInstanceOfs == CheckedBehavior.Compliant),
            "compliantArrayIndexOutOfBounds" -> (sems.arrayIndexOutOfBounds == CheckedBehavior.Compliant),
            "compliantArrayStores" -> (sems.arrayStores == CheckedBehavior.Compliant),
            "compliantNegativeArraySizes" -> (sems.negativeArraySizes == CheckedBehavior.Compliant),
            "compliantStringIndexOutOfBounds" -> (sems.stringIndexOutOfBounds == CheckedBehavior.Compliant),
            "compliantModuleInit" -> (sems.moduleInit == CheckedBehavior.Compliant),
            "strictFloats" -> sems.strictFloats,
            "productionMode" -> sems.productionMode,
            "esVersion" -> linkerConfig.esFeatures.esVersion.edition,
            "useECMAScript2015Semantics" -> linkerConfig.esFeatures.useECMAScript2015Semantics,
        )
      }.taskValue,

      (Test / scalacOptions) += "-scalajs-genStaticForwardersForNonTopLevelObjects",

      scalaJSLinkerConfig ~= { _.withSemantics(build.TestSuiteLinkerOptions.semantics _) },
      (Test / scalaJSModuleInitializers) ++= build.TestSuiteLinkerOptions.moduleInitializers,

      // Perform Ycheck after the Scala.js-specific transformation phases
      scalacOptions += "-Ycheck:prepjsinterop,explicitJSClasses,addLocalJSFakeNews",

      Test / jsEnvInput := {
        val resourceDir = fetchScalaJSSource.value / "test-suite/js/src/test/resources"
        val f = (resourceDir / "NonNativeJSTypeTestNatives.js").toPath
        org.scalajs.jsenv.Input.Script(f) +: (Test / jsEnvInput).value
      },

      Test / unmanagedSourceDirectories ++= {
        val linkerConfig = scalaJSStage.value match {
          case FastOptStage => (Test / fastLinkJS / scalaJSLinkerConfig).value
          case FullOptStage => (Test / fullLinkJS / scalaJSLinkerConfig).value
        }

        if (linkerConfig.moduleKind != ModuleKind.NoModule && !linkerConfig.closureCompiler)
          Seq(baseDirectory.value / "test-require-multi-modules")
        else
          Nil
      },

      (Compile / managedSources) ++= {
        val dir = fetchScalaJSSource.value
        (
          (dir / "test-suite/js/src/main/scala" ** (("*.scala": FileFilter)
            -- "Typechecking*.scala" // defines a Scala 2 macro
            )).get

          ++ (dir / "junit-async/js/src/main/scala" ** "*.scala").get
        )
      },

      // A first blacklist of tests for those that do not compile or do not link
      (Test / managedSources) ++= {
        val dir = fetchScalaJSSource.value / "test-suite"

        val linkerConfig = scalaJSStage.value match {
          case FastOptStage => (Test / fastLinkJS / scalaJSLinkerConfig).value
          case FullOptStage => (Test / fullLinkJS / scalaJSLinkerConfig).value
        }

        val moduleKind = linkerConfig.moduleKind
        val hasModules = moduleKind != ModuleKind.NoModule

        def conditionally(cond: Boolean, subdir: String): Seq[File] =
          if (!cond) Nil
          else (dir / subdir ** "*.scala").get

        (
          (dir / "shared/src/test/scala" ** (("*.scala": FileFilter)
            -- "ReflectiveCallTest.scala" // uses many forms of structural calls that are not allowed in Scala 3 anymore
            -- "UTF16Test.scala" // refutable pattern match
            )).get

          ++ (dir / "shared/src/test/require-sam" ** "*.scala").get
          ++ (dir / "shared/src/test/require-jdk8" ** "*.scala").get
          ++ (dir / "shared/src/test/require-jdk7" ** "*.scala").get

          ++ (dir / "js/src/test/scala" ** (("*.scala": FileFilter)
            -- "StackTraceTest.scala" // would require `npm install source-map-support`
            -- "UnionTypeTest.scala" // requires the Scala 2 macro defined in Typechecking*.scala
            )).get

          ++ (dir / "js/src/test/require-2.12" ** "*.scala").get
          ++ (dir / "js/src/test/require-new-target" ** "*.scala").get
          ++ (dir / "js/src/test/require-sam" ** "*.scala").get
          ++ (dir / "js/src/test/scala-new-collections" ** "*.scala").get

          ++ conditionally(!hasModules, "js/src/test/require-no-modules")
          ++ conditionally(hasModules, "js/src/test/require-modules")
          ++ conditionally(hasModules && !linkerConfig.closureCompiler, "js/src/test/require-multi-modules")
          ++ conditionally(moduleKind == ModuleKind.ESModule, "js/src/test/require-dynamic-import")
          ++ conditionally(moduleKind == ModuleKind.ESModule, "js/src/test/require-esmodule")
        )
      },

      /* For some reason, in Scala 3, the implementation of IterableDefaultTest
       * resolves to `scala.collection.ArrayOps.ArrayIterator`, whose `next()`
       * method is not compliant when called past the last element on Scala.js.
       * It relies on catching an `ArrayIndexOutOfBoundsException`.
       * We have to ignore it here.
       */
      Test / testOptions := Seq(Tests.Filter(_ != "org.scalajs.testsuite.javalib.lang.IterableDefaultTest")),

      Test / managedResources ++= {
        val testDir = fetchScalaJSSource.value / "test-suite/js/src/test"

        val common = (testDir / "resources" ** "*.js").get

        val moduleSpecific = scalaJSLinkerConfig.value.moduleKind match {
          case ModuleKind.NoModule       => Nil
          case ModuleKind.CommonJSModule => (testDir / "resources-commonjs" ** "*.js").get
          case ModuleKind.ESModule       => (testDir / "resources-esmodule" ** "*.js").get
        }

        common ++ moduleSpecific
      },
    )

  lazy val sjsCompilerTests = project.in(file("sjs-compiler-tests")).
    dependsOn(`scala3-compiler` % "test->test").
    settings(
      commonNonBootstrappedSettings,

      libraryDependencies ++= Seq(
        "org.scala-js" %% "scalajs-linker" % scalaJSVersion % Test cross CrossVersion.for3Use2_13,
        "org.scala-js" %% "scalajs-env-nodejs" % "1.3.0" % Test cross CrossVersion.for3Use2_13,
      ),

      // Change the baseDirectory when running the tests
      Test / baseDirectory := baseDirectory.value.getParentFile,

      javaOptions ++= (`scala3-compiler` / javaOptions).value,
      javaOptions ++= {
        val externalJSDeps = (`scala3-library-bootstrappedJS` / Compile / externalDependencyClasspath).value
        val dottyLibraryJSJar = (`scala3-library-bootstrappedJS` / Compile / packageBin).value.getAbsolutePath

        Seq(
          "-Ddotty.tests.classes.dottyLibraryJS=" + dottyLibraryJSJar,
          "-Ddotty.tests.classes.scalaJSJavalib=" + findArtifactPath(externalJSDeps, "scalajs-javalib"),
          "-Ddotty.tests.classes.scalaJSLibrary=" + findArtifactPath(externalJSDeps, "scalajs-library_2.13"),
        )
      },
    )

  lazy val `scala3-bench` = project.in(file("bench")).asDottyBench(NonBootstrapped)
  lazy val `scala3-bench-bootstrapped` = project.in(file("bench")).asDottyBench(Bootstrapped)
  lazy val `scala3-bench-run` = project.in(file("bench-run")).asDottyBench(Bootstrapped)

  lazy val `scala3-bench-micro` = project.in(file("bench-micro"))
    .asDottyBench(Bootstrapped)
    .settings(Jmh / run / mainClass := Some("org.openjdk.jmh.Main"))

  val testcasesOutputDir = taskKey[Seq[String]]("Root directory where tests classes are generated")
  val testcasesSourceRoot = taskKey[String]("Root directory where tests sources are generated")
  val testDocumentationRoot = taskKey[String]("Root directory where tests documentation are stored")
  val generateSelfDocumentation = taskKey[Unit]("Generate example documentation")
  // Note: the two tasks below should be one, but a bug in Tasty prevents that
  val generateScalaDocumentation = inputKey[Unit]("Generate documentation for dotty lib")
  val generateStableScala3Documentation  = inputKey[Unit]("Generate documentation for stable dotty lib")
  val generateTestcasesDocumentation  = taskKey[Unit]("Generate documentation for testcases, useful for debugging tests")

  val generateReferenceDocumentation = inputKey[Unit]("Generate language reference documentation for Scala 3")

  lazy val `scaladoc-testcases` = project.in(file("scaladoc-testcases")).
    dependsOn(`scala3-compiler-bootstrapped`).
    settings(commonBootstrappedSettings)


  /**
   * Collection of projects building targets for scaladoc, these are:
   * - common - common module for javascript
   * - main - main target for default scaladoc producing html webpage
   * - contributors - not related project to any of forementioned modules. Used for presenting contributors for static site.
   *                   Made as an indepented project to be scaladoc-agnostic.
   */
  lazy val `scaladoc-js-common` = project.in(file("scaladoc-js/common")).
    enablePlugins(DottyJSPlugin).
    dependsOn(`scala3-library-bootstrappedJS`).
    settings(libraryDependencies += ("org.scala-js" %%% "scalajs-dom" % "1.1.0").cross(CrossVersion.for3Use2_13))

  lazy val `scaladoc-js-main` = project.in(file("scaladoc-js/main")).
    enablePlugins(DottyJSPlugin).
    dependsOn(`scaladoc-js-common`).
    settings(
      scalaJSUseMainModuleInitializer := true,
      Test / fork := false
    )

  lazy val `scaladoc-js-contributors` = project.in(file("scaladoc-js/contributors")).
    enablePlugins(DottyJSPlugin).
    dependsOn(`scaladoc-js-common`).
    settings(
      Test / fork := false,
      scalaJSUseMainModuleInitializer := true,
      libraryDependencies += ("org.scala-js" %%% "scalajs-dom" % "1.1.0").cross(CrossVersion.for3Use2_13)
    )

  def generateDocumentation(configTask: Def.Initialize[Task[GenerationConfig]]) =
    Def.taskDyn {
      val config = configTask.value
      config.get[OutputDir].foreach { outDir =>
        IO.createDirectory(file(outDir.value))
      }
      val command = generateCommand(config)
      Def.task {
        (Compile / run).toTask(command).value
      }
    }

  def generateStaticAssetsTask = Def.task {
    DocumentationWebsite.generateStaticAssets(
      (`scaladoc-js-contributors` / Compile / fullOptJS).value.data,
      (`scaladoc-js-main` / Compile / fullOptJS).value.data,
      (`scaladoc-js-contributors` / Compile / baseDirectory).value / "css",
      (`scaladoc-js-common` / Compile / baseDirectory).value / "css",
      (Compile / resourceManaged).value,
    )
  }

  def bundleCSS = Def.task {
    val unmanagedResources = (Compile / resourceDirectory).value
    def createBundle(dir: File): Seq[File] = {
      val (dirs, files) = IO.listFiles(dir).toList.partition(_.isDirectory)
      val targetDir = (Compile / resourceManaged).value.toPath.resolve(unmanagedResources.toPath.relativize(dir.toPath)).toFile
      val bundleFile = targetDir / "bundle.css"
      if (bundleFile.exists) bundleFile.delete()
      files.foreach(file => IO.append(bundleFile, IO.readBytes(file)))
      bundleFile :: dirs.flatMap(createBundle)
    }

    val cssThemePath = unmanagedResources / "dotty_res" / "styles" / "theme"

    createBundle(cssThemePath)
  }

  val SourceLinksIntegrationTest = config("sourceLinksIntegrationTest") extend Test

  lazy val scaladoc = project.in(file("scaladoc")).
    configs(SourceLinksIntegrationTest).
    settings(commonBootstrappedSettings).
    dependsOn(`scala3-compiler-bootstrapped`).
    dependsOn(`scala3-tasty-inspector`).
    settings(inConfig(SourceLinksIntegrationTest)(Defaults.testSettings)).
    settings(
      SourceLinksIntegrationTest / scalaSource := baseDirectory.value / "test-source-links",
      SourceLinksIntegrationTest / test:= ((SourceLinksIntegrationTest / test) dependsOn generateScalaDocumentation.toTask("")).value,
    ).
    settings(
      Compile / resourceGenerators ++= Seq(
        generateStaticAssetsTask.taskValue,
        bundleCSS.taskValue
      ),
      libraryDependencies ++= Dependencies.flexmarkDeps ++ Seq(
        "nl.big-o" % "liqp" % "0.8.2",
        "org.jsoup" % "jsoup" % "1.17.2", // Needed to process .html files for static site
        Dependencies.`jackson-dataformat-yaml`,

        "com.github.sbt" % "junit-interface" % "0.13.3" % Test,
      ),
      Compile / mainClass := Some("dotty.tools.scaladoc.Main"),
      Compile / buildInfoKeys := Seq[BuildInfoKey](version),
      Compile / buildInfoPackage := "dotty.tools.scaladoc",
      BuildInfoPlugin.buildInfoScopedSettings(Compile),
      BuildInfoPlugin.buildInfoDefaultSettings,

      Test / test := (Test / test).dependsOn(`scaladoc-testcases` / Compile / compile).value,
      Test / testcasesOutputDir := (`scaladoc-testcases`/Compile/products).value.map(_.getAbsolutePath),
      Test / testcasesSourceRoot := ((`scaladoc-testcases` / baseDirectory).value / "src").getAbsolutePath.toString,
      run / baseDirectory := (ThisBuild / baseDirectory).value,
      generateSelfDocumentation := Def.taskDyn {
        generateDocumentation(Scaladoc)
      }.value,

      generateScalaDocumentation := Def.inputTaskDyn {
        val majorVersion = (LocalProject("scala3-library-bootstrapped") / scalaBinaryVersion).value

        val extraArgs = spaceDelimited("[<output-dir>] [--justAPI]").parsed
        val outputDirOverride = extraArgs.headOption.fold(identity[GenerationConfig](_))(newDir => {
          config: GenerationConfig => config.add(OutputDir(newDir))
        })
        val justAPIArg: Option[String] = extraArgs.drop(1).find(_ == "--justAPI")
        val justAPI = justAPIArg.fold(identity[GenerationConfig](_))(_ => {
          config: GenerationConfig => config.remove[SiteRoot]
        })
        val overrideFunc = outputDirOverride.andThen(justAPI)

        val config = Def.task {
          overrideFunc(Scala3.value)
        }

        val writeAdditionalFiles = Def.task {
          val dest = file(config.value.get[OutputDir].get.value)
          if (justAPIArg.isEmpty) {
            IO.write(dest / "versions" / "latest-nightly-base", majorVersion)
            // This file is used by GitHub Pages when the page is available in a custom domain
            IO.write(dest / "CNAME", "dotty.epfl.ch")
          }
        }

        writeAdditionalFiles.dependsOn(generateDocumentation(config))
      }.evaluated,

      generateStableScala3Documentation := Def.inputTaskDyn {
        val extraArgs = spaceDelimited("<version>").parsed
        val config = stableScala3(extraArgs.head)
        generateDocumentation(config)
      }.evaluated,

      generateTestcasesDocumentation := Def.taskDyn {
        generateDocumentation(Testcases)
      }.value,

      // Generate the Scala 3 reference documentation (published at https://docs.scala-lang.org/scala3/reference)
      generateReferenceDocumentation := Def.inputTaskDyn {
        val shouldRegenerateExpectedLinks = (Space ~> literal("--no-regenerate-expected-links")).?.parsed.isEmpty

        generateStaticAssetsTask.value

        // Move all the source files to a temporary directory and apply some changes specific to the reference documentation
        val temp = IO.createTemporaryDirectory
        IO.copyDirectory(file("docs"), temp / "docs")
        IO.delete(temp / "docs" / "_blog")

        // Overwrite the main layout and the sidebar
        IO.copyDirectory(
          file("project") / "resources" / "referenceReplacements",
          temp / "docs",
          overwrite = true
        )

        // Add redirections from previously supported URLs, for some pages
        for (name <- Seq("changed-features", "contextual", "dropped-features", "metaprogramming", "other-new-features")) {
          val path = temp / "docs" / "_docs" / "reference" / name / s"${name}.md"
          val contentLines = IO.read(path).linesIterator.to[collection.mutable.ArrayBuffer]
          contentLines.insert(1, s"redirectFrom: /${name}.html") // Add redirection
          val newContent = contentLines.mkString("\n")
          IO.write(path, newContent)
        }

        val languageReferenceConfig = Def.task {
          Scala3.value
            .add(OutputDir("scaladoc/output/reference"))
            .add(SiteRoot(s"${temp.getAbsolutePath}/docs"))
            .add(ProjectName("Scala 3 Reference"))
            .add(ProjectVersion(baseVersion))
            .remove[VersionsDictionaryUrl]
            .add(SourceLinks(List(
              s"${temp.getAbsolutePath}=github://lampepfl/dotty/language-reference-stable"
            )))
            .withTargets(List("___fake___.scala"))
        }

        val expectedLinksRegeneration = Def.task {
          if (shouldRegenerateExpectedLinks) {
            val script = (file("project") / "scripts" / "regenerateExpectedLinks").toString
            val outputDir = languageReferenceConfig.value.get[OutputDir].get.value
            val expectedLinksFile = (file("project") / "scripts" / "expected-links" / "reference-expected-links.txt").toString
            import _root_.scala.sys.process._
            s"$script $outputDir $expectedLinksFile".!
          }
        }

        expectedLinksRegeneration.dependsOn(generateDocumentation(languageReferenceConfig))
      }.evaluated,

      Test / buildInfoKeys := Seq[BuildInfoKey](
        (Test / Build.testcasesOutputDir),
        (Test / Build.testcasesSourceRoot),
        Build.testDocumentationRoot,
      ),
      testDocumentationRoot := (baseDirectory.value / "test-documentations").getAbsolutePath,
      Test / buildInfoPackage := "dotty.tools.scaladoc.test",
      BuildInfoPlugin.buildInfoScopedSettings(Test),
    )

  // various scripted sbt tests
  lazy val `sbt-test` = project.in(file("sbt-test")).
    enablePlugins(ScriptedPlugin).
    settings(commonSettings).
    settings(
      sbtTestDirectory := baseDirectory.value,
      target := baseDirectory.value / ".." / "out" / name.value,

      // The batch mode accidentally became the default with no way to disable
      // it in sbt 1.4 (https://github.com/sbt/sbt/issues/5913#issuecomment-716003195).
      // We enable it explicitly here to make it clear that we're using it.
      scriptedBatchExecution := true,

      scriptedLaunchOpts ++= Seq(
        "-Dplugin.version=" + version.value,
        "-Dplugin.scalaVersion=" + dottyVersion,
        "-Dplugin.scala2Version=" + stdlibVersion(Bootstrapped),
        "-Dplugin.scalaJSVersion=" + scalaJSVersion,
        "-Dsbt.boot.directory=" + ((ThisBuild / baseDirectory).value / ".sbt-scripted").getAbsolutePath // Workaround sbt/sbt#3469
      ),
      // Pass along ivy home and repositories settings to sbt instances run from the tests
      scriptedLaunchOpts ++= {
        val repositoryPath = (io.Path.userHome / ".sbt" / "repositories").absolutePath
        s"-Dsbt.repository.config=$repositoryPath" ::
        ivyPaths.value.ivyHome.map("-Dsbt.ivy.home=" + _.getAbsolutePath).toList
      },
      scriptedBufferLog := true,
      scripted := scripted.dependsOn(
        (`scala3-sbt-bridge` / publishLocalBin),
        (`scala3-interfaces` / publishLocalBin),
        (`scala3-compiler-bootstrapped` / publishLocalBin),
        (`scala3-library-bootstrapped` / publishLocalBin),
        (`scala3-library-bootstrappedJS` / publishLocalBin),
        (`tasty-core-bootstrapped` / publishLocalBin),
        (`scala3-staging` / publishLocalBin),
        (`scala3-tasty-inspector` / publishLocalBin),
        (`scaladoc` / publishLocalBin),
        (`scala3-bootstrapped` / publishLocalBin) // Needed because sbt currently hardcodes the dotty artifact
      ).evaluated
    )

  lazy val `sbt-community-build` = project.in(file("sbt-community-build")).
    enablePlugins(SbtPlugin).
    settings(commonSettings).
    settings(
      name := "sbt-community-build",
      version := sbtCommunityBuildVersion,
      organization := "ch.epfl.lamp",
      sbtTestDirectory := baseDirectory.value / "sbt-test",
      scriptedLaunchOpts ++= Seq(
        "-Dplugin.version=" + version.value,
        "-Dplugin.scalaVersion=" + dottyVersion,
        "-Dplugin.scalaJSVersion=" + scalaJSVersion,
        "-Dplugin.sbtDottyVersion=" + sbtDottyVersion,
        "-Ddotty.communitybuild.dir=" + baseDirectory.value / "target",
        "-Dsbt.boot.directory=" + ((ThisBuild / baseDirectory).value / ".sbt-scripted").getAbsolutePath // Workaround sbt/sbt#3469
      ),
      // Pass along ivy home and repositories settings to sbt instances run from the tests
      scriptedLaunchOpts ++= {
        val repositoryPath = (io.Path.userHome / ".sbt" / "repositories").absolutePath
        s"-Dsbt.repository.config=$repositoryPath" ::
        ivyPaths.value.ivyHome.map("-Dsbt.ivy.home=" + _.getAbsolutePath).toList
      },
      scriptedBufferLog := true,
      scriptedBatchExecution := true,
      scripted := scripted.dependsOn(
        (`scala3-sbt-bridge` / publishLocal),
        (`scala3-interfaces` / publishLocal),
        (`scala3-compiler-bootstrapped` / publishLocal),
        (`scala3-library-bootstrapped` / publishLocal),
        (`scala3-library-bootstrappedJS` / publishLocal),
        (`tasty-core-bootstrapped` / publishLocal),
        (`scala3-staging` / publishLocal),
        (`scala3-tasty-inspector` / publishLocal),
        (`scaladoc` / publishLocal),
        (`scala3-bootstrapped` / publishLocal)
      ).evaluated
   )

  val prepareCommunityBuild = taskKey[Unit]("Publish local the compiler and the sbt plugin. Also store the versions of the published local artefacts in two files, community-build/{scala3-bootstrapped.version,sbt-injected-plugins}.")

  lazy val `community-build` = project.in(file("community-build")).
    dependsOn(dottyLibrary(Bootstrapped)).
    settings(commonBootstrappedSettings).
    settings(
      prepareCommunityBuild := {
        (`scala3-sbt-bridge` / publishLocal).value
        (`scala3-interfaces` / publishLocal).value
        (`tasty-core-bootstrapped` / publishLocal).value
        (`scala3-library-bootstrapped` / publishLocal).value
        (`scala3-tasty-inspector` / publishLocal).value
        (`scaladoc` / publishLocal).value
        (`scala3-compiler-bootstrapped` / publishLocal).value
        (`scala3-bootstrapped` / publishLocal).value
        (`scala3-library-bootstrappedJS` / publishLocal).value
        (`sbt-community-build` / publishLocal).value
        // (publishLocal in `scala3-staging`).value
        val pluginText =
          s"""updateOptions in Global ~= (_.withLatestSnapshots(false))
             |addSbtPlugin("ch.epfl.lamp" % "sbt-community-build" % "$sbtCommunityBuildVersion")
             |addSbtPlugin("org.scala-js" % "sbt-scalajs" % "$scalaJSVersion")""".stripMargin
        IO.write(baseDirectory.value / "sbt-injected-plugins", pluginText)
        IO.write(baseDirectory.value / "scala3-bootstrapped.version", dottyVersion)
        IO.delete(baseDirectory.value / "dotty-community-build-deps")  // delete any stale deps file
      },
      (Test / testOptions) += Tests.Argument(
        TestFrameworks.JUnit,
        "--include-categories=dotty.communitybuild.TestCategory",
        "--run-listener=dotty.communitybuild.FailureSummarizer",
      ),
      Compile/run := (Compile/run).dependsOn(prepareCommunityBuild).evaluated,
      Test / testOnly := ((Test / testOnly) dependsOn prepareCommunityBuild).evaluated,
      Test / test     := ((Test / test    ) dependsOn prepareCommunityBuild).value,
      javaOptions ++= {
        // Propagate the ivy cache directory setting to the tests, which will
        // then propagate it further to the sbt instances they will spawn.
        val sbtProps = Option(System.getProperty("sbt.ivy.home")) match {
          case Some(ivyHome) =>
            Seq(s"-Dsbt.ivy.home=$ivyHome")
          case _ =>
            Seq()
        }
        sbtProps
      }
    )

  lazy val publishSettings = Seq(
    publishMavenStyle := true,
    isSnapshot := version.value.contains("SNAPSHOT"),
    publishTo := sonatypePublishToBundle.value,
    publishConfiguration ~= (_.withOverwrite(true)),
    publishLocalConfiguration ~= (_.withOverwrite(true)),
    Test / publishArtifact := false,
    homepage := Some(url(dottyGithubUrl)),
    licenses += (("Apache-2.0",
      url("https://www.apache.org/licenses/LICENSE-2.0"))),
    scmInfo := Some(
      ScmInfo(
        url(dottyGithubUrl),
        "scm:git:git@github.com:lampepfl/dotty.git"
      )
    ),
    developers := List(
      Developer(
        id = "odersky",
        name = "Martin Odersky",
        email = "martin.odersky@epfl.ch",
        url = url("https://github.com/odersky")
      ),
      Developer(
        id = "DarkDimius",
        name = "Dmitry Petrashko",
        email = "me@d-d.me",
        url = url("https://d-d.me")
      ),
      Developer(
        id = "smarter",
        name = "Guillaume Martres",
        email = "smarter@ubuntu.com",
        url = url("http://guillaume.martres.me")
      ),
      Developer(
        id = "felixmulder",
        name = "Felix Mulder",
        email = "felix.mulder@gmail.com",
        url = url("http://felixmulder.com")
      ),
      Developer(
        id = "liufengyun",
        name = "Liu Fengyun",
        email = "liu@fengy.me",
        url = url("https://fengy.me")
      ),
      Developer(
        id = "nicolasstucki",
        name = "Nicolas Stucki",
        email = "nicolas.stucki@gmail.com",
        url = url("https://github.com/nicolasstucki")
      ),
      Developer(
        id = "OlivierBlanvillain",
        name = "Olivier Blanvillain",
        email = "olivier.blanvillain@gmail.com",
        url = url("https://github.com/OlivierBlanvillain")
      ),
      Developer(
        id = "biboudis",
        name = "Aggelos Biboudis",
        email = "aggelos.biboudis@epfl.ch",
        url = url("http://biboudis.github.io")
      ),
      Developer(
        id = "allanrenucci",
        name = "Allan Renucci",
        email = "allan.renucci@gmail.com",
        url = url("https://github.com/allanrenucci")
      ),
      Developer(
        id = "Duhemm",
        name = "Martin Duhem",
        email = "martin.duhem@gmail.com",
        url = url("https://github.com/Duhemm")
      )
    )
  )

  lazy val commonDistSettings = Seq(
    packMain := Map(),
    publishArtifact := false,
    packGenerateMakefile := false,
    packExpandedClasspath := true,
    packArchiveName := "scala3-" + dottyVersion
  )

  lazy val dist = project.asDist(Bootstrapped)
    .settings(
      packResourceDir += (baseDirectory.value / "bin" -> "bin"),
    )

  implicit class ProjectDefinitions(val project: Project) extends AnyVal {

    // FIXME: we do not aggregate `bin` because its tests delete jars, thus breaking other tests
    def asDottyRoot(implicit mode: Mode): Project = project.withCommonSettings.
      aggregate(`scala3-interfaces`, dottyLibrary, dottyCompiler, tastyCore, `scala3-sbt-bridge`, scala3PresentationCompiler).
      bootstrappedAggregate(`scala3-language-server`, `scala3-staging`,
        `scala3-tasty-inspector`, `scala3-library-bootstrappedJS`, scaladoc).
      dependsOn(tastyCore).
      dependsOn(dottyCompiler).
      dependsOn(dottyLibrary).
      nonBootstrappedSettings(
        addCommandAlias("run", "scala3-compiler/run"),
        // Clean everything by default
        addCommandAlias("clean", ";scala3/clean;scala3-bootstrapped/clean"),
        // `publishLocal` on the non-bootstrapped compiler does not produce a
        // working distribution (it can't in general, since there's no guarantee
        // that the non-bootstrapped library is compatible with the
        // non-bootstrapped compiler), so publish the bootstrapped one by
        // default.
        addCommandAlias("publishLocal", "scala3-bootstrapped/publishLocal"),
        repl := (`scala3-compiler-bootstrapped` / repl).value,
      ).
      settings(
        publish / skip := true
      )

    def asDottyCompiler(implicit mode: Mode): Project = project.withCommonSettings.
      dependsOn(`scala3-interfaces`).
      dependsOn(dottyLibrary).
      dependsOn(tastyCore).
      settings(dottyCompilerSettings)

    def asDottyLibrary(implicit mode: Mode): Project = {
      val base =
        project.withCommonSettings.
          settings(
            versionScheme := Some("semver-spec"),
            libraryDependencies += "org.scala-lang" % "scala-library" % stdlibVersion,
            // Make sure we do not refer to experimental features outside an experimental scope.
            // In other words, disable NIGHTLY/SNAPSHOT experimental scope.
            scalacOptions += "-Yno-experimental",
          ).
          settings(dottyLibrarySettings)
      if (mode == Bootstrapped) {
        base.settings(
          (Compile/doc) := {
            // Workaround for
            // [error]    |object IArray cannot have the same name as object IArray in package scala
            // -- cannot define object member with the same name as a object member in self reference _.
            val doWork = (Compile/doc).result.value
            (Compile/doc/target).value
          },
          commonMiMaSettings,
          mimaBinaryIssueFilters ++= MiMaFilters.Library
        )
      } else base
    }


    def asTastyCore(implicit mode: Mode): Project = project.withCommonSettings.
      dependsOn(dottyLibrary).
      settings(tastyCoreSettings).
      settings(disableDocSetting).
      settings(
        versionScheme := Some("semver-spec"),
        if (mode == Bootstrapped) Def.settings(
          commonMiMaSettings,
          mimaBinaryIssueFilters ++= MiMaFilters.TastyCore,
        ) else {
          Nil
        }
      )

    def asTastyCoreScala2: Project = project
      .settings(commonScala2Settings)
      // need to add @annotation.internal.sharable to the classpath for compiling
      // we don't actually publish this library anywhere, so it's fine.
      // if someone depends on the sources of tasty-core in a scala 2 project,
      // they should strip the sharable annotation, or add -Ytasty-reader
      .dependsOn(dottyLibrary(NonBootstrapped) % Provided)
      .settings(
        scalacOptions += "-Ytasty-reader" // to read scala3 library
      )

    def asDottyBench(implicit mode: Mode): Project = project.withCommonSettings.
      dependsOn(dottyCompiler).
      settings(commonBenchmarkSettings).
      enablePlugins(JmhPlugin)

    def asScala3PresentationCompiler(implicit mode: Mode): Project = project.withCommonSettings.
      dependsOn(dottyCompiler, dottyLibrary).
      settings(presentationCompilerSettings).
      settings(scala3PresentationCompilerBuildInfo)

    def asDist(implicit mode: Mode): Project = project.
      enablePlugins(PackPlugin).
      withCommonSettings.
      dependsOn(`scala3-interfaces`, dottyCompiler, dottyLibrary, tastyCore, `scala3-staging`, `scala3-tasty-inspector`, scaladoc).
      settings(commonDistSettings).
      bootstrappedSettings(
        target := baseDirectory.value / "target" // override setting in commonBootstrappedSettings
      )

    def withCommonSettings(implicit mode: Mode): Project = project.settings(mode match {
      case NonBootstrapped => commonNonBootstrappedSettings
      case Bootstrapped => commonBootstrappedSettings
    })
  }
}

object ScaladocConfigs {
  import Build._
  private lazy val currentYear: String = java.util.Calendar.getInstance().get(java.util.Calendar.YEAR).toString

  def dottyExternalMapping = ".*scala/.*::scaladoc3::https://dotty.epfl.ch/api/"
  def javaExternalMapping = ".*java/.*::javadoc::https://docs.oracle.com/javase/8/docs/api/"
  def scalaSrcLink(v: String, s: String) = s"${s}github://scala/scala/v$v#src/library"
  def dottySrcLink(v: String, sourcesPrefix: String = "", outputPrefix: String = "") =
    sys.env.get("GITHUB_SHA") match {
      case Some(sha) =>
        s"${sourcesPrefix}github://${sys.env("GITHUB_REPOSITORY")}/$sha$outputPrefix"
      case None => s"${sourcesPrefix}github://lampepfl/dotty/$v$outputPrefix"
    }

  def defaultSourceLinks(version: String = dottyNonBootstrappedVersion, refVersion: String = dottyVersion) = Def.task {
    def stdLibVersion = stdlibVersion(NonBootstrapped)
    def srcManaged(v: String, s: String) = s"out/bootstrap/scala2-library-bootstrapped/scala-$v/src_managed/main/$s-library-src"
    SourceLinks(
      List(
        scalaSrcLink(stdLibVersion, srcManaged(version, "scala") + "="),
        dottySrcLink(refVersion, "library/src=", "#library/src"),
        dottySrcLink(refVersion),
        "docs=github://lampepfl/dotty/main#docs"
      )
    )
  }

  lazy val DefaultGenerationSettings = Def.task {
    def projectVersion = version.value
    def socialLinks = SocialLinks(List(
      "github::https://github.com/lampepfl/dotty",
      "discord::https://discord.com/invite/scala",
      "twitter::https://twitter.com/scala_lang",
    ))
    def projectLogo = ProjectLogo("docs/_assets/images/logo.svg")
    def skipByRegex = SkipByRegex(List(".+\\.internal($|\\..+)", ".+\\.impl($|\\..+)"))
    def skipById = SkipById(List(
      "scala.runtime.stdLibPatches",
      "scala.runtime.MatchCase",
      "dotty.tools.tasty",
      "dotty.tools.tasty.util",
    ))
    def projectFooter = ProjectFooter(s"Copyright (c) 2002-$currentYear, LAMP/EPFL")
    def defaultTemplate = DefaultTemplate("static-site-main")
    GenerationConfig(
      List(),
      ProjectVersion(projectVersion),
      GenerateInkuire(true),
      defaultSourceLinks().value,
      skipByRegex,
      skipById,
      projectLogo,
      socialLinks,
      projectFooter,
      defaultTemplate,
      Author(true),
      Groups(true),
      QuickLinks(
        List(
          "Learn::https://docs.scala-lang.org/",
          "Install::https://www.scala-lang.org/download/",
          "Playground::https://scastie.scala-lang.org",
          "Find\u00A0A\u00A0Library::https://index.scala-lang.org",
          "Community::https://www.scala-lang.org/community/",
          "Blog::https://www.scala-lang.org/blog/",
        )
      )
    )
  }

  lazy val DefaultGenerationConfig = Def.task {
    def distLocation = (dist / Compile / pack).value
    DefaultGenerationSettings.value
  }

  lazy val Scaladoc = Def.task {
    DefaultGenerationConfig.value
      .add(UseJavacp(true))
      .add(ProjectName("scaladoc"))
      .add(OutputDir("scaladoc/output/self"))
      .add(Revision(VersionUtil.gitHash))
      .add(ExternalMappings(List(dottyExternalMapping, javaExternalMapping)))
      .withTargets((Compile / classDirectory).value.getAbsolutePath :: Nil)
  }

  lazy val Testcases = Def.task {
    val tastyRoots = (Test / Build.testcasesOutputDir).value
    DefaultGenerationConfig.value
      .add(UseJavacp(true))
      .add(OutputDir("scaladoc/output/testcases"))
      .add(ProjectName("scaladoc testcases"))
      .add(Revision("main"))
      .add(SnippetCompiler(List("scaladoc-testcases/docs=compile")))
      .add(SiteRoot("scaladoc-testcases/docs"))
      .add(CommentSyntax(List(
        "scaladoc-testcases/src/example/comment-md=markdown",
        "scaladoc-testcases/src/example/comment-wiki=wiki"
      )))
      .add(ExternalMappings(List(dottyExternalMapping, javaExternalMapping)))
      .withTargets(tastyRoots)
  }

  lazy val Scala3 = Def.task {
    val dottyJars: Seq[java.io.File] = Seq(
      (`scala2-library-bootstrapped`/Compile/products).value,
      (`scala3-library-bootstrapped`/Compile/products).value,
      (`scala3-interfaces`/Compile/products).value,
      (`tasty-core-bootstrapped`/Compile/products).value,
    ).flatten

    val roots = dottyJars.map(_.getAbsolutePath)

    val managedSources =
      (`scala2-library-bootstrapped`/Compile/sourceManaged).value / "scala-library-src"
    val projectRoot = (ThisBuild/baseDirectory).value.toPath
    val stdLibRoot = projectRoot.relativize(managedSources.toPath.normalize())
    val docRootFile = stdLibRoot.resolve("rootdoc.txt")

    val dottyManagesSources = (`scala3-library-bootstrapped`/Compile/baseDirectory).value

    val tastyCoreSources = projectRoot.relativize((`tasty-core-bootstrapped`/Compile/scalaSource).value.toPath().normalize())

    val dottyLibRoot = projectRoot.relativize(dottyManagesSources.toPath.normalize())
    DefaultGenerationConfig.value
      .add(ProjectName("Scala 3"))
      .add(OutputDir(file("scaladoc/output/scala3").getAbsoluteFile.getAbsolutePath))
      .add(Revision("main"))
      .add(ExternalMappings(List(javaExternalMapping)))
      .add(DocRootContent(docRootFile.toString))
      .add(CommentSyntax(List(
        s"${dottyLibRoot}=markdown",
        s"${stdLibRoot}=wiki",
        s"${tastyCoreSources}=markdown",
        "wiki"
      )))
      .add(VersionsDictionaryUrl("https://scala-lang.org/api/versions.json"))
      .add(DocumentSyntheticTypes(true))
      .add(SnippetCompiler(List(
        s"${dottyLibRoot}/scala=compile",
      )))
      .add(SiteRoot("docs"))
      .add(ApiSubdirectory(true))
      .withTargets(roots)
  }

  def stableScala3(version: String) = Def.task {
    val scalaLibrarySrc = s"out/bootstrap/scala2-library-bootstrapped/scala-$version-bin-SNAPSHOT-nonbootstrapped/src_managed"
    val dottyLibrarySrc = "library/src"
    Scala3.value
      .add(defaultSourceLinks(version + "-bin-SNAPSHOT-nonbootstrapped", version).value)
      .add(ProjectVersion(version))
      .add(SnippetCompiler(
        List(
          s"$dottyLibrarySrc/scala/quoted=compile",
          s"$dottyLibrarySrc/scala/compiletime=compile"
        )
      ))
      .add(CommentSyntax(List(
        s"$dottyLibrarySrc=markdown",
        s"$scalaLibrarySrc=wiki",
        "wiki"
      )))
      .add(DocRootContent(s"$scalaLibrarySrc/rootdoc.txt"))
      .withTargets(
        Seq(
          s"out/bootstrap/scala2-library-bootstrapped/scala-$version-bin-SNAPSHOT-nonbootstrapped/classes",
          s"out/bootstrap/scala3-library-bootstrapped/scala-$version-bin-SNAPSHOT-nonbootstrapped/classes",
          s"tmp/interfaces/target/classes",
          s"out/bootstrap/tasty-core-bootstrapped/scala-$version-bin-SNAPSHOT-nonbootstrapped/classes"
        )
      )
      .remove[SiteRoot]
      .remove[ApiSubdirectory]
  }
}<|MERGE_RESOLUTION|>--- conflicted
+++ resolved
@@ -83,15 +83,9 @@
 object Build {
   import ScaladocConfigs._
 
-<<<<<<< HEAD
-  val referenceVersion = "3.3.0"
-
-  val baseVersion = "3.3.1"
-=======
   val referenceVersion = "3.3.1"
 
   val baseVersion = "3.4.0"
->>>>>>> a92a4639
 
   // Versions used by the vscode extension to create a new project
   // This should be the latest published releases.
@@ -107,11 +101,7 @@
    *  set to 3.1.3. If it is going to be 3.1.0, it must be set to the latest
    *  3.0.x release.
    */
-<<<<<<< HEAD
-  val previousDottyVersion = "3.3.0"
-=======
   val previousDottyVersion = "3.3.1"
->>>>>>> a92a4639
 
   object CompatMode {
     final val BinaryCompatible = 0
@@ -615,13 +605,8 @@
 
       // get libraries onboard
       libraryDependencies ++= Seq(
-<<<<<<< HEAD
-        "org.scala-lang.modules" % "scala-asm" % "9.5.0-scala-1", // used by the backend
-        Dependencies.oldCompilerInterface, // we stick to the old version to avoid deprecation warnings
-=======
         "org.scala-lang.modules" % "scala-asm" % "9.6.0-scala-1", // used by the backend
         Dependencies.compilerInterface,
->>>>>>> a92a4639
         "org.jline" % "jline-reader" % "3.19.0",   // used by the REPL
         "org.jline" % "jline-terminal" % "3.19.0",
         "org.jline" % "jline-terminal-jna" % "3.19.0", // needed for Windows
@@ -1266,8 +1251,6 @@
       Test / scalaSource := baseDirectory.value,
       Test / javaSource := baseDirectory.value,
       libraryDependencies += ("org.scala-sbt" %% "zinc-apiinfo" % "1.8.0" % Test).cross(CrossVersion.for3Use2_13)
-<<<<<<< HEAD
-=======
     )
 
   lazy val `scala3-presentation-compiler` = project.in(file("presentation-compiler"))
@@ -1346,7 +1329,6 @@
           mtagsSharedSources
         } (Set(mtagsSharedSourceJar)).toSeq
       }.taskValue,
->>>>>>> a92a4639
     )
   }
 
