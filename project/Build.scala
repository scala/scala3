import java.io.File
import java.nio.file._
import Process._
import Modes._
import ScaladocGeneration._
import com.jsuereth.sbtpgp.PgpKeys
import sbt.Keys.*
import sbt.*
import sbt.nio.FileStamper
import sbt.nio.Keys.*
import complete.DefaultParsers._
import pl.project13.scala.sbt.JmhPlugin
import pl.project13.scala.sbt.JmhPlugin.JmhKeys.Jmh
import com.gradle.develocity.agent.sbt.DevelocityPlugin.autoImport._
import com.gradle.develocity.agent.sbt.api.experimental.buildcache
import com.typesafe.sbt.packager.Keys._
import com.typesafe.sbt.packager.MappingsHelper.directory
import com.typesafe.sbt.packager.universal.UniversalPlugin
import com.typesafe.sbt.packager.universal.UniversalPlugin.autoImport.Universal
import com.typesafe.sbt.packager.windows.WindowsPlugin
import com.typesafe.sbt.packager.windows.WindowsPlugin.autoImport.Windows
import sbt.Package.ManifestAttributes
import sbt.PublishBinPlugin.autoImport._
import dotty.tools.sbtplugin.RepublishPlugin
import dotty.tools.sbtplugin.RepublishPlugin.autoImport._
import dotty.tools.sbtplugin.ScalaLibraryPlugin

import sbt.plugins.SbtPlugin
import sbt.ScriptedPlugin.autoImport._
import com.typesafe.tools.mima.plugin.MimaPlugin.autoImport._
import org.scalajs.sbtplugin.ScalaJSPlugin
import org.scalajs.sbtplugin.ScalaJSPlugin.autoImport._

import sbtbuildinfo.BuildInfoPlugin
import sbtbuildinfo.BuildInfoPlugin.autoImport._
import sbttastymima.TastyMiMaPlugin
import sbttastymima.TastyMiMaPlugin.autoImport._

import scala.util.Properties.isJavaAtLeast

import org.portablescala.sbtplatformdeps.PlatformDepsPlugin.autoImport._
import org.scalajs.linker.interface.{ModuleInitializer, StandardConfig}

object DottyJSPlugin extends AutoPlugin {
  import Build._

  object autoImport {
    val switchToESModules: StandardConfig => StandardConfig =
      config => config.withModuleKind(ModuleKind.ESModule)
  }

  val writePackageJSON = taskKey[Unit](
      "Write package.json to configure module type for Node.js")

  override def requires: Plugins = ScalaJSPlugin

  override def projectSettings: Seq[Setting[_]] = Def.settings(
    commonBootstrappedSettings,

    /* #11709 Remove the dependency on scala3-library that ScalaJSPlugin adds.
     * Instead, in this build, we use `.dependsOn` relationships to depend on
     * the appropriate, locally-defined, scala3-library-bootstrappedJS.
     */
    libraryDependencies ~= {
      _.filter(!_.name.startsWith("scala3-library_sjs1"))
    },

    // Replace the JVM JUnit dependency by the Scala.js one
    libraryDependencies ~= {
      _.filter(!_.name.startsWith("junit-interface"))
    },
    libraryDependencies +=
      ("org.scala-js" %% "scalajs-junit-test-runtime" % scalaJSVersion  % "test").cross(CrossVersion.for3Use2_13),

    // Typecheck the Scala.js IR found on the classpath
    scalaJSLinkerConfig ~= (_.withCheckIR(true)),

    Compile / jsEnvInput := (Compile / jsEnvInput).dependsOn(writePackageJSON).value,
    Test / jsEnvInput := (Test / jsEnvInput).dependsOn(writePackageJSON).value,

    writePackageJSON := {
      val packageType = scalaJSLinkerConfig.value.moduleKind match {
        case ModuleKind.NoModule       => "commonjs"
        case ModuleKind.CommonJSModule => "commonjs"
        case ModuleKind.ESModule       => "module"
      }

      val path = target.value / "package.json"

      IO.write(path, s"""{"type": "$packageType"}\n""")
    },
  )
}

object Build {
  import ScaladocConfigs._

  /** Version of the Scala compiler used to build the artifacts.
   *  Reference version should track the latest version pushed to Maven:
   *  - In main branch it should be the last RC version
   *  - In release branch it should be the last stable release
   *
   *  Warning: Change of this variable needs to be consulted with `expectedTastyVersion`
   */
<<<<<<< HEAD
  val referenceVersion = "3.7.0"
=======
  val referenceVersion = "3.7.1"
>>>>>>> efb6ce75

  /** Version of the Scala compiler targeted in the current release cycle
   *  Contains a version without RC/SNAPSHOT/NIGHTLY specific suffixes
   *  Should be updated ONLY after release or cutoff for previous release cycle.
   *
   *  Should only be referred from `dottyVersion` or settings/tasks requiring simplified version string,
   *  eg. `compatMode` or Windows native distribution version.
   *
   *  Warning: Change of this variable might require updating `expectedTastyVersion`
   */
<<<<<<< HEAD
  val developedVersion = "3.7.1"
=======
  val developedVersion = "3.7.2"
>>>>>>> efb6ce75

  /** The version of the compiler including the RC prefix.
   *  Defined as common base before calculating environment specific suffixes in `dottyVersion`
   *
   *  By default, during development cycle defined as `${developedVersion}-RC1`;
   *  During release candidate cycle incremented by the release officer before publishing a subsequent RC version;
   *  During final, stable release is set exactly to `developedVersion`.
  */
  val baseVersion = developedVersion

  /** The version of TASTY that should be emitted, checked in runtime test
   *  For defails on how TASTY version should be set see related discussions:
   *    - https://github.com/scala/scala3/issues/13447#issuecomment-912447107
   *    - https://github.com/scala/scala3/issues/14306#issuecomment-1069333516
   *    - https://github.com/scala/scala3/pull/19321
   *
   *  Simplified rules, given 3.$minor.$patch = $developedVersion
   *    - Major version is always 28
   *    - TASTY minor version:
   *      - in main (NIGHTLY): {if $patch == 0 || ${referenceVersion.matches(raw"3.$minor.0-RC\d")} then $minor else ${minor + 1}}
   *      - in release branch is always equal to $minor
   *    - TASTY experimental version:
   *      - in main (NIGHTLY) is always experimental
   *      - in release candidate branch is experimental if {patch == 0}
   *      - in stable release is always non-experimetnal
   */
  val expectedTastyVersion = "28.7"
  checkReleasedTastyVersion()

  /** Final version of Scala compiler, controlled by environment variables. */
  val dottyVersion = {
    if (isRelease) baseVersion
    else if (isNightly) s"${baseVersion}-bin-${VersionUtil.commitDate}-${VersionUtil.gitHash}-NIGHTLY"
    else s"${baseVersion}-bin-SNAPSHOT"
  }
  def isRelease = sys.env.get("RELEASEBUILD").contains("yes")
  def isNightly = sys.env.get("NIGHTLYBUILD").contains("yes")

  /** Version calculate for `nonbootstrapped` projects */
  val dottyNonBootstrappedVersion = {
    // Make sure sbt always computes the scalaBinaryVersion correctly
    val bin = if (!dottyVersion.contains("-bin")) "-bin" else ""
    dottyVersion + bin + "-nonbootstrapped"
  }

  // LTS or Next
  val versionLine = "Next"

  // Versions used by the vscode extension to create a new project
  // This should be the latest published releases.
  // TODO: Have the vscode extension fetch these numbers from the Internet
  // instead of hardcoding them ?
  val publishedDottyVersion = referenceVersion
  val sbtDottyVersion = "0.5.5"

  /** Minor version against which we check binary compatibility.
   *
   *  This must be the earliest published release in the same versioning line.
   *  For a developedVersion `3.M.P` the mimaPreviousDottyVersion should be set to:
   *   - `3.M.0`     if `P > 0`
   *   - `3.(M-1).0` if `P = 0`
   */
  val mimaPreviousDottyVersion = "3.7.0"

  /** LTS version against which we check binary compatibility.
   *
   *  This must be the earliest published release in the LTS versioning line.
   *  For example, if the latest LTS release is be 3.3.4, then this must be
   *  set to 3.3.0.
   */
  val mimaPreviousLTSDottyVersion = "3.3.0"

  /** Version of Scala CLI to download */
<<<<<<< HEAD
  val scalaCliLauncherVersion = "1.8.0"
=======
  val scalaCliLauncherVersion = "1.8.4"
>>>>>>> efb6ce75
  /** Version of Coursier to download for initializing the local maven repo of Scala command */
  val coursierJarVersion = "2.1.24"

  object CompatMode {
    final val BinaryCompatible = 0
    final val SourceAndBinaryCompatible = 1
  }

  val compatMode = {
    val VersionRE = """^\d+\.(\d+)\.(\d+)""".r
    developedVersion match {
      case VersionRE(_, "0")   => CompatMode.BinaryCompatible
      case _                   => CompatMode.SourceAndBinaryCompatible
    }
  }

  /** scala-library version required to compile Dotty.
   *
   *  Both the non-bootstrapped and bootstrapped version should match, unless
   *  we're in the process of upgrading to a new major version of
   *  scala-library.
   */
  def stdlibVersion(implicit mode: Mode): String = mode match {
    case NonBootstrapped => "2.13.16"
    case Bootstrapped => "2.13.16"
  }

  /** Version of the scala-library for which we will generate TASTy.
   *
   *  We should never use a nightly version here to release.
   *
   *  We can use nightly versions to tests the future compatibility in development.
   *  Nightly versions: https://scala-ci.typesafe.com/ui/native/scala-integration/org/scala-lang
   */
  val stdlibBootstrappedVersion = "2.13.16"

  val dottyOrganization = "org.scala-lang"
  val dottyGithubUrl = "https://github.com/scala/scala3"
  val dottyGithubRawUserContentUrl = "https://raw.githubusercontent.com/scala/scala3"

  val sbtCommunityBuildVersion = "0.1.0-SNAPSHOT"

  val agentOptions = List(
    // "-agentlib:jdwp=transport=dt_socket,server=y,suspend=y,address=5005"
    // "-agentpath:/home/dark/opt/yjp-2013-build-13072/bin/linux-x86-64/libyjpagent.so"
    // "-agentpath:/Applications/YourKit_Java_Profiler_2015_build_15052.app/Contents/Resources/bin/mac/libyjpagent.jnilib",
    // "-XX:+HeapDumpOnOutOfMemoryError", "-Xmx1g", "-Xss2m"
  )

  // Packages all subprojects to their jars
  val packageAll = taskKey[Map[String, String]]("Package everything needed to run tests")

  // Run tests with filter through vulpix test suite
  val testCompilation = inputKey[Unit]("runs integration test with the supplied filter")

  sealed trait Scala2Library
  // Use Scala 2 compiled library JAR
  object Scala2LibraryJar extends Scala2Library
  // Use the TASTy jar from `scala2-library-tasty` in the classpath
  // This only works with `scala3-bootstrapped/scalac` and tests in `scala3-bootstrapped`
  //
  object Scala2LibraryTasty extends Scala2Library
  // Use the TASTy jar from `scala2-library-cc-tasty` in the classpath
  // This only works with `scala3-bootstrapped/scalac` and tests in `scala3-bootstrapped`
  //
  object Scala2LibraryCCTasty extends Scala2Library

  // Set in SBT with:
  //   - `set ThisBuild/Build.scala2Library := Build.Scala2LibraryJar` (default)
  //   - `set ThisBuild/Build.scala2Library := Build.Scala2LibraryTasty`
  //   - `set ThisBuild/Build.scala2Library := Build.Scala2LibraryCCTasty`
  val scala2Library = settingKey[Scala2Library]("Choose which version of the Scala 2 library should be used")

  // Used to compile files similar to ./bin/scalac script
  val scalac = inputKey[Unit]("run the compiler using the correct classpath, or the user supplied classpath")

  // Used to run binaries similar to ./bin/scala script
  val scala = inputKey[Unit]("run compiled binary using the correct classpath, or the user supplied classpath")

  val repl = taskKey[Unit]("spawns a repl with the correct classpath")

  val buildQuick = taskKey[Unit]("builds the compiler and writes the classpath to bin/.cp to enable the bin/scalacQ and bin/scalaQ scripts")

  // Compiles the documentation and static site
  val genDocs = inputKey[Unit]("run scaladoc to generate static documentation site")

  // Settings used to configure the test language server
  val ideTestsCompilerVersion = taskKey[String]("Compiler version to use in IDE tests")
  val ideTestsCompilerArguments = taskKey[Seq[String]]("Compiler arguments to use in IDE tests")
  val ideTestsDependencyClasspath = taskKey[Seq[File]]("Dependency classpath to use in IDE tests")

  val fetchScalaJSSource = taskKey[File]("Fetch the sources of Scala.js")

  val extraDevelocityCacheInputFiles = taskKey[Seq[Path]]("Extra input files for caching")

  lazy val SourceDeps = config("sourcedeps")

  // Settings shared by the build (scoped in ThisBuild). Used in build.sbt
  lazy val thisBuildSettings = Def.settings(
    organization := dottyOrganization,
    organizationName := "LAMP/EPFL",
    organizationHomepage := Some(url("http://lamp.epfl.ch")),

    // Note: bench/profiles/projects.yml should be updated accordingly.
    scalacOptions ++= Seq(
      "-feature",
      "-deprecation",
      "-unchecked",
      //"-Wconf:cat=deprecation&msg=Unsafe:s",    // example usage
      "-Werror",
      //"-Wunused:all",
      //"-rewrite", // requires -Werror:false since no rewrites are applied with errors
      "-encoding", "UTF8",
      "-language:implicitConversions",
    ),

    (Compile / compile / javacOptions) ++= Seq("-Xlint:unchecked", "-Xlint:deprecation"),

    // Avoid various sbt craziness involving classloaders and parallelism
    run / fork := true,
    run / connectInput := true,
    Test / fork := true,
    Test / parallelExecution := false,

    outputStrategy := Some(StdoutOutput),

    scala2Library := Scala2LibraryJar,

    // enable verbose exception messages for JUnit
    (Test / testOptions) += Tests.Argument(TestFrameworks.JUnit, "-a", "-v", "-s"),

    // Configuration to publish build scans to develocity.scala-lang.org
    develocityConfiguration := {
      val isInsideCI = insideCI.value
      val config = develocityConfiguration.value
      val buildScan = config.buildScan
      val buildCache = config.buildCache
      // disable test retry on compilation test classes
      val noRetryTestClasses = Set(
        "dotty.tools.dotc.BestEffortOptionsTests",
        "dotty.tools.dotc.CompilationTests",
        "dotty.tools.dotc.FromTastyTests",
        "dotty.tools.dotc.IdempotencyTests",
        "dotty.tools.dotc.ScalaJSCompilationTests",
        "dotty.tools.dotc.TastyBootstrapTests",
        "dotty.tools.dotc.coverage.CoverageTests",
        "dotty.tools.dotc.transform.PatmatExhaustivityTest",
        "dotty.tools.repl.ScriptedTests"
      )
      config
        .withProjectId(ProjectId("scala3"))
        .withServer(config.server.withUrl(Some(url("https://develocity.scala-lang.org"))))
        .withBuildScan(
          buildScan
            .withPublishing(Publishing.onlyIf(_.authenticated))
            .withBackgroundUpload(!isInsideCI)
            .withTag(if (isInsideCI) "CI" else "Local")
            .withLinks(buildScan.links ++ GithubEnv.develocityLinks)
            .withValues(buildScan.values ++ GithubEnv.develocityValues)
            .withObfuscation(buildScan.obfuscation.withIpAddresses(_.map(_ => "0.0.0.0")))
        )
        .withBuildCache(
          buildCache
            .withLocal(buildCache.local.withEnabled(true).withStoreEnabled(true))
            .withRemote(buildCache.remote.withEnabled(true).withStoreEnabled(isInsideCI))
            .withRequireClean(!isInsideCI)
        )
        .withTestRetry(
          config.testRetry
            .withFlakyTestPolicy(FlakyTestPolicy.Fail)
            .withMaxRetries(if (isInsideCI) 1 else 0)
            .withMaxFailures(10)
            .withClassesFilter((className, _) => !noRetryTestClasses.contains(className))
        )
    },
    // Deactivate Develocity's test caching because it caches all tests or nothing.
    // Also at the moment, it does not take compilation files as inputs.
    Test / develocityBuildCacheClient := None,
    extraDevelocityCacheInputFiles := Seq.empty,
    extraDevelocityCacheInputFiles / outputFileStamper := FileStamper.Hash,
  )

  // Settings shared globally (scoped in Global). Used in build.sbt
  lazy val globalSettings = Def.settings(
    onLoad := (Global / onLoad).value andThen { state =>
      def exists(submodule: String) = {
        val path = Paths.get(submodule)
        Files.exists(path) && {
          val fileStream = Files.list(path)
          try fileStream.iterator().hasNext
          finally fileStream.close()
        }
      }

      // Copy default configuration from .vscode-template/ unless configuration files already exist in .vscode/
      sbt.IO.copyDirectory(new File(".vscode-template/"), new File(".vscode/"), overwrite = false)

      state
    },

    // I find supershell more distracting than helpful
    useSuperShell := false,

    // Credentials to release to Sonatype
    credentials ++= (
      for {
        username <- sys.env.get("SONATYPE_USER")
        password <- sys.env.get("SONATYPE_PW")
      } yield Credentials("Sonatype Nexus Repository Manager", "central.sonatype.com", username, password)
    ).toList,
    PgpKeys.pgpPassphrase := sys.env.get("PGP_PW").map(_.toCharArray()),
    PgpKeys.useGpgPinentry := true,

    // Do not cut off the bottom of large stack traces (default is 1024)
    javaOptions ++= "-XX:MaxJavaStackTraceDepth=1000000" :: agentOptions,

    excludeLintKeys ++= Set(
      // We set these settings in `commonSettings`, if a project
      // uses `commonSettings` but overrides `unmanagedSourceDirectories`,
      // sbt will complain if we don't exclude them here.
      Keys.scalaSource, Keys.javaSource
    ),

    // This is used to download nightly builds of the Scala 2 library in `scala2-library-bootstrapped`
    resolvers += "scala-integration" at "https://scala-ci.typesafe.com/artifactory/scala-integration/"
  )

  lazy val disableDocSetting =
      // This is a legacy settings, we should reevalute generating javadocs
      Compile / doc / sources := Seq()

  lazy val commonSettings = publishSettings ++ Seq(
    (Compile / scalaSource)    := baseDirectory.value / "src",
    (Test / scalaSource)       := baseDirectory.value / "test",
    (Compile / javaSource)    := baseDirectory.value / "src",
    (Test / javaSource)       := baseDirectory.value / "test",
    (Compile / resourceDirectory)    := baseDirectory.value / "resources",
    (Test / resourceDirectory)       := baseDirectory.value / "test-resources",

    // Prevent sbt from rewriting our dependencies
    scalaModuleInfo ~= (_.map(_.withOverrideScalaVersion(false))),

    libraryDependencies += "com.github.sbt" % "junit-interface" % "0.13.3" % Test,

    // If someone puts a source file at the root (e.g., for manual testing),
    // don't pick it up as part of any project.
    sourcesInBase := false,

    // For compatibility with Java 9+ module system;
    // without Automatic-Module-Name, the module name is derived from the jar file which is invalid because of the _3 suffix.
    Compile / packageBin / packageOptions +=
      Package.ManifestAttributes(
        "Automatic-Module-Name" -> s"${dottyOrganization.replaceAll("-",".")}.${moduleName.value.replaceAll("-",".")}"
      ),

    // add extraDevelocityCacheInputFiles in cache key components
    Compile / compile / buildcache.develocityTaskCacheKeyComponents +=
      (Compile / extraDevelocityCacheInputFiles / outputFileStamps).taskValue,
    Test / test / buildcache.develocityTaskCacheKeyComponents +=
      (Test / extraDevelocityCacheInputFiles / outputFileStamps).taskValue,
    Test / testOnly / buildcache.develocityInputTaskCacheKeyComponents +=
      (Test / extraDevelocityCacheInputFiles / outputFileStamps).taskValue,
    Test / testQuick / buildcache.develocityInputTaskCacheKeyComponents +=
      (Test / extraDevelocityCacheInputFiles / outputFileStamps).taskValue
  )

  // Settings used for projects compiled only with Java
  lazy val commonJavaSettings = commonSettings ++ Seq(
    version := dottyVersion,
    scalaVersion := referenceVersion,
    // Do not append Scala versions to the generated artifacts
    crossPaths := false,
    // Do not depend on the Scala library
    autoScalaLibrary := false,
    disableDocSetting
  )

  // Settings used when compiling dotty (both non-bootstrapped and bootstrapped)
  lazy val commonDottySettings = commonSettings ++ Seq(
    // Manually set the standard library to use
    autoScalaLibrary := false,
    classpathOptions ~= (old =>
      old
        .withAutoBoot(false)      // no library on the compiler bootclasspath - we may need a more recent version
        .withFilterLibrary(false) // ...instead, we put it on the compiler classpath
    ),
  )

  lazy val commonScala2Settings = commonSettings ++ Seq(
    scalaVersion := stdlibVersion(Bootstrapped),
    moduleName ~= { _.stripSuffix("-scala2") },
    version := dottyVersion,
    target := baseDirectory.value / ".." / "out" / "scala-2" / name.value,

    disableDocSetting
  )

  // Settings used when compiling dotty with the reference compiler
  lazy val commonNonBootstrappedSettings = commonDottySettings ++ Seq(
    (Compile / unmanagedSourceDirectories) += baseDirectory.value / "src-non-bootstrapped",

    version := dottyNonBootstrappedVersion,
    scalaVersion := referenceVersion,

    disableDocSetting
  )

  private lazy val currentYear: String = java.util.Calendar.getInstance().get(java.util.Calendar.YEAR).toString

  def scalacOptionsDocSettings(includeExternalMappings: Boolean = true) = {
    val extMap = Seq("-external-mappings:" +
        (if (includeExternalMappings) ".*scala/.*::scaladoc3::https://dotty.epfl.ch/api/," else "") +
        ".*java/.*::javadoc::https://docs.oracle.com/javase/8/docs/api/")
    Seq(
      "-skip-by-regex:.+\\.internal($|\\..+)",
      "-skip-by-regex:.+\\.impl($|\\..+)",
      "-project-logo", "docs/_assets/images/logo.svg",
      "-social-links:" +
        "github::https://github.com/scala/scala3," +
        "discord::https://discord.com/invite/scala," +
        "twitter::https://twitter.com/scala_lang",
      // contains special definitions which are "transplanted" elsewhere
      // and which therefore confuse Scaladoc when accessed from this pkg
      "-skip-by-id:scala.runtime.stdLibPatches",
      // MatchCase is a special type that represents match type cases,
      // Reflect doesn't expect to see it as a standalone definition
      // and therefore it's easier just not to document it
      "-skip-by-id:scala.runtime.MatchCase",
      "-skip-by-id:dotty.tools.tasty",
      "-skip-by-id:dotty.tools.tasty.util",
      "-skip-by-id:dotty.tools.tasty.besteffort",
      "-project-footer", s"Copyright (c) 2002-$currentYear, LAMP/EPFL",
      "-author",
      "-groups",
      "-default-template", "static-site-main"
    ) ++ extMap
  }

  /* These projects are irrelevant from IDE point of view and do not compile with Bloop*/
  val fullyDisabledProjects = Set(
    "scala2-library-cc",
    "scala2-library-bootstrapped",
    "scala2-library-cc-tasty",
    "scala2-library-tasty"
  )

  val enableBspAllProjects = sys.env.get("ENABLE_BSP_ALL_PROJECTS").map(_.toBoolean).getOrElse(false)

  // Settings used when compiling dotty with a non-bootstrapped dotty
  lazy val commonBootstrappedSettings = commonDottySettings ++ Seq(
    // To enable support of scaladoc and language-server projects you need to change this to true
    bspEnabled := { if(fullyDisabledProjects(name.value)) false else enableBspAllProjects },
    (Compile / unmanagedSourceDirectories) += baseDirectory.value / "src-bootstrapped",

    version := dottyVersion,
    scalaVersion := dottyNonBootstrappedVersion,

    scalaCompilerBridgeBinaryJar := {
      Some((`scala3-sbt-bridge` / Compile / packageBin).value)
    },

    // Use the same name as the non-bootstrapped projects for the artifacts.
    // Remove the `js` suffix because JS artifacts are published using their special crossVersion.
    // The order of the two `stripSuffix`es is important, so that
    // scala3-library-bootstrappedjs becomes scala3-library.
    moduleName ~= { _.stripSuffix("js").stripSuffix("-bootstrapped") },

    // Enforce that the only Scala 2 classfiles we unpickle come from scala-library
    /*
    scalacOptions ++= {
      val cp = (dependencyClasspath in `scala3-library` in Compile).value
      val scalaLib = findArtifactPath(cp, "scala-library")
      Seq("-Yscala2-unpickler", scalaLib)
    },
    */

    // sbt gets very unhappy if two projects use the same target
    target := baseDirectory.value / ".." / "out" / "bootstrap" / name.value,

    // Compile using the non-bootstrapped and non-published dotty
    managedScalaInstance := false,
    scalaInstance := {
      val externalLibraryDeps = (`scala3-library` / Compile / externalDependencyClasspath).value.map(_.data).toSet
      val externalCompilerDeps = (`scala3-compiler` / Compile / externalDependencyClasspath).value.map(_.data).toSet

      // IMPORTANT: We need to use actual jars to form the ScalaInstance and not
      // just directories containing classfiles because sbt maintains a cache of
      // compiler instances. This cache is invalidated based on timestamps
      // however this is only implemented on jars, directories are never
      // invalidated.
      val tastyCore = (`tasty-core` / Compile / packageBin).value
      val scala3Library = (`scala3-library` / Compile / packageBin).value
      val scala3Interfaces = (`scala3-interfaces` / Compile / packageBin).value
      val scala3Compiler = (`scala3-compiler` / Compile / packageBin).value

      val libraryJars = Array(scala3Library) ++ externalLibraryDeps
      val compilerJars = Seq(tastyCore, scala3Interfaces, scala3Compiler) ++ (externalCompilerDeps -- externalLibraryDeps)

      Defaults.makeScalaInstance(
        scalaVersion.value,
        libraryJars = libraryJars,
        allCompilerJars = compilerJars,
        allDocJars = Seq.empty,
        state.value,
        scalaInstanceTopLoader.value
      )
    },
    // We cannot include scaladoc in the regular `scalaInstance` task because
    // it's a bootstrapped-only project, so we would run into a loop since we
    // need the output of that task to compile scaladoc. But we can include it
    // in the `scalaInstance` of the `doc` task which allows us to run
    // `scala3-library-bootstrapped/doc` for example.
    doc / scalaInstance := {
      val externalDeps = (LocalProject("scaladoc") / Compile / externalDependencyClasspath).value.map(_.data)
      val scalaDoc = (LocalProject("scaladoc") / Compile / packageBin).value
      val docJars = Array(scalaDoc) ++ externalDeps

      val base = scalaInstance.value
      val docScalaInstance = Defaults.makeScalaInstance(
        version = base.version,
        libraryJars = base.libraryJars,
        allCompilerJars = base.compilerJars,
        allDocJars = docJars,
        state.value,
        scalaInstanceTopLoader.value
      )
      // assert that sbt reuses the same compiler class loader
      assert(docScalaInstance.loaderCompilerOnly == base.loaderCompilerOnly)
      docScalaInstance
    },
    Compile / doc / scalacOptions ++= scalacOptionsDocSettings(),
    // force recompilation of bootstrapped modules when the compiler changes
    Compile / extraDevelocityCacheInputFiles ++=
      (`scala3-compiler` / Compile / fullClasspathAsJars).value.map(_.data.toPath)
  )

  lazy val commonBenchmarkSettings = Seq(
    Jmh / bspEnabled := false,
    Jmh / run / mainClass := Some("dotty.tools.benchmarks.Bench"), // custom main for jmh:run
    javaOptions += "-DBENCH_COMPILER_CLASS_PATH=" + Attributed.data((`scala3-bootstrapped` / Compile / fullClasspath).value).mkString("", File.pathSeparator, ""),
    javaOptions += "-DBENCH_CLASS_PATH=" + Attributed.data((`scala3-library-bootstrapped` / Compile / fullClasspath).value).mkString("", File.pathSeparator, "")
  )

  lazy val commonMiMaSettings = Def.settings(
    mimaPreviousArtifacts += {
      val thisProjectID = projectID.value
      val crossedName = thisProjectID.crossVersion match {
        case cv: Disabled => thisProjectID.name
        case cv: Binary => s"${thisProjectID.name}_${cv.prefix}3${cv.suffix}"
      }
      (thisProjectID.organization % crossedName % mimaPreviousDottyVersion)
    },

    mimaCheckDirection := (compatMode match {
      case CompatMode.BinaryCompatible          => "backward"
      case CompatMode.SourceAndBinaryCompatible => "both"
    }),

    mimaExcludeAnnotations += "scala.annotation.experimental",
  )

  /** Projects -------------------------------------------------------------- */

  val dottyCompilerBootstrappedRef = LocalProject("scala3-compiler-bootstrapped")

  /** External dependencies we may want to put on the compiler classpath. */
  def externalCompilerClasspathTask: Def.Initialize[Task[Def.Classpath]] =
    // Even if we're running the non-bootstrapped compiler, we want the
    // dependencies of the bootstrapped compiler since we want to put them on
    // the compiler classpath, not the JVM classpath.
    (dottyCompilerBootstrappedRef / Runtime / externalDependencyClasspath)

  // The root project:
  // - aggregates other projects so that "compile", "test", etc are run on all projects at once.
  // - publishes its own empty artifact "dotty" that depends on "scala3-library" and "scala3-compiler",
  //   this is only necessary for compatibility with sbt which currently hardcodes the "dotty" artifact name
  lazy val scala3 = project.in(file(".")).asDottyRoot(NonBootstrapped)
  lazy val `scala3-bootstrapped` = project.asDottyRoot(Bootstrapped)

  lazy val `scala3-interfaces` = project.in(file("interfaces")).
    settings(commonJavaSettings).
    settings(commonMiMaSettings).
    settings(
      versionScheme := Some("semver-spec"),
      mimaForwardIssueFilters := MiMaFilters.Interfaces.ForwardsBreakingChanges,
      mimaBackwardIssueFilters := MiMaFilters.Interfaces.BackwardsBreakingChanges,
      customMimaReportBinaryIssues("MiMaFilters.Interfaces"),
    )

  /** Find an artifact with the given `name` in `classpath` */
  def findArtifact(classpath: Def.Classpath, name: String): File = classpath
    .find(_.get(artifact.key).exists(_.name == name))
    .getOrElse(throw new MessageOnlyException(s"Artifact for $name not found in $classpath"))
    .data

  /** Like `findArtifact` but returns the absolute path of the entry as a string */
  def findArtifactPath(classpath: Def.Classpath, name: String): String =
    findArtifact(classpath, name).getAbsolutePath

  /** Replace package names in package definitions, for shading.
   * It assumes the full package def is written on a single line.
   * It does not adapt the imports accordingly.
   */
  def replacePackage(lines: List[String])(replace: PartialFunction[String, String]): List[String] = {
    def recur(lines: List[String]): List[String] =
      lines match {
        case head :: tail =>
          if (head.startsWith("package ")) {
            val packageName = head.stripPrefix("package ").trim
            val newPackageName = replace.applyOrElse(packageName, (_: String) => packageName)
            s"package $newPackageName" :: tail
          } else head :: recur(tail)
        case _ => lines
      }
    recur(lines)
  }

  /** Insert UnsafeNulls Import after package */
  def insertUnsafeNullsImport(lines: List[String]): List[String] = {
    def recur(ls: List[String], foundPackage: Boolean): List[String] = ls match {
      case l :: rest =>
        val lt = l.trim()
        if (foundPackage) {
          if (!(lt.isEmpty || lt.startsWith("package ")))
            "import scala.language.unsafeNulls" :: ls
          else l :: recur(rest, foundPackage)
        } else {
          if (lt.startsWith("package ")) l +: recur(rest, true)
          else l :: recur(rest, foundPackage)
        }
      case _ => ls
    }
    recur(lines, false)
  }

  /** replace imports of `com.google.protobuf.*` with compiler implemented version */
  def replaceProtobuf(lines: List[String]): List[String] = {
    def recur(ls: List[String]): List[String] = ls match {
      case l :: rest =>
        val lt = l.trim()
        if (lt.isEmpty || lt.startsWith("package ") || lt.startsWith("import ")) {
          val newLine =
            if (lt.startsWith("import com.google.protobuf.")) {
              if (lt == "import com.google.protobuf.CodedInputStream") {
                "import dotty.tools.dotc.semanticdb.internal.SemanticdbInputStream as CodedInputStream"
              } else if (lt == "import com.google.protobuf.CodedOutputStream") {
                "import dotty.tools.dotc.semanticdb.internal.SemanticdbOutputStream as CodedOutputStream"
              } else {
                l
              }
            } else {
              l
            }
          newLine :: recur(rest)
        } else {
          ls // don't check rest of file
        }
      case _ => ls
    }
    recur(lines)
  }

  // Settings shared between scala3-compiler and scala3-compiler-bootstrapped
  lazy val commonDottyCompilerSettings = Seq(
      // Note: bench/profiles/projects.yml should be updated accordingly.
      Compile / scalacOptions ++= Seq("-Yexplicit-nulls", "-Wsafe-init"),

      // Use source 3.3 to avoid fatal migration warnings on scalajs-ir
      scalacOptions ++= Seq("-source", "3.3"),

      /* Ignore a deprecation warning about AnyRefMap in scalajs-ir. The latter
       * cross-compiles for 2.12, and therefore AnyRefMap remains useful there
       * for performance reasons.
       * The build of Scala.js core does the same thing.
       */
      scalacOptions += "-Wconf:cat=deprecation&origin=scala\\.collection\\.mutable\\.AnyRefMap.*:s",

      // Generate compiler.properties, used by sbt
      (Compile / resourceGenerators) += Def.task {
        import java.util._
        import java.text._
        val file = (Compile / resourceManaged).value / "compiler.properties"
        val dateFormat = new SimpleDateFormat("yyyyMMdd-HHmmss")
        dateFormat.setTimeZone(TimeZone.getTimeZone("GMT"))
        val contents =                //2.11.11.v20170413-090219-8a413ba7cc
          s"""version.number=${version.value}
             |maven.version.number=${version.value}
             |git.hash=${VersionUtil.gitHash}
             |copyright.string=Copyright 2002-$currentYear, LAMP/EPFL
           """.stripMargin

        if (!(file.exists && IO.read(file) == contents)) {
          IO.write(file, contents)
        }

        Seq(file)
      }.taskValue,

      // get libraries onboard
      libraryDependencies ++= Seq(
        "org.scala-lang.modules" % "scala-asm" % "9.8.0-scala-1", // used by the backend
        Dependencies.compilerInterface,
        "org.jline" % "jline-reader" % "3.29.0",   // used by the REPL
        "org.jline" % "jline-terminal" % "3.29.0",
        "org.jline" % "jline-terminal-jni" % "3.29.0", // needed for Windows
        ("io.get-coursier" %% "coursier" % "2.0.16" % Test).cross(CrossVersion.for3Use2_13),
      ),

      // For convenience, change the baseDirectory when running the compiler
      Compile / forkOptions := (Compile / forkOptions).value.withWorkingDirectory((ThisBuild / baseDirectory).value),
      Compile / run / forkOptions := (Compile / run / forkOptions).value.withWorkingDirectory((ThisBuild / baseDirectory).value),
      // And when running the tests
      Test / forkOptions := (Test / forkOptions).value.withWorkingDirectory((ThisBuild / baseDirectory).value),

      Test / test := {
        // Exclude VulpixMetaTests
        (Test / testOnly).toTask(" -- --exclude-categories=dotty.VulpixMetaTests").value
      },

      (Test / testOptions) += Tests.Argument(
        TestFrameworks.JUnit,
        "--run-listener=dotty.tools.ContextEscapeDetector",
      ),

      // Spawn new JVM in run and test

      // Add git-hash used to package the distribution to the manifest to know it in runtime and report it in REPL
      packageOptions += ManifestAttributes(("Git-Hash", VersionUtil.gitHash)),

      javaOptions ++= {
        val log = streams.value.log
        val managedSrcDir = {
          // Populate the directory
          (Compile / managedSources).value

          (Compile / sourceManaged).value
        }
        val externalDeps = externalCompilerClasspathTask.value
        val jars = packageAll.value

        def libraryPathProperty(jarName: String): Seq[String] =
          jars.get(jarName) match {
            case Some(jar) =>
              Seq(s"-Ddotty.tests.tasties.scalaLibrary=$jar")
            case None =>
              log.warn("Scala 2 library TASTy is ignored on non-bootstrapped compiler")
              Seq.empty
          }
        val scala2LibraryTasty = scala2Library.value match {
          case Scala2LibraryJar => Seq.empty
          case Scala2LibraryTasty => libraryPathProperty("scala2-library-tasty")
          case Scala2LibraryCCTasty => libraryPathProperty("scala2-library-cc-tasty")
        }

        scala2LibraryTasty ++ Seq(
          "-Ddotty.tests.dottyCompilerManagedSources=" + managedSrcDir,
          "-Ddotty.tests.classes.dottyInterfaces=" + jars("scala3-interfaces"),
          "-Ddotty.tests.classes.dottyLibrary=" + jars("scala3-library"),
          "-Ddotty.tests.classes.dottyCompiler=" + jars("scala3-compiler"),
          "-Ddotty.tests.classes.tastyCore=" + jars("tasty-core"),
          "-Ddotty.tests.classes.compilerInterface=" + findArtifactPath(externalDeps, "compiler-interface"),
          "-Ddotty.tests.classes.scalaLibrary=" + findArtifactPath(externalDeps, "scala-library"),
          "-Ddotty.tests.classes.scalaAsm=" + findArtifactPath(externalDeps, "scala-asm"),
          "-Ddotty.tests.classes.jlineTerminal=" + findArtifactPath(externalDeps, "jline-terminal"),
          "-Ddotty.tests.classes.jlineReader=" + findArtifactPath(externalDeps, "jline-reader"),
        )
      },

      javaOptions ++= Seq(
        s"-Ddotty.tools.dotc.semanticdb.test=${(ThisBuild / baseDirectory).value/"tests"/"semanticdb"}",
      ),

      testCompilation := Def.inputTaskDyn {
        val args = spaceDelimited("<arg>").parsed
        if (args.contains("--help")) {
          println(
            s"""
               |usage: testCompilation [--help] [--from-tasty] [--update-checkfiles] [--failed] [<filter>]
               |
               |By default runs tests in dotty.tools.dotc.*CompilationTests and dotty.tools.dotc.coverage.*,
               |excluding tests tagged with dotty.SlowTests.
               |
               |  --help                show this message
               |  --from-tasty          runs tests in dotty.tools.dotc.FromTastyTests
               |  --update-checkfiles   override the checkfiles that did not match with the current output
               |  --failed              re-run only failed tests
               |  <filter>              substring of the path of the tests file
               |
             """.stripMargin
          )
          (Test / testOnly).toTask(" not.a.test")
        }
        else {
          val updateCheckfile = args.contains("--update-checkfiles")
          val rerunFailed = args.contains("--failed")
          val fromTasty = args.contains("--from-tasty")
          val args1 = if (updateCheckfile | fromTasty | rerunFailed) args.filter(x => x != "--update-checkfiles" && x != "--from-tasty" && x != "--failed") else args
          val test = if (fromTasty) "dotty.tools.dotc.FromTastyTests" else "dotty.tools.dotc.*CompilationTests dotty.tools.dotc.coverage.*"
          val cmd = s" $test -- --exclude-categories=dotty.SlowTests" +
            (if (updateCheckfile) " -Ddotty.tests.updateCheckfiles=TRUE" else "") +
            (if (rerunFailed) " -Ddotty.tests.rerunFailed=TRUE" else "") +
            (if (args1.nonEmpty) " -Ddotty.tests.filter=" + args1.mkString(" ") else "")
          (Test / testOnly).toTask(cmd)
        }
      }.evaluated,

      Compile / mainClass := Some("dotty.tools.dotc.Main"),

      scala := {
        val args: List[String] = spaceDelimited("<arg>").parsed.toList
        val externalDeps = externalCompilerClasspathTask.value
        val jars = packageAll.value

        val argsWithDefaultClasspath: List[String] =
          if (args.contains("-classpath")) args
          else insertClasspathInArgs(args, (baseDirectory.value / ".." / "out" / "default-last-scalac-out.jar").getPath)

        val scalaLib = findArtifactPath(externalDeps, "scala-library")
        val dottyLib = jars("scala3-library")

        def run(args: List[String]): Unit = {
          val fullArgs = insertClasspathInArgs(args, List(".", dottyLib, scalaLib).mkString(File.pathSeparator))
          runProcess("java" :: fullArgs, wait = true)
        }

        if (args.isEmpty) {
          println("Couldn't run `scala` without args. Use `repl` to run the repl or add args to run the dotty application")
        } else if (scalaLib == "") {
          println("Couldn't find scala-library on classpath, please run using script in bin dir instead")
        } else if (args.contains("-with-compiler")) {
          val args1 = argsWithDefaultClasspath.filter(_ != "-with-compiler")
          val asm = findArtifactPath(externalDeps, "scala-asm")
          val dottyCompiler = jars("scala3-compiler")
          val dottyStaging = jars("scala3-staging")
          val dottyTastyInspector = jars("scala3-tasty-inspector")
          val dottyInterfaces = jars("scala3-interfaces")
          val tastyCore = jars("tasty-core")
          val compilerInterface = findArtifactPath(externalDeps, "compiler-interface")
          run(insertClasspathInArgs(args1, List(dottyCompiler, dottyInterfaces, asm, dottyStaging, dottyTastyInspector, tastyCore, compilerInterface).mkString(File.pathSeparator)))
        } else run(argsWithDefaultClasspath)
      },

      run := scalac.evaluated,
      scalac := Def.inputTaskDyn {
        val log = streams.value.log
        val externalDeps = externalCompilerClasspathTask.value
        val jars = packageAll.value
        val scalaLib = findArtifactPath(externalDeps, "scala-library")
        val scalaLibTastyOpt = jars.get("scala2-library-tasty")
        val dottyLib = jars("scala3-library")
        val dottyCompiler = jars("scala3-compiler")
        val args0: List[String] = spaceDelimited("<arg>").parsed.toList
        val decompile = args0.contains("-decompile")
        val printTasty = args0.contains("-print-tasty")
        val debugFromTasty = args0.contains("-Ythrough-tasty")
        val defaultOutputDirectory =
          if (printTasty || decompile || debugFromTasty || args0.contains("-d")) Nil else List("-d", (baseDirectory.value / ".." / "out" / "default-last-scalac-out.jar").getPath)
        val args = args0.filter(arg => arg != "-repl" && arg != "-decompile" &&
            arg != "-with-compiler" && arg != "-Ythrough-tasty" && arg != "-print-tasty")
        val main =
          if (decompile) "dotty.tools.dotc.decompiler.Main"
          else if (printTasty) "dotty.tools.dotc.core.tasty.TastyPrinter"
          else if (debugFromTasty) "dotty.tools.dotc.fromtasty.Debug"
          else "dotty.tools.dotc.Main"

        var extraClasspath = Seq(scalaLib, dottyLib)

        scala2Library.value match {
          case Scala2LibraryJar =>
          case Scala2LibraryTasty =>
            jars.get("scala2-library-tasty") match {
              case Some(jar) => extraClasspath :+= jar
              case None => log.warn("Scala2LibraryTasty is ignored on non-bootstrapped compiler")
            };
          case Scala2LibraryCCTasty =>
            jars.get("scala2-library-cc-tasty") match {
              case Some(jar) => extraClasspath :+= jar
              case None => log.warn("Scala2LibraryCCTasty is ignored on non-bootstrapped compiler")
            }
        }

        if (decompile && !args.contains("-classpath"))
          extraClasspath ++= Seq(".")

        if (args0.contains("-with-compiler")) {
          if (scalaVersion.value == referenceVersion) {
            log.error("-with-compiler should only be used with a bootstrapped compiler")
          }
          val dottyInterfaces = jars("scala3-interfaces")
          val dottyStaging = jars("scala3-staging")
          val dottyTastyInspector = jars("scala3-tasty-inspector")
          val tastyCore = jars("tasty-core")
          val asm = findArtifactPath(externalDeps, "scala-asm")
          val compilerInterface = findArtifactPath(externalDeps, "compiler-interface")
          extraClasspath ++= Seq(dottyCompiler, dottyInterfaces, asm, dottyStaging, dottyTastyInspector, tastyCore, compilerInterface)
        }

        val wrappedArgs = if (printTasty) args else insertClasspathInArgs(args, extraClasspath.mkString(File.pathSeparator))
        val fullArgs = main :: (defaultOutputDirectory ::: wrappedArgs).map("\""+ _ + "\"").map(_.replace("\\", "\\\\"))

        (Compile / runMain).toTask(fullArgs.mkString(" ", " ", ""))
      }.evaluated,

      /* Add the sources of scalajs-ir.
       * To guarantee that dotty can bootstrap without depending on a version
       * of scalajs-ir built with a different Scala compiler, we add its
       * sources instead of depending on the binaries.
       */
      ivyConfigurations += SourceDeps.hide,
      transitiveClassifiers := Seq("sources"),
      libraryDependencies +=
        ("org.scala-js" %% "scalajs-ir" % scalaJSVersion % "sourcedeps").cross(CrossVersion.for3Use2_13),
      (Compile / sourceGenerators) += Def.task {
        val s = streams.value
        val cacheDir = s.cacheDirectory
        val trgDir = (Compile / sourceManaged).value / "scalajs-ir-src"

        val report = updateClassifiers.value
        val scalaJSIRSourcesJar = report.select(
            configuration = configurationFilter("sourcedeps"),
            module = (_: ModuleID).name.startsWith("scalajs-ir_"),
            artifact = artifactFilter(`type` = "src")).headOption.getOrElse {
          sys.error(s"Could not fetch scalajs-ir sources")
        }

        FileFunction.cached(cacheDir / s"fetchScalaJSIRSource",
            FilesInfo.lastModified, FilesInfo.exists) { dependencies =>
          s.log.info(s"Unpacking scalajs-ir sources to $trgDir...")
          if (trgDir.exists)
            IO.delete(trgDir)
          IO.createDirectory(trgDir)
          IO.unzip(scalaJSIRSourcesJar, trgDir)

          val sjsSources = (trgDir ** "*.scala").get.toSet
          sjsSources.foreach(f => {
            val lines = IO.readLines(f)
            val linesWithPackage = replacePackage(lines) {
              case "org.scalajs.ir" => "dotty.tools.sjs.ir"
            }
            IO.writeLines(f, insertUnsafeNullsImport(linesWithPackage))
          })
          sjsSources
        } (Set(scalaJSIRSourcesJar)).toSeq
      }.taskValue,
  )

  def insertClasspathInArgs(args: List[String], cp: String): List[String] = {
    val (beforeCp, fromCp) = args.span(_ != "-classpath")
    val classpath = fromCp.drop(1).headOption.fold(cp)(_ + File.pathSeparator + cp)
    "-classpath" :: classpath :: beforeCp ::: fromCp.drop(2)
  }

  lazy val nonBootstrappedDottyCompilerSettings = commonDottyCompilerSettings ++ Seq(
    // packageAll packages all and then returns a map with the abs location
    packageAll := Def.taskDyn { // Use a dynamic task to avoid loops when loading the settings
      Def.task {
        Map(
          "scala3-interfaces"    -> (`scala3-interfaces` / Compile / packageBin).value,
          "scala3-compiler"      -> (Compile / packageBin).value,
          "tasty-core"          -> (`tasty-core` / Compile / packageBin).value,

          // NOTE: Using scala3-library-bootstrapped here is intentional: when
          // running the compiler, we should always have the bootstrapped
          // library on the compiler classpath since the non-bootstrapped one
          // may not be binary-compatible.
          "scala3-library"       -> (`scala3-library-bootstrapped` / Compile / packageBin).value
        ).mapValues(_.getAbsolutePath)
      }
    }.value,

    (Test / testOptions) += Tests.Argument(
      TestFrameworks.JUnit,
      "--exclude-categories=dotty.BootstrappedOnlyTests",
    ),
    // increase stack size for non-bootstrapped compiler, because some code
    // is only tail-recursive after bootstrap
    (Test / javaOptions) += "-Xss2m"
  )

  lazy val bootstrappedDottyCompilerSettings = commonDottyCompilerSettings ++ Seq(
    javaOptions ++= {
      val jars = packageAll.value
      Seq(
        "-Ddotty.tests.classes.dottyStaging=" + jars("scala3-staging"),
        "-Ddotty.tests.classes.dottyTastyInspector=" + jars("scala3-tasty-inspector"),
      )
    },
    // For compatibility at this moment, both the bootstrapped and the non-bootstrapped
    // compilers are compiled without flexible types.
    // We should move the flag to commonDottyCompilerSettings once the reference
    // compiler is updated.
    // Then, the next step is to enable flexible types by default and reduce the use of
    // `unsafeNulls`.
    packageAll := {
      (`scala3-compiler` / packageAll).value ++ Seq(
        "scala3-compiler" -> (Compile / packageBin).value.getAbsolutePath,
        "scala3-staging"  -> (LocalProject("scala3-staging") / Compile / packageBin).value.getAbsolutePath,
        "scala3-tasty-inspector"  -> (LocalProject("scala3-tasty-inspector") / Compile / packageBin).value.getAbsolutePath,
        "tasty-core"     -> (LocalProject("tasty-core-bootstrapped") / Compile / packageBin).value.getAbsolutePath,
        "scala2-library-tasty" -> (LocalProject("scala2-library-tasty") / Compile / packageBin).value.getAbsolutePath,
        "scala2-library-cc-tasty" -> (LocalProject("scala2-library-cc-tasty") / Compile / packageBin).value.getAbsolutePath,
      )
    },

    repl := (Compile / console).value,
    Compile / console / scalacOptions := Nil, // reset so that we get stock REPL behaviour!  E.g. avoid -unchecked being enabled
  )

  def dottyCompilerSettings(implicit mode: Mode): sbt.Def.SettingsDefinition =
    if (mode == NonBootstrapped) nonBootstrappedDottyCompilerSettings else bootstrappedDottyCompilerSettings

  lazy val `scala3-compiler` = project.in(file("compiler")).asDottyCompiler(NonBootstrapped)

  lazy val Scala3CompilerCoursierTest = config("scala3CompilerCoursierTest") extend Test
  lazy val `scala3-compiler-bootstrapped` = project.in(file("compiler")).asDottyCompiler(Bootstrapped)
    .configs(Scala3CompilerCoursierTest)
    .settings(
      inConfig(Scala3CompilerCoursierTest)(Defaults.testSettings),
      Scala3CompilerCoursierTest / scalaSource := baseDirectory.value / "test-coursier",
      Scala3CompilerCoursierTest / fork := true,
      Scala3CompilerCoursierTest / envVars := Map("DOTTY_BOOTSTRAPPED_VERSION" -> dottyVersion),
      Scala3CompilerCoursierTest / unmanagedClasspath += (Scala3CompilerCoursierTest / scalaSource).value,
      Scala3CompilerCoursierTest / test := ((Scala3CompilerCoursierTest / test) dependsOn (
          publishLocal, // Had to enumarate all deps since calling `scala3-bootstrap` / publishLocal will lead to recursive dependency => stack overflow
          `scala3-interfaces` / publishLocal,
          dottyLibrary(Bootstrapped) / publishLocal,
          tastyCore(Bootstrapped) / publishLocal,
        ),
      ).value,
    )

  def dottyCompiler(implicit mode: Mode): Project = mode match {
    case NonBootstrapped => `scala3-compiler`
    case Bootstrapped => `scala3-compiler-bootstrapped`
  }

  // Settings shared between scala3-library, scala3-library-bootstrapped and scala3-library-bootstrappedJS
  def dottyLibrarySettings(implicit mode: Mode) = Seq(
    versionScheme := Some("semver-spec"),
    libraryDependencies += "org.scala-lang" % "scala-library" % stdlibVersion,
    (Compile / scalacOptions) ++= Seq(
      // Needed so that the library sources are visible when `dotty.tools.dotc.core.Definitions#init` is called
      "-sourcepath", (Compile / sourceDirectories).value.map(_.getCanonicalPath).distinct.mkString(File.pathSeparator),
      "-Yexplicit-nulls",
    ),
    (Compile / doc / scalacOptions) ++= ScaladocConfigs.DefaultGenerationSettings.value.settings,
    (Compile / packageSrc / mappings) ++= {
      val auxBase = (ThisBuild / baseDirectory).value / "library-aux/src"
      auxBase ** "*.scala" pair io.Path.relativeTo(auxBase)
    },
  )

  lazy val `scala3-library` = project.in(file("library")).asDottyLibrary(NonBootstrapped)
  lazy val `scala3-library-bootstrapped`: Project = project.in(file("library")).asDottyLibrary(Bootstrapped)

  def dottyLibrary(implicit mode: Mode): Project = mode match {
    case NonBootstrapped => `scala3-library`
    case Bootstrapped => `scala3-library-bootstrapped`
  }

  /** The dotty standard library compiled with the Scala.js back-end, to produce
   *  the corresponding .sjsir files.
   *
   *  This artifact must be on the classpath on every "Dotty.js" project.
   *
   *  Currently, only a very small fraction of the dotty library is actually
   *  included in this project, and hence available to Dotty.js projects. More
   *  will be added in the future as things are confirmed to be supported.
   */
  lazy val `scala3-library-bootstrappedJS`: Project = project.in(file("library-js")).
    asDottyLibrary(Bootstrapped).
    enablePlugins(DottyJSPlugin).
    settings(
      libraryDependencies +=
        ("org.scala-js" %% "scalajs-library" % scalaJSVersion).cross(CrossVersion.for3Use2_13),
      Compile / unmanagedSourceDirectories ++=
        (`scala3-library-bootstrapped` / Compile / unmanagedSourceDirectories).value,

      // Configure the source maps to point to GitHub for releases
      scalacOptions ++= {
        if (isRelease) {
          val baseURI = (LocalRootProject / baseDirectory).value.toURI
          val dottyVersion = version.value
          Seq(s"-scalajs-mapSourceURI:$baseURI->$dottyGithubRawUserContentUrl/$dottyVersion/")
        } else {
          Nil
        }
      },

      // Make sure `scala3-bootstrapped/test` doesn't fail on this project for no reason
      Test / test := {},
      Test / testOnly := {},
    )

  lazy val tastyCoreSettings = Seq(
    scalacOptions += "-source:3.0-migration"
  )

  lazy val `tasty-core` = project.in(file("tasty")).asTastyCore(NonBootstrapped)
  lazy val `tasty-core-bootstrapped`: Project = project.in(file("tasty")).asTastyCore(Bootstrapped)
  lazy val `tasty-core-scala2`: Project = project.in(file("tasty")).asTastyCoreScala2

  def tastyCore(implicit mode: Mode): Project = mode match {
    case NonBootstrapped => `tasty-core`
    case Bootstrapped => `tasty-core-bootstrapped`
  }

  lazy val `scala3-staging` = project.in(file("staging")).
    withCommonSettings(Bootstrapped).
    // We want the compiler to be present in the compiler classpath when compiling this project but not
    // when compiling a project that depends on scala3-staging (see sbt-test/sbt-dotty/quoted-example-project),
    // but we always need it to be present on the JVM classpath at runtime.
    dependsOn(dottyCompiler(Bootstrapped) % "provided; compile->runtime; test->test").
    settings(
      javaOptions := (`scala3-compiler-bootstrapped` / javaOptions).value
    )

  lazy val `scala3-tasty-inspector` = project.in(file("tasty-inspector")).
    withCommonSettings(Bootstrapped).
    // We want the compiler to be present in the compiler classpath when compiling this project but not
    // when compiling a project that depends on scala3-tasty-inspector (see sbt-test/sbt-dotty/tasty-inspector-example-project),
    // but we always need it to be present on the JVM classpath at runtime.
    dependsOn(dottyCompiler(Bootstrapped) % "provided; compile->runtime; test->test").
    settings(
      javaOptions := (`scala3-compiler-bootstrapped` / javaOptions).value
    )

  /** Scala 2 library compiled by dotty using the latest published sources of the library.
   *
   *  This version of the library is not (yet) TASTy/binary compatible with the Scala 2 compiled library.
   */
  lazy val `scala2-library-bootstrapped` = project.in(file("scala2-library-bootstrapped")).
    enablePlugins(ScalaLibraryPlugin).
    withCommonSettings(Bootstrapped).
    dependsOn(dottyCompiler(Bootstrapped) % "provided; compile->runtime; test->test").
    settings(scala2LibraryBootstrappedSettings).
    settings(moduleName := "scala2-library")
    // -Ycheck:all is set in project/scripts/scala2-library-tasty-mima.sh

  /** Scala 2 library compiled by dotty using the latest published sources of the library.
   *
   *  This version of the library is not (yet) TASTy/binary compatible with the Scala 2 compiled library.
   */
  lazy val `scala2-library-cc` = project.in(file("scala2-library-cc")).
    withCommonSettings(Bootstrapped).
    dependsOn(dottyCompiler(Bootstrapped) % "provided; compile->runtime; test->test").
    settings(scala2LibraryBootstrappedSettings).
<<<<<<< HEAD
    settings(moduleName := "scala2-library-cc")
=======
    settings(
      moduleName := "scala2-library-cc",
      scalacOptions ++= Seq("-source", "3.8"), // for separation checking
    )
>>>>>>> efb6ce75

  lazy val scala2LibraryBootstrappedSettings = Seq(
      javaOptions := (`scala3-compiler-bootstrapped` / javaOptions).value,
      Compile / scalacOptions ++= {
        Seq("-sourcepath", ((Compile/sourceManaged).value / "scala-library-src").toString)
      },
      Compile / doc / scalacOptions += "-Ydocument-synthetic-types",
      scalacOptions += "-Ycompile-scala2-library",
      scalacOptions += "-Yscala2-unpickler:never",
      scalacOptions += "-Werror:false",
      Compile / compile / logLevel.withRank(KeyRanks.Invisible) := Level.Error,
      ivyConfigurations += SourceDeps.hide,
      transitiveClassifiers := Seq("sources"),
      libraryDependencies +=
        ("org.scala-lang" % "scala-library" % stdlibBootstrappedVersion % "sourcedeps"),
      (Compile / sourceGenerators) += Def.task {
        val s = streams.value
        val cacheDir = s.cacheDirectory
        val trgDir = (Compile / sourceManaged).value / "scala-library-src"

        val report = updateClassifiers.value
        val scalaLibrarySourcesJar = report.select(
            configuration = configurationFilter("sourcedeps"),
            module = (_: ModuleID).name == "scala-library",
            artifact = artifactFilter(`type` = "src")).headOption.getOrElse {
          sys.error(s"Could not fetch scala-library sources")
        }

        FileFunction.cached(cacheDir / s"fetchScalaLibrarySrc",
            FilesInfo.lastModified, FilesInfo.exists) { dependencies =>
          s.log.info(s"Unpacking scala-library sources to $trgDir...")
          if (trgDir.exists)
            IO.delete(trgDir)
          IO.createDirectory(trgDir)
          IO.unzip(scalaLibrarySourcesJar, trgDir)

          val (ignoredSources, sources) =
            ((trgDir ** "*.scala") +++ (trgDir ** "*.java")).get.toSet
              .partition{file =>
                // sources from https://github.com/scala/scala/tree/2.13.x/src/library-aux
                val path = file.getPath.replace('\\', '/')
                path.endsWith("scala-library-src/scala/Any.scala") ||
                path.endsWith("scala-library-src/scala/AnyVal.scala") ||
                path.endsWith("scala-library-src/scala/AnyRef.scala") ||
                path.endsWith("scala-library-src/scala/Nothing.scala") ||
                path.endsWith("scala-library-src/scala/Null.scala") ||
                path.endsWith("scala-library-src/scala/Singleton.scala")
              }
          // These sources should be never compiled, filtering them out was not working correctly sometimes
          ignoredSources.foreach(_.delete())
          sources
        } (Set(scalaLibrarySourcesJar)).toSeq
      }.taskValue,
      (Compile / sources) := {
        val files = (Compile / sources).value
        val overwrittenSourcesDir = (Compile / scalaSource).value
        val overwrittenSources = files.flatMap(_.relativeTo(overwrittenSourcesDir)).toSet
        val reference = (Compile/sourceManaged).value / "scala-library-src"
        files.filterNot(_.relativeTo(reference).exists(overwrittenSources))
      },
      (Test / managedClasspath) ~= {
        _.filterNot(file => file.data.getName == s"scala-library-$stdlibBootstrappedVersion.jar")
      },
      mimaCheckDirection := "both",
      mimaBackwardIssueFilters := Scala2LibraryBootstrappedMiMaFilters.BackwardsBreakingChanges,
      mimaForwardIssueFilters := Scala2LibraryBootstrappedMiMaFilters.ForwardsBreakingChanges,
      customMimaReportBinaryIssues("Scala2LibraryBootstrappedMiMaFilters"),
      mimaPreviousArtifacts += "org.scala-lang" % "scala-library" % stdlibBootstrappedVersion,
      mimaExcludeAnnotations ++= Seq(
        "scala.annotation.experimental",
        "scala.annotation.specialized",
        "scala.annotation.unspecialized",
      ),
      tastyMiMaTastyQueryVersionOverride := Some("1.1.2"),
      tastyMiMaPreviousArtifacts += "org.scala-lang" % "scala-library" % stdlibBootstrappedVersion,
      tastyMiMaCurrentClasspath := {
        val javaBootCp = tastyMiMaJavaBootClasspath.value
        val classDir = (Compile / classDirectory).value.toPath()
        val cp0 = Attributed.data((Compile / fullClasspath).value).map(_.toPath())
        val cp: Seq[Path] = classDir +: (javaBootCp ++ cp0)
        (cp, classDir)
      },
      tastyMiMaConfig ~= { _.withMoreProblemFilters(TastyMiMaFilters.StdlibBootstrapped) },
      tastyMiMaReportIssues := tastyMiMaReportIssues.dependsOn(Def.task {
        val minorVersion = mimaPreviousDottyVersion.split('.')(1)
        // TODO find a way around this and test in the CI
        streams.value.log.warn(
          s"""To allow TASTy-MiMa to read TASTy files generated by this version of the compile you must:
             | * Modify the TASTy version to the latest stable release (latest version supported by TASTy-MiMa) in in tasty/src/dotty/tools/tasty/TastyFormat.scala
             |   - final val MinorVersion = $minorVersion
             |   - final val ExperimentalVersion = 0
             | * Clean everything to generate a compiler with those new TASTy versions
             | * Run ${name.value}/tastyMiMaReportIssues
             |""".stripMargin)

      }).value,
      Compile / exportJars := true,
      artifactName := { (sv: ScalaVersion, module: ModuleID, artifact: Artifact) =>
        moduleName.value + "-" + dottyVersion + "." + artifact.extension
      },
      run := {
        val log = streams.value.log
        val projectName = projectInfo.value.nameFormal
        val args: Seq[String] = spaceDelimited("<arg>").parsed
        val rootDir = (ThisBuild / baseDirectory).value
        val srcDir = (Compile / scalaSource).value.relativeTo(rootDir).get
        val reference = (Compile/sourceManaged).value.relativeTo(rootDir).get / "scala-library-src"
        args match {
          case Seq("list") =>
            log.info(s"Printing list of non-overriden files in $reference")
            reference.allPaths.get()
              .flatMap(_.relativeTo(reference))
              .filter(_.ext == "scala")
              .sorted
              .foreach(println)
          case Seq(cmd @ ("clone" | "overwrite"), files*) =>
            log.info("Cloning scala-library sources: " + files.mkString(", "))
            for (file <- files) {
              val fileRootedAtInLibraryFolder = file.stripPrefix("src/library/")
              val referenceStdlibPaths = reference / fileRootedAtInLibraryFolder
              val destination = srcDir / fileRootedAtInLibraryFolder
              if (!referenceStdlibPaths.exists) {
                log.error("Not found " + referenceStdlibPaths)
              } else if (destination.exists && cmd == "clone") {
                log.warn(s"Already exists $destination (use `overwrite` command to overwrite)")
              } else {
                val action = if (cmd == "clone") "Cloning" else "Overwriting"
                log.info(s"$action $destination")
                IO.copyFile(referenceStdlibPaths, destination)
              }
            }
          case "diff" +: rest =>
            log.info(s"Diffing ${name.value}/src with scala-library sources")
            if (rest.size > 1) {
              log.error(s"Too many arguments for $projectName/run diff")
            } else {
              val path = rest.headOption.getOrElse("")
              val fullPath = srcDir / path
              if (!fullPath.exists) {
                log.error(s"$fullPath does not exist")
              } else {
                // `--diff-filter=ACMR` is missing `D` on purpose not to show all the files that have not been overwritten.
                val command = s"git diff --diff-filter=ACMR --no-index --color=always -- $reference/$path $fullPath"
                log.info(command)
                import _root_.scala.sys.process._
                command.!
              }
            }
          case _ =>
            val projectName = projectInfo.value.nameFormal
            println(
              s"""Usage:
                |> $projectName/run list
                |  -- lists all files that are not overriden in ${name.value}/src
                |
                |> $projectName/run clone <sources>*
                |  -- clones the specified sources from the ${name.value}/src
                |  -- example: $projectName/run clone scala/Option.scala
                |
                |> $projectName/run overwrite <sources>*
                |  -- (danger) overwrites the specified sources from the ${name.value}/src
                |
                |> $projectName/run diff [path]
                |  -- shows the git diff between the reference library sources the sources used to compile $projectName
                |  -- [path] optional path in the library, eg:
                |    -- $projectName/run diff scala/Predef.scala
                |    -- $projectName/run diff scala/collection/immutable
                |""".stripMargin)
        }
      }
  )

  /** Packages the TASTy files of `scala2-library-bootstrapped` in a jar */
  lazy val `scala2-library-tasty` = project.in(file("scala2-library-tasty")).
    withCommonSettings(Bootstrapped).
    settings(
      moduleName := "scala2-library-tasty-experimental",
      exportJars := true,
      Compile / packageBin / mappings := {
        (`scala2-library-bootstrapped` / Compile / packageBin / mappings).value
          .filter(_._2.endsWith(".tasty"))
      },
    )

  /** Packages the TASTy files of `scala2-library-cc` in a jar */
  lazy val `scala2-library-cc-tasty` = project.in(file("scala2-library-cc-tasty")).
    withCommonSettings(Bootstrapped).
    settings(
      moduleName := "scala2-library-cc-tasty-experimental",
      exportJars := true,
      Compile / packageBin / mappings := {
        (`scala2-library-cc` / Compile / packageBin / mappings).value
          .filter(_._2.endsWith(".tasty"))
      },
    )

  lazy val `scala3-sbt-bridge` = project.in(file("sbt-bridge/src")).
    // We cannot depend on any bootstrapped project to compile the bridge, since the
    // bridge is needed to compile these projects.
    dependsOn(`scala3-compiler` % Provided).
    settings(commonJavaSettings).
    settings(
      description := "sbt compiler bridge for Dotty",

      Test / sources := Seq(),
      Compile / scalaSource := baseDirectory.value,
      Compile / javaSource := baseDirectory.value,
      Compile / resourceDirectory := baseDirectory.value.getParentFile / "resources",

      // Referring to the other project using a string avoids an infinite loop
      // when sbt reads the settings.
      Test / test := (LocalProject("scala3-sbt-bridge-tests") / Test / test).value,

      libraryDependencies += Dependencies.compilerInterface % Provided
    )

  // We use a separate project for the bridge tests since they can only be run
  // with the bootstrapped library on the classpath.
  lazy val `scala3-sbt-bridge-tests` = project.in(file("sbt-bridge/test")).
    dependsOn(dottyCompiler(Bootstrapped) % Test).
    dependsOn(`scala3-sbt-bridge`).
    settings(commonBootstrappedSettings).
    settings(
      Compile / sources := Seq(),
      Test / scalaSource := baseDirectory.value,
      Test / javaSource := baseDirectory.value,
      libraryDependencies += ("org.scala-sbt" %% "zinc-apiinfo" % "1.8.0" % Test).cross(CrossVersion.for3Use2_13)
    )

  lazy val `scala3-presentation-compiler` = project.in(file("presentation-compiler"))
    .withCommonSettings(Bootstrapped)
    .dependsOn(`scala3-compiler-bootstrapped`, `scala3-library-bootstrapped`, `scala3-presentation-compiler-testcases` % "test->test")
    .settings(presentationCompilerSettings)
    .settings(scala3PresentationCompilerBuildInfo)

  def scala3PresentationCompilerBuildInfo =
    Seq(
      ideTestsDependencyClasspath := {
        val testCasesLib = (`scala3-presentation-compiler-testcases` / Compile / classDirectory).value
        val dottyLib = (`scala3-library-bootstrapped` / Compile / classDirectory).value
        val scalaLib =
          (`scala3-library-bootstrapped` / Compile / dependencyClasspath)
            .value
            .map(_.data)
            .filter(_.getName.matches("scala-library.*\\.jar"))
            .toList
        testCasesLib :: dottyLib :: scalaLib
        // Nil
      },
      Compile / buildInfoPackage := "dotty.tools.pc.buildinfo",
      Compile / buildInfoKeys := Seq(scalaVersion),
      Test / buildInfoPackage := "dotty.tools.pc.tests.buildinfo",
      Test / buildInfoKeys := Seq(scalaVersion, ideTestsDependencyClasspath)
    ) ++ BuildInfoPlugin.buildInfoScopedSettings(Compile) ++
      BuildInfoPlugin.buildInfoScopedSettings(Test) ++
      BuildInfoPlugin.buildInfoDefaultSettings

  lazy val presentationCompilerSettings = {
    val mtagsVersion = "1.5.3"
    Seq(
      libraryDependencies ++= Seq(
        "org.lz4" % "lz4-java" % "1.8.0",
        "io.get-coursier" % "interface" % "1.0.18",
        ("org.scalameta" % "mtags-interfaces" % mtagsVersion)
          .exclude("org.eclipse.lsp4j","org.eclipse.lsp4j")
          .exclude("org.eclipse.lsp4j","org.eclipse.lsp4j.jsonrpc"),
        "org.eclipse.lsp4j" % "org.eclipse.lsp4j" % "0.20.1",
      ),
      libraryDependencies += ("org.scalameta" % "mtags-shared_2.13.16" % mtagsVersion % SourceDeps),
      ivyConfigurations += SourceDeps.hide,
      transitiveClassifiers := Seq("sources"),
      scalacOptions ++= Seq("-source", "3.3"), // To avoid fatal migration warnings
      publishLocal := publishLocal.dependsOn( // It is best to publish all together. It is not rare to make changes in both compiler / presentation compiler and it can get misaligned
        `scala3-compiler-bootstrapped` / publishLocal,
        `scala3-library-bootstrapped` / publishLocal,
      ).value,
      Compile / scalacOptions ++= Seq("-Yexplicit-nulls", "-Wsafe-init"),
      Compile / sourceGenerators += Def.task {
        val s = streams.value
        val cacheDir = s.cacheDirectory
        val targetDir = (Compile/sourceManaged).value / "mtags-shared"

        val report = updateClassifiers.value
        val mtagsSharedSourceJar = report.select(
          configuration = configurationFilter("sourcedeps"),
          module = (_: ModuleID).name.startsWith("mtags-shared_"),
          artifact = artifactFilter(`type` = "src")).headOption.getOrElse {
            sys.error(s"Could not fetch mtags-shared sources")

          }
        FileFunction.cached(cacheDir / s"fetchMtagsSharedSource",
            FilesInfo.lastModified, FilesInfo.exists) { dependencies =>
          s.log.info(s"Unpacking mtags-shared sources to $targetDir...")
          if (targetDir.exists)
            IO.delete(targetDir)
          IO.createDirectory(targetDir)
          IO.unzip(mtagsSharedSourceJar, targetDir)

          val mtagsSharedSources = (targetDir ** "*.scala").get.toSet
          mtagsSharedSources.foreach(f => {
            val lines = IO.readLines(f)
            val substitutions = (replaceProtobuf(_)) andThen (insertUnsafeNullsImport(_))
            IO.writeLines(f, substitutions(lines))
          })
          mtagsSharedSources
        } (Set(mtagsSharedSourceJar)).toSeq
      }.taskValue,
    )
  }

  lazy val `scala3-presentation-compiler-testcases` = project.in(file("presentation-compiler-testcases"))
    .dependsOn(`scala3-compiler-bootstrapped`)
    .settings(commonBootstrappedSettings)

  lazy val `scala3-language-server` = project.in(file("language-server")).
    dependsOn(dottyCompiler(Bootstrapped)).
    settings(commonBootstrappedSettings).
    settings(
      libraryDependencies ++= Seq(
        "org.eclipse.lsp4j" % "org.eclipse.lsp4j" % "0.6.0",
        Dependencies.`jackson-databind`
      ),
      // Work around https://github.com/eclipse/lsp4j/issues/295
      dependencyOverrides += "org.eclipse.xtend" % "org.eclipse.xtend.lib" % "2.16.0",
      javaOptions := (`scala3-compiler-bootstrapped` / javaOptions).value,
    ).
    settings(
      ideTestsCompilerVersion := (`scala3-compiler` / version).value,
      ideTestsCompilerArguments := Seq(),
      ideTestsDependencyClasspath := {
        val dottyLib = (`scala3-library-bootstrapped` / Compile / classDirectory).value
        val scalaLib =
          (`scala3-library-bootstrapped` / Compile / dependencyClasspath)
            .value
            .map(_.data)
            .filter(_.getName.matches("scala-library.*\\.jar"))
            .toList
        dottyLib :: scalaLib
      },
      Test / buildInfoKeys := Seq[BuildInfoKey](
        ideTestsCompilerVersion,
        ideTestsCompilerArguments,
        ideTestsDependencyClasspath
      ),
      Test / buildInfoPackage := "dotty.tools.languageserver.util.server",
      BuildInfoPlugin.buildInfoScopedSettings(Test),
      BuildInfoPlugin.buildInfoDefaultSettings
    )

  /** A sandbox to play with the Scala.js back-end of dotty.
   *
   *  This sandbox is compiled with dotty with support for Scala.js. It can be
   *  used like any regular Scala.js project. In particular, `fastOptJS` will
   *  produce a .js file, and `run` will run the JavaScript code with a JS VM.
   *
   *  Simply running `dotty/run -scalajs` without this sandbox is not very
   *  useful, as that would not provide the linker and JS runners.
   */
  lazy val sjsSandbox = project.in(file("sandbox/scalajs")).
    enablePlugins(DottyJSPlugin).
    dependsOn(`scala3-library-bootstrappedJS`).
    settings(
      // Required to run Scala.js tests.
      Test / fork := false,

      scalaJSUseMainModuleInitializer := true,
    )

  /** Scala.js test suite.
   *
   *  This project downloads the sources of the upstream Scala.js test suite,
   *  and tests them with the dotty Scala.js back-end. Currently, only a very
   *  small fraction of the upstream test suite is actually compiled and run.
   *  It will grow in the future, as more stuff is confirmed to be supported.
   */
  lazy val sjsJUnitTests = project.in(file("tests/sjs-junit")).
    enablePlugins(DottyJSPlugin).
    dependsOn(`scala3-library-bootstrappedJS`).
    settings(
      bspEnabled := false,
      scalacOptions --= Seq("-Werror", "-deprecation"),

      // Required to run Scala.js tests.
      Test / fork := false,

      fetchScalaJSSource / sourceDirectory := target.value / s"scala-js-src-$scalaJSVersion",

      fetchScalaJSSource := {
        import org.eclipse.jgit.api._
        import org.eclipse.jgit.lib._

        val s = streams.value
        val ver = scalaJSVersion
        val trgDir = (fetchScalaJSSource / sourceDirectory).value

        if (!trgDir.exists) {
          s.log.info(s"Fetching Scala.js source version $ver")
          IO.createDirectory(trgDir)
          new CloneCommand()
            .setDirectory(trgDir)
            .setURI("https://github.com/scala-js/scala-js.git")
            .setNoCheckout(true)
            .call()
        }

        // Checkout proper ref. We do this anyway so we fail if something is wrong
        val git = Git.open(trgDir)
        s.log.info(s"Checking out Scala.js source version $ver")
        git.getRepository().getConfig().setEnum("core", null, "autocrlf", CoreConfig.AutoCRLF.FALSE)
        git.checkout().setName(s"v$ver").call()

        trgDir
      },

      // We need JUnit in the Compile configuration
      libraryDependencies +=
        ("org.scala-js" %% "scalajs-junit-test-runtime" % scalaJSVersion).cross(CrossVersion.for3Use2_13),

      (Compile / sourceGenerators) += Def.task {
        import org.scalajs.linker.interface.CheckedBehavior

        val stage = scalaJSStage.value

        val linkerConfig = stage match {
          case FastOptStage => (Compile / fastOptJS / scalaJSLinkerConfig).value
          case FullOptStage => (Compile / fullOptJS / scalaJSLinkerConfig).value
        }

        val moduleKind = linkerConfig.moduleKind
        val sems = linkerConfig.semantics

        ConstantHolderGenerator.generate(
            (Compile / sourceManaged).value,
            "org.scalajs.testsuite.utils.BuildInfo",
            "scalaVersion" -> scalaVersion.value,
            "hasSourceMaps" -> false, //DottyJSPlugin.wantSourceMaps.value,
            "isNoModule" -> (moduleKind == ModuleKind.NoModule),
            "isESModule" -> (moduleKind == ModuleKind.ESModule),
            "isCommonJSModule" -> (moduleKind == ModuleKind.CommonJSModule),
            "usesClosureCompiler" -> linkerConfig.closureCompiler,
            "hasMinifiedNames" -> (linkerConfig.closureCompiler || linkerConfig.minify),
            "compliantAsInstanceOfs" -> (sems.asInstanceOfs == CheckedBehavior.Compliant),
            "compliantArrayIndexOutOfBounds" -> (sems.arrayIndexOutOfBounds == CheckedBehavior.Compliant),
            "compliantArrayStores" -> (sems.arrayStores == CheckedBehavior.Compliant),
            "compliantNegativeArraySizes" -> (sems.negativeArraySizes == CheckedBehavior.Compliant),
            "compliantNullPointers" -> (sems.nullPointers == CheckedBehavior.Compliant),
            "compliantStringIndexOutOfBounds" -> (sems.stringIndexOutOfBounds == CheckedBehavior.Compliant),
            "compliantModuleInit" -> (sems.moduleInit == CheckedBehavior.Compliant),
            "productionMode" -> sems.productionMode,
            "esVersion" -> linkerConfig.esFeatures.esVersion.edition,
            "useECMAScript2015Semantics" -> linkerConfig.esFeatures.useECMAScript2015Semantics,
            "isWebAssembly" -> linkerConfig.experimentalUseWebAssembly,
        )
      }.taskValue,

      (Test / scalacOptions) += "-scalajs-genStaticForwardersForNonTopLevelObjects",

      scalaJSLinkerConfig ~= { _.withSemantics(build.TestSuiteLinkerOptions.semantics _) },
      (Test / scalaJSModuleInitializers) ++= build.TestSuiteLinkerOptions.moduleInitializers,

      // Perform Ycheck after the Scala.js-specific transformation phases
      scalacOptions += "-Ycheck:prepjsinterop,explicitJSClasses,addLocalJSFakeNews",

      Test / jsEnvInput := {
        val resourceDir = fetchScalaJSSource.value / "test-suite/js/src/test/resources"
        val f = (resourceDir / "NonNativeJSTypeTestNatives.js").toPath
        org.scalajs.jsenv.Input.Script(f) +: (Test / jsEnvInput).value
      },

      Test / unmanagedSourceDirectories ++= {
        val linkerConfig = scalaJSStage.value match {
          case FastOptStage => (Test / fastLinkJS / scalaJSLinkerConfig).value
          case FullOptStage => (Test / fullLinkJS / scalaJSLinkerConfig).value
        }

        if (linkerConfig.moduleKind != ModuleKind.NoModule && !linkerConfig.closureCompiler)
          Seq(baseDirectory.value / "test-require-multi-modules")
        else
          Nil
      },

      (Compile / managedSources) ++= {
        val dir = fetchScalaJSSource.value
        (
          (dir / "test-suite/js/src/main/scala" ** (("*.scala": FileFilter)
            -- "Typechecking*.scala" // defines a Scala 2 macro
            )).get

          ++ (dir / "junit-async/js/src/main/scala" ** "*.scala").get
        )
      },

      // A first excludelist of tests for those that do not compile or do not link
      (Test / managedSources) ++= {
        val dir = fetchScalaJSSource.value / "test-suite"

        val linkerConfig = scalaJSStage.value match {
          case FastOptStage => (Test / fastLinkJS / scalaJSLinkerConfig).value
          case FullOptStage => (Test / fullLinkJS / scalaJSLinkerConfig).value
        }

        val moduleKind = linkerConfig.moduleKind
        val hasModules = moduleKind != ModuleKind.NoModule

        def conditionally(cond: Boolean, subdir: String): Seq[File] =
          if (!cond) Nil
          else (dir / subdir ** "*.scala").get

        (
          (dir / "shared/src/test/scala" ** (("*.scala": FileFilter)
            -- "ReflectiveCallTest.scala" // uses many forms of structural calls that are not allowed in Scala 3 anymore
            -- "UTF16Test.scala" // refutable pattern match
            -- "CharsetTest.scala" // bogus @tailrec that Scala 2 ignores but Scala 3 flags as an error
            -- "ClassDiffersOnlyInCaseTest.scala" // looks like the Scala 3 compiler itself does not deal with that
            )).get

          ++ (dir / "shared/src/test/require-sam" ** "*.scala").get
          ++ (dir / "shared/src/test/require-jdk8" ** "*.scala").get
          ++ (dir / "shared/src/test/require-jdk7" ** "*.scala").get

          ++ (dir / "js/src/test/scala" ** (("*.scala": FileFilter)
            -- "StackTraceTest.scala" // would require `npm install source-map-support`
            -- "UnionTypeTest.scala" // requires the Scala 2 macro defined in Typechecking*.scala
            )).get

          ++ (dir / "js/src/test/require-2.12" ** "*.scala").get
          ++ (dir / "js/src/test/require-new-target" ** "*.scala").get
          ++ (dir / "js/src/test/require-sam" ** "*.scala").get
          ++ (dir / "js/src/test/scala-new-collections" ** "*.scala").get

          ++ conditionally(!hasModules, "js/src/test/require-no-modules")
          ++ conditionally(hasModules, "js/src/test/require-modules")
          ++ conditionally(hasModules && !linkerConfig.closureCompiler, "js/src/test/require-multi-modules")
          ++ conditionally(moduleKind == ModuleKind.ESModule, "js/src/test/require-dynamic-import")
          ++ conditionally(moduleKind == ModuleKind.ESModule, "js/src/test/require-esmodule")
        )
      },

      /* For some reason, in Scala 3, the implementation of IterableDefaultTest
       * resolves to `scala.collection.ArrayOps.ArrayIterator`, whose `next()`
       * method is not compliant when called past the last element on Scala.js.
       * It relies on catching an `ArrayIndexOutOfBoundsException`.
       * We have to ignore it here.
       */
      Test / testOptions := Seq(Tests.Filter(_ != "org.scalajs.testsuite.javalib.lang.IterableDefaultTest")),

      Test / managedResources ++= {
        val testDir = fetchScalaJSSource.value / "test-suite/js/src/test"

        val common = (testDir / "resources" ** "*.js").get

        val moduleSpecific = scalaJSLinkerConfig.value.moduleKind match {
          case ModuleKind.NoModule       => Nil
          case ModuleKind.CommonJSModule => (testDir / "resources-commonjs" ** "*.js").get
          case ModuleKind.ESModule       => (testDir / "resources-esmodule" ** "*.js").get
        }

        common ++ moduleSpecific
      },
    )

  lazy val sjsCompilerTests = project.in(file("sjs-compiler-tests")).
    dependsOn(`scala3-compiler` % "test->test").
    settings(
      commonNonBootstrappedSettings,

      libraryDependencies ++= Seq(
        "org.scala-js" %% "scalajs-linker" % scalaJSVersion % Test cross CrossVersion.for3Use2_13,
        "org.scala-js" %% "scalajs-env-nodejs" % "1.3.0" % Test cross CrossVersion.for3Use2_13,
      ),

      // Change the baseDirectory when running the tests
      Test / baseDirectory := baseDirectory.value.getParentFile,

      javaOptions ++= (`scala3-compiler` / javaOptions).value,
      javaOptions ++= {
        val externalJSDeps = (`scala3-library-bootstrappedJS` / Compile / externalDependencyClasspath).value
        val dottyLibraryJSJar = (`scala3-library-bootstrappedJS` / Compile / packageBin).value.getAbsolutePath

        Seq(
          "-Ddotty.tests.classes.dottyLibraryJS=" + dottyLibraryJSJar,
          "-Ddotty.tests.classes.scalaJSJavalib=" + findArtifactPath(externalJSDeps, "scalajs-javalib"),
          "-Ddotty.tests.classes.scalaJSScalalib=" + findArtifactPath(externalJSDeps, "scalajs-scalalib_2.13"),
          "-Ddotty.tests.classes.scalaJSLibrary=" + findArtifactPath(externalJSDeps, "scalajs-library_2.13"),
        )
      },
    )

  lazy val `scala3-bench` = project.in(file("bench")).asDottyBench(NonBootstrapped)
  lazy val `scala3-bench-bootstrapped` = project.in(file("bench")).asDottyBench(Bootstrapped)
  lazy val `scala3-bench-run` = project.in(file("bench-run")).asDottyBench(Bootstrapped)

  lazy val `scala3-bench-micro` = project.in(file("bench-micro"))
    .asDottyBench(Bootstrapped)
    .settings(Jmh / run / mainClass := Some("org.openjdk.jmh.Main"))

  val testcasesOutputDir = taskKey[Seq[String]]("Root directory where tests classes are generated")
  val testcasesSourceRoot = taskKey[String]("Root directory where tests sources are generated")
  val testDocumentationRoot = taskKey[String]("Root directory where tests documentation are stored")
  val generateSelfDocumentation = taskKey[Unit]("Generate example documentation")
  // Note: the two tasks below should be one, but a bug in Tasty prevents that
  val generateScalaDocumentation = inputKey[Unit]("Generate documentation for dotty lib")
  val generateStableScala3Documentation  = inputKey[Unit]("Generate documentation for stable dotty lib")
  val generateTestcasesDocumentation  = taskKey[Unit]("Generate documentation for testcases, useful for debugging tests")

  val generateReferenceDocumentation = inputKey[Unit]("Generate language reference documentation for Scala 3")

  lazy val `scaladoc-testcases` = project.in(file("scaladoc-testcases")).
    dependsOn(`scala3-compiler-bootstrapped`).
    settings(commonBootstrappedSettings)


  /**
   * Collection of projects building targets for scaladoc, these are:
   * - common - common module for javascript
   * - main - main target for default scaladoc producing html webpage
   * - contributors - not related project to any of forementioned modules. Used for presenting contributors for static site.
   *                   Made as an indepented project to be scaladoc-agnostic.
   */
  lazy val `scaladoc-js-common` = project.in(file("scaladoc-js/common")).
    enablePlugins(DottyJSPlugin).
    dependsOn(`scala3-library-bootstrappedJS`).
    settings(libraryDependencies += ("org.scala-js" %%% "scalajs-dom" % "2.8.0"))

  lazy val `scaladoc-js-main` = project.in(file("scaladoc-js/main")).
    enablePlugins(DottyJSPlugin).
    dependsOn(`scaladoc-js-common`).
    settings(
      scalaJSUseMainModuleInitializer := true,
      Test / fork := false
    )

  lazy val `scaladoc-js-contributors` = project.in(file("scaladoc-js/contributors")).
    enablePlugins(DottyJSPlugin).
    dependsOn(`scaladoc-js-common`).
    settings(
      Test / fork := false,
      scalaJSUseMainModuleInitializer := true,
      libraryDependencies += ("org.scala-js" %%% "scalajs-dom" % "2.8.0")
    )

  def generateDocumentation(configTask: Def.Initialize[Task[GenerationConfig]]) =
    Def.taskDyn {
      val config = configTask.value
      config.get[OutputDir].foreach { outDir =>
        IO.createDirectory(file(outDir.value))
      }
      val command = generateCommand(config)
      Def.task {
        (Compile / run).toTask(command).value
      }
    }

  def generateStaticAssetsTask = Def.task {
    DocumentationWebsite.generateStaticAssets(
      (`scaladoc-js-contributors` / Compile / fullOptJS).value.data,
      (`scaladoc-js-main` / Compile / fullOptJS).value.data,
      (`scaladoc-js-contributors` / Compile / baseDirectory).value / "css",
      (`scaladoc-js-common` / Compile / baseDirectory).value / "css",
      (Compile / resourceManaged).value,
    )
  }

  def bundleCSS = Def.task {
    val unmanagedResources = (Compile / resourceDirectory).value
    def createBundle(dir: File): Seq[File] = {
      val (dirs, files) = IO.listFiles(dir).toList.partition(_.isDirectory)
      val targetDir = (Compile / resourceManaged).value.toPath.resolve(unmanagedResources.toPath.relativize(dir.toPath)).toFile
      val bundleFile = targetDir / "bundle.css"
      if (bundleFile.exists) bundleFile.delete()
      files.foreach(file => IO.append(bundleFile, IO.readBytes(file)))
      bundleFile :: dirs.flatMap(createBundle)
    }

    val cssThemePath = unmanagedResources / "dotty_res" / "styles" / "theme"

    createBundle(cssThemePath)
  }

  val SourceLinksIntegrationTest = config("sourceLinksIntegrationTest") extend Test

  lazy val scaladoc = project.in(file("scaladoc")).
    configs(SourceLinksIntegrationTest).
    settings(commonBootstrappedSettings).
    dependsOn(`scala3-compiler-bootstrapped`).
    dependsOn(`scala3-tasty-inspector`).
    settings(inConfig(SourceLinksIntegrationTest)(Defaults.testSettings)).
    settings(
      SourceLinksIntegrationTest / scalaSource := baseDirectory.value / "test-source-links",
      SourceLinksIntegrationTest / test:= ((SourceLinksIntegrationTest / test) dependsOn generateScalaDocumentation.toTask("")).value,
    ).
    settings(
      scalacOptions += "-experimental" // workaround use of experimental .info in Scaladoc2AnchorCreator
    ).
    settings(
      Compile / resourceGenerators ++= Seq(
        generateStaticAssetsTask.taskValue,
        bundleCSS.taskValue
      ),
      libraryDependencies ++= Dependencies.flexmarkDeps ++ Seq(
        "nl.big-o" % "liqp" % "0.8.2",
        "org.jsoup" % "jsoup" % "1.17.2", // Needed to process .html files for static site
        Dependencies.`jackson-dataformat-yaml`,

        "com.github.sbt" % "junit-interface" % "0.13.3" % Test,
      ),
      Compile / mainClass := Some("dotty.tools.scaladoc.Main"),
      Compile / buildInfoKeys := Seq[BuildInfoKey](version),
      Compile / buildInfoPackage := "dotty.tools.scaladoc",
      BuildInfoPlugin.buildInfoScopedSettings(Compile),
      BuildInfoPlugin.buildInfoDefaultSettings,

      Test / test := (Test / test).dependsOn(`scaladoc-testcases` / Compile / compile).value,
      Test / testcasesOutputDir := (`scaladoc-testcases`/Compile/products).value.map(_.getAbsolutePath),
      Test / testcasesSourceRoot := ((`scaladoc-testcases` / baseDirectory).value / "src").getAbsolutePath.toString,
      run / baseDirectory := (ThisBuild / baseDirectory).value,
      generateSelfDocumentation := Def.taskDyn {
        generateDocumentation(Scaladoc)
      }.value,

      generateScalaDocumentation := Def.inputTaskDyn {
        val majorVersion = (LocalProject("scala3-library-bootstrapped") / scalaBinaryVersion).value

        val extraArgs = spaceDelimited("[<output-dir>] [--justAPI]").parsed
        val outputDirOverride = extraArgs.headOption.fold(identity[GenerationConfig](_))(newDir => {
          config: GenerationConfig => config.add(OutputDir(newDir))
        })
        val justAPIArg: Option[String] = extraArgs.drop(1).find(_ == "--justAPI")
        val justAPI = justAPIArg.fold(identity[GenerationConfig](_))(_ => {
          config: GenerationConfig => config.remove[SiteRoot]
        })
        val overrideFunc = outputDirOverride.andThen(justAPI)

        val config = Def.task {
          overrideFunc(Scala3.value)
        }

        val writeAdditionalFiles = Def.task {
          val dest = file(config.value.get[OutputDir].get.value)
          if (justAPIArg.isEmpty) {
            IO.write(dest / "versions" / "latest-nightly-base", majorVersion)
            // This file is used by GitHub Pages when the page is available in a custom domain
            IO.write(dest / "CNAME", "dotty.epfl.ch")
          }
        }

        writeAdditionalFiles.dependsOn(generateDocumentation(config))
      }.evaluated,

      generateStableScala3Documentation := Def.inputTaskDyn {
        val extraArgs = spaceDelimited("<version>").parsed
        val config = stableScala3(extraArgs.head)
        generateDocumentation(config)
      }.evaluated,

      generateTestcasesDocumentation := Def.taskDyn {
        generateDocumentation(Testcases)
      }.value,

      // Generate the Scala 3 reference documentation (published at https://docs.scala-lang.org/scala3/reference)
      generateReferenceDocumentation := Def.inputTaskDyn {
        val shouldRegenerateExpectedLinks = (Space ~> literal("--no-regenerate-expected-links")).?.parsed.isEmpty

        generateStaticAssetsTask.value

        // Move all the source files to a temporary directory and apply some changes specific to the reference documentation
        val temp = IO.createTemporaryDirectory
        IO.copyDirectory(file("docs"), temp / "docs")
        IO.delete(temp / "docs" / "_blog")

        // Overwrite the main layout and the sidebar
        IO.copyDirectory(
          file("project") / "resources" / "referenceReplacements",
          temp / "docs",
          overwrite = true
        )

        // Add redirections from previously supported URLs, for some pages
        for (name <- Seq("changed-features", "contextual", "dropped-features", "metaprogramming", "other-new-features")) {
          val path = temp / "docs" / "_docs" / "reference" / name / s"${name}.md"
          val contentLines = IO.read(path).linesIterator.to[collection.mutable.ArrayBuffer]
          contentLines.insert(1, s"redirectFrom: /${name}.html") // Add redirection
          val newContent = contentLines.mkString("\n")
          IO.write(path, newContent)
        }

        val languageReferenceConfig = Def.task {
          Scala3.value
            .add(OutputDir("scaladoc/output/reference"))
            .add(SiteRoot(s"${temp.getAbsolutePath}/docs"))
            .add(ProjectName("Scala 3 Reference"))
            .add(ProjectVersion(baseVersion))
            .remove[VersionsDictionaryUrl]
            .add(SourceLinks(List(
              s"${temp.getAbsolutePath}=github://scala/scala3/language-reference-stable"
            )))
            .withTargets(List("___fake___.scala"))
        }

        val expectedLinksRegeneration = Def.task {
          if (shouldRegenerateExpectedLinks) {
            val script = (file("project") / "scripts" / "regenerateExpectedLinks").toString
            val outputDir = languageReferenceConfig.value.get[OutputDir].get.value
            val expectedLinksFile = (file("project") / "scripts" / "expected-links" / "reference-expected-links.txt").toString
            import _root_.scala.sys.process._
            s"$script $outputDir $expectedLinksFile".!
          }
        }

        expectedLinksRegeneration.dependsOn(generateDocumentation(languageReferenceConfig))
      }.evaluated,

      Test / buildInfoKeys := Seq[BuildInfoKey](
        (Test / Build.testcasesOutputDir),
        (Test / Build.testcasesSourceRoot),
        Build.testDocumentationRoot,
      ),
      testDocumentationRoot := (baseDirectory.value / "test-documentations").getAbsolutePath,
      Test / buildInfoPackage := "dotty.tools.scaladoc.test",
      BuildInfoPlugin.buildInfoScopedSettings(Test),
    )

  // various scripted sbt tests
  lazy val `sbt-test` = project.in(file("sbt-test")).
    enablePlugins(ScriptedPlugin).
    settings(commonSettings).
    settings(
      sbtTestDirectory := baseDirectory.value,
      target := baseDirectory.value / ".." / "out" / name.value,

      // The batch mode accidentally became the default with no way to disable
      // it in sbt 1.4 (https://github.com/sbt/sbt/issues/5913#issuecomment-716003195).
      // We enable it explicitly here to make it clear that we're using it.
      scriptedBatchExecution := true,

      scriptedLaunchOpts ++= Seq(
        "-Dplugin.version=" + version.value,
        "-Dplugin.scalaVersion=" + dottyVersion,
        "-Dplugin.scala2Version=" + stdlibVersion(Bootstrapped),
        "-Dplugin.scalaJSVersion=" + scalaJSVersion,
        "-Dsbt.boot.directory=" + ((ThisBuild / baseDirectory).value / ".sbt-scripted").getAbsolutePath // Workaround sbt/sbt#3469
      ),
      // Pass along ivy home and repositories settings to sbt instances run from the tests
      scriptedLaunchOpts ++= {
        val repositoryPath = (io.Path.userHome / ".sbt" / "repositories").absolutePath
        s"-Dsbt.repository.config=$repositoryPath" ::
        ivyPaths.value.ivyHome.map("-Dsbt.ivy.home=" + _.getAbsolutePath).toList
      },
      scriptedBufferLog := true,
      scripted := scripted.dependsOn(
        (`scala3-sbt-bridge` / publishLocalBin),
        (`scala3-interfaces` / publishLocalBin),
        (`scala3-compiler-bootstrapped` / publishLocalBin),
        (`scala3-library-bootstrapped` / publishLocalBin),
        (`scala2-library-tasty` / publishLocal),
        (`scala2-library-cc-tasty` / publishLocal),
        (`scala3-library-bootstrappedJS` / publishLocalBin),
        (`tasty-core-bootstrapped` / publishLocalBin),
        (`scala3-staging` / publishLocalBin),
        (`scala3-tasty-inspector` / publishLocalBin),
        (`scaladoc` / publishLocalBin),
        (`scala3-bootstrapped` / publishLocalBin) // Needed because sbt currently hardcodes the dotty artifact
      ).evaluated
    )

  lazy val `sbt-community-build` = project.in(file("sbt-community-build")).
    enablePlugins(SbtPlugin).
    settings(commonSettings).
    settings(
      name := "sbt-community-build",
      version := sbtCommunityBuildVersion,
      organization := "ch.epfl.lamp",
      sbtTestDirectory := baseDirectory.value / "sbt-test",
      scriptedLaunchOpts ++= Seq(
        "-Dplugin.version=" + version.value,
        "-Dplugin.scalaVersion=" + dottyVersion,
        "-Dplugin.scalaJSVersion=" + scalaJSVersion,
        "-Dplugin.sbtDottyVersion=" + sbtDottyVersion,
        "-Ddotty.communitybuild.dir=" + baseDirectory.value / "target",
        "-Dsbt.boot.directory=" + ((ThisBuild / baseDirectory).value / ".sbt-scripted").getAbsolutePath // Workaround sbt/sbt#3469
      ),
      // Pass along ivy home and repositories settings to sbt instances run from the tests
      scriptedLaunchOpts ++= {
        val repositoryPath = (io.Path.userHome / ".sbt" / "repositories").absolutePath
        s"-Dsbt.repository.config=$repositoryPath" ::
        ivyPaths.value.ivyHome.map("-Dsbt.ivy.home=" + _.getAbsolutePath).toList
      },
      scriptedBufferLog := true,
      scriptedBatchExecution := true,
      scripted := scripted.dependsOn(
        (`scala3-sbt-bridge` / publishLocal),
        (`scala3-interfaces` / publishLocal),
        (`scala3-compiler-bootstrapped` / publishLocal),
        (`scala3-library-bootstrapped` / publishLocal),
        (`scala3-library-bootstrappedJS` / publishLocal),
        (`tasty-core-bootstrapped` / publishLocal),
        (`scala3-staging` / publishLocal),
        (`scala3-tasty-inspector` / publishLocal),
        (`scaladoc` / publishLocal),
        (`scala3-bootstrapped` / publishLocal)
      ).evaluated
   )

  val prepareCommunityBuild = taskKey[Unit]("Publish local the compiler and the sbt plugin. Also store the versions of the published local artefacts in two files, community-build/{scala3-bootstrapped.version,sbt-injected-plugins}.")

  lazy val `community-build` = project.in(file("community-build")).
    dependsOn(dottyLibrary(Bootstrapped)).
    settings(commonBootstrappedSettings).
    settings(
      prepareCommunityBuild := {
        (`scala3-sbt-bridge` / publishLocal).value
        (`scala3-interfaces` / publishLocal).value
        (`tasty-core-bootstrapped` / publishLocal).value
        (`scala3-library-bootstrapped` / publishLocal).value
        (`scala3-tasty-inspector` / publishLocal).value
        (`scaladoc` / publishLocal).value
        (`scala3-compiler-bootstrapped` / publishLocal).value
        (`scala3-bootstrapped` / publishLocal).value
        (`scala3-library-bootstrappedJS` / publishLocal).value
        (`sbt-community-build` / publishLocal).value
        // (publishLocal in `scala3-staging`).value
        val pluginText =
          s"""updateOptions in Global ~= (_.withLatestSnapshots(false))
             |addSbtPlugin("ch.epfl.lamp" % "sbt-community-build" % "$sbtCommunityBuildVersion")
             |addSbtPlugin("org.scala-js" % "sbt-scalajs" % "$scalaJSVersion")""".stripMargin
        IO.write(baseDirectory.value / "sbt-injected-plugins", pluginText)
        IO.write(baseDirectory.value / "scala3-bootstrapped.version", dottyVersion)
        IO.delete(baseDirectory.value / "dotty-community-build-deps")  // delete any stale deps file
      },
      (Test / testOptions) += Tests.Argument(
        TestFrameworks.JUnit,
        "--include-categories=dotty.communitybuild.TestCategory",
        "--run-listener=dotty.communitybuild.FailureSummarizer",
      ),
      Compile/run := (Compile/run).dependsOn(prepareCommunityBuild).evaluated,
      Test / testOnly := ((Test / testOnly) dependsOn prepareCommunityBuild).evaluated,
      Test / test     := ((Test / test    ) dependsOn prepareCommunityBuild).value,
      javaOptions ++= {
        // Propagate the ivy cache directory setting to the tests, which will
        // then propagate it further to the sbt instances they will spawn.
        val sbtProps = Option(System.getProperty("sbt.ivy.home")) match {
          case Some(ivyHome) =>
            Seq(s"-Dsbt.ivy.home=$ivyHome")
          case _ =>
            Seq()
        }
        sbtProps
      }
    )

  lazy val publishSettings = Seq(
    publishMavenStyle := true,
    isSnapshot := version.value.contains("SNAPSHOT"),
    publishTo := {
      val centralSnapshots = "https://central.sonatype.com/repository/maven-snapshots/"
      if (isSnapshot.value) Some("central-snapshots" at centralSnapshots)
      else localStaging.value
    },
    publishConfiguration ~= (_.withOverwrite(true)),
    publishLocalConfiguration ~= (_.withOverwrite(true)),
    projectID ~= {id =>
      val line = "scala.versionLine" -> versionLine
      id.withExtraAttributes(id.extraAttributes + line)
    },
    Test / publishArtifact := false,
    homepage := Some(url(dottyGithubUrl)),
    licenses += (("Apache-2.0",
      url("https://www.apache.org/licenses/LICENSE-2.0"))),
    scmInfo := Some(
      ScmInfo(
        url(dottyGithubUrl),
        "scm:git:git@github.com:scala/scala3.git"
      )
    ),
    developers := List(
      Developer(
        id = "odersky",
        name = "Martin Odersky",
        email = "martin.odersky@epfl.ch",
        url = url("https://github.com/odersky")
      ),
      Developer(
        id = "DarkDimius",
        name = "Dmitry Petrashko",
        email = "me@d-d.me",
        url = url("https://d-d.me")
      ),
      Developer(
        id = "smarter",
        name = "Guillaume Martres",
        email = "smarter@ubuntu.com",
        url = url("http://guillaume.martres.me")
      ),
      Developer(
        id = "felixmulder",
        name = "Felix Mulder",
        email = "felix.mulder@gmail.com",
        url = url("http://felixmulder.com")
      ),
      Developer(
        id = "liufengyun",
        name = "Liu Fengyun",
        email = "liu@fengy.me",
        url = url("https://fengy.me")
      ),
      Developer(
        id = "nicolasstucki",
        name = "Nicolas Stucki",
        email = "nicolas.stucki@gmail.com",
        url = url("https://github.com/nicolasstucki")
      ),
      Developer(
        id = "OlivierBlanvillain",
        name = "Olivier Blanvillain",
        email = "olivier.blanvillain@gmail.com",
        url = url("https://github.com/OlivierBlanvillain")
      ),
      Developer(
        id = "biboudis",
        name = "Aggelos Biboudis",
        email = "aggelos.biboudis@epfl.ch",
        url = url("http://biboudis.github.io")
      ),
      Developer(
        id = "allanrenucci",
        name = "Allan Renucci",
        email = "allan.renucci@gmail.com",
        url = url("https://github.com/allanrenucci")
      ),
      Developer(
        id = "Duhemm",
        name = "Martin Duhem",
        email = "martin.duhem@gmail.com",
        url = url("https://github.com/Duhemm")
      )
    )
  )

  lazy val commonDistSettings = Seq(
    publishArtifact := false,
    republishRepo := target.value / "republish",
    Universal / packageName := packageName.value,
    // ========
    Universal / stage := (Universal / stage).dependsOn(republish).value,
    Universal / packageBin := (Universal / packageBin).dependsOn(republish).value,
    Universal / packageZipTarball := (Universal / packageZipTarball).dependsOn(republish)
      .map { archiveFile =>
        // Rename .tgz to .tar.gz for consistency with previous versions
        val renamedFile = archiveFile.getParentFile() / archiveFile.getName.replaceAll("\\.tgz$", ".tar.gz")
        IO.move(archiveFile, renamedFile)
        renamedFile
      }
      .value,
    // ========
    Universal / mappings ++= directory(dist.base / "bin"),
    Universal / mappings ++= directory(republishRepo.value / "maven2"),
    Universal / mappings ++= directory(republishRepo.value / "lib"),
    Universal / mappings ++= directory(republishRepo.value / "libexec"),
    Universal / mappings +=  (republishRepo.value / "VERSION") -> "VERSION",
    // ========
    republishCommandLibs += ("scala" -> List("scala3-interfaces", "scala3-compiler", "scala3-library", "tasty-core")),
    republishCommandLibs += ("with_compiler" -> List("scala3-staging", "scala3-tasty-inspector", "^!scala3-interfaces", "^!scala3-compiler", "^!scala3-library", "^!tasty-core")),
    republishCommandLibs += ("scaladoc" -> List("scala3-interfaces", "scala3-compiler", "scala3-library", "tasty-core", "scala3-tasty-inspector", "scaladoc")),
  )

  lazy val dist = project.asDist(Bootstrapped)
    .settings(packageName := "scala3-" + dottyVersion)
    .settings(
      republishLibexecDir := baseDirectory.value / "libexec",
      republishCoursier +=
        ("coursier.jar" -> s"https://github.com/coursier/coursier/releases/download/v$coursierJarVersion/coursier.jar"),
      republishLaunchers +=
        ("scala-cli.jar" -> s"https://github.com/VirtusLab/scala-cli/releases/download/v$scalaCliLauncherVersion/scala-cli.jar"),
    )

  lazy val `dist-mac-x86_64` = project.in(file("dist/mac-x86_64")).asDist(Bootstrapped)
    .settings(packageName := (dist / packageName).value + "-x86_64-apple-darwin")
    .settings(
      republishLibexecDir := (dist / republishLibexecDir).value,
      republishLibexecOverrides += (dist / baseDirectory).value / "libexec-native-overrides",
      republishFetchCoursier := (dist / republishFetchCoursier).value,
      republishLaunchers +=
        ("scala-cli" -> s"gz+https://github.com/VirtusLab/scala-cli/releases/download/v$scalaCliLauncherVersion/scala-cli-x86_64-apple-darwin.gz")
    )

  lazy val `dist-mac-aarch64` = project.in(file("dist/mac-aarch64")).asDist(Bootstrapped)
    .settings(packageName := (dist / packageName).value + "-aarch64-apple-darwin")
    .settings(
      republishLibexecDir := (dist / republishLibexecDir).value,
      republishLibexecOverrides += (dist / baseDirectory).value / "libexec-native-overrides",
      republishFetchCoursier := (dist / republishFetchCoursier).value,
      republishLaunchers +=
        ("scala-cli" -> s"gz+https://github.com/VirtusLab/scala-cli/releases/download/v$scalaCliLauncherVersion/scala-cli-aarch64-apple-darwin.gz")
    )

  lazy val `dist-win-x86_64` = project.in(file("dist/win-x86_64")).asDist(Bootstrapped)
    .enablePlugins(WindowsPlugin) // TO GENERATE THE `.msi` installer
    .settings(packageName := (dist / packageName).value + "-x86_64-pc-win32")
    .settings(
      republishLibexecDir := (dist / republishLibexecDir).value,
      republishLibexecOverrides += (dist / baseDirectory).value / "libexec-native-overrides",
      republishFetchCoursier := (dist / republishFetchCoursier).value,
      republishLaunchers +=
        ("scala-cli.exe" -> s"zip+https://github.com/VirtusLab/scala-cli/releases/download/v$scalaCliLauncherVersion/scala-cli-x86_64-pc-win32.zip!/scala-cli.exe")
    )
    .settings(
      Windows / name := "scala",
      // Windows/version is used to create ProductInfo - it requires a version without any -RC suffixes
      // If not explicitly overriden it would try to use `dottyVersion` assigned to `dist-win-x86_64/version`
      Windows / version    := developedVersion,
      Windows / mappings   := (Universal / mappings).value,
      Windows / packageBin := (Windows / packageBin).dependsOn(republish).value,
      Windows / wixFiles   := (Windows / wixFiles).dependsOn(republish).value,
      // Additional information: https://wixtoolset.org/docs/schema/wxs/package/
      maintainer := "The Scala Programming Language",                             // The displayed maintainer of the package
      packageSummary := s"Scala $dottyVersion",                                   // The displayed name of the package
      packageDescription := """Installer for the Scala Programming Language""",   // The displayed description of the package
      wixProductId := "*",                                                        // Unique ID for each generated MSI; will change for each generated msi
      wixProductUpgradeId := "3E5A1A82-CA67-4353-94FE-5BDD400AF66B",              // Unique ID to identify the package; used to manage the upgrades
      wixProductLicense := Some(dist.base / "LICENSE.rtf")                        // Link to the LICENSE to show during the installation (keep in sync with ../LICENSE)
    )

  lazy val `dist-linux-x86_64` = project.in(file("dist/linux-x86_64")).asDist(Bootstrapped)
    .settings(packageName := (dist / packageName).value + "-x86_64-pc-linux")
    .settings(
      republishLibexecDir := (dist / republishLibexecDir).value,
      republishLibexecOverrides += (dist / baseDirectory).value / "libexec-native-overrides",
      republishFetchCoursier := (dist / republishFetchCoursier).value,
      republishLaunchers +=
        ("scala-cli" -> s"gz+https://github.com/VirtusLab/scala-cli/releases/download/v$scalaCliLauncherVersion/scala-cli-x86_64-pc-linux.gz")
    )

  lazy val `dist-linux-aarch64` = project.in(file("dist/linux-aarch64")).asDist(Bootstrapped)
    .settings(packageName := (dist / packageName).value + "-aarch64-pc-linux")
    .settings(
      republishLibexecDir := (dist / republishLibexecDir).value,
      republishLibexecOverrides += (dist / baseDirectory).value / "libexec-native-overrides",
      republishFetchCoursier := (dist / republishFetchCoursier).value,
      republishLaunchers +=
        ("scala-cli" -> s"gz+https://github.com/VirtusLab/scala-cli/releases/download/v$scalaCliLauncherVersion/scala-cli-aarch64-pc-linux.gz")
    )

  private def customMimaReportBinaryIssues(issueFilterLocation: String) = mimaReportBinaryIssues := {
    mimaReportBinaryIssues.result.value match {
      case Inc(inc: Incomplete) =>
        streams.value.log.error(s"\nFilters in $issueFilterLocation are used in this check.\n ")
        throw inc
      case Value(v) => v
    }
  }

  implicit class ProjectDefinitions(val project: Project) extends AnyVal {

    // FIXME: we do not aggregate `bin` because its tests delete jars, thus breaking other tests
    def asDottyRoot(implicit mode: Mode): Project = project.withCommonSettings.
      aggregate(`scala3-interfaces`, dottyLibrary, dottyCompiler, tastyCore, `scala3-sbt-bridge`).
      bootstrappedAggregate(`scala2-library-tasty`, `scala2-library-cc-tasty`, `scala3-language-server`, `scala3-staging`,
        `scala3-tasty-inspector`, `scala3-library-bootstrappedJS`, scaladoc, `scala3-presentation-compiler`).
      dependsOn(tastyCore).
      dependsOn(dottyCompiler).
      dependsOn(dottyLibrary).
      bootstrappedSettings(
        addCommandAlias("clean", ";scala3-bootstrapped/clean;scala2-library-bootstrapped/clean;scala2-library-cc/clean"),
      ).
      nonBootstrappedSettings(
        addCommandAlias("run", "scala3-compiler/run"),
        // Clean everything by default
        addCommandAlias("clean", ";scala3/clean;scala3-bootstrapped/clean;scala2-library-bootstrapped/clean;scala2-library-cc/clean"),
        // `publishLocal` on the non-bootstrapped compiler does not produce a
        // working distribution (it can't in general, since there's no guarantee
        // that the non-bootstrapped library is compatible with the
        // non-bootstrapped compiler), so publish the bootstrapped one by
        // default.
        addCommandAlias("publishLocal", "scala3-bootstrapped/publishLocal"),
        repl := (`scala3-compiler-bootstrapped` / repl).value,
        buildQuick := {
          val _ = (`scala3-compiler` / Compile / compile).value
          val cp = (`scala3-compiler` / Compile / fullClasspath).value.map(_.data.getAbsolutePath).mkString(File.pathSeparator)
          IO.write(baseDirectory.value / "bin" / ".cp", cp)
        },
        (Compile / console) := (Compile / console).dependsOn(Def.task {
          import _root_.scala.io.AnsiColor._
          val msg = "`console` uses the reference Scala version. Use `repl` instead."
          val f = "═" * (msg.length + 2)
          val box =
            s"""╔$f╗
               |║ ${BOLD}$msg$RESET ║
               |╚$f╝""".stripMargin
          streams.value.log.warn(box)
        }).value,
      ).
      settings(
        publish / skip := true
      )

    def asDottyCompiler(implicit mode: Mode): Project = project.withCommonSettings.
      dependsOn(`scala3-interfaces`).
      dependsOn(dottyLibrary).
      dependsOn(tastyCore).
      settings(dottyCompilerSettings)

    def asDottyLibrary(implicit mode: Mode): Project = {
      val base = project
        .withCommonSettings
        .settings(dottyLibrarySettings)
      if (mode == Bootstrapped) {
        base.settings(
          (Compile/doc) := {
            // Workaround for
            // [error]    |object IArray cannot have the same name as object IArray in package scala
            // -- cannot define object member with the same name as a object member in self reference _.
            val doWork = (Compile/doc).result.value
            (Compile/doc/target).value
          },
          commonMiMaSettings,
          mimaPreviousArtifacts += {
            val thisProjectID = projectID.value
            val crossedName = thisProjectID.crossVersion match {
              case cv: Disabled => thisProjectID.name
              case cv: Binary => s"${thisProjectID.name}_${cv.prefix}3${cv.suffix}"
            }
            (thisProjectID.organization % crossedName % mimaPreviousLTSDottyVersion)
          },
          mimaForwardIssueFilters := MiMaFilters.Scala3Library.ForwardsBreakingChanges,
          mimaBackwardIssueFilters := MiMaFilters.Scala3Library.BackwardsBreakingChanges,
          customMimaReportBinaryIssues("MiMaFilters.Scala3Library"),
        )
      } else base
    }


    def asTastyCore(implicit mode: Mode): Project = project.withCommonSettings.
      dependsOn(dottyLibrary).
      settings(tastyCoreSettings).
      settings(disableDocSetting).
      settings(
        versionScheme := Some("semver-spec"),
        Test / envVars ++= Map(
          "EXPECTED_TASTY_VERSION" -> expectedTastyVersion,
        ),
        if (mode == Bootstrapped) Def.settings(
          commonMiMaSettings,
          mimaForwardIssueFilters := MiMaFilters.TastyCore.ForwardsBreakingChanges,
          mimaBackwardIssueFilters := MiMaFilters.TastyCore.BackwardsBreakingChanges,
          customMimaReportBinaryIssues("MiMaFilters.TastyCore"),
        ) else {
          Nil
        }
      )

    def asTastyCoreScala2: Project = project
      .settings(commonScala2Settings)
      // need to add @annotation.internal.sharable to the classpath for compiling
      // we don't actually publish this library anywhere, so it's fine.
      // if someone depends on the sources of tasty-core in a scala 2 project,
      // they should strip the sharable annotation, or add -Ytasty-reader
      .dependsOn(dottyLibrary(NonBootstrapped) % Provided)
      .settings(
        scalacOptions += "-Ytasty-reader" // to read scala3 library
      )

    def asDottyBench(implicit mode: Mode): Project = project.withCommonSettings.
      dependsOn(dottyCompiler).
      settings(commonBenchmarkSettings).
      enablePlugins(JmhPlugin)

    def asDist(implicit mode: Mode): Project = project.
      enablePlugins(UniversalPlugin, RepublishPlugin).
      withCommonSettings.
      settings(commonDistSettings).
      dependsOn(
        `scala3-interfaces`,
        dottyCompiler,
        dottyLibrary,
        tastyCore,
        `scala3-staging`,
        `scala3-tasty-inspector`,
        scaladoc,
        `scala3-sbt-bridge`, // for scala-cli
      ).
      bootstrappedSettings(
        target := baseDirectory.value / "target" // override setting in commonBootstrappedSettings
      )

    def withCommonSettings(implicit mode: Mode): Project = project.settings(mode match {
      case NonBootstrapped => commonNonBootstrappedSettings
      case Bootstrapped => commonBootstrappedSettings
    })

  }

  /* Tests TASTy version invariants during NIGHLY, RC or Stable releases */
  def checkReleasedTastyVersion(): Unit = {
    case class ScalaVersion(minor: Int, patch: Int, isRC: Boolean)
    def parseScalaVersion(version: String): ScalaVersion = version.split("\\.|-").take(4) match {
      case Array("3", minor, patch)    => ScalaVersion(minor.toInt, patch.toInt, false)
      case Array("3", minor, patch, _) => ScalaVersion(minor.toInt, patch.toInt, true)
      case other => sys.error(s"Invalid Scala base version string: $baseVersion")
    }
    lazy val version = parseScalaVersion(baseVersion)
    lazy val referenceV = parseScalaVersion(referenceVersion)
    lazy val (tastyMinor, tastyIsExperimental) = expectedTastyVersion.split("\\.|-").take(4) match {
      case Array("28", minor)                    => (minor.toInt, false)
      case Array("28", minor, "experimental", _) => (minor.toInt, true)
      case other => sys.error(s"Invalid TASTy version string: $expectedTastyVersion")
    }

    if(isNightly) {
      assert(tastyIsExperimental, "TASTY needs to be experimental in nightly builds")
      val expectedTastyMinor = version.patch match {
        case 0 => version.minor
        case 1 if referenceV.patch == 0 && referenceV.isRC =>
          // Special case for a period when reference version is a new unstable minor
          // Needed for non_bootstrapped tests requiring either stable tasty or the same experimental version produced by both reference and bootstrapped compiler
          assert(version.minor == referenceV.minor, "Expected reference and base version to use the same minor")
          version.minor
        case _ => version.minor + 1
      }
      assert(tastyMinor == expectedTastyMinor, "Invalid TASTy minor version")
    }

    if(isRelease) {
      assert(version.minor == tastyMinor, "Minor versions of TASTY vesion and Scala version should match in release builds")
      assert(!referenceV.isRC, "Stable release needs to use stable compiler version")
      if (version.isRC && version.patch == 0)
        assert(tastyIsExperimental, "TASTy should be experimental when releasing a new minor version RC")
      else
        assert(!tastyIsExperimental, "Stable version cannot use experimental TASTY")
    }
  }
}

object ScaladocConfigs {
  import Build._
  private lazy val currentYear: String = java.util.Calendar.getInstance().get(java.util.Calendar.YEAR).toString

  def dottyExternalMapping = ".*scala/.*::scaladoc3::https://dotty.epfl.ch/api/"
  def javaExternalMapping = ".*java/.*::javadoc::https://docs.oracle.com/javase/8/docs/api/"
  def scalaSrcLink(v: String, s: String) = s"${s}github://scala/scala/v$v#src/library"
  def dottySrcLink(v: String, sourcesPrefix: String = "", outputPrefix: String = "") =
    sys.env.get("GITHUB_SHA") match {
      case Some(sha) =>
        s"${sourcesPrefix}github://${sys.env("GITHUB_REPOSITORY")}/$sha$outputPrefix"
      case None => s"${sourcesPrefix}github://scala/scala3/$v$outputPrefix"
    }

  def defaultSourceLinks(version: String = dottyNonBootstrappedVersion, refVersion: String = dottyVersion) = Def.task {
    def stdLibVersion = stdlibVersion(NonBootstrapped)
    def srcManaged(v: String, s: String) = s"out/bootstrap/scala2-library-bootstrapped/scala-$v/src_managed/main/$s-library-src"
    SourceLinks(
      List(
        scalaSrcLink(stdLibVersion, srcManaged(version, "scala") + "="),
        dottySrcLink(refVersion, "library/src=", "#library/src"),
        dottySrcLink(refVersion),
        "docs=github://scala/scala3/main#docs"
      )
    )
  }

  lazy val DefaultGenerationSettings = Def.task {
    def projectVersion = version.value
    def socialLinks = SocialLinks(List(
      "github::https://github.com/scala/scala3",
      "discord::https://discord.com/invite/scala",
      "twitter::https://twitter.com/scala_lang",
    ))
    def projectLogo = ProjectLogo("docs/_assets/images/logo.svg")
    def skipByRegex = SkipByRegex(List(".+\\.internal($|\\..+)", ".+\\.impl($|\\..+)"))
    def skipById = SkipById(List(
      "scala.runtime.stdLibPatches",
      "scala.runtime.MatchCase",
      "dotty.tools.tasty",
      "dotty.tools.tasty.util",
      "dotty.tools.tasty.besteffort"
    ))
    def projectFooter = ProjectFooter(s"Copyright (c) 2002-$currentYear, LAMP/EPFL")
    def defaultTemplate = DefaultTemplate("static-site-main")
    GenerationConfig(
      List(),
      ProjectVersion(projectVersion),
      GenerateInkuire(true),
      defaultSourceLinks().value,
      skipByRegex,
      skipById,
      projectLogo,
      socialLinks,
      projectFooter,
      defaultTemplate,
      Author(true),
      Groups(true),
      QuickLinks(
        List(
          "Learn::https://docs.scala-lang.org/",
          "Install::https://www.scala-lang.org/download/",
          "Playground::https://scastie.scala-lang.org",
          "Find\u00A0A\u00A0Library::https://index.scala-lang.org",
          "Community::https://www.scala-lang.org/community/",
          "Blog::https://www.scala-lang.org/blog/",
        )
      )
    )
  }

  lazy val DefaultGenerationConfig = Def.task {
    def distLocation = (dist / Universal / stage).value
    DefaultGenerationSettings.value
  }

  lazy val Scaladoc = Def.task {
    DefaultGenerationConfig.value
      .add(UseJavacp(true))
      .add(ProjectName("scaladoc"))
      .add(OutputDir("scaladoc/output/self"))
      .add(Revision(VersionUtil.gitHash))
      .add(ExternalMappings(List(dottyExternalMapping, javaExternalMapping)))
      .withTargets((Compile / classDirectory).value.getAbsolutePath :: Nil)
  }

  lazy val Testcases = Def.task {
    val tastyRoots = (Test / Build.testcasesOutputDir).value
    DefaultGenerationConfig.value
      .add(UseJavacp(true))
      .add(OutputDir("scaladoc/output/testcases"))
      .add(ProjectName("scaladoc testcases"))
      .add(Revision("main"))
      .add(SnippetCompiler(List("scaladoc-testcases/docs=compile")))
      .add(SiteRoot("scaladoc-testcases/docs"))
      .add(CommentSyntax(List(
        "scaladoc-testcases/src/example/comment-md=markdown",
        "scaladoc-testcases/src/example/comment-wiki=wiki"
      )))
      .add(ExternalMappings(List(dottyExternalMapping, javaExternalMapping)))
      .withTargets(tastyRoots)
  }

  lazy val Scala3 = Def.task {
    val dottyJars: Seq[java.io.File] = Seq(
      (`scala2-library-bootstrapped`/Compile/products).value,
      (`scala3-library-bootstrapped`/Compile/products).value,
      (`scala3-interfaces`/Compile/products).value,
      (`tasty-core-bootstrapped`/Compile/products).value,
    ).flatten

    val roots = dottyJars.map(_.getAbsolutePath)

    val managedSources =
      (`scala2-library-bootstrapped`/Compile/sourceManaged).value / "scala-library-src"
    val projectRoot = (ThisBuild/baseDirectory).value.toPath
    val stdLibRoot = projectRoot.relativize(managedSources.toPath.normalize())
    val docRootFile = stdLibRoot.resolve("rootdoc.txt")

    val dottyManagesSources = (`scala3-library-bootstrapped`/Compile/baseDirectory).value

    val tastyCoreSources = projectRoot.relativize((`tasty-core-bootstrapped`/Compile/scalaSource).value.toPath().normalize())

    val dottyLibRoot = projectRoot.relativize(dottyManagesSources.toPath.normalize())
    DefaultGenerationConfig.value
      .add(ProjectName("Scala 3"))
      .add(OutputDir(file("scaladoc/output/scala3").getAbsoluteFile.getAbsolutePath))
      .add(Revision("main"))
      .add(ExternalMappings(List(javaExternalMapping)))
      .add(DocRootContent(docRootFile.toString))
      .add(CommentSyntax(List(
        s"${dottyLibRoot}=markdown",
        s"${stdLibRoot}=wiki",
        s"${tastyCoreSources}=markdown",
        "wiki"
      )))
      .add(VersionsDictionaryUrl("https://scala-lang.org/api/versions.json"))
      .add(DocumentSyntheticTypes(true))
      .add(SnippetCompiler(List(
        s"$dottyLibRoot/src/scala=compile",
        s"$dottyLibRoot/src/scala/compiletime=compile",
        s"$dottyLibRoot/src/scala/util=compile",
        s"$dottyLibRoot/src/scala/util/control=compile"
      )))
      .add(SiteRoot("docs"))
      .add(ApiSubdirectory(true))
      .withTargets(roots)
  }

  def stableScala3(version: String) = Def.task {
    val scalaLibrarySrc = s"out/bootstrap/scala2-library-bootstrapped/scala-$version-bin-SNAPSHOT-nonbootstrapped/src_managed"
    val dottyLibrarySrc = "library/src"
    Scala3.value
      .add(defaultSourceLinks(version + "-bin-SNAPSHOT-nonbootstrapped", version).value)
      .add(ProjectVersion(version))
      .add(SnippetCompiler(
        List(
          s"$dottyLibrarySrc/scala/quoted=compile",
          s"$dottyLibrarySrc/scala/compiletime=compile",
          s"$dottyLibrarySrc/scala/util=compile",
          s"$dottyLibrarySrc/scala/util/control=compile"
        )
      ))
      .add(CommentSyntax(List(
        s"$dottyLibrarySrc=markdown",
        s"$scalaLibrarySrc=wiki",
        "wiki"
      )))
      .add(DocRootContent(s"$scalaLibrarySrc/rootdoc.txt"))
      .withTargets(
        Seq(
          s"out/bootstrap/scala2-library-bootstrapped/scala-$version-bin-SNAPSHOT-nonbootstrapped/classes",
          s"out/bootstrap/scala3-library-bootstrapped/scala-$version-bin-SNAPSHOT-nonbootstrapped/classes",
          s"tmp/interfaces/target/classes",
          s"out/bootstrap/tasty-core-bootstrapped/scala-$version-bin-SNAPSHOT-nonbootstrapped/classes"
        )
      )
      .remove[SiteRoot]
      .remove[ApiSubdirectory]
  }
}<|MERGE_RESOLUTION|>--- conflicted
+++ resolved
@@ -102,11 +102,7 @@
    *
    *  Warning: Change of this variable needs to be consulted with `expectedTastyVersion`
    */
-<<<<<<< HEAD
-  val referenceVersion = "3.7.0"
-=======
   val referenceVersion = "3.7.1"
->>>>>>> efb6ce75
 
   /** Version of the Scala compiler targeted in the current release cycle
    *  Contains a version without RC/SNAPSHOT/NIGHTLY specific suffixes
@@ -117,11 +113,7 @@
    *
    *  Warning: Change of this variable might require updating `expectedTastyVersion`
    */
-<<<<<<< HEAD
-  val developedVersion = "3.7.1"
-=======
   val developedVersion = "3.7.2"
->>>>>>> efb6ce75
 
   /** The version of the compiler including the RC prefix.
    *  Defined as common base before calculating environment specific suffixes in `dottyVersion`
@@ -195,11 +187,7 @@
   val mimaPreviousLTSDottyVersion = "3.3.0"
 
   /** Version of Scala CLI to download */
-<<<<<<< HEAD
-  val scalaCliLauncherVersion = "1.8.0"
-=======
   val scalaCliLauncherVersion = "1.8.4"
->>>>>>> efb6ce75
   /** Version of Coursier to download for initializing the local maven repo of Scala command */
   val coursierJarVersion = "2.1.24"
 
@@ -1247,14 +1235,10 @@
     withCommonSettings(Bootstrapped).
     dependsOn(dottyCompiler(Bootstrapped) % "provided; compile->runtime; test->test").
     settings(scala2LibraryBootstrappedSettings).
-<<<<<<< HEAD
-    settings(moduleName := "scala2-library-cc")
-=======
     settings(
       moduleName := "scala2-library-cc",
       scalacOptions ++= Seq("-source", "3.8"), // for separation checking
     )
->>>>>>> efb6ce75
 
   lazy val scala2LibraryBootstrappedSettings = Seq(
       javaOptions := (`scala3-compiler-bootstrapped` / javaOptions).value,
