--- conflicted
+++ resolved
@@ -103,11 +103,7 @@
    *
    *  Warning: Change of this variable needs to be consulted with `expectedTastyVersion`
    */
-<<<<<<< HEAD
-  val referenceVersion = "3.6.3"
-=======
   val referenceVersion = "3.6.4"
->>>>>>> c92e20e6
 
   /** Version of the Scala compiler targeted in the current release cycle
    *  Contains a version without RC/SNAPSHOT/NIGHTLY specific suffixes
@@ -127,11 +123,7 @@
    *  During release candidate cycle incremented by the release officer before publishing a subsequent RC version;
    *  During final, stable release is set exactly to `developedVersion`.
   */
-<<<<<<< HEAD
   val baseVersion = developedVersion
-=======
-  val baseVersion = s"$developedVersion"
->>>>>>> c92e20e6
 
   /** The version of TASTY that should be emitted, checked in runtime test
    *  For defails on how TASTY version should be set see related discussions:
@@ -149,11 +141,7 @@
    *      - in release candidate branch is experimental if {patch == 0}
    *      - in stable release is always non-experimetnal
    */
-<<<<<<< HEAD
-  val expectedTastyVersion = "28.6"
-=======
   val expectedTastyVersion = "28.7"
->>>>>>> c92e20e6
   checkReleasedTastyVersion()
 
   /** Final version of Scala compiler, controlled by environment variables. */
