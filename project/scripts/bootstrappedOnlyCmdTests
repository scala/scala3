--- conflicted
+++ resolved
@@ -15,15 +15,6 @@
 grep -qe "val a: scala.Int = 3" "$tmp"
 
 # setup for `scalac`/`scala` script tests
-<<<<<<< HEAD
-"$SBT" "$DIST_PROJECT/pack"
-
-echo "capturing scala version from $DIST_DIR/target/pack/VERSION"
-IFS=':=' read -ra versionProps < "$ROOT/$DIST_DIR/target/pack/VERSION" # temporarily set IFS to ':=' to split versionProps
-[ ${#versionProps[@]} -eq 3 ] && \
-  [ ${versionProps[0]} = "version" ] && \
-  [ -n ${versionProps[2]} ] || die "Expected non-empty 'version' property in $ROOT/$DIST_DIR/target/pack/VERSION"
-=======
 "$SBT" "$DIST_PROJECT/Universal/stage"
 
 echo "capturing scala version from $DIST_DIR/target/universal/stage/VERSION"
@@ -31,7 +22,6 @@
 [ ${#versionProps[@]} -eq 3 ] && \
   [ ${versionProps[0]} = "version" ] && \
   [ -n ${versionProps[2]} ] || die "Expected non-empty 'version' property in $ROOT/$DIST_DIR/target/universal/stage/VERSION"
->>>>>>> c33db50d
 scala_version=${versionProps[2]}
 
 # check that `scalac` compiles and `scala` runs it
@@ -87,11 +77,7 @@
 clear_out "$OUT"
 "$SBT" "scala3-compiler-bootstrapped/scalac -d $OUT tests/pos-macros/macros-in-same-project-1/Bar.scala tests/pos-macros/macros-in-same-project-1/Foo.scala"  > "$tmp"
 
-<<<<<<< HEAD
-# echo ":quit" | ./$DIST_DIR/target/pack/bin/scala  # not supported by CI
-=======
 # echo ":quit" | ./$DIST_DIR/target/universal/stage/bin/scala  # not supported by CI
->>>>>>> c33db50d
 
 echo "testing ./bin/scaladoc"
 clear_out "$OUT1"
