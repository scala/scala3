--- conflicted
+++ resolved
@@ -2,63 +2,12 @@
 layout: main
 ---
 
-<<<<<<< HEAD
-<div class="container">
-  <div id="site-header">
-    <div class="wrap">
-      <nav class="navigation" role="menu">
-        <ul class="navigation-menu">
-          <li class="navigation-menu-item">
-            <a href="https://docs.scala-lang.org/" class="active">Learn</a>
-          </li>
-          <li class="navigation-menu-item">
-            <a href="https://www.scala-lang.org/download/">Install</a>
-          </li>
-          <li class="navigation-menu-item">
-            <a href="https://scastie.scala-lang.org">Playground</a>
-          </li>
-          <li class="navigation-menu-item">
-            <a href="https://index.scala-lang.org">Find A Library</a>
-          </li>
-          <li class="navigation-menu-item">
-            <a href="https://www.scala-lang.org/community/">Community</a>
-          </li>
-          <li class="navigation-menu-item">
-            <a href="https://www.scala-lang.org/blog/">Blog</a>
-          </li>
-        </ul>
-      </nav>
-    </div>
-  </div>
-=======
 <div class="site-container">
   <div id="site-header"></div>
->>>>>>> d692721c
   {{ content }}
   <div class="divider" />
   <nav class="arrow-navigation" aria-label="Page navigation">
     {% if page.previous %}
-<<<<<<< HEAD
-    <a
-      rel="prev"
-      href="{{ page.previous.url }}"
-      class="arrows previous"
-      aria-keyshortcuts="Left"
-    >
-      <span>{{ page.previous.title }}</span>
-      <i class="fa fa-angle-left"></i>
-    </a>
-    {% endif %} {% if page.next %}
-    <a
-      rel="next"
-      href="{{ page.next.url }}"
-      class="arrows next"
-      aria-keyshortcuts="Right"
-    >
-      <span>{{ page.next.title }}</span>
-      <i class="fa fa-angle-right"></i>
-    </a>
-=======
     <div>
       <span class="body-small">Previous</span>
       <a rel="prev" href="{{ page.previous.url }}" aria-keyshortcuts="Left" class="body-medium">
@@ -72,7 +21,6 @@
         <span class="body-medium">{{ page.next.title }}</span>
       </a>
     </div>
->>>>>>> d692721c
     {% endif %}
   </nav>
   <div class="content-contributors hidden">
