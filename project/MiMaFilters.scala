--- conflicted
+++ resolved
@@ -15,14 +15,10 @@
         ProblemFilters.exclude[DirectMissingMethodProblem]("scala.scalajs.runtime.AnonFunctionXXL.this"),
 
         ProblemFilters.exclude[MissingFieldProblem]("scala.runtime.stdLibPatches.language.2.13"),
-<<<<<<< HEAD
-        ProblemFilters.exclude[MissingClassProblem]("scala.runtime.stdLibPatches.language$2$u002E13$")
-=======
         ProblemFilters.exclude[MissingClassProblem]("scala.runtime.stdLibPatches.language$2$u002E13$"),
 
         ProblemFilters.exclude[DirectMissingMethodProblem]("scala.Conversion.underlying"),
         ProblemFilters.exclude[MissingClassProblem]("scala.Conversion$"),
->>>>>>> efb6ce75
       ),
 
       // Additions since last LTS
