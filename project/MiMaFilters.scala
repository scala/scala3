--- conflicted
+++ resolved
@@ -3,23 +3,6 @@
 
 object MiMaFilters {
   val Library: Seq[ProblemFilter] = Seq(
-<<<<<<< HEAD
-    ProblemFilters.exclude[MissingClassProblem]("scala.annotation.unchecked.uncheckedCaptures"),
-
-    // Scala.js only: new runtime support class in 3.2.3; not available to users
-    ProblemFilters.exclude[MissingClassProblem]("scala.scalajs.runtime.AnonFunctionXXL"),
-
-    //  New experimental features in 3.3.X
-    ProblemFilters.exclude[MissingFieldProblem]("scala.runtime.stdLibPatches.language#experimental.clauseInterleaving"),
-    ProblemFilters.exclude[MissingClassProblem]("scala.runtime.stdLibPatches.language$experimental$clauseInterleaving$"),
-    ProblemFilters.exclude[MissingFieldProblem]("scala.runtime.stdLibPatches.language#experimental.relaxedExtensionImports"),
-    ProblemFilters.exclude[MissingClassProblem]("scala.runtime.stdLibPatches.language$experimental$relaxedExtensionImports$"),
-    // end of New experimental features in 3.3.X
-  )
-  val TastyCore: Seq[ProblemFilter] = Seq(
-  )
-  val Interfaces: Seq[ProblemFilter] = Seq(
-=======
     // New API in 3.4.X
     ProblemFilters.exclude[ReversedMissingMethodProblem]("scala.quoted.Quotes#reflectModule#FlagsModule.AbsOverride"),
     ProblemFilters.exclude[ReversedMissingMethodProblem]("scala.quoted.Quotes#reflectModule.ValOrDefDefTypeTest"),
@@ -265,6 +248,5 @@
         "scala.util.Using.Manager", "scala.util.Using.Releasable", "scala.util.Using#Releasable.AutoCloseableIsReleasable",
       ).map(ProblemFilters.exclude[MissingFieldProblem])
     }
->>>>>>> a92a4639
   )
 }