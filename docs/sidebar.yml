--- conflicted
+++ resolved
@@ -161,11 +161,8 @@
           - page: reference/experimental/named-tuples.md
           - page: reference/experimental/modularity.md
           - page: reference/experimental/typeclasses.md
-<<<<<<< HEAD
-=======
           - page: reference/experimental/runtimeChecked.md
           - page: reference/experimental/better-fors.md
->>>>>>> c33db50d
       - page: reference/syntax.md
       - title: Language Versions
         index: reference/language-versions/language-versions.md
