---
layout: doc-page
title: Getting Started
redirectFrom: /docs/contributing/workflow.html
---

## Scala CLA

Sometime before submitting your pull request you'll want to make sure you have
signed the [Scala CLA][scala-cla]. You can read more about why we require a CLA
and what exactly is included in it [here][scala-cla].

## Making sure the team is aware

Before digging into an issue or starting on a new feature it's a good idea to
make sure an [issue][dotty-issue] or a [discussion][dotty-discussion] has been
created outlining what you plan to work on. This is both for your and the team's
benefit. It ensures you get the help you need, and also gives the compiler team
a heads-up that someone is working on an issue.

For some small changes like documentation, this isn't always necessary, but it's
never a bad idea to check.

## Requirements

- [git] is essential for managing the Scala 3 code, and contributing to GitHub,
  where the code is hosted.
- A Java Virtual Machine (JDK 8 or higher), required for running the build tool.
<<<<<<< HEAD
  - download Java from [Oracle Java 8][java8], [Oracle Java 11][java11],
   or [AdoptOpenJDK 8/11][adopt]. Refer to [JDK Compatibility][compat] for Scala/Java compatibility detail.
=======
    - There are multiple ways to get and manage different Java versions. Some
      popular options are:
        - [SDKMAN!](https://sdkman.io/)
        - [Coursier](https://get-coursier.io/docs/cli-java)
        - Or just download Java directly from [Oracle Java 8][java8], [Oracle
          Java 11][java11], or [AdoptOpenJDK 8/11][adopt]. Refer to [JDK
          Compatibility][compat] for Scala/Java compatibility detail.
>>>>>>> a92a4639
  - Verify that the JVM is installed by running the following command in a terminal: `java -version`.
- [sbt][sbt-download], the build tool required to build the Scala 3 compiler and libraries.

## Nice To Have

<<<<<<< HEAD
An IDE, such as [Metals] will help you develop in Scala 3 with features such as autocompletion or goto-definition,
and with the [VS Code][vs-code] text editor you can even use the Scala debugger, or create interactive worksheets for an
iterative workflow.
=======
An IDE, such as [Metals] will help you develop in Scala 3 with features such as
autocompletion, code navigation, debugging, and interactive worksheets.

Another popular options is [IntelliJ IDEA for
Scala](https://www.jetbrains.com/help/idea/discover-intellij-idea-for-scala.html).
>>>>>>> a92a4639

## Compiling and Running

Start by cloning the repository:

```bash
$ git clone https://github.com/lampepfl/dotty.git
$ cd dotty
```

Dotty provides a standard sbt build: compiling, running and starting a repl can
all be done from within sbt:

```bash
$ sbt
> scalac tests/pos/HelloWorld.scala
> scala HelloWorld
hello world
```

There are also bash scripts that can be used in the same way. Assuming that you
have cloned the Dotty repo locally, append the following line on your
`.bash_profile`, or equivalent for your shell:

```shell
$ export PATH=<path to cloned dotty>/bin:$PATH
```

and you will be able to run the corresponding commands directly from your console:

```shell
# Compile code using Dotty
$ scalac tests/pos/HelloWorld.scala

# Run it with the proper classpath
$ scala HelloWorld
```

## Starting a REPL

<<<<<<< HEAD
## Starting a REPL

=======
>>>>>>> a92a4639
```bash
$ sbt
> repl
Welcome to Scala.next (pre-alpha)  (Java HotSpot(TM) 64-Bit Server VM, Java 1.8.0_101).
Type in expressions to have them evaluated.
Type :help for more information.
scala>
```

or via bash:

```bash
$ scala
```

## Publish to local repository

To test our cloned compiler on local projects:

```bash
$ sbt publishLocal
```
Then in the `build.sbt` file of a test project:

```bash
ThisBuild / scalaVersion := "<dotty-version>-bin-SNAPSHOT"
```
where `dotty-version` can be found in the file `project/Build.scala`, like `3.0.0-M2`


## Generating Documentation

To generate this page and other static page docs, run

```bash
$ sbt
> scaladoc/generateScalaDocumentation
```

For more information, see the [scaladoc section](./scaladoc.md).

## Community

<<<<<<< HEAD
## Community

=======
>>>>>>> a92a4639
The main development discussion channels are:
- [github.com/lampepfl/dotty/discussions](https://github.com/lampepfl/dotty/discussions)
- [contributors.scala-lang.org](https://contributors.scala-lang.org)
- [gitter.im/scala/contributors](https://gitter.im/scala/contributors)

[git]: https://git-scm.com
[Metals]: https://scalameta.org/metals/
[vs-code]: https://code.visualstudio.com
[lampepfl/dotty]: https://github.com/lampepfl/dotty
[sbt-download]: https://www.scala-sbt.org/download.html
[java8]: https://www.oracle.com/java/technologies/javase-jdk8-downloads.html
[java11]: https://www.oracle.com/java/technologies/javase-jdk11-downloads.html
[adopt]: https://adoptopenjdk.net/
[compat]: https://docs.scala-lang.org/overviews/jdk-compatibility/overview.html
[scala-cla]: https://www.lightbend.com/contribute/cla/scala
[dotty-issue]: https://github.com/lampepfl/dotty/issues
[dotty-discussion]: https://github.com/lampepfl/dotty/discussions<|MERGE_RESOLUTION|>--- conflicted
+++ resolved
@@ -26,10 +26,6 @@
 - [git] is essential for managing the Scala 3 code, and contributing to GitHub,
   where the code is hosted.
 - A Java Virtual Machine (JDK 8 or higher), required for running the build tool.
-<<<<<<< HEAD
-  - download Java from [Oracle Java 8][java8], [Oracle Java 11][java11],
-   or [AdoptOpenJDK 8/11][adopt]. Refer to [JDK Compatibility][compat] for Scala/Java compatibility detail.
-=======
     - There are multiple ways to get and manage different Java versions. Some
       popular options are:
         - [SDKMAN!](https://sdkman.io/)
@@ -37,23 +33,16 @@
         - Or just download Java directly from [Oracle Java 8][java8], [Oracle
           Java 11][java11], or [AdoptOpenJDK 8/11][adopt]. Refer to [JDK
           Compatibility][compat] for Scala/Java compatibility detail.
->>>>>>> a92a4639
   - Verify that the JVM is installed by running the following command in a terminal: `java -version`.
 - [sbt][sbt-download], the build tool required to build the Scala 3 compiler and libraries.
 
 ## Nice To Have
 
-<<<<<<< HEAD
-An IDE, such as [Metals] will help you develop in Scala 3 with features such as autocompletion or goto-definition,
-and with the [VS Code][vs-code] text editor you can even use the Scala debugger, or create interactive worksheets for an
-iterative workflow.
-=======
 An IDE, such as [Metals] will help you develop in Scala 3 with features such as
 autocompletion, code navigation, debugging, and interactive worksheets.
 
 Another popular options is [IntelliJ IDEA for
 Scala](https://www.jetbrains.com/help/idea/discover-intellij-idea-for-scala.html).
->>>>>>> a92a4639
 
 ## Compiling and Running
 
@@ -94,11 +83,6 @@
 
 ## Starting a REPL
 
-<<<<<<< HEAD
-## Starting a REPL
-
-=======
->>>>>>> a92a4639
 ```bash
 $ sbt
 > repl
@@ -142,11 +126,6 @@
 
 ## Community
 
-<<<<<<< HEAD
-## Community
-
-=======
->>>>>>> a92a4639
 The main development discussion channels are:
 - [github.com/lampepfl/dotty/discussions](https://github.com/lampepfl/dotty/discussions)
 - [contributors.scala-lang.org](https://contributors.scala-lang.org)
