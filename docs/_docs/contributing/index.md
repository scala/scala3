---
layout: index
title: Contributing
---

This guide is intended to give new contributors the knowledge they need to
become productive and fix issues or implement new features in Scala 3. It
also documents the inner workings of the Scala 3 compiler, `dotc`.

### This is a living document

Keep in mind that the code for `dotc` is continually changing, so the ideas
discussed in this guide may fall out of date. This is a living document, so
please consider contributing to it on
<<<<<<< HEAD
[GitHub](https://github.com/scala/docs.scala-lang/tree/main/_overviews/scala3-contribution)
if you notice anything out of date, or report any issues
[here](https://github.com/scala/docs.scala-lang/issues).

### Get the Most from This Guide

`dotc` is built with Scala 3, fully utilising its [new
features](https://docs.scala-lang.org/scala3/new-in-scala3.html). It is recommended that you first have
some familiarity with Scala 3 to get the most out of this guide. You can learn
more in the [language reference](../reference/overview.md).
=======
[GitHub](https://github.com/lampepfl/dotty/tree/main/docs/_docs/contributing) if
you notice anything out of date, or report any issues
[here](https://github.com/lampepfl/dotty/issues).

### Get the most from This Guide

`dotc` is built with Scala 3, fully utilising its [new
features](https://docs.scala-lang.org/scala3/new-in-scala3.html). It is
recommended that you first have some familiarity with Scala 3 to get the most
out of this guide. You can learn more in the [language
reference](../reference/overview.md).
>>>>>>> a92a4639

Many code snippets in this guide make use of shell commands (a line beginning
with `$`), and in this case a `bash` compatible shell is assumed. You may have
to look up how to translate commands to your shell.

### What is a Compiler?

Let's start at the beginning and first look at the question of "what is a
compiler?". A compiler is a program that takes as input text, representing a
program in one language and produces as output the same program, written in
another programming language.

#### The Scala Compiler

As an example, `dotc` takes text input, verifies that it is a valid Scala program
and then produces as output the same program, but written in Java bytecode, and optionally
<<<<<<< HEAD
in SJSIR when producing Scala.js output.

### Contribute Internals-related Knowledge
If you know anything useful at all about Dotty, feel free to log this knowledge:

- [📜Log the Knowledge](https://github.com/lampepfl/dotty-knowledge/issues/new)
- [🎓More about Logging the Knowledge](https://github.com/lampepfl/dotty-knowledge/blob/master/README.md)

In short, no need to make it pretty, particularly human-readable or give it a particular structure. Just dump the knowledge you have and we'll take it from there.
=======
in SJSIR when producing Scala.js output.
>>>>>>> a92a4639
<|MERGE_RESOLUTION|>--- conflicted
+++ resolved
@@ -12,18 +12,6 @@
 Keep in mind that the code for `dotc` is continually changing, so the ideas
 discussed in this guide may fall out of date. This is a living document, so
 please consider contributing to it on
-<<<<<<< HEAD
-[GitHub](https://github.com/scala/docs.scala-lang/tree/main/_overviews/scala3-contribution)
-if you notice anything out of date, or report any issues
-[here](https://github.com/scala/docs.scala-lang/issues).
-
-### Get the Most from This Guide
-
-`dotc` is built with Scala 3, fully utilising its [new
-features](https://docs.scala-lang.org/scala3/new-in-scala3.html). It is recommended that you first have
-some familiarity with Scala 3 to get the most out of this guide. You can learn
-more in the [language reference](../reference/overview.md).
-=======
 [GitHub](https://github.com/lampepfl/dotty/tree/main/docs/_docs/contributing) if
 you notice anything out of date, or report any issues
 [here](https://github.com/lampepfl/dotty/issues).
@@ -35,7 +23,6 @@
 recommended that you first have some familiarity with Scala 3 to get the most
 out of this guide. You can learn more in the [language
 reference](../reference/overview.md).
->>>>>>> a92a4639
 
 Many code snippets in this guide make use of shell commands (a line beginning
 with `$`), and in this case a `bash` compatible shell is assumed. You may have
@@ -52,16 +39,4 @@
 
 As an example, `dotc` takes text input, verifies that it is a valid Scala program
 and then produces as output the same program, but written in Java bytecode, and optionally
-<<<<<<< HEAD
-in SJSIR when producing Scala.js output.
-
-### Contribute Internals-related Knowledge
-If you know anything useful at all about Dotty, feel free to log this knowledge:
-
-- [📜Log the Knowledge](https://github.com/lampepfl/dotty-knowledge/issues/new)
-- [🎓More about Logging the Knowledge](https://github.com/lampepfl/dotty-knowledge/blob/master/README.md)
-
-In short, no need to make it pretty, particularly human-readable or give it a particular structure. Just dump the knowledge you have and we'll take it from there.
-=======
-in SJSIR when producing Scala.js output.
->>>>>>> a92a4639
+in SJSIR when producing Scala.js output.