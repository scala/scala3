---
layout: doc-page
title: "Optional Braces"
nightlyOf: https://docs.scala-lang.org/scala3/reference/other-new-features/indentation.html
---

Scala 3 enforces some rules on indentation and allows some occurrences of braces `{...}` to be optional:

- First, some badly indented programs are flagged with warnings.
- Second, some occurrences of braces `{...}` are made optional. Generally, the rule
  is that adding a pair of optional braces will not change the meaning of a well-indented program.

These changes can be turned off with the compiler flag `-no-indent`.

## Indentation Rules

The compiler enforces two rules for well-indented programs, flagging violations as warnings.

 1. In a brace-delimited region, no statement is allowed to start to the left
    of the first statement after the opening brace that starts a new line.

    This rule is helpful for finding missing closing braces. It prevents errors like:

    ```scala
    if (x < 0) {
      println(1)
      println(2)

    println("done")  // error: indented too far to the left
    ```

 2. If significant indentation is turned off (i.e. under Scala 2 mode or under `-no-indent`) and we are at the  start of an indented sub-part of an expression, and the indented part ends in a newline, the next statement must start at an indentation width less than the sub-part. This prevents errors where an opening brace was forgotten, as in

    ```scala
    if (x < 0)
      println(1)
      println(2)   // error: missing `{`
    ```

These rules still leave a lot of leeway how programs should be indented. For instance, they do not impose
any restrictions on indentation within expressions, nor do they require that all statements of an indentation block line up exactly.

The rules are generally helpful in pinpointing the root cause of errors related to missing opening or closing braces. These errors are often quite hard to diagnose, in particular in large programs.

## Optional Braces

The compiler will insert `<indent>` or `<outdent>`
tokens at certain line breaks. Grammatically, pairs of `<indent>` and `<outdent>` tokens have the same effect as pairs of braces `{` and `}`.

The algorithm makes use of a stack `IW` of previously encountered indentation widths. The stack initially holds a single element with a zero indentation width. The _current indentation width_ is the indentation width of the top of the stack.

There are two rules:

 1. An `<indent>` is inserted at a line break, if

     - An indentation region can start at the current position in the source, and
     - the first token on the next line has an indentation width strictly greater
       than the current indentation width

    An indentation region can start

     - after the leading parameters of an `extension`, or
     - after a `with` in a given instance, or
     - after a `:` at the start of a template body (see discussion of `<colon>` below), or
     - after one of the following tokens:

       ```
       =  =>  ?=>  <-  catch  do  else  finally  for
       if  match  return  then  throw  try  while  yield
       ```

     - after the closing `)` of a condition in an old-style `if` or `while`.
     - after the closing `)` or `}` of the enumerations of an old-style `for` loop without a `do`.

    If an `<indent>` is inserted, the indentation width of the token on the next line
    is pushed onto `IW`, which makes it the new current indentation width.

 2. An `<outdent>` is inserted at a line break, if

    - the first token on the next line has an indentation width strictly less
        than the current indentation width, and
    - the last token on the previous line is not one of the following tokens
      which indicate that the previous statement continues:
      ```
      then  else  do  catch  finally  yield  match
      ```
    - if the first token on the next line is a
        [leading infix operator](../changed-features/operators.md).
      then its indentation width is less then the current indentation width,
      and it either matches a previous indentation width or is also less
      than the enclosing indentation width.

    If an `<outdent>` is inserted, the top element is popped from `IW`.
    If the indentation width of the token on the next line is still less than the new current indentation width, step (2) repeats. Therefore, several `<outdent>` tokens
    may be inserted in a row.

    The following two additional rules support parsing of legacy code with ad-hoc layout. They might be withdrawn in future language versions:

     - An `<outdent>` is also inserted if the next token following a statement sequence starting with an `<indent>` closes an indentation region, i.e. is one of `then`, `else`, `do`, `catch`, `finally`, `yield`, `}`, `)`, `]` or `case`.

     - An `<outdent>` is finally inserted in front of a comma that follows a statement sequence starting with an `<indent>` if the indented region is itself enclosed in parentheses.

It is an error if the indentation width of the token following an `<outdent>` does not match the indentation of some previous line in the enclosing indentation region. For instance, the following would be rejected.

```scala
if x < 0 then
    -x
  else   // error: `else` does not align correctly
    x
```

Indentation tokens are only inserted in regions where newline statement separators are also inferred:
at the top-level, inside braces `{...}`, but not inside parentheses `(...)`, patterns or types.

**Note:** The rules for leading infix operators above are there to make sure that
```scala
  one
  + two.match
      case 1 => b
      case 2 => c
  + three
```
is parsed as `one + (two.match ...) + three`. Also, that
```scala
if x then
    a
  + b
  + c
else d
```
is parsed as `if x then a + b + c else d`.

## Optional Braces Around Template Bodies

The Scala grammar uses the term _template body_ for the definitions of a class, trait, or object that are normally enclosed in braces. The braces around a template body can also be omitted by means of the following rule.

A template body can alternatively consist of a colon followed by one or more indented statements. To this purpose we introduce a new `<colon>` token that reads as
the standard colon "`:`" but is generated instead of it where `<colon>`
is legal according to the context free syntax, but only if the previous token
is an alphanumeric identifier, a backticked identifier, or one of the tokens `this`, `super`, "`)`", and "`]`".

An indentation region can start after a `<colon>`. A template body may be either enclosed in braces, or it may start with
`<colon> <indent>` and end with `<outdent>`.
Analogous rules apply for enum bodies, type refinements, and local packages containing nested definitions.

With these new rules, the following constructs are all valid:

```scala
trait A:
  def f: Int

class C(x: Int) extends A:
  def f = x

object O:
  def f = 3

enum Color:
  case Red, Green, Blue

new A:
  def f = 3

package p:
  def a = 1

package q:
  def b = 2
```

In each case, the `:` at the end of line can be replaced without change of meaning by a pair of braces that enclose the following indented definition(s).

The syntax changes allowing this are as follows:

Define for an arbitrary sequence of tokens or non-terminals `TS`:

```
:<<< TS >>>   ::=   ‘{’ TS ‘}’
                |   <colon> <indent" TS <outdent>
```
Then the grammar changes as follows:
```
TemplateBody      ::=  :<<< [SelfType] TemplateStat {semi TemplateStat} >>>
EnumBody          ::=  :<<< [SelfType] EnumStat {semi EnumStat} >>>
Refinement        ::=  :<<< [RefineDcl] {semi [RefineDcl]} >>>
Packaging         ::=  ‘package’ QualId :<<< TopStats >>>
```

<<<<<<< HEAD
## Spaces vs Tabs
=======
### Spaces vs Tabs
>>>>>>> a876b046

Indentation prefixes can consist of spaces and/or tabs. Indentation widths are the indentation prefixes themselves, ordered by the string prefix relation. So, so for instance "2 tabs, followed by 4 spaces" is strictly less than "2 tabs, followed by 5 spaces", but "2 tabs, followed by 4 spaces" is incomparable to "6 tabs" or to "4 spaces, followed by 2 tabs". It is an error if the indentation width of some line is incomparable with the indentation width of the region that's current at that point. To avoid such errors, it is a good idea not to mix spaces and tabs in the same source file.

## Indentation and Braces

Indentation can be mixed freely with braces `{...}`, as well as brackets `[...]` and parentheses `(...)`. For interpreting indentation inside such regions, the following rules apply.

 1. The assumed indentation width of a multiline region enclosed in braces is the
    indentation width of the first token that starts a new line after the opening brace.

 2. The assumed indentation width of a multiline region inside brackets or parentheses is:

     - if the opening bracket or parenthesis is at the end of a line, the indentation width of token following it,
     - otherwise, the indentation width of the enclosing region.

 3. On encountering a closing brace `}`, bracket `]` or parenthesis `)`, as many `<outdent>` tokens as necessary are inserted to close all open nested indentation regions.

For instance, consider:
```scala
{
  val x = f(x: Int, y =>
    x * (
      y + 1
    ) +
    (x +
    x)
  )
}
```
 - Here, the indentation width of the region enclosed by the braces is 3 (i.e. the indentation width of the
statement starting with `val`).
 - The indentation width of the region in parentheses that follows `f` is also 3, since the opening
   parenthesis is not at the end of a line.
 - The indentation width of the region in parentheses around `y + 1` is 9
   (i.e. the indentation width of `y + 1`).
 - Finally, the indentation width of the last region in parentheses starting with `(x` is 6 (i.e. the indentation width of the indented region following the `=>`.

## Special Treatment of Case Clauses

The indentation rules for `match` expressions and `catch` clauses are refined as follows:

- An indentation region is opened after a `match` or `catch` also if the following `case`
  appears at the indentation width that's current for the `match` itself.
- In that case, the indentation region closes at the first token at that
  same indentation width that is not a `case`, or at any token with a smaller
  indentation width, whichever comes first.

The rules allow to write `match` expressions where cases are not indented themselves, as in the example below:

```scala
x match
case 1 => print("I")
case 2 => print("II")
case 3 => print("III")
case 4 => print("IV")
case 5 => print("V")

println(".")
```

## Using Indentation to Signal Statement Continuation

Indentation is used in some situations to decide whether to insert a virtual semicolon between
two consecutive lines or to treat them as one statement. Virtual semicolon insertion is
suppressed if the second line is indented more relative to the first one, and either the second line
starts with "`(`", "`[`", or "`{`" or the first line ends with `return`. Examples:

```scala
f(x + 1)
  (2, 3)        // equivalent to  `f(x + 1)(2, 3)`

g(x + 1)
(2, 3)          // equivalent to  `g(x + 1); (2, 3)`

h(x + 1)
  {}            // equivalent to  `h(x + 1){}`

i(x + 1)
{}              // equivalent to  `i(x + 1); {}`

if x < 0 then return
  a + b         // equivalent to  `if x < 0 then return a + b`

if x < 0 then return
println(a + b)  // equivalent to  `if x < 0 then return; println(a + b)`
```
In Scala 2, a line starting with "`{`" always continues the function call on the preceding line,
irrespective of indentation, whereas a virtual semicolon is inserted in all other cases.
The Scala-2 behavior is retained under source `-no-indent` or `-source 3.0-migration`.



## The End Marker

Indentation-based syntax has many advantages over other conventions. But one possible problem is that it makes it hard to discern when a large indentation region ends, since there is no specific token that delineates the end. Braces are not much better since a brace by itself also contains no information about what region is closed.

To solve this problem, Scala 3 offers an optional `end` marker. Example:

```scala
def largeMethod(...) =
  ...
  if ... then ...
  else
    ... // a large block
  end if
  ... // more code
end largeMethod
```

An `end` marker consists of the identifier `end` and a follow-on specifier token that together constitute all the tokes of a line. Possible specifier tokens are
identifiers or one of the following keywords

```scala
if   while    for    match    try    new    this    val   given
```

End markers are allowed in statement sequences. The specifier token `s` of an end marker must correspond to the statement that precedes it. This means:

- If the statement defines a member `x` then `s` must be the same identifier `x`.
- If the statement defines a constructor then `s` must be `this`.
- If the statement defines an anonymous given, then `s` must be `given`.
- If the statement defines an anonymous extension, then `s` must be `extension`.
- If the statement defines an anonymous class, then `s` must be `new`.
- If the statement is a `val` definition binding a pattern, then `s` must be `val`.
- If the statement is a package clause that refers to package `p`, then `s` must be the same identifier `p`.
- If the statement is an `if`, `while`, `for`, `try`, or `match` statement, then `s` must be that same token.

For instance, the following end markers are all legal:

```scala
package p1.p2:

  abstract class C():

    def this(x: Int) =
      this()
      if x > 0 then
        val a :: b =
          x :: Nil
        end val
        var y =
          x
        end y
        while y > 0 do
          println(y)
          y -= 1
        end while
        try
          x match
            case 0 => println("0")
            case _ =>
          end match
        finally
          println("done")
        end try
      end if
    end this

    def f: String
  end C

  object C:
    given C =
      new C:
        def f = "!"
        end f
      end new
    end given
  end C

  extension (x: C)
    def ff: String = x.f ++ x.f
  end extension

end p2
```

### When to Use End Markers

It is recommended that `end` markers are used for code where the extent of an indentation region is not immediately apparent "at a glance". People will have different preferences what this means, but one can nevertheless give some guidelines that stem from experience. An end marker makes sense if

- the construct contains blank lines, or
- the construct is long, say 15-20 lines or more,
- the construct ends heavily indented, say 4 indentation levels or more.

If none of these criteria apply, it's often better to not use an end marker since the code will be just as clear and more concise. If there are several ending regions that satisfy one of the criteria above, we usually need an end marker only for the outermost closed region. So cascades of end markers as in the example above are usually better avoided.

### Syntax

```
EndMarker         ::=  ‘end’ EndMarkerTag    -- when followed by EOL
EndMarkerTag      ::=  id | ‘if’ | ‘while’ | ‘for’ | ‘match’ | ‘try’
                    |  ‘new’ | ‘this’ | ‘given’ | ‘extension’ | ‘val’
BlockStat         ::=  ... | EndMarker
TemplateStat      ::=  ... | EndMarker
TopStat           ::=  ... | EndMarker
```

## Example

Here is a (somewhat meta-circular) example of code using indentation. It provides a concrete representation of indentation widths as defined above together with efficient operations for constructing and comparing indentation widths.

```scala
enum IndentWidth:
  case Run(ch: Char, n: Int)
  case Conc(l: IndentWidth, r: Run)

  def <= (that: IndentWidth): Boolean = this match
    case Run(ch1, n1) =>
      that match
        case Run(ch2, n2) => n1 <= n2 && (ch1 == ch2 || n1 == 0)
        case Conc(l, r)   => this <= l
    case Conc(l1, r1) =>
      that match
        case Conc(l2, r2) => l1 == l2 && r1 <= r2
        case _            => false

  def < (that: IndentWidth): Boolean =
    this <= that && !(that <= this)

  override def toString: String =
    this match
      case Run(ch, n) =>
        val kind = ch match
          case ' '  => "space"
          case '\t' => "tab"
          case _    => s"'$ch'-character"
        val suffix = if n == 1 then "" else "s"
        s"$n $kind$suffix"
      case Conc(l, r) =>
        s"$l, $r"

object IndentWidth:
  private inline val MaxCached = 40

  private val spaces = IArray.tabulate(MaxCached + 1)(new Run(' ', _))
  private val tabs = IArray.tabulate(MaxCached + 1)(new Run('\t', _))

  def Run(ch: Char, n: Int): Run =
    if n <= MaxCached && ch == ' ' then
      spaces(n)
    else if n <= MaxCached && ch == '\t' then
      tabs(n)
    else
      new Run(ch, n)
  end Run

  val Zero = Run(' ', 0)
end IndentWidth
```

## Settings and Rewrites

Significant indentation is enabled by default. It can be turned off by giving any of the options `-no-indent`, `-old-syntax` and `-source 3.0-migration`. If indentation is turned off, it is nevertheless checked that indentation conforms to the logical program structure as defined by braces. If that is not the case, the compiler issues a warning.

The Scala 3 compiler can rewrite source code to indented code and back.
When invoked with options `-rewrite -indent` it will rewrite braces to
indented regions where possible. When invoked with options `-rewrite -no-indent` it will rewrite in the reverse direction, inserting braces for indentation regions.
The `-indent` option only works on [new-style syntax](./control-syntax.md). So to go from old-style syntax to new-style indented code one has to invoke the compiler twice, first with options `-rewrite -new-syntax`, then again with options
`-rewrite -indent`. To go in the opposite direction, from indented code to old-style syntax, it's `-rewrite -no-indent`, followed by `-rewrite -old-syntax`.

<<<<<<< HEAD
## Variant: Indentation Marker `:` for Arguments
=======
### Variant: Indentation Marker `:` for Arguments
>>>>>>> a876b046

Generally, the possible indentation regions coincide with those regions where braces `{...}` are also legal, no matter whether the braces enclose an expression or a set of definitions. There is one exception, though: Arguments to functions can be enclosed in braces but they cannot be simply indented instead. Making indentation always significant for function arguments would be too restrictive and fragile.

To allow such arguments to be written without braces, a variant of the indentation scheme is implemented under language import
```scala
import language.experimental.fewerBraces
```
In this variant, a `<colon>` token is also recognized where function argument would be expected. Examples:

```scala
times(10):
  println("ah")
  println("ha")
```

or

```scala
credentials `++`:
  val file = Path.userHome / ".credentials"
  if file.exists
  then Seq(Credentials(file))
  else Seq()
```

or

```scala
xs.map:
  x =>
    val y = x - 1
    y * y
```
What's more, a `:` in these settings can also be followed on the same line by the parameter part and arrow of a lambda. So the last example could be compressed to this:

```scala
xs.map: x =>
  val y = x - 1
  y * y
```
and the following would also be legal:
```scala
xs.foldLeft(0): (x, y) =>
  x + y
```

The grammar changes for this variant are as follows.

```
SimpleExpr       ::=  ...
                   |  SimpleExpr ColonArgument
InfixExpr        ::=  ...
                   |  InfixExpr id ColonArgument
ColonArgument    ::=  colon [LambdaStart]
                      indent (CaseClauses | Block) outdent
LambdaStart      ::=  FunParams (‘=>’ | ‘?=>’)
                   |  HkTypeParamClause ‘=>’
```<|MERGE_RESOLUTION|>--- conflicted
+++ resolved
@@ -186,11 +186,7 @@
 Packaging         ::=  ‘package’ QualId :<<< TopStats >>>
 ```
 
-<<<<<<< HEAD
 ## Spaces vs Tabs
-=======
-### Spaces vs Tabs
->>>>>>> a876b046
 
 Indentation prefixes can consist of spaces and/or tabs. Indentation widths are the indentation prefixes themselves, ordered by the string prefix relation. So, so for instance "2 tabs, followed by 4 spaces" is strictly less than "2 tabs, followed by 5 spaces", but "2 tabs, followed by 4 spaces" is incomparable to "6 tabs" or to "4 spaces, followed by 2 tabs". It is an error if the indentation width of some line is incomparable with the indentation width of the region that's current at that point. To avoid such errors, it is a good idea not to mix spaces and tabs in the same source file.
 
@@ -452,11 +448,7 @@
 The `-indent` option only works on [new-style syntax](./control-syntax.md). So to go from old-style syntax to new-style indented code one has to invoke the compiler twice, first with options `-rewrite -new-syntax`, then again with options
 `-rewrite -indent`. To go in the opposite direction, from indented code to old-style syntax, it's `-rewrite -no-indent`, followed by `-rewrite -old-syntax`.
 
-<<<<<<< HEAD
 ## Variant: Indentation Marker `:` for Arguments
-=======
-### Variant: Indentation Marker `:` for Arguments
->>>>>>> a876b046
 
 Generally, the possible indentation regions coincide with those regions where braces `{...}` are also legal, no matter whether the braces enclose an expression or a set of definitions. There is one exception, though: Arguments to functions can be enclosed in braces but they cannot be simply indented instead. Making indentation always significant for function arguments would be too restrictive and fragile.
 
