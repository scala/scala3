--- conflicted
+++ resolved
@@ -108,7 +108,6 @@
 parameter of `SetFunctor` typechecking would immediately lose track of
 the element type `T` after an `add`, and would therefore fail.
 
-<<<<<<< HEAD
 **Syntax Change**
 
 ```
@@ -149,9 +148,6 @@
 Here, `tc` is a context bound with an associated type `T`, so `tracked` will be inferred for `tc`.
 
 ### Discussion
-=======
-**Discussion**
->>>>>>> a50a1e49
 
 Since `tracked` is so useful, why not assume it by default? First, `tracked` makes sense only for `val` parameters. If a class parameter is not also a field declared using `val` then there's nothing to refine in the constructor result type. One could think of at least making all `val` parameters tracked by default, but that would be a backwards incompatible change. For instance, the following code would break:
 
