--- conflicted
+++ resolved
@@ -61,21 +61,10 @@
 
 
 7. Overriding
-<<<<<<< HEAD
-   * Member definitions overriding each other must both be `erased` or not be `erased`
-   * `def foo(x: T): U` cannot be overridden by `def foo(erased x: T): U` and vice-versa
-   *
-
-
-8. Type Restrictions
-   * For dependent functions, `erased` parameters are limited to realizable types, that is, types that are inhabited by non-null values.
-     This restriction stops us from using a bad bound introduced by an erased value, which leads to unsoundness (see #4060).
-=======
    * Member definitions overriding each other must both be `erased` or not be `erased`.
    * `def foo(x: T): U` cannot be overridden by `def foo(erased x: T): U` and vice-versa.
 
 8. Type Restrictions
    * For dependent functions, `erased` parameters are limited to realizable types, that is, types that are inhabited by non-null values.
      This restriction stops us from using a bad bound introduced by an erased value, which leads to unsoundness (see #4060).
-   * Polymorphic functions with erased parameters are currently not supported, and will be rejected by the compiler. This is purely an implementation restriction, and might be lifted in the future.
->>>>>>> 721e7c87
+   * Polymorphic functions with erased parameters are currently not supported, and will be rejected by the compiler. This is purely an implementation restriction, and might be lifted in the future.