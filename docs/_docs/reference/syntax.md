--- conflicted
+++ resolved
@@ -447,11 +447,6 @@
 ConstrMods        ::=  {Annotation} [AccessModifier]
 ObjectDef         ::=  id [Template]
 EnumDef           ::=  id ClassConstr InheritClauses EnumBody
-<<<<<<< HEAD
-GivenDef          ::=  [GivenSig] (AnnotType [‘=’ Expr] | StructuralInstance)
-GivenSig          ::=  [id] [DefTypeParamClause] {UsingParamClause} ‘:’         -- one of `id`, `DefTypeParamClause`, `UsingParamClause` must be present
-GivenType         ::=  AnnotType {id [nl] AnnotType}
-=======
 
 GivenDef          ::=  [id ':'] GivenSig
 GivenSig          ::=  GivenImpl
@@ -467,7 +462,6 @@
 
 OldGivenDef       ::=  [OldGivenSig] (AnnotType [‘=’ Expr] | StructuralInstance) -- syntax up to Scala 3.5, to be deprecated in the future
 OldGivenSig       ::=  [id] [DefTypeParamClause] {UsingParamClause} ‘:’          -- one of `id`, `DefTypeParamClause`, `UsingParamClause` must be present
->>>>>>> c33db50d
 StructuralInstance ::=  ConstrApp {‘with’ ConstrApp} [‘with’ WithTemplateBody]
 
 Extension         ::=  ‘extension’ [DefTypeParamClause] {UsingParamClause}
