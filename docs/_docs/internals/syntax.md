---
layout: doc-page
title: "Scala 3 Syntax Summary"
---

<!--

This page has a companion page at _docs/reference/syntax.md.

!! Make sure to edit both pages in sync. !!

reference/syntax.md shows the official Scala 3 syntax, without deprecated or experimental features.

internals/syntax.md shows the Scala 3 syntax as supported by the parser, including
deprecated and experimental features. It also gives some indications how
productions map to AST nodes.

-->

The following description of Scala tokens uses literal characters `‘c’` when
referring to the ASCII fragment `\u0000` – `\u007F`.

Informal descriptions are typeset as `“some comment”`.

## Lexical Syntax

The lexical syntax of Scala is given by the following grammar in EBNF form:

```ebnf
whiteSpace       ::=  ‘\u0020’ | ‘\u0009’ | ‘\u000D’ | ‘\u000A’
upper            ::=  ‘A’ | ... | ‘Z’ | ‘$’ and any character in Unicode categories Lu, Lt or Nl,
                      and any character in Unicode categories Lo and Lm that doesn't have
                      contributory property Other_Lowercase
lower            ::=  ‘a’ | ... | ‘z’ | ‘_’ and any character in Unicode category Ll,
                      and any character in Unicode categories Lo or Lm that has contributory
                      property Other_Lowercase
letter           ::=  upper | lower
digit            ::=  ‘0’ | ... | ‘9’
paren            ::=  ‘(’ | ‘)’ | ‘[’ | ‘]’ | ‘{’ | ‘}’
delim            ::=  ‘`’ | ‘'’ | ‘"’ | ‘.’ | ‘;’ | ‘,’
opchar           ::=  ‘!’ | ‘#’ | ‘%’ | ‘&’ | ‘*’ | ‘+’ | ‘-’ | ‘/’ | ‘:’ |
                      ‘<’ | ‘=’ | ‘>’ | ‘?’ | ‘@’ | ‘\’ | ‘^’ | ‘|’ | ‘~’
                      and any character in Unicode categories Sm or So
printableChar    ::=  all characters in [\u0020, \u007E] inclusive
UnicodeEscape    ::=  ‘\’ ‘u’ {‘u’} hexDigit hexDigit hexDigit hexDigit
hexDigit         ::=  ‘0’ | ... | ‘9’ | ‘A’ | ... | ‘F’ | ‘a’ | ... | ‘f’
charEscapeSeq    ::=  ‘\’ (‘b’ | ‘t’ | ‘n’ | ‘f’ | ‘r’ | ‘"’ | ‘'’ | ‘\’)
escapeSeq        ::=  UnicodeEscape | charEscapeSeq

op               ::=  opchar {opchar}
varid            ::=  lower idrest
boundvarid       ::=  varid
                   |  ‘`’ varid ‘`’
plainid          ::=  alphaid
                   |  op
id               ::=  plainid
                   |  ‘`’ { charNoBackQuoteOrNewline | escapeSeq } ‘`’
idrest           ::=  {letter | digit} [‘_’ op]
quoteId          ::=  ‘'’ alphaid
spliceId         ::=  ‘$’ alphaid ;

integerLiteral   ::=  (decimalNumeral | hexNumeral | binaryNumeral) [‘L’ | ‘l’]
decimalNumeral   ::=  ‘0’ | digit [{digit | ‘_’} digit]
hexNumeral       ::=  ‘0’ (‘x’ | ‘X’) hexDigit [{hexDigit | ‘_’} hexDigit]
binaryNumeral    ::=  ‘0’ (‘b’ | ‘B’) binaryDigit [{binaryDigit | ‘_’} binaryDigit]

floatingPointLiteral
                 ::=  [decimalNumeral] ‘.’ digit [{digit | ‘_’} digit] [exponentPart] [floatType]
                   |  decimalNumeral exponentPart [floatType]
                   |  decimalNumeral floatType
exponentPart     ::=  (‘E’ | ‘e’) [‘+’ | ‘-’] digit [{digit | ‘_’} digit]
floatType        ::=  ‘F’ | ‘f’ | ‘D’ | ‘d’

booleanLiteral   ::=  ‘true’ | ‘false’

characterLiteral ::=  ‘'’ (charNoQuoteOrNewline | escapeSeq) ‘'’

stringLiteral    ::=  ‘"’ {stringElement} ‘"’
                   |  ‘"""’ multiLineChars ‘"""’
stringElement    ::=  charNoDoubleQuoteOrNewline
                   |  escapeSeq
multiLineChars   ::=  {[‘"’] [‘"’] charNoDoubleQuote} {‘"’}

interpolatedString
                 ::=  alphaid ‘"’ {[‘\’] interpolatedStringPart | ‘\\’ | ‘\"’} ‘"’
                   |  alphaid ‘"""’ {[‘"’] [‘"’] char \ (‘"’ | ‘\$’) | escape} {‘"’} ‘"""’
interpolatedStringPart
                 ::= printableChar \ (‘"’ | ‘$’ | ‘\’) | escape
escape           ::=  ‘\$\$’
                   |  ‘\$"’
                   |  ‘\$’ alphaid
                   |  ‘\$’ BlockExpr
alphaid          ::=  upper idrest
                   |  varid

comment          ::=  ‘/*’ “any sequence of characters; nested comments are allowed” ‘*/’
                   |  ‘//’ “any sequence of characters up to end of line”

nl               ::=  “new line character”
semi             ::=  ‘;’ |  nl {nl}
```

## Optional Braces

The principle of optional braces is that any keyword that can be followed by `{` can also be followed by an indented block, without needing an intervening `:`.
(Allowing an optional `:` would be counterproductive since it would introduce several ways to do the same thing.)

The lexical analyzer inserts `indent` and `outdent` tokens that represent regions of indented code [at certain points](../reference/other-new-features/indentation.md).

In the context-free productions below we use the notation `<<< ts >>>`
to indicate a token sequence `ts` that is either enclosed in a pair of braces `{ ts }` or that constitutes an indented region `indent ts outdent`. Analogously, the
notation `:<<< ts >>>` indicates a token sequence `ts` that is either enclosed in a pair of braces `{ ts }` or that constitutes an indented region `indent ts outdent` that follows
a `colon` token.

A `colon` token reads as the standard colon "`:`" but is generated instead of it where `colon` is legal according to the context free syntax, but only if the previous token
is an alphanumeric identifier, a backticked identifier, or one of the tokens `this`, `super`, `new`, "`)`", and "`]`".

```
colon         ::=  ':'    -- with side conditions explained above
 <<< ts >>>   ::=  ‘{’ ts ‘}’
                |  indent ts outdent
:<<< ts >>>   ::=  [nl] ‘{’ ts ‘}’
                |  colon indent ts outdent
```

## Keywords

### Regular keywords

```
abstract  case      catch     class     def       do        else
enum      export    extends   false     final     finally   for
given     if        implicit  import    lazy      match     new
null      object    override  package   private   protected return
sealed    super     then      throw     trait     true      try
type      val       var       while     with      yield
:         =         <-        =>        <:        >:        #
@         =>>       ?=>
```

### Soft keywords

```
as  derives  end  erased  extension  infix  inline  opaque  open  throws transparent  using  |  *  +  -
```

See the [separate section on soft keywords](../reference/soft-modifier.md) for additional
details on where a soft keyword is recognized.

## Context-free Syntax

The context-free syntax of Scala is given by the following EBNF
grammar:

### Literals and Paths
```ebnf
SimpleLiteral     ::=  [‘-’] integerLiteral
                    |  [‘-’] floatingPointLiteral
                    |  booleanLiteral
                    |  characterLiteral
                    |  stringLiteral
Literal           ::=  SimpleLiteral
                    |  interpolatedStringLiteral
                    |  symbolLiteral
                    |  ‘null’

QualId            ::=  id {‘.’ id}
ids               ::=  id {‘,’ id}

SimpleRef         ::=  id
                    |  [id ‘.’] ‘this’
                    |  [id ‘.’] ‘super’ [ClassQualifier] ‘.’ id

ClassQualifier    ::=  ‘[’ id ‘]’
```

### Types
```ebnf
Type              ::=  FunType
                    |  TypTypeParamClause ‘=>>’ Type                            LambdaTypeTree(ps, t)
                    |  FunParamClause ‘=>>’ Type                                TermLambdaTypeTree(ps, t)
                    |  MatchType
                    |  InfixType
FunType           ::=  FunTypeArgs (‘=>’ | ‘?=>’) Type                          Function(ts, t) | FunctionWithMods(ts, t, mods, erasedParams)
                    |  TypTypeParamClause '=>' Type                             PolyFunction(ps, t)
FunTypeArgs       ::=  InfixType
                    |  ‘(’ [ FunArgTypes ] ‘)’
                    |  FunParamClause
FunParamClause    ::=  ‘(’ TypedFunParam {‘,’ TypedFunParam } ‘)’
TypedFunParam     ::=  [`erased`] id ‘:’ Type
MatchType         ::=  InfixType `match` <<< TypeCaseClauses >>>
InfixType         ::=  RefinedType {id [nl] RefinedType}                        InfixOp(t1, op, t2)
RefinedType       ::=  AnnotType {[nl] Refinement}                              RefinedTypeTree(t, ds)
AnnotType         ::=  SimpleType {Annotation}                                  Annotated(t, annot)
AnnotType1        ::=  SimpleType1 {Annotation}                                 Annotated(t, annot)

SimpleType        ::=  SimpleLiteral                                            SingletonTypeTree(l)
                    |  ‘?’ TypeBounds
                    |  SimpleType1
SimpleType1       ::=  id                                                       Ident(name)
                    |  Singleton ‘.’ id                                         Select(t, name)
                    |  Singleton ‘.’ ‘type’                                     SingletonTypeTree(p)
                    |  ‘(’ [Types | NamesAndTypes] ‘)’                          Tuple(ts)
                    |  Refinement                                               RefinedTypeTree(EmptyTree, refinement)
                    |  TypeSplice                                               -- deprecated syntax
                    |  SimpleType1 TypeArgs                                     AppliedTypeTree(t, args)
                    |  SimpleType1 ‘#’ id                                       Select(t, name)
Singleton         ::=  SimpleRef
                    |  SimpleLiteral
                    |  Singleton ‘.’ id
FunArgType        ::=  Type
                    |  ‘=>’ Type                                                PrefixOp(=>, t)
FunArgTypes       ::=  FunArgType { ‘,’ FunArgType }
ParamType         ::=  [‘=>’] ParamValueType
ParamValueType    ::=  Type [‘*’]                                               PostfixOp(t, "*")
                    |  IntoType
                    |  ‘(’ IntoType ‘)’ ‘*’                                     PostfixOp(t, "*")
IntoType          ::=  [‘into’] IntoTargetType                                  Into(t)
                    |  ‘(’ IntoType ‘)’
IntoTargetType    ::=  Type
                    |  FunTypeArgs (‘=>’ | ‘?=>’) IntoType
TypeArgs          ::=  ‘[’ Types ‘]’                                            ts
Refinement        ::=  :<<< [RefineDcl] {semi [RefineDcl]} >>>                  ds
TypeBounds        ::=  [‘>:’ Type] [‘<:’ Type]                                  TypeBoundsTree(lo, hi)
TypeAndCtxBounds  ::=  TypeBounds [‘:’ ContextBounds]                           ContextBounds(typeBounds, tps)
<<<<<<< HEAD
ContextBounds     ::=  ContextBound | '{' ContextBound {',' ContextBound} '}'
=======
ContextBounds     ::=  ContextBound
                    |  ContextBound `:` ContextBounds                           -- to be deprecated
                    |  '{' ContextBound {',' ContextBound} '}'
>>>>>>> c33db50d
ContextBound      ::=  Type ['as' id]
Types             ::=  Type {‘,’ Type}
NamesAndTypes     ::=  NameAndType {‘,’ NameAndType}
NameAndType       ::=  id ':' Type
```

### Expressions
```ebnf
Expr              ::=  FunParams (‘=>’ | ‘?=>’) Expr                            Function(args, expr), Function(ValDef([implicit], id, TypeTree(), EmptyTree), expr)
                    |  TypTypeParamClause ‘=>’ Expr                             PolyFunction(ts, expr)
                    |  Expr1
BlockResult       ::=  FunParams (‘=>’ | ‘?=>’) Block
                    |  TypTypeParamClause ‘=>’ Block
                    |  Expr1
FunParams         ::=  Bindings
                    |  id
                    |  ‘_’
Expr1             ::=  [‘inline’] ‘if’ ‘(’ Expr ‘)’ {nl} Expr [[semi] ‘else’ Expr] If(Parens(cond), thenp, elsep?)
                    |  [‘inline’] ‘if’  Expr ‘then’ Expr [[semi] ‘else’ Expr]    If(cond, thenp, elsep?)
                    |  ‘while’ ‘(’ Expr ‘)’ {nl} Expr                           WhileDo(Parens(cond), body)
                    |  ‘while’ Expr ‘do’ Expr                                   WhileDo(cond, body)
                    |  ‘try’ Expr Catches [‘finally’ Expr]                      Try(expr, catches, expr?)
                    |  ‘try’ Expr [‘finally’ Expr]                              Try(expr, Nil, expr?)
                    |  ‘throw’ Expr                                             Throw(expr)
                    |  ‘return’ [Expr]                                          Return(expr?)
                    |  ForExpr
                    |  [SimpleExpr ‘.’] id ‘=’ Expr                             Assign(expr, expr)
                    |  PrefixOperator SimpleExpr ‘=’ Expr                       Assign(expr, expr)
                    |  SimpleExpr ArgumentExprs ‘=’ Expr                        Assign(expr, expr)
                    |  PostfixExpr [Ascription]
                    |  ‘inline’ InfixExpr MatchClause
Ascription        ::=  ‘:’ InfixType                                            Typed(expr, tp)
                    |  ‘:’ Annotation {Annotation}                              Typed(expr, Annotated(EmptyTree, annot)*)
Catches           ::=  ‘catch’ (Expr | ExprCaseClause)
PostfixExpr       ::=  InfixExpr [id]                                           PostfixOp(expr, op) -- only if language.postfixOperators is enabled
InfixExpr         ::=  PrefixExpr
                    |  InfixExpr id [nl] InfixExpr                              InfixOp(expr, op, expr)
                    |  InfixExpr id ColonArgument
                    |  InfixExpr MatchClause
MatchClause       ::=  ‘match’ <<< CaseClauses >>>                              Match(expr, cases)
PrefixExpr        ::=  [PrefixOperator] SimpleExpr                              PrefixOp(expr, op)
PrefixOperator    ::=  ‘-’ | ‘+’ | ‘~’ | ‘!’                                    -- unless backquoted
SimpleExpr        ::=  SimpleRef
                    |  Literal
                    |  ‘_’
                    |  BlockExpr
                    |  ExprSplice
                    |  Quoted
                    |  quoteId                                                  -- only inside splices
                    |  ‘new’ ConstrApp {‘with’ ConstrApp} [TemplateBody]        New(constr | templ)
                    |  ‘new’ TemplateBody
                    |  ‘(’ ExprsInParens ‘)’                                    Parens(exprs)
                    |  SimpleExpr ‘.’ id                                        Select(expr, id)
                    |  SimpleExpr ‘.’ MatchClause
                    |  SimpleExpr TypeArgs                                      TypeApply(expr, args)
                    |  SimpleExpr ArgumentExprs                                 Apply(expr, args)
                    |  SimpleExpr ColonArgument                                 -- under language.experimental.fewerBraces
                    |  SimpleExpr ‘_’                                           PostfixOp(expr, _) (to be dropped)
                    |  XmlExpr							-- to be dropped
ColonArgument     ::=  colon [LambdaStart]
                       indent (CaseClauses | Block) outdent
LambdaStart       ::=  FunParams (‘=>’ | ‘?=>’)
                    |  TypTypeParamClause ‘=>’
Quoted            ::=  ‘'’ ‘{’ Block ‘}’
                    |  ‘'’ ‘[’ TypeBlock ‘]’
ExprSplice        ::= spliceId                                                  -- if inside quoted block
                    |  ‘$’ ‘{’ Block ‘}’                                        -- unless inside quoted pattern
                    |  ‘$’ ‘{’ Pattern ‘}’                                      -- when inside quoted pattern
TypeSplice        ::= spliceId                                                  -- if inside quoted type -- deprecated syntax
                    |  ‘$’ ‘{’ Block ‘}’                                        -- unless inside quoted type pattern -- deprecated syntax
                    |  ‘$’ ‘{’ Pattern ‘}’                                      -- when inside quoted type pattern -- deprecated syntax
ExprsInParens     ::=  ExprInParens {‘,’ ExprInParens}
                    |  NamedExprInParens {‘,’ NamedExprInParens}
ExprInParens      ::=  PostfixExpr ‘:’ Type                                     -- normal Expr allows only RefinedType here
                    |  Expr
NamedExprInParens ::=  id '=' ExprInParens
ParArgumentExprs  ::=  ‘(’ [ExprsInParens] ‘)’                          exprs
                    |  ‘(’ ‘using’ ExprsInParens ‘)’
                    |  ‘(’ [ExprsInParens ‘,’] PostfixExpr ‘*’ ‘)’              exprs :+ Typed(expr, Ident(wildcardStar))
ArgumentExprs     ::=  ParArgumentExprs
                    |  BlockExpr
BlockExpr         ::=  <<< CaseClauses | Block >>>
Block             ::=  {BlockStat semi} [BlockResult]                           Block(stats, expr?)
BlockStat         ::=  Import
                    |  {Annotation {nl}} {LocalModifier} Def
                    |  Extension
                    |  Expr1
                    |  EndMarker
TypeBlock         ::=  {TypeBlockStat semi} Type
TypeBlockStat     ::=  ‘type’ {nl} TypeDef

ForExpr           ::=  ‘for’ ‘(’ Enumerators0 ‘)’ {nl} [‘do‘ | ‘yield’] Expr     ForYield(enums, expr) / ForDo(enums, expr)
                    |  ‘for’ ‘{’ Enumerators0 ‘}’ {nl} [‘do‘ | ‘yield’] Expr
                    |  ‘for’     Enumerators0          (‘do‘ | ‘yield’) Expr
Enumerators0      ::=  {nl} Enumerators [semi]
Enumerators       ::=  Generator {semi Enumerator | Guard}
Enumerator        ::=  Generator
                    |  Guard {Guard}
                    |  Pattern1 ‘=’ Expr                                        GenAlias(pat, expr)
Generator         ::=  [‘case’] Pattern1 ‘<-’ Expr                              GenFrom(pat, expr)
Guard             ::=  ‘if’ PostfixExpr

CaseClauses       ::=  CaseClause { CaseClause }                                Match(EmptyTree, cases)
CaseClause        ::=  ‘case’ Pattern [Guard] ‘=>’ Block                        CaseDef(pat, guard?, block)   // block starts at =>
ExprCaseClause    ::=  ‘case’ Pattern [Guard] ‘=>’ Expr
TypeCaseClauses   ::=  TypeCaseClause { TypeCaseClause }
TypeCaseClause    ::=  ‘case’ (InfixType | ‘_’) ‘=>’ Type [semi]

Pattern           ::=  Pattern1 { ‘|’ Pattern1 }                                Alternative(pats)
Pattern1          ::=  PatVar ‘:’ RefinedType                                   Bind(name, Typed(Ident(wildcard), tpe))
                    |  [‘-’] integerLiteral ‘:’ RefinedType                     Typed(pat, tpe)
                    |  [‘-’] floatingPointLiteral ‘:’ RefinedType               Typed(pat, tpe)
                    |  Pattern2
Pattern2          ::=  [id ‘@’] InfixPattern                                    Bind(name, pat)
InfixPattern      ::=  SimplePattern { id [nl] SimplePattern }                  InfixOp(pat, op, pat)
SimplePattern     ::=  PatVar                                                   Ident(wildcard)
                    |  Literal                                                  Bind(name, Ident(wildcard))
                    |  ‘(’ [Patterns] ‘)’                                       Parens(pats) Tuple(pats)
                    |  Quoted
                    |  XmlPattern												(to be dropped)
                    |  SimplePattern1 [TypeArgs] [ArgumentPatterns]
                    |  ‘given’ RefinedType
SimplePattern1    ::=  SimpleRef
                    |  SimplePattern1 ‘.’ id
PatVar            ::=  varid
                    |  ‘_’
Patterns          ::=  Pattern {‘,’ Pattern}
                    |  NamedPattern {‘,’ NamedPattern}
NamedPattern      ::=  id '=' Pattern

ArgumentPatterns  ::=  ‘(’ [Patterns] ‘)’                                       Apply(fn, pats)
                    |  ‘(’ [Patterns ‘,’] PatVar ‘*’ ‘)’
```

### Type and Value Parameters
```ebnf
ClsTypeParamClause::=  ‘[’ ClsTypeParam {‘,’ ClsTypeParam} ‘]’
ClsTypeParam      ::=  {Annotation} [‘+’ | ‘-’]                                 TypeDef(Modifiers, name, tparams, bounds)
                       id [HkTypeParamClause] TypeAndCtxBounds                  Bound(below, above, context)
<<<<<<< HEAD
=======

DefTypeParamClause::=  [nl] ‘[’ DefTypeParam {‘,’ DefTypeParam} ‘]’
DefTypeParam      ::=  {Annotation} id [HkTypeParamClause] TypeAndCtxBounds
>>>>>>> c33db50d

TypTypeParamClause::=  ‘[’ TypTypeParam {‘,’ TypTypeParam} ‘]’
TypTypeParam      ::=  {Annotation} (id | ‘_’) [HkTypeParamClause] TypeBounds

HkTypeParamClause ::=  ‘[’ HkTypeParam {‘,’ HkTypeParam} ‘]’
HkTypeParam       ::=  {Annotation} [‘+’ | ‘-’] (id  | ‘_’) [HkTypeParamClause]
                       TypeBounds

ClsParamClauses   ::=  {ClsParamClause} [[nl] ‘(’ [‘implicit’] ClsParams ‘)’]
ClsParamClause    ::=  [nl] ‘(’ ClsParams ‘)’
                    |  [nl] ‘(’ ‘using’ (ClsParams | FunArgTypes) ‘)’
ClsParams         ::=  ClsParam {‘,’ ClsParam}
ClsParam          ::=  {Annotation}                                             ValDef(mods, id, tpe, expr) -- point of mods on val/var
                       [{Modifier | ‘tracked’} (‘val’ | ‘var’)] Param

DefParamClauses   ::=  DefParamClause { DefParamClause } -- and two DefTypeParamClause cannot be adjacent
DefParamClause    ::=  DefTypeParamClause
                    |  DefTermParamClause
                    |  UsingParamClause
TypelessClauses   ::=  TypelessClause {TypelessClause}
TypelessClause    ::=  DefTermParamClause
                    |  UsingParamClause
<<<<<<< HEAD

DefTypeParamClause::=  [nl] ‘[’ DefTypeParam {‘,’ DefTypeParam} ‘]’
DefTypeParam      ::=  {Annotation} id [HkTypeParamClause] TypeAndCtxBounds
=======
>>>>>>> c33db50d
DefTermParamClause::=  [nl] ‘(’ [DefTermParams] ‘)’
UsingParamClause  ::=  [nl] ‘(’ ‘using’ (DefTermParams | FunArgTypes) ‘)’
DefImplicitClause ::=  [nl] ‘(’ ‘implicit’ DefTermParams ‘)’

DefTermParams     ::= DefTermParam {‘,’ DefTermParam}
DefTermParam      ::= {Annotation} [`erased`] [‘inline’] Param                    ValDef(mods, id, tpe, expr) -- point of mods at id.
Param             ::=  id ‘:’ ParamType [‘=’ Expr]
```

### Bindings and Imports
```ebnf
Bindings          ::=  ‘(’ [Binding {‘,’ Binding}] ‘)’
Binding           ::=  [`erased`] (id | ‘_’) [‘:’ Type]                           ValDef(_, id, tpe, EmptyTree)

Modifier          ::=  LocalModifier
                    |  AccessModifier
                    |  ‘override’
                    |  ‘opaque’
LocalModifier     ::=  ‘abstract’
                    |  ‘final’
                    |  ‘sealed’
                    |  ‘open’
                    |  ‘implicit’
                    |  ‘lazy’
                    |  ‘inline’
                    |  ‘transparent’
                    |  ‘infix’
                    |  ‘erased’

AccessModifier    ::=  (‘private’ | ‘protected’) [AccessQualifier]
AccessQualifier   ::=  ‘[’ id ‘]’

Annotation        ::=  ‘@’ SimpleType1 {ParArgumentExprs}                         Apply(tpe, args)

Import            ::=  ‘import’ ImportExpr {‘,’ ImportExpr}
Export            ::=  ‘export’ ImportExpr {‘,’ ImportExpr}
ImportExpr        ::=  SimpleRef {‘.’ id} ‘.’ ImportSpec                          Import(expr, sels)
                    |  SimpleRef ‘as’ id                                          Import(EmptyTree, ImportSelector(ref, id))
ImportSpec        ::=  NamedSelector
                    |  WildCardSelector
                    | ‘{’ ImportSelectors) ‘}’
NamedSelector     ::=  id [‘as’ (id | ‘_’)]
WildCardSelector  ::=  ‘*’ | ‘given’ [InfixType]
ImportSelectors   ::=  NamedSelector [‘,’ ImportSelectors]
                    |  WildCardSelector {‘,’ WildCardSelector}

EndMarker         ::=  ‘end’ EndMarkerTag    -- when followed by EOL
EndMarkerTag      ::=  id | ‘if’ | ‘while’ | ‘for’ | ‘match’ | ‘try’
                    |  ‘new’ | ‘this’ | ‘given’ | ‘extension’ | ‘val’
```

### Definitions
```ebnf
RefineDcl         ::=  ‘val’ ValDcl
                    |  ‘var’ ValDcl
                    |  ‘def’ DefDcl
                    |  ‘type’ {nl} TypeDef
ValDcl            ::=  ids ‘:’ Type
DefDcl            ::=  DefSig ‘:’ Type

Def               ::=  ‘val’ PatDef
                    |  ‘var’ PatDef
                    |  ‘def’ DefDef
                    |  ‘type’ {nl} TypeDef
                    |  TmplDef
PatDef            ::=  ids [‘:’ Type] [‘=’ Expr]
                    |  Pattern2 [‘:’ Type] [‘=’ Expr]                           PatDef(_, pats, tpe?, expr)
DefDef            ::=  DefSig [‘:’ Type] [‘=’ Expr]                             DefDef(_, name, paramss, tpe, expr)
                    |  ‘this’ TypelessClauses [DefImplicitClause] ‘=’ ConstrExpr     DefDef(_, <init>, vparamss, EmptyTree, expr | Block)
DefSig            ::=  id [DefParamClauses] [DefImplicitClause]
<<<<<<< HEAD
TypeDef           ::=  id [TypeParamClause] {FunParamClause} TypeAndCtxBounds   TypeDefTree(_, name, tparams, bound
=======
TypeDef           ::=  id [HkTypeParamClause] {FunParamClause} TypeAndCtxBounds   TypeDefTree(_, name, tparams, bound
>>>>>>> c33db50d
                       [‘=’ Type]

TmplDef           ::=  ([‘case’] ‘class’ | ‘trait’) ClassDef
                    |  [‘case’] ‘object’ ObjectDef
                    |  ‘enum’ EnumDef
                    |  ‘given’ (GivenDef | OldGivenDef)
ClassDef          ::=  id ClassConstr [Template]                                ClassDef(mods, name, tparams, templ)
ClassConstr       ::=  [ClsTypeParamClause] [ConstrMods] ClsParamClauses        with DefDef(_, <init>, Nil, vparamss, EmptyTree, EmptyTree) as first stat
ConstrMods        ::=  {Annotation} [AccessModifier]
ObjectDef         ::=  id [Template]                                            ModuleDef(mods, name, template)  // no constructor
EnumDef           ::=  id ClassConstr InheritClauses EnumBody

<<<<<<< HEAD
GivenDef          ::=  [GivenConditional '=>'] GivenSig
GivenConditional  ::=  [DefTypeParamClause | UsingParamClause] {UsingParamClause}
GivenSig          ::=  GivenType ['as' id] ([‘=’ Expr] | TemplateBody)
                    |  ConstrApps ['as' id] TemplateBody
GivenType         ::=  AnnotType1 {id [nl] AnnotType1}

=======
GivenDef          ::=  [id ':'] GivenSig
GivenSig          ::=  GivenImpl
                    |  '(' ')' '=>' GivenImpl
                    |  GivenConditional '=>' GivenSig
GivenImpl         ::=  GivenType ([‘=’ Expr] | TemplateBody)
                    |  ConstrApps TemplateBody
GivenConditional  ::=  DefTypeParamClause
                    |  DefTermParamClause
                    |  '(' FunArgTypes ')'
                    |  GivenType
GivenType         ::=  AnnotType1 {id [nl] AnnotType1}

OldGivenDef       ::=  [OldGivenSig] (AnnotType [‘=’ Expr] | StructuralInstance) -- syntax up to Scala 3.5, to be deprecated in the future
OldGivenSig       ::=  [id] [DefTypeParamClause] {UsingParamClause} ‘:’          -- one of `id`, `DefTypeParamClause`, `UsingParamClause` must be present
StructuralInstance ::=  ConstrApp {‘with’ ConstrApp} [‘with’ WithTemplateBody]

>>>>>>> c33db50d
Extension         ::=  ‘extension’ [DefTypeParamClause] {UsingParamClause}
                       ‘(’ DefTermParam ‘)’ {UsingParamClause} ExtMethods
ExtMethods        ::=  ExtMethod | [nl] <<< ExtMethod {semi ExtMethod} >>>
ExtMethod         ::=  {Annotation [nl]} {Modifier} ‘def’ DefDef
                    |  Export
Template          ::=  InheritClauses [TemplateBody]
InheritClauses    ::=  [‘extends’ ConstrApps] [‘derives’ QualId {‘,’ QualId}]
ConstrApps        ::=  ConstrApp ({‘,’ ConstrApp} | {‘with’ ConstrApp})
ConstrApp         ::=  SimpleType1 {Annotation} {ParArgumentExprs}
ConstrExpr        ::=  SelfInvocation
                    |  <<< SelfInvocation {semi BlockStat} >>>
SelfInvocation    ::=  ‘this’ ArgumentExprs {ArgumentExprs}

WithTemplateBody  ::=  <<< [SelfType] TemplateStat {semi TemplateStat} >>>
TemplateBody      ::=  :<<< [SelfType] TemplateStat {semi TemplateStat} >>>
TemplateStat      ::=  Import
                    |  Export
                    |  {Annotation [nl]} {Modifier} Def
                    |  Extension
                    |  Expr1
                    |  EndMarker
                    |
SelfType          ::=  id [‘:’ InfixType] ‘=>’                                  ValDef(_, name, tpt, _)
                    |  ‘this’ ‘:’ InfixType ‘=>’

EnumBody          ::=  :<<< [SelfType] EnumStat {semi EnumStat} >>>
EnumStat          ::=  TemplateStat
                    |  {Annotation [nl]} {Modifier} EnumCase
EnumCase          ::=  ‘case’ (id ClassConstr [‘extends’ ConstrApps]] | ids)

TopStats          ::=  TopStat {semi TopStat}
TopStat           ::=  Import
                    |  Export
                    |  {Annotation [nl]} {Modifier} Def
                    |  Extension
                    |  Packaging
                    |  PackageObject
                    |  EndMarker
                    |
Packaging         ::=  ‘package’ QualId :<<< TopStats >>>
PackageObject     ::=  ‘package’ ‘object’ ObjectDef

CompilationUnit   ::=  {‘package’ QualId semi} TopStats
```<|MERGE_RESOLUTION|>--- conflicted
+++ resolved
@@ -223,13 +223,9 @@
 Refinement        ::=  :<<< [RefineDcl] {semi [RefineDcl]} >>>                  ds
 TypeBounds        ::=  [‘>:’ Type] [‘<:’ Type]                                  TypeBoundsTree(lo, hi)
 TypeAndCtxBounds  ::=  TypeBounds [‘:’ ContextBounds]                           ContextBounds(typeBounds, tps)
-<<<<<<< HEAD
-ContextBounds     ::=  ContextBound | '{' ContextBound {',' ContextBound} '}'
-=======
 ContextBounds     ::=  ContextBound
                     |  ContextBound `:` ContextBounds                           -- to be deprecated
                     |  '{' ContextBound {',' ContextBound} '}'
->>>>>>> c33db50d
 ContextBound      ::=  Type ['as' id]
 Types             ::=  Type {‘,’ Type}
 NamesAndTypes     ::=  NameAndType {‘,’ NameAndType}
@@ -369,12 +365,9 @@
 ClsTypeParamClause::=  ‘[’ ClsTypeParam {‘,’ ClsTypeParam} ‘]’
 ClsTypeParam      ::=  {Annotation} [‘+’ | ‘-’]                                 TypeDef(Modifiers, name, tparams, bounds)
                        id [HkTypeParamClause] TypeAndCtxBounds                  Bound(below, above, context)
-<<<<<<< HEAD
-=======
 
 DefTypeParamClause::=  [nl] ‘[’ DefTypeParam {‘,’ DefTypeParam} ‘]’
 DefTypeParam      ::=  {Annotation} id [HkTypeParamClause] TypeAndCtxBounds
->>>>>>> c33db50d
 
 TypTypeParamClause::=  ‘[’ TypTypeParam {‘,’ TypTypeParam} ‘]’
 TypTypeParam      ::=  {Annotation} (id | ‘_’) [HkTypeParamClause] TypeBounds
@@ -397,12 +390,6 @@
 TypelessClauses   ::=  TypelessClause {TypelessClause}
 TypelessClause    ::=  DefTermParamClause
                     |  UsingParamClause
-<<<<<<< HEAD
-
-DefTypeParamClause::=  [nl] ‘[’ DefTypeParam {‘,’ DefTypeParam} ‘]’
-DefTypeParam      ::=  {Annotation} id [HkTypeParamClause] TypeAndCtxBounds
-=======
->>>>>>> c33db50d
 DefTermParamClause::=  [nl] ‘(’ [DefTermParams] ‘)’
 UsingParamClause  ::=  [nl] ‘(’ ‘using’ (DefTermParams | FunArgTypes) ‘)’
 DefImplicitClause ::=  [nl] ‘(’ ‘implicit’ DefTermParams ‘)’
@@ -473,11 +460,7 @@
 DefDef            ::=  DefSig [‘:’ Type] [‘=’ Expr]                             DefDef(_, name, paramss, tpe, expr)
                     |  ‘this’ TypelessClauses [DefImplicitClause] ‘=’ ConstrExpr     DefDef(_, <init>, vparamss, EmptyTree, expr | Block)
 DefSig            ::=  id [DefParamClauses] [DefImplicitClause]
-<<<<<<< HEAD
-TypeDef           ::=  id [TypeParamClause] {FunParamClause} TypeAndCtxBounds   TypeDefTree(_, name, tparams, bound
-=======
 TypeDef           ::=  id [HkTypeParamClause] {FunParamClause} TypeAndCtxBounds   TypeDefTree(_, name, tparams, bound
->>>>>>> c33db50d
                        [‘=’ Type]
 
 TmplDef           ::=  ([‘case’] ‘class’ | ‘trait’) ClassDef
@@ -490,14 +473,6 @@
 ObjectDef         ::=  id [Template]                                            ModuleDef(mods, name, template)  // no constructor
 EnumDef           ::=  id ClassConstr InheritClauses EnumBody
 
-<<<<<<< HEAD
-GivenDef          ::=  [GivenConditional '=>'] GivenSig
-GivenConditional  ::=  [DefTypeParamClause | UsingParamClause] {UsingParamClause}
-GivenSig          ::=  GivenType ['as' id] ([‘=’ Expr] | TemplateBody)
-                    |  ConstrApps ['as' id] TemplateBody
-GivenType         ::=  AnnotType1 {id [nl] AnnotType1}
-
-=======
 GivenDef          ::=  [id ':'] GivenSig
 GivenSig          ::=  GivenImpl
                     |  '(' ')' '=>' GivenImpl
@@ -514,7 +489,6 @@
 OldGivenSig       ::=  [id] [DefTypeParamClause] {UsingParamClause} ‘:’          -- one of `id`, `DefTypeParamClause`, `UsingParamClause` must be present
 StructuralInstance ::=  ConstrApp {‘with’ ConstrApp} [‘with’ WithTemplateBody]
 
->>>>>>> c33db50d
 Extension         ::=  ‘extension’ [DefTypeParamClause] {UsingParamClause}
                        ‘(’ DefTermParam ‘)’ {UsingParamClause} ExtMethods
 ExtMethods        ::=  ExtMethod | [nl] <<< ExtMethod {semi ExtMethod} >>>
