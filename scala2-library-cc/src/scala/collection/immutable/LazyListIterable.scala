/*
 * Scala (https://www.scala-lang.org)
 *
 * Copyright EPFL and Lightbend, Inc.
 *
 * Licensed under Apache License 2.0
 * (http://www.apache.org/licenses/LICENSE-2.0).
 *
 * See the NOTICE file distributed with this work for
 * additional information regarding copyright ownership.
 */

package scala
package collection
package immutable

import java.io.{ObjectInputStream, ObjectOutputStream}
import java.lang.{StringBuilder => JStringBuilder}

import scala.annotation.tailrec
import scala.collection.generic.SerializeEnd
import scala.collection.mutable.{Builder, ReusableBuilder, StringBuilder}
import scala.language.implicitConversions
import scala.runtime.Statics
import language.experimental.captureChecking
import annotation.unchecked.uncheckedCaptures
import caps.cap
<<<<<<< HEAD
import caps.unsafe.{unsafeAssumeSeparate, untrackedCaptures}
=======
import caps.unsafe.{unsafeAssumeSeparate, unsafeAssumePure, untrackedCaptures}
>>>>>>> efb6ce75

/**  This class implements an immutable linked list. We call it "lazy"
  *  because it computes its elements only when they are needed.
  *
  *  The class extends Iterable; it is a replacement for LazyList, which
  *  which implemented Seq. The reason is that under capture checking, we
  *  assume that all Seqs are strict, and LazyList broke that assumption.
  *  As a consequence, we declare LazyList is deprecated and unsafe for
  *  capture checking, and replace it by the current class, LazyListIterable.
  *
  *  Elements are memoized; that is, the value of each element is computed at most once.
  *
  *  Elements are computed in-order and are never skipped. In other words,
  *  accessing the tail causes the head to be computed first.
  *
  *  How lazy is a `LazyListIterable`? When you have a value of type `LazyListIterable`, you
  *  don't know yet whether the list is empty or not. If you learn that it is non-empty,
  *  then you also know that the head has been computed. But the tail is itself
  *  a `LazyListIterable`, whose emptiness-or-not might remain undetermined.
  *
  *  A `LazyListIterable` may be infinite. For example, `LazyListIterable.from(0)` contains
  *  all of the natural numbers 0, 1, 2, and so on. For infinite sequences,
  *  some methods (such as `count`, `sum`, `max` or `min`) will not terminate.
  *
  *  Here is an example:
  *
  *  {{{
  *  import scala.math.BigInt
  *  object Main extends App {
  *    val fibs: LazyListIterable[BigInt] =
  *      BigInt(0) #:: BigInt(1) #:: fibs.zip(fibs.tail).map{ n => n._1 + n._2 }
  *    fibs.take(5).foreach(println)
  *  }
  *
  *  // prints
  *  //
  *  // 0
  *  // 1
  *  // 1
  *  // 2
  *  // 3
  *  }}}
  *
  *  To illustrate, let's add some output to the definition `fibs`, so we
  *  see what's going on.
  *
  *  {{{
  *  import scala.math.BigInt
  *  object Main extends App {
  *    val fibs: LazyListIterable[BigInt] =
  *      BigInt(0) #:: BigInt(1) #::
  *        fibs.zip(fibs.tail).map{ n =>
  *          println(s"Adding \${n._1} and \${n._2}")
  *          n._1 + n._2
  *        }
  *    fibs.take(5).foreach(println)
  *    fibs.take(6).foreach(println)
  *  }
  *
  *  // prints
  *  //
  *  // 0
  *  // 1
  *  // Adding 0 and 1
  *  // 1
  *  // Adding 1 and 1
  *  // 2
  *  // Adding 1 and 2
  *  // 3
  *
  *  // And then prints
  *  //
  *  // 0
  *  // 1
  *  // 1
  *  // 2
  *  // 3
  *  // Adding 2 and 3
  *  // 5
  *  }}}
  *
  *  Note that the definition of `fibs` uses `val` not `def`.  The memoization of the
  *  `LazyListIterable` requires us to have somewhere to store the information and a `val`
  *  allows us to do that.
  *
  *  Further remarks about the semantics of `LazyListIterable`:
  *
  *  - Though the `LazyListIterable` changes as it is accessed, this does not
  *  contradict its immutability.  Once the values are memoized they do
  *  not change. Values that have yet to be memoized still "exist", they
  *  simply haven't been computed yet.
  *
  *  - One must be cautious of memoization; it can eat up memory if you're not
  *  careful.  That's because memoization of the `LazyListIterable` creates a structure much like
  *  [[scala.collection.immutable.List]].  As long as something is holding on to
  *  the head, the head holds on to the tail, and so on recursively.
  *  If, on the other hand, there is nothing holding on to the head (e.g. if we used
  *  `def` to define the `LazyListIterable`) then once it is no longer being used directly,
  *  it disappears.
  *
  *  - Note that some operations, including [[drop]], [[dropWhile]],
  *  [[flatMap]] or [[collect]] may process a large number of intermediate
  *  elements before returning.
  *
  *  Here's another example.  Let's start with the natural numbers and iterate
  *  over them.
  *
  *  {{{
  *  // We'll start with a silly iteration
  *  def loop(s: String, i: Int, iter: Iterator[Int]): Unit = {
  *    // Stop after 200,000
  *    if (i < 200001) {
  *      if (i % 50000 == 0) println(s + i)
  *      loop(s, iter.next(), iter)
  *    }
  *  }
  *
  *  // Our first LazyListIterable definition will be a val definition
  *  val lazylist1: LazyListIterable[Int] = {
  *    def loop(v: Int): LazyListIterable[Int] = v #:: loop(v + 1)
  *    loop(0)
  *  }
  *
  *  // Because lazylist1 is a val, everything that the iterator produces is held
  *  // by virtue of the fact that the head of the LazyListIterable is held in lazylist1
  *  val it1 = lazylist1.iterator
  *  loop("Iterator1: ", it1.next(), it1)
  *
  *  // We can redefine this LazyListIterable such that all we have is the Iterator left
  *  // and allow the LazyListIterable to be garbage collected as required.  Using a def
  *  // to provide the LazyListIterable ensures that no val is holding onto the head as
  *  // is the case with lazylist1
  *  def lazylist2: LazyListIterable[Int] = {
  *    def loop(v: Int): LazyListIterable[Int] = v #:: loop(v + 1)
  *    loop(0)
  *  }
  *  val it2 = lazylist2.iterator
  *  loop("Iterator2: ", it2.next(), it2)
  *
  *  // And, of course, we don't actually need a LazyListIterable at all for such a simple
  *  // problem.  There's no reason to use a LazyListIterable if you don't actually need
  *  // one.
  *  val it3 = new Iterator[Int] {
  *    var i = -1
  *    def hasNext = true
  *    def next(): Int = { i += 1; i }
  *  }
  *  loop("Iterator3: ", it3.next(), it3)
  *  }}}
  *
  *  - In the `fibs` example earlier, the fact that `tail` works at all is of interest.
  *  `fibs` has an initial `(0, 1, LazyListIterable(...))`, so `tail` is deterministic.
  *  If we defined `fibs` such that only `0` were concretely known, then the act
  *  of determining `tail` would require the evaluation of `tail`, so the
  *  computation would be unable to progress, as in this code:
  *  {{{
  *  // The first time we try to access the tail we're going to need more
  *  // information which will require us to recurse, which will require us to
  *  // recurse, which...
  *  lazy val sov: LazyListIterable[Vector[Int]] = Vector(0) #:: sov.zip(sov.tail).map { n => n._1 ++ n._2 }
  *  }}}
  *
  *  The definition of `fibs` above creates a larger number of objects than
  *  necessary depending on how you might want to implement it.  The following
  *  implementation provides a more "cost effective" implementation due to the
  *  fact that it has a more direct route to the numbers themselves:
  *
  *  {{{
  *  lazy val fib: LazyListIterable[Int] = {
  *    def loop(h: Int, n: Int): LazyListIterable[Int] = h #:: loop(n, h + n)
  *    loop(1, 1)
  *  }
  *  }}}
  *
  *  The head, the tail and whether the list is empty or not can be initially unknown.
  *  Once any of those are evaluated, they are all known, though if the tail is
  *  built with `#::` or `#:::`, it's content still isn't evaluated. Instead, evaluating
  *  the tails content is deferred until the tails empty status, head or tail is
  *  evaluated.
  *
  *  Delaying the evaluation of whether a LazyListIterable is empty or not until it's needed
  *  allows LazyListIterable to not eagerly evaluate any elements on a call to `filter`.
  *
  *  Only when it's further evaluated (which may be never!) any of the elements gets
  *  forced.
  *
  *  for example:
  *
  *  {{{
  *  def tailWithSideEffect: LazyListIterable[Nothing] = {
  *    println("getting empty LazyListIterable")
  *    LazyListIterable.empty
  *  }
  *
  *  val emptyTail = tailWithSideEffect // prints "getting empty LazyListIterable"
  *
  *  val suspended = 1 #:: tailWithSideEffect // doesn't print anything
  *  val tail = suspended.tail // although the tail is evaluated, *still* nothing is yet printed
  *  val filtered = tail.filter(_ => false) // still nothing is printed
  *  filtered.isEmpty // prints "getting empty LazyListIterable"
  *  }}}
  *
  *  @tparam A    the type of the elements contained in this lazy list.
  *
  *  @see [[https://docs.scala-lang.org/overviews/collections-2.13/concrete-immutable-collection-classes.html#lazylists "Scala's Collection Library overview"]]
  *  section on `LazyLists` for more information.
  *  @define Coll `LazyListIterable`
  *  @define coll lazy list
  *  @define orderDependent
  *  @define orderDependentFold
  *  @define appendStackSafety Note: Repeated chaining of calls to append methods (`appended`,
  *                            `appendedAll`, `lazyAppendedAll`) without forcing any of the
  *                            intermediate resulting lazy lists may overflow the stack when
  *                            the final result is forced.
  *  @define preservesLaziness This method preserves laziness; elements are only evaluated
  *                            individually as needed.
  *  @define initiallyLazy This method does not evaluate anything until an operation is performed
  *                        on the result (e.g. calling `head` or `tail`, or checking if it is empty).
  *  @define evaluatesAllElements This method evaluates all elements of the collection.
  */
@SerialVersionUID(3L)
final class LazyListIterable[+A] private(@untrackedCaptures lazyState: () => LazyListIterable.State[A]^)
  extends AbstractIterable[A]
    with Iterable[A]
    with IterableOps[A, LazyListIterable, LazyListIterable[A]]
    with IterableFactoryDefaults[A, LazyListIterable]
    with Serializable {
  import LazyListIterable._

  private var myLazyState = lazyState

  @volatile private[this] var stateEvaluated: Boolean = false
  @inline private def stateDefined: Boolean = stateEvaluated
  private[this] var midEvaluation = false

  private lazy val state: State[A]^ = {
    // if it's already mid-evaluation, we're stuck in an infinite
    // self-referential loop (also it's empty)
    if (midEvaluation) {
      throw new RuntimeException("self-referential LazyListIterable or a derivation thereof has no more elements")
    }
    midEvaluation = true
    val res = try myLazyState() finally midEvaluation = false
    // if we set it to `true` before evaluating, we may infinite loop
    // if something expects `state` to already be evaluated
    stateEvaluated = true
    myLazyState = null // allow GC
    res
  }

  override def iterableFactory: IterableFactory[LazyListIterable] = LazyListIterable

  override def isEmpty: Boolean = state eq State.Empty

  /** @inheritdoc
    *
    * $preservesLaziness
    */
  override def knownSize: Int = if (knownIsEmpty) 0 else -1

  override def head: A = state.head

  override def tail: LazyListIterable[A]^{this} = state.tail

  @inline private[this] def knownIsEmpty: Boolean = stateEvaluated && (isEmpty: @inline)
  @inline private def knownNonEmpty: Boolean = stateEvaluated && !(isEmpty: @inline)

  /** Evaluates all undefined elements of the lazy list.
    *
    * This method detects cycles in lazy lists, and terminates after all
    * elements of the cycle are evaluated. For example:
    *
    * {{{
    * val ring: LazyListIterable[Int] = 1 #:: 2 #:: 3 #:: ring
    * ring.force
    * ring.toString
    *
    * // prints
    * //
    * // LazyListIterable(1, 2, 3, ...)
    * }}}
    *
    * This method will *not* terminate for non-cyclic infinite-sized collections.
    *
    * @return this
    */
  def force: this.type = {
    // Use standard 2x 1x iterator trick for cycle detection ("those" is slow one)
    var these, those: LazyListIterable[A]^{this} = this
    if (!these.isEmpty) {
      these = these.tail
    }
    while (those ne these) {
      if (these.isEmpty) return this
      these = these.tail
      if (these.isEmpty) return this
      these = these.tail
      if (these eq those) return this
      those = those.tail
    }
    this
  }

  /** @inheritdoc
    *
    * The iterator returned by this method preserves laziness; elements are
    * only evaluated individually as needed.
    */
  override def iterator: Iterator[A]^{this} =
    if (knownIsEmpty) Iterator.empty
    else new LazyIterator(this)

  /** Apply the given function `f` to each element of this linear sequence
    * (while respecting the order of the elements).
    *
    *  @param f The treatment to apply to each element.
    *  @note  Overridden here as final to trigger tail-call optimization, which
    *  replaces 'this' with 'tail' at each iteration. This is absolutely
    *  necessary for allowing the GC to collect the underlying LazyListIterable as elements
    *  are consumed.
    *  @note  This function will force the realization of the entire LazyListIterable
    *  unless the `f` throws an exception.
    */
  @tailrec
  override def foreach[U](f: A => U): Unit = {
    if (!isEmpty) {
      f(head)
      tail.foreach(f)
    }
  }

  /** LazyListIterable specialization of foldLeft which allows GC to collect along the
    * way.
    *
    * @tparam B The type of value being accumulated.
    * @param z The initial value seeded into the function `op`.
    * @param op The operation to perform on successive elements of the `LazyListIterable`.
    * @return The accumulated value from successive applications of `op`.
    */
  @tailrec
  override def foldLeft[B](z: B)(op: (B, A) => B): B =
    if (isEmpty) z
    else tail.foldLeft(op(z, head))(op)

  // State.Empty doesn't use the SerializationProxy
  protected[this] def writeReplace(): AnyRef^{this} =
    if (knownNonEmpty) new LazyListIterable.SerializationProxy[A](this) else this

  override protected[this] def className = "LazyListIterable"

  /** The lazy list resulting from the concatenation of this lazy list with the argument lazy list.
    *
    * $preservesLaziness
    *
    * $appendStackSafety
    *
    * @param suffix The collection that gets appended to this lazy list
    * @return The lazy list containing elements of this lazy list and the iterable object.
    */
  def lazyAppendedAll[B >: A](suffix: => collection.IterableOnce[B]^): LazyListIterable[B]^{this, suffix} =
    newLL {
      {if (isEmpty) suffix match {
        case lazyList: LazyListIterable[B]       => lazyList.state // don't recompute the LazyListIterable
        case coll if coll.knownSize == 0 => State.Empty
        case coll                        => stateFromIterator(coll.iterator)
      }
      else sCons(head, tail lazyAppendedAll suffix)
    }.asInstanceOf
    /* TODO: Without the asInstanceOf, we get
        [error] 390 |      {if (isEmpty) suffix match {
        [error]     |      ^y-cc / Compile / compileIncremental 10s
        [error]     |Found:    () ?->{suffix}
        [error]     |  scala.collection.immutable.LazyListIterable.State[box B^?]^{unknown.localcap}
        [error]     |Required: () ?->{fresh}
        [error]     |  scala.collection.immutable.LazyListIterable.State[box B^?]^{localcap}
        [error] 391 |        case lazyList: LazyListIterable[B]       => lazyList.state // don't recompute the LazyListIterable
        [error] 392 |        case coll if coll.knownSize == 0 => State.Empty
        [error] 393 |        case coll                        => stateFromIterator(coll.iterator)
        [error] 394 |      }
        [error] 395 |      else sCons(head, tail lazyAppendedAll suffix)
        [error] 396 |    }//.asInstanceOf
        [error]     |

      Figure out why we found a result with capture {unknown.localcap}.
    */
    }

  /** @inheritdoc
    *
    * $preservesLaziness
    *
    * $appendStackSafety
    */
  def appendedAll[B >: A](suffix: IterableOnce[B]^): LazyListIterable[B]^{this, suffix} =
    if (knownIsEmpty) LazyListIterable.from(suffix)
    else lazyAppendedAll(suffix)

  /** @inheritdoc
    *
    * $preservesLaziness
    *
    * $appendStackSafety
    */
  def appended[B >: A](elem: B): LazyListIterable[B]^{this} =
    if (knownIsEmpty) newLL(sCons(elem, LazyListIterable.empty))
    else lazyAppendedAll(Iterator.single(elem))

  /** @inheritdoc
    *
    * $preservesLaziness
    */
  override def scanLeft[B](z: B)(op: (B, A) => B): LazyListIterable[B]^{this, op} =
    if (knownIsEmpty) newLL(sCons(z, LazyListIterable.empty))
    else newLL(scanLeftState(z)(op))

  private def scanLeftState[B](z: B)(op: (B, A) => B): State[B]^{this, op} =
    sCons(
      z,
      newLL {
        if (isEmpty) State.Empty
        else tail.scanLeftState(op(z, head))(op)
      }
    )

  /** LazyListIterable specialization of reduceLeft which allows GC to collect
    *  along the way.
    *
    * @tparam B The type of value being accumulated.
    * @param f The operation to perform on successive elements of the `LazyListIterable`.
    * @return The accumulated value from successive applications of `f`.
    */
  override def reduceLeft[B >: A](f: (B, A) => B): B = {
    if (this.isEmpty) throw new UnsupportedOperationException("empty.reduceLeft")
    else {
      var reducedRes: B = this.head
      var left: LazyListIterable[A]^{this} = this.tail
      while (!left.isEmpty) {
        reducedRes = f(reducedRes, left.head)
        left = left.tail
      }
      reducedRes
    }
  }

  /** @inheritdoc
    *
    * $preservesLaziness
    */
  override def partition(p: A => Boolean): (LazyListIterable[A]^{this, p}, LazyListIterable[A]^{this, p}) = (filter(p), filterNot(p))

  /** @inheritdoc
    *
    * $preservesLaziness
    */
  override def partitionMap[A1, A2](f: A => Either[A1, A2]): (LazyListIterable[A1]^{this, f}, LazyListIterable[A2]^{this, f}) = {
    unsafeAssumeSeparate:
      val part = map(f).partition(_.isLeft)
      val left = part._1
      val right = part._2
      (left.map(_.asInstanceOf[Left[A1, _]].value), right.map(_.asInstanceOf[Right[_, A2]].value))
  }

  /** @inheritdoc
    *
    * $preservesLaziness
    */
  override def filter(pred: A => Boolean): LazyListIterable[A]^{this, pred} =
    if (knownIsEmpty) LazyListIterable.empty
    else LazyListIterable.filterImpl(this, pred, isFlipped = false)

  /** @inheritdoc
    *
    * $preservesLaziness
    */
  override def filterNot(pred: A => Boolean): LazyListIterable[A]^{this, pred} =
    if (knownIsEmpty) LazyListIterable.empty
    else LazyListIterable.filterImpl(this, pred, isFlipped = true)

  /** A `collection.WithFilter` which allows GC of the head of lazy list during processing.
    *
    * This method is not particularly useful for a lazy list, as [[filter]] already preserves
    * laziness.
    *
    * The `collection.WithFilter` returned by this method preserves laziness; elements are
    * only evaluated individually as needed.
    */
  override def withFilter(p: A => Boolean): collection.WithFilter[A, LazyListIterable]^{this, p} =
    new LazyListIterable.WithFilter(coll, p)

  /** @inheritdoc
    *
    * $preservesLaziness
    */
  def prepended[B >: A](elem: B): LazyListIterable[B] = newLL(sCons(elem, this))

  /** @inheritdoc
    *
    * $preservesLaziness
    */
  def prependedAll[B >: A](prefix: collection.IterableOnce[B]^): LazyListIterable[B]^{this, prefix} =
    if (knownIsEmpty) LazyListIterable.from(prefix)
    else if (prefix.knownSize == 0) this
    else newLL(stateFromIteratorConcatSuffix(prefix.iterator)(state))

  /** @inheritdoc
    *
    * $preservesLaziness
    */
  override def map[B](f: A => B): LazyListIterable[B]^{this, f} =
    if (knownIsEmpty) LazyListIterable.empty
    else (mapImpl(f): @inline)

  /** @inheritdoc
    *
    * $preservesLaziness
    */
  override def tapEach[U](f: A => U): LazyListIterable[A]^{this, f} = map { a => f(a); a }

  private def mapImpl[B](f: A => B): LazyListIterable[B]^{this, f} =
    newLL {
      if (isEmpty) State.Empty
      else sCons(f(head), tail.mapImpl(f))
    }

  /** @inheritdoc
    *
    * $preservesLaziness
    */
  override def collect[B](pf: PartialFunction[A, B]^): LazyListIterable[B]^{this, pf} =
    if (knownIsEmpty) LazyListIterable.empty
    else LazyListIterable.collectImpl(this, pf)

  /** @inheritdoc
    *
    * This method does not evaluate any elements further than
    * the first element for which the partial function is defined.
    */
  @tailrec
  override def collectFirst[B](pf: PartialFunction[A, B]): Option[B] =
    if (isEmpty) None
    else {
      val res = pf.applyOrElse(head, LazyListIterable.anyToMarker.asInstanceOf[A => B])
      if (res.asInstanceOf[AnyRef] eq Statics.pfMarker) tail.collectFirst(pf)
      else Some(res)
    }

  /** @inheritdoc
    *
    * This method does not evaluate any elements further than
    * the first element matching the predicate.
    */
  @tailrec
  override def find(p: A => Boolean): Option[A] =
    if (isEmpty) None
    else {
      val elem = head
      if (p(elem)) Some(elem)
      else tail.find(p)
    }

  /** @inheritdoc
    *
    * $preservesLaziness
    */
  // optimisations are not for speed, but for functionality
  // see tickets #153, #498, #2147, and corresponding tests in run/ (as well as run/stream_flatmap_odds.scala)
  override def flatMap[B](f: A => IterableOnce[B]^): LazyListIterable[B]^{this, f} =
    if (knownIsEmpty) LazyListIterable.empty
    else LazyListIterable.flatMapImpl(this, f)

  /** @inheritdoc
    *
    * $preservesLaziness
    */
  override def flatten[B](implicit asIterable: A -> IterableOnce[B]): LazyListIterable[B]^{this} = flatMap(asIterable)

  /** @inheritdoc
    *
    * $preservesLaziness
    */
  override def zip[B](that: collection.IterableOnce[B]^): LazyListIterable[(A, B)]^{this, that} =
    if (this.knownIsEmpty || that.knownSize == 0) LazyListIterable.empty
    else newLL(zipState(that.iterator))

  private def zipState[B](it: Iterator[B]^): State[(A, B)]^{this, it} =
    if (this.isEmpty || !it.hasNext) State.Empty
    else sCons((head, it.next()), newLL { tail zipState it })

  /** @inheritdoc
    *
    * $preservesLaziness
    */
  override def zipWithIndex: LazyListIterable[(A, Int)]^{this} = this zip LazyListIterable.from(0)

  /** @inheritdoc
    *
    * $preservesLaziness
    */
  override def zipAll[A1 >: A, B](that: collection.Iterable[B]^, thisElem: A1, thatElem: B): LazyListIterable[(A1, B)]^{this, that} = {
    if (this.knownIsEmpty) {
      if (that.knownSize == 0) LazyListIterable.empty
      else LazyListIterable.continually(thisElem) zip that
    } else {
      if (that.knownSize == 0) zip(LazyListIterable.continually(thatElem))
      else newLL(zipAllState(that.iterator, thisElem, thatElem))
    }
  }

  private def zipAllState[A1 >: A, B](it: Iterator[B]^, thisElem: A1, thatElem: B): State[(A1, B)]^{this, it} = {
    if (it.hasNext) {
      if (this.isEmpty) sCons((thisElem, it.next()), newLL { LazyListIterable.continually(thisElem) zipState it })
      else sCons((this.head, it.next()), newLL { this.tail.zipAllState(it, thisElem, thatElem) })
    } else {
      if (this.isEmpty) State.Empty
      else sCons((this.head, thatElem), this.tail zip LazyListIterable.continually(thatElem))
    }
  }

  /** @inheritdoc
    *
    * This method is not particularly useful for a lazy list, as [[zip]] already preserves
    * laziness.
    *
    * The `collection.LazyZip2` returned by this method preserves laziness; elements are
    * only evaluated individually as needed.
    */
  // just in case it can be meaningfully overridden at some point
  override def lazyZip[B](that: collection.Iterable[B]^): LazyZip2[A, B, LazyListIterable.this.type]^{this, that} =
    super.lazyZip(that)

  /** @inheritdoc
    *
    * $preservesLaziness
    */
  override def unzip[A1, A2](implicit asPair: A -> (A1, A2)): (LazyListIterable[A1]^{this}, LazyListIterable[A2]^{this}) =
    (map(asPair(_)._1), map(asPair(_)._2))

  /** @inheritdoc
    *
    * $preservesLaziness
    */
  override def unzip3[A1, A2, A3](implicit asTriple: A -> (A1, A2, A3)): (LazyListIterable[A1]^{this}, LazyListIterable[A2]^{this}, LazyListIterable[A3]^{this}) =
    (map(asTriple(_)._1), map(asTriple(_)._2), map(asTriple(_)._3))

  /** @inheritdoc
    *
    * $initiallyLazy
    * Additionally, it preserves laziness for all except the first `n` elements.
    */
  override def drop(n: Int): LazyListIterable[A]^{this} =
    if (n <= 0) this
    else if (knownIsEmpty) LazyListIterable.empty
    else LazyListIterable.dropImpl(this, n)

  /** @inheritdoc
    *
    * $initiallyLazy
    * Additionally, it preserves laziness for all elements after the predicate returns `false`.
    */
  override def dropWhile(p: A => Boolean): LazyListIterable[A]^{this, p} =
    if (knownIsEmpty) LazyListIterable.empty
    else LazyListIterable.dropWhileImpl(this, p)

  /** @inheritdoc
    *
    * $initiallyLazy
    */
  override def dropRight(n: Int): LazyListIterable[A]^{this} = {
    if (n <= 0) this
    else if (knownIsEmpty) LazyListIterable.empty
    else unsafeAssumeSeparate { newLL {
      var scout = this
      var remaining = n
      // advance scout n elements ahead (or until empty)
      while (remaining > 0 && !scout.isEmpty) {
        remaining -= 1
        scout = scout.tail
      }
      dropRightState(scout)
    }}
  }

  private def dropRightState(scout: LazyListIterable[_]^): State[A]^{this, scout} =
    if (scout.isEmpty) State.Empty
    else sCons(head, newLL(tail.dropRightState(scout.tail)))

  /** @inheritdoc
    *
    * $preservesLaziness
    */
  override def take(n: Int): LazyListIterable[A] =
    if (knownIsEmpty) LazyListIterable.empty
    else (takeImpl(n): @inline)

  private def takeImpl(n: Int): LazyListIterable[A] = {
    if (n <= 0) LazyListIterable.empty
    else newLL {
      if (isEmpty) State.Empty
      else sCons(head, tail.takeImpl(n - 1))
    }
  }

  /** @inheritdoc
    *
    * $preservesLaziness
    */
  override def takeWhile(p: A => Boolean): LazyListIterable[A]^{this, p} =
    if (knownIsEmpty) LazyListIterable.empty
    else (takeWhileImpl(p): @inline)

  private def takeWhileImpl(p: A => Boolean): LazyListIterable[A]^{this, p} =
    newLL {
      if (isEmpty || !p(head)) State.Empty
      else sCons(head, tail.takeWhileImpl(p))
    }

  /** @inheritdoc
    *
    * $initiallyLazy
    */
  override def takeRight(n: Int): LazyListIterable[A]^{this} =
    if (n <= 0 || knownIsEmpty) LazyListIterable.empty
    else LazyListIterable.takeRightImpl(this, n)

  /** @inheritdoc
    *
    * $initiallyLazy
    * Additionally, it preserves laziness for all but the first `from` elements.
    */
  override def slice(from: Int, until: Int): LazyListIterable[A]^{this} = take(until).drop(from)

  /** @inheritdoc
    *
    * $evaluatesAllElements
    */
  def reverse: LazyListIterable[A] = reverseOnto(LazyListIterable.empty)

  // need contravariant type B to make the compiler happy - still returns LazyListIterable[A]
  @tailrec
  private def reverseOnto[B >: A](tl: LazyListIterable[B]): LazyListIterable[B] =
    if (isEmpty) tl
    else tail.reverseOnto(newLL(sCons(head, tl)))

  @tailrec
  private def lengthGt(len: Int): Boolean =
    if (len < 0) true
    else if (isEmpty) false
    else tail.lengthGt(len - 1)

  /** @inheritdoc
    *
    * The iterator returned by this method mostly preserves laziness;
    * a single element ahead of the iterator is evaluated.
    */
  override def grouped(size: Int): Iterator[LazyListIterable[A]]^{this} = {
    require(size > 0, "size must be positive, but was " + size)
    slidingImpl(size = size, step = size)
  }

  /** @inheritdoc
    *
    * The iterator returned by this method mostly preserves laziness;
    * `size - step max 1` elements ahead of the iterator are evaluated.
    */
  override def sliding(size: Int, step: Int): Iterator[LazyListIterable[A]]^{this} = {
    require(size > 0 && step > 0, s"size=$size and step=$step, but both must be positive")
    slidingImpl(size = size, step = step)
  }

  @inline private def slidingImpl(size: Int, step: Int): Iterator[LazyListIterable[A]]^{this} =
    if (knownIsEmpty) Iterator.empty
    else new SlidingIterator[A](this, size = size, step = step)

  /** @inheritdoc
    *
    * $preservesLaziness
    */
  def padTo[B >: A](len: Int, elem: B): LazyListIterable[B]^{this} = {
    if (len <= 0) this
    else newLL {
      if (isEmpty) LazyListIterable.fill(len)(elem).state
      else sCons(head, tail.padTo(len - 1, elem))
    }
  }

  /** @inheritdoc
    *
    * $preservesLaziness
    */
  def patch[B >: A](from: Int, other: IterableOnce[B]^, replaced: Int): LazyListIterable[B]^{this, other} =
    if (knownIsEmpty) LazyListIterable from other
    else patchImpl(from, other, replaced)

  private def patchImpl[B >: A](from: Int, other: IterableOnce[B]^, replaced: Int): LazyListIterable[B]^{this, other} =
    newLL {
      if (from <= 0) stateFromIteratorConcatSuffix(other.iterator)(LazyListIterable.dropImpl(this, replaced).state)
      else if (isEmpty) stateFromIterator(other.iterator)
      else sCons(head, tail.patchImpl(from - 1, other, replaced))
    }

  /** @inheritdoc
    *
    * $evaluatesAllElements
    */
  // overridden just in case a lazy implementation is developed at some point
  override def transpose[B](implicit asIterable: A -> collection.Iterable[B]): LazyListIterable[LazyListIterable[B]]^{this} = super.transpose

  /** @inheritdoc
    *
    * $preservesLaziness
    */
  def updated[B >: A](index: Int, elem: B): LazyListIterable[B]^{this} =
    if (index < 0) throw new IndexOutOfBoundsException(s"$index")
    else updatedImpl(index, elem, index)

  private def updatedImpl[B >: A](index: Int, elem: B, startIndex: Int): LazyListIterable[B]^{this} = {
    newLL {
      if (index <= 0) sCons(elem, tail)
      else if (tail.isEmpty) throw new IndexOutOfBoundsException(startIndex.toString)
      else sCons(head, tail.updatedImpl(index - 1, elem, startIndex))
    }
  }

  /** Appends all elements of this $coll to a string builder using start, end, and separator strings.
    *  The written text begins with the string `start` and ends with the string `end`.
    *  Inside, the string representations (w.r.t. the method `toString`)
    *  of all elements of this $coll are separated by the string `sep`.
    *
    * An undefined state is represented with `"&lt;not computed&gt;"` and cycles are represented with `"&lt;cycle&gt;"`.
    *
    * $evaluatesAllElements
    *
    *  @param sb    the string builder to which elements are appended.
    *  @param start the starting string.
    *  @param sep   the separator string.
    *  @param end   the ending string.
    *  @return      the string builder `b` to which elements were appended.
    */
  override def addString(sb: StringBuilder, start: String, sep: String, end: String): sb.type = {
    force
    addStringNoForce(sb.underlying, start, sep, end)
    sb
  }

  private[this] def addStringNoForce(b: JStringBuilder, start: String, sep: String, end: String): JStringBuilder = {
    b.append(start)
    if (!stateDefined) b.append("<not computed>")
    else if (!isEmpty) {
      b.append(head)
      var cursor = this
      inline def appendCursorElement(): Unit = b.append(sep).append(cursor.head)
      var scout = tail
      inline def scoutNonEmpty: Boolean = scout.stateDefined && !scout.isEmpty
      if ((cursor ne scout) && (!scout.stateDefined || (cursor.state ne scout.state))) {
        cursor = scout
        if (scoutNonEmpty) {
          scout = scout.tail
          // Use 2x 1x iterator trick for cycle detection; slow iterator can add strings
          while ((cursor ne scout) && scoutNonEmpty && (cursor.state ne scout.state)) {
            appendCursorElement()
            cursor = cursor.tail
            scout = scout.tail
            if (scoutNonEmpty) scout = scout.tail
          }
        }
      }
      if (!scoutNonEmpty) {  // Not a cycle, scout hit an end
        while (cursor ne scout) {
          appendCursorElement()
          cursor = cursor.tail
        }
        // if cursor (eq scout) has state defined, it is empty; else unknown state
        if (!cursor.stateDefined) b.append(sep).append("<not computed>")
      } else {
        @inline def same(a: LazyListIterable[A]^, b: LazyListIterable[A]^{cap, a}): Boolean = (a eq b) || (a.state eq b.state)
        // Cycle.
        // If we have a prefix of length P followed by a cycle of length C,
        // the scout will be at position (P%C) in the cycle when the cursor
        // enters it at P.  They'll then collide when the scout advances another
        // C - (P%C) ahead of the cursor.
        // If we run the scout P farther, then it will be at the start of
        // the cycle: (C - (P%C) + (P%C)) == C == 0.  So if another runner
        // starts at the beginning of the prefix, they'll collide exactly at
        // the start of the loop.
        var runner = this
        var k = 0
        while (!same(runner, scout)) {
          runner = runner.tail
          scout = scout.tail
          k += 1
        }
        // Now runner and scout are at the beginning of the cycle.  Advance
        // cursor, adding to string, until it hits; then we'll have covered
        // everything once.  If cursor is already at beginning, we'd better
        // advance one first unless runner didn't go anywhere (in which case
        // we've already looped once).
        if (same(cursor, scout) && (k > 0)) {
          appendCursorElement()
          cursor = cursor.tail
        }
        while (!same(cursor, scout)) {
          appendCursorElement()
          cursor = cursor.tail
        }
        b.append(sep).append("<cycle>")
      }
    }
    b.append(end)
  }

  /** $preservesLaziness
    *
    * @return a string representation of this collection. An undefined state is
    *         represented with `"&lt;not computed&gt;"` and cycles are represented with `"&lt;cycle&gt;"`
    *
    *         Examples:
    *
    *           - `"LazyListIterable(4, &lt;not computed&gt;)"`, a non-empty lazy list ;
    *           - `"LazyListIterable(1, 2, 3, &lt;not computed&gt;)"`, a lazy list with at least three elements ;
    *           - `"LazyListIterable(1, 2, 3, &lt;cycle&gt;)"`, an infinite lazy list that contains
    *             a cycle at the fourth element.
    */
  override def toString(): String = addStringNoForce(new JStringBuilder(className), "(", ", ", ")").toString

  /** @inheritdoc
    *
    * $preservesLaziness
    */
  @deprecated("Check .knownSize instead of .hasDefiniteSize for more actionable information (see scaladoc for details)", "2.13.0")
  override def hasDefiniteSize: Boolean = {
    if (!stateDefined) false
    else if (isEmpty) true
    else {
      // Two-iterator trick (2x & 1x speed) for cycle detection.
      var those = this
      var these = tail
      while (those ne these) {
        if (!these.stateDefined) return false
        else if (these.isEmpty) return true
        these = these.tail
        if (!these.stateDefined) return false
        else if (these.isEmpty) return true
        these = these.tail
        if (those eq these) return false
        those = those.tail
      }
      false  // Cycle detected
    }
  }
}

/**
  * $factoryInfo
  * @define coll lazy list
  * @define Coll `LazyListIterable`
  */
@SerialVersionUID(3L)
object LazyListIterable extends IterableFactory[LazyListIterable] {
  // Eagerly evaluate cached empty instance
  private[this] val _empty = newLL(State.Empty).force

  private sealed trait State[+A] extends Serializable {
    def head: A
    def tail: LazyListIterable[A]/*^*/
      // should be ^ but this fails checking. The problem is that
      // the ^ in LazyListIterable[A]^ is treated as a result reference.
      // But then it cannot be subsumed by
      //   val tail: LazyListIterable[A]^
      // in class State.Cons.
  }

  private object State {
    @SerialVersionUID(3L)
    object Empty extends State[Nothing] {
      def head: Nothing = throw new NoSuchElementException("head of empty lazy list")
      def tail: LazyListIterable[Nothing] = throw new UnsupportedOperationException("tail of empty lazy list")
    }

    @SerialVersionUID(3L)
    final class Cons[A](val head: A, val tail: LazyListIterable[A]/*^*/) extends State[A]
  }

  /** Creates a new LazyListIterable. */
  @inline private def newLL[A](state: => State[A]^): LazyListIterable[A]^{state} = new LazyListIterable[A](() => state)

  /** Creates a new State.Cons. */
  @inline private def sCons[A](hd: A, tl: LazyListIterable[A]^): State[A]^{tl} =
    new State.Cons[A](hd, tl.unsafeAssumePure)

  private val anyToMarker: Any => Any = _ => Statics.pfMarker

  /* All of the following `<op>Impl` methods are carefully written so as not to
   * leak the beginning of the `LazyListIterable`. They copy the initial `LazyListIterable` (`ll`) into
   * `var rest`, which gets closed over as a `scala.runtime.ObjectRef`, thus not permanently
   * leaking the head of the `LazyListIterable`. Additionally, the methods are written so that, should
   * an exception be thrown by the evaluation of the `LazyListIterable` or any supplied function, they
   * can continue their execution where they left off.
   */

  private def filterImpl[A](ll: LazyListIterable[A]^, p: A => Boolean, isFlipped: Boolean): LazyListIterable[A]^{ll, p} = {
    // DO NOT REFERENCE `ll` ANYWHERE ELSE, OR IT WILL LEAK THE HEAD
    var restRef: LazyListIterable[A]^{ll} = ll  // restRef is captured by closure arg to newLL, so A is not recognized as parametric
    newLL {
      var elem: A = null.asInstanceOf[A]
      var found   = false
      var rest    = restRef                  // var rest = restRef.elem
      while (!found && !rest.isEmpty) {
        elem    = rest.head
        found   = p(elem) != isFlipped
        rest    = rest.tail
        restRef = rest                       // restRef.elem = rest
      }
      if (found) sCons(elem, filterImpl(rest, p, isFlipped)) else State.Empty
    }
  }

  private def collectImpl[A, B](ll: LazyListIterable[A]^, pf: PartialFunction[A, B]^): LazyListIterable[B]^{ll, pf} = {
    // DO NOT REFERENCE `ll` ANYWHERE ELSE, OR IT WILL LEAK THE HEAD
    var restRef: LazyListIterable[A]^{ll} = ll  // restRef is captured by closure arg to newLL, so A is not recognized as parametric
    newLL {
      val marker = Statics.pfMarker
      val toMarker = anyToMarker.asInstanceOf[A => B] // safe because Function1 is erased

      var res: B = marker.asInstanceOf[B]             // safe because B is unbounded
      var rest   = restRef                            // var rest = restRef.elem
      while((res.asInstanceOf[AnyRef] eq marker) && !rest.isEmpty) {
        res     = pf.applyOrElse(rest.head, toMarker)
        rest    = rest.tail
        restRef = rest                                // restRef.elem = rest
      }
      if (res.asInstanceOf[AnyRef] eq marker) State.Empty
      else sCons(res, collectImpl(rest, pf))
    }
  }

  private def flatMapImpl[A, B](ll: LazyListIterable[A]^, f: A => IterableOnce[B]^): LazyListIterable[B]^{ll, f} = {
    // DO NOT REFERENCE `ll` ANYWHERE ELSE, OR IT WILL LEAK THE HEAD
    var restRef: LazyListIterable[A]^{ll} = ll  // restRef is captured by closure arg to newLL, so A is not recognized as parametric
    newLL {
      var it: Iterator[B]^{ll, f} = null
      var itHasNext       = false
      var rest            = restRef           // var rest = restRef.elem
      while (!itHasNext && !rest.isEmpty) {
        it        = f(rest.head).iterator
        itHasNext = it.hasNext
        if (!itHasNext) {                     // wait to advance `rest` because `it.next()` can throw
          rest    = rest.tail
          restRef = rest                      // restRef.elem = rest
        }
      }
      if (itHasNext) {
        val head = it.next()
        rest     = rest.tail
        restRef  = rest                       // restRef.elem = rest
        sCons(head, newLL(
          unsafeAssumeSeparate(
            stateFromIteratorConcatSuffix(it)(flatMapImpl(rest, f).state))))
      } else State.Empty
    }
  }

  private def dropImpl[A](ll: LazyListIterable[A]^, n: Int): LazyListIterable[A]^{ll} = {
    // DO NOT REFERENCE `ll` ANYWHERE ELSE, OR IT WILL LEAK THE HEAD
    var restRef: LazyListIterable[A]^{ll} = ll    // restRef is captured by closure arg to newLL, so A is not recognized as parametric
    var iRef    = n                      // val iRef    = new IntRef(n)
    newLL {
      var rest = restRef                 // var rest = restRef.elem
      var i    = iRef                    // var i    = iRef.elem
      while (i > 0 && !rest.isEmpty) {
        rest    = rest.tail
        restRef = rest                   // restRef.elem = rest
        i      -= 1
        iRef    = i                      // iRef.elem    = i
      }
      rest.state
    }
  }

  private def dropWhileImpl[A](ll: LazyListIterable[A]^, p: A => Boolean): LazyListIterable[A]^{ll, p} = {
    // DO NOT REFERENCE `ll` ANYWHERE ELSE, OR IT WILL LEAK THE HEAD
    var restRef: LazyListIterable[A]^{ll} = ll  // restRef is captured by closure arg to newLL, so A is not recognized as parametric
    newLL {
      var rest = restRef                        // var rest = restRef.elem
      while (!rest.isEmpty && p(rest.head)) {
        rest    = rest.tail
        restRef = rest                          // restRef.elem = rest
      }
      rest.state
    }
  }

  private def takeRightImpl[A](ll: LazyListIterable[A]^, n: Int): LazyListIterable[A]^{ll} = {
    // DO NOT REFERENCE `ll` ANYWHERE ELSE, OR IT WILL LEAK THE HEAD
    var restRef: LazyListIterable[A]^{ll} = ll  // restRef is captured by closure arg to newLL, so A is not recognized as parametric
    var scoutRef: LazyListIterable[A]^{ll} = ll  // same situation
    var remainingRef = n                          // val remainingRef = new IntRef(n)
    newLL {
      var scout     = scoutRef                    // var scout     = scoutRef.elem
      var remaining = remainingRef                // var remaining = remainingRef.elem
      // advance `scout` `n` elements ahead (or until empty)
      while (remaining > 0 && !scout.isEmpty) {
        scout        = scout.tail
        scoutRef     = scout                      // scoutRef.elem     = scout
        remaining   -= 1
        remainingRef = remaining                  // remainingRef.elem = remaining
      }
      var rest = restRef                          // var rest = restRef.elem
      // advance `rest` and `scout` in tandem until `scout` reaches the end
      while(!scout.isEmpty) {
        scout    = scout.tail
        scoutRef = scout                          // scoutRef.elem = scout
        rest     = rest.tail                      // can't throw an exception as `scout` has already evaluated its tail
        restRef  = rest                           // restRef.elem  = rest
      }
      // `rest` is the last `n` elements (or all of them)
      rest.state
    }
  }

  /** An alternative way of building and matching lazy lists using LazyListIterable.cons(hd, tl).
    */
  object cons {
    /** A lazy list consisting of a given first element and remaining elements
      *  @param hd   The first element of the result lazy list
      *  @param tl   The remaining elements of the result lazy list
      */
    def apply[A](hd: => A, tl: => LazyListIterable[A]^): LazyListIterable[A]^{hd, tl} = newLL(sCons(hd, newLL(tl.state)))

    /** Maps a lazy list to its head and tail */
    def unapply[A](xs: LazyListIterable[A]^): Option[(A, LazyListIterable[A]^{xs})] = #::.unapply(xs)
  }

  extension [A](l: => LazyListIterable[A])
    /** Construct a LazyListIterable consisting of a given first element followed by elements
      *  from another LazyListIterable.
      */
    def #:: [B >: A](elem: => B): LazyListIterable[B]^{elem, l} = newLL(sCons(elem, newLL(l.state)))

    /** Construct a LazyListIterable consisting of the concatenation of the given LazyListIterable and
      *  another LazyListIterable.
      */
    def #:::[B >: A](prefix: LazyListIterable[B]^): LazyListIterable[B]^{prefix, l} = prefix lazyAppendedAll l

  object #:: {
    def unapply[A](s: LazyListIterable[A]^): Option[(A, LazyListIterable[A]^{s})] =
      if (!s.isEmpty) Some((s.head, s.tail)) else None
  }

  def from[A](coll: collection.IterableOnce[A]^): LazyListIterable[A]^{coll} = coll match {
    case lazyList: LazyListIterable[A]    => lazyList
    case _ if coll.knownSize == 0 => empty[A]
    case _                        => newLL(stateFromIterator(coll.iterator))
  }

  def empty[A]: LazyListIterable[A] = _empty

  /** Creates a State from an Iterator, with another State appended after the Iterator
    * is empty.
    */
  private def stateFromIteratorConcatSuffix[A](it: Iterator[A]^)(suffix: => State[A]^): State[A]^{it, suffix} =
    if (it.hasNext) sCons(it.next(), newLL(stateFromIteratorConcatSuffix(it)(suffix)))
    else suffix

  /** Creates a State from an IterableOnce. */
  private def stateFromIterator[A](it: Iterator[A]^): State[A]^{it} =
    if (it.hasNext) sCons(it.next(), newLL(stateFromIterator(it)))
    else State.Empty

  override def concat[A](xss: collection.Iterable[A]*): LazyListIterable[A] =
    if (xss.knownSize == 0) empty
    else newLL(concatIterator(xss.iterator))

  private def concatIterator[A](it: Iterator[collection.Iterable[A]]^): State[A]^{it} =
    if (!it.hasNext) State.Empty
    else stateFromIteratorConcatSuffix(it.next().iterator)(concatIterator(it))

  /** An infinite LazyListIterable that repeatedly applies a given function to a start value.
    *
    *  @param start the start value of the LazyListIterable
    *  @param f     the function that's repeatedly applied
    *  @return      the LazyListIterable returning the infinite sequence of values `start, f(start), f(f(start)), ...`
    */
  def iterate[A](start: => A)(f: A ->{cap, start} A): LazyListIterable[A]^{start, f} =
    newLL {
      val head = start
      sCons(head, iterate(f(head))(f))
    }

  /**
    * Create an infinite LazyListIterable starting at `start` and incrementing by
    * step `step`.
    *
    * @param start the start value of the LazyListIterable
    * @param step the increment value of the LazyListIterable
    * @return the LazyListIterable starting at value `start`.
    */
  def from(start: Int, step: Int): LazyListIterable[Int] =
    newLL(sCons(start, from(start + step, step)))

  /**
    * Create an infinite LazyListIterable starting at `start` and incrementing by `1`.
    *
    * @param start the start value of the LazyListIterable
    * @return the LazyListIterable starting at value `start`.
    */
  def from(start: Int): LazyListIterable[Int] = from(start, 1)

  /**
    * Create an infinite LazyListIterable containing the given element expression (which
    * is computed for each occurrence).
    *
    * @param elem the element composing the resulting LazyListIterable
    * @return the LazyListIterable containing an infinite number of elem
    */
  def continually[A](elem: => A): LazyListIterable[A]^{elem} = newLL(sCons(elem, continually(elem)))

  override def fill[A](n: Int)(elem: => A): LazyListIterable[A]^{elem} =
    if (n > 0) newLL(sCons(elem, fill(n - 1)(elem))) else empty

  override def tabulate[A](n: Int)(f: Int => A): LazyListIterable[A]^{f} = {
    def at(index: Int): LazyListIterable[A]^{f} =
      if (index < n) newLL(sCons(f(index), at(index + 1))) else empty

    at(0)
  }

  // significantly simpler than the iterator returned by Iterator.unfold
  override def unfold[A, S](init: S)(f: S => Option[(A, S)]): LazyListIterable[A]^{f} =
    newLL {
      f(init) match {
        case Some((elem, state)) => sCons(elem, unfold(state)(f))
        case None                => State.Empty
      }
    }

  /** The builder returned by this method only evaluates elements
    * of collections added to it as needed.
    *
    * @tparam A the type of the ${coll}’s elements
    * @return A builder for $Coll objects.
    */
  def newBuilder[A]: Builder[A, LazyListIterable[A]] = new LazyBuilder[A]

  private class LazyIterator[+A](lazyList: LazyListIterable[A]^) extends AbstractIterator[A] {
    private var myLazyList = lazyList
    override def hasNext: Boolean = !myLazyList.isEmpty

    override def next(): A =
      if (myLazyList.isEmpty) Iterator.empty.next()
      else {
        val res = myLazyList.head
        myLazyList = myLazyList.tail
        res
      }
  }

  private class SlidingIterator[A](lazyList: LazyListIterable[A]^, size: Int, step: Int)
    extends AbstractIterator[LazyListIterable[A]] {
    private var myLazyList = lazyList
    private val minLen = size - step max 0
    private var first = true

    def hasNext: Boolean =
      if (first) !myLazyList.isEmpty
      else myLazyList.lengthGt(minLen)

    def next(): LazyListIterable[A] = {
      if (!hasNext) Iterator.empty.next()
      else {
        first = false
        val list = myLazyList
        myLazyList = list.drop(step)
        list.take(size)
      }
    }
  }

  private final class WithFilter[A] private[LazyListIterable](lazyList: LazyListIterable[A]^, p: A => Boolean)
    extends collection.WithFilter[A, LazyListIterable] {
    private[this] val filtered = lazyList.filter(p)
    def map[B](f: A => B): LazyListIterable[B]^{this, f} = filtered.map(f)
    def flatMap[B](f: A => IterableOnce[B]^): LazyListIterable[B]^{this, f} = filtered.flatMap(f)
    def foreach[U](f: A => U): Unit = filtered.foreach(f)
    def withFilter(q: A => Boolean): collection.WithFilter[A, LazyListIterable]^{this, q} = new WithFilter(filtered, q)
  }

  private final class LazyBuilder[A] extends ReusableBuilder[A, LazyListIterable[A]] {
    import LazyBuilder._

    private[this] var next: DeferredState[A] = _
    @uncheckedCaptures private[this] var list: LazyListIterable[A]^ = _

    clear()

    override def clear(): Unit = {
      val deferred = new DeferredState[A]
      list = newLL(deferred.eval())
      next = deferred
    }

    override def result(): LazyListIterable[A] = {
      next init State.Empty
      list
    }

    override def addOne(elem: A): this.type = {
      val deferred = new DeferredState[A]
      next init sCons(elem, newLL(deferred.eval()))
      next = deferred
      this
    }

    // lazy implementation which doesn't evaluate the collection being added
    override def addAll(xs: IterableOnce[A]^): this.type = {
      if (xs.knownSize != 0) {
        val deferred = new DeferredState[A]
        next.init(stateFromIteratorConcatSuffix(xs.iterator)(deferred.eval()))
        next = deferred
      }
      this
    }
  }

  private object LazyBuilder {
    final class DeferredState[A] {
      private[this] var _state: (() => State[A]^) @uncheckedCaptures = _

      def eval(): State[A]^ = {
        val state = _state
        if (state == null) throw new IllegalStateException("uninitialized")
        state()
      }

      // racy
      def init(state: => State[A]^): Unit = {
        if (_state != null) throw new IllegalStateException("already initialized")
        _state = () => state
      }
    }
  }

  /** This serialization proxy is used for LazyLists which start with a sequence of evaluated cons cells.
    * The forced sequence is serialized in a compact, sequential format, followed by the unevaluated tail, which uses
    * standard Java serialization to store the complete structure of unevaluated thunks. This allows the serialization
    * of long evaluated lazy lists without exhausting the stack through recursive serialization of cons cells.
    */
  @SerialVersionUID(3L)
  final class SerializationProxy[A](_coll: LazyListIterable[A]^) extends Serializable {

    @transient protected var coll: LazyListIterable[A]^{this} = _coll

    private[this] def writeObject(out: ObjectOutputStream): Unit = {
      out.defaultWriteObject()
      var these = coll
      while (these.knownNonEmpty) {
        out.writeObject(these.head)
        these = these.tail
      }
      out.writeObject(SerializeEnd)
      out.writeObject(these)
    }

    private[this] def readObject(in: ObjectInputStream): Unit = {
      in.defaultReadObject()
      val init = new mutable.ListBuffer[A]
      var initRead = false
      while (!initRead) in.readObject match {
        case SerializeEnd => initRead = true
        case a => init += a.asInstanceOf[A]
      }
      val tail: LazyListIterable[A] = in.readObject().asInstanceOf[LazyListIterable[A]]
        // Explicit type annotation needed so that tail.state below is dropped from capture set.
        // Before paths were added, it was tail that was added, and the `asSeenFrom` to a pure type made it work.
      // scala/scala#10118: caution that no code path can evaluate `tail.state`
      // before the resulting LazyListIterable is returned
      val it = init.toList.iterator
      coll = newLL(stateFromIteratorConcatSuffix(it)(tail.state))
    }

    private[this] def readResolve(): Any = coll
  }
}<|MERGE_RESOLUTION|>--- conflicted
+++ resolved
@@ -25,11 +25,7 @@
 import language.experimental.captureChecking
 import annotation.unchecked.uncheckedCaptures
 import caps.cap
-<<<<<<< HEAD
-import caps.unsafe.{unsafeAssumeSeparate, untrackedCaptures}
-=======
 import caps.unsafe.{unsafeAssumeSeparate, unsafeAssumePure, untrackedCaptures}
->>>>>>> efb6ce75
 
 /**  This class implements an immutable linked list. We call it "lazy"
   *  because it computes its elements only when they are needed.
