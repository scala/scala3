package dotty.tools.pc.completions

import scala.util.Try

import dotty.tools.dotc.ast.tpd.*
import dotty.tools.dotc.ast.untpd
import dotty.tools.dotc.core.Constants.Constant
import dotty.tools.dotc.core.Contexts.Context
import dotty.tools.dotc.core.Flags
import dotty.tools.dotc.core.NameKinds.DefaultGetterName
import dotty.tools.dotc.core.Names.Name
import dotty.tools.dotc.core.StdNames.*
import dotty.tools.dotc.core.Symbols.defn
import dotty.tools.dotc.core.Symbols.Symbol
import dotty.tools.dotc.core.Types.*
import dotty.tools.pc.IndexedContext
import dotty.tools.pc.utils.InteractiveEnrichments.*
import scala.annotation.tailrec
<<<<<<< HEAD
import dotty.tools.dotc.core.Denotations.Denotation
import dotty.tools.dotc.core.Denotations.MultiDenotation
import dotty.tools.dotc.core.Denotations.SingleDenotation
=======
import dotty.tools.pc.ApplyArgsExtractor
import dotty.tools.pc.ParamSymbol
import dotty.tools.pc.ApplyExtractor
>>>>>>> efb6ce75

object NamedArgCompletions:

  def contribute(
      path: List[Tree],
      untypedPath: List[untpd.Tree],
      indexedContext: IndexedContext,
      clientSupportsSnippets: Boolean,
  )(using ctx: Context): List[CompletionValue] =
    path match
      case (ident: Ident) :: ApplyExtractor(app) =>
        contribute(
          ident,
          app,
          indexedContext,
          clientSupportsSnippets,
        )
      case (app: Apply) :: _ =>
        /**
         * def foo(aaa: Int, bbb: Int, ccc: Int) = ???
         * val x = foo(
         *  bbb = 123,
         *  ccc = 123,
         *  @@
         * )
         * In this case, typed path doesn't contain already provided arguments
         */
        untypedPath match
          case (ident: Ident) :: (app: Apply) :: _ =>
            contribute(
              ident,
              app,
              indexedContext,
              clientSupportsSnippets,
            )
          case _ =>
            Nil
      case _ =>
        Nil
    end match
  end contribute

  private def contribute(
      ident: Ident,
      apply: Apply,
      indexedContext: IndexedContext,
      clientSupportsSnippets: Boolean,
  )(using context: Context): List[CompletionValue] =
    def isUselessLiteral(arg: Tree): Boolean =
      arg match
        case Literal(Constant(())) => true // unitLiteral
        case Literal(Constant(null)) => true // nullLiteral
        case _ => false

<<<<<<< HEAD
    def collectArgss(a: Apply): List[List[Tree]] =
      def stripContextFuntionArgument(argument: Tree): List[Tree] =
        argument match
          case Block(List(d: DefDef), _: Closure) =>
            d.rhs match
              case app: Apply =>
                app.args
              case b @ Block(List(_: DefDef), _: Closure) =>
                stripContextFuntionArgument(b)
              case _ => Nil
          case v => List(v)

      val args = a.args.flatMap(stripContextFuntionArgument)
      a.fun match
        case app: Apply => collectArgss(app) :+ args
        case _ => List(args)
    end collectArgss

    val method = apply.fun

    val argss = collectArgss(apply)

    def fallbackFindApply(sym: Symbol) =
      sym.info.member(nme.apply) match
        case NoDenotation => Nil
        case den => List(den.symbol)

    // fallback for when multiple overloaded methods match the supplied args
    def fallbackFindMatchingMethods() =
      def matchingMethodsSymbols(
          method: Tree
      ): List[Symbol] =
        method match
          case Ident(name) => indexedContext.findSymbol(name).getOrElse(Nil)
          case Select(This(_), name) => indexedContext.findSymbol(name).getOrElse(Nil)
          case sel @ Select(from, name) =>
            val symbol = from.symbol
            val ownerSymbol =
              if symbol.is(Method) && symbol.owner.isClass then
                Some(symbol.owner)
              else Try(symbol.info.classSymbol).toOption
            ownerSymbol.map(sym =>  sym.info.member(name)).collect{
              case single: SingleDenotation => List(single.symbol)
              case multi: MultiDenotation => multi.allSymbols
            }.getOrElse(Nil)
          case Apply(fun, _) => matchingMethodsSymbols(fun)
          case _ => Nil
      val matchingMethods =
        for
          potentialMatch <- matchingMethodsSymbols(method)
          if potentialMatch.is(Flags.Method) &&
                potentialMatch.vparamss.length >= argss.length &&
                Try(potentialMatch.isAccessibleFrom(apply.symbol.info)).toOption
                  .getOrElse(false) &&
                potentialMatch.vparamss
                  .zip(argss)
                  .reverse
                  .zipWithIndex
                  .forall { case (pair, index) =>
                    FuzzyArgMatcher(potentialMatch.tparams)
                      .doMatch(allArgsProvided = index != 0, ident)
                      .tupled(pair)
                    }
        yield potentialMatch
      matchingMethods
    end fallbackFindMatchingMethods

    val matchingMethods: List[Symbols.Symbol] =
      if method.symbol.paramSymss.nonEmpty then
        val allArgsAreSupplied =
          val vparamss = method.symbol.vparamss
          vparamss.length == argss.length && vparamss
            .zip(argss)
            .lastOption
            .exists { case (baseParams, baseArgs) =>
              baseArgs.length == baseParams.length
            }
        // ```
        //  m(arg : Int)
        //  m(arg : Int, anotherArg : Int)
        //  m(a@@)
        // ```
        // complier will choose the first `m`, so we need to manually look for the other one
        if allArgsAreSupplied then
          val foundPotential = fallbackFindMatchingMethods()
          if foundPotential.contains(method.symbol) then foundPotential
          else method.symbol :: foundPotential
        else List(method.symbol)
      else if method.symbol.is(Method) || method.symbol == NoSymbol then
        fallbackFindMatchingMethods()
      else fallbackFindApply(method.symbol)
      end if
    end matchingMethods

    val allParams = matchingMethods.flatMap { methodSym =>
      val vparamss = methodSym.vparamss

      // get params and args we are interested in
      // e.g.
      // in the following case, the interesting args and params are
      // - params: [apple, banana]
      // - args: [apple, b]
      // ```
      // def curry(x: Int)(apple: String, banana: String) = ???
      // curry(1)(apple = "test", b@@)
      // ```
      val (baseParams0, baseArgs) =
        vparamss.zip(argss).lastOption.getOrElse((Nil, Nil))
=======
    val argsAndParams = ApplyArgsExtractor.getArgsAndParams(
      Some(indexedContext),
      apply,
      ident.span
    )
>>>>>>> efb6ce75

    val allParams = argsAndParams.flatMap { case (baseArgs, baseParams) =>
      val args = baseArgs.filterNot( a => a == ident || isUselessLiteral(a))

      @tailrec
      def isDefaultArg(t: Tree): Boolean = t match
        // default args
        case Ident(name) => name.is(DefaultGetterName)
        // default args for methods defined in object
        case Select(_, name) =>
          name.is(DefaultGetterName)
        // default args in not-first parameter list
        // eg. def m(fst: Int)(snd: Int)(arg1: Int, arg2: Int = 123) = ???
        case Apply(fun, _) => isDefaultArg(fun)
        case _ => false

      val isNamed: Set[Name] = args.iterator
        .zip(baseParams.iterator)
        // filter out synthesized args and default arg getters
        .filterNot {
          case (arg, _) if arg.symbol.denot.is(Flags.Synthetic) => true
          case (arg, _) => isDefaultArg(arg)
        }
        .map {
          case (NamedArg(name, _), _) => name
          case (_, param) => param.name
        }
        .toSet

      baseParams.filterNot(param =>
        isNamed(param.name) ||
          param.symbol.denot.is(
            Flags.Synthetic
          ) // filter out synthesized param, like evidence
      )
    }

    val prefix =
      ident.name.toString
      .replace(Cursor.value, "")
      .nn

    val params: List[ParamSymbol] =
      allParams
        .filter(param => param.name.startsWith(prefix))
        .distinctBy(sym => (sym.name, sym.info))

    val completionSymbols = indexedContext.scopeSymbols
    def matchingTypesInScope(paramType: Type): List[String] =
      if paramType != defn.AnyType then
        completionSymbols
          .collect {
            case sym
                if sym.info <:< paramType && sym.isTerm && !sym.info.isErroneous && !sym.info.isNullType && !sym.info.isNothingType && !sym
                  .is(Flags.Method) && !sym.is(Flags.Synthetic) =>
              sym.decodedName
          }
          .filter(name => name != "Nil" && name != "None")
          .sorted
      else Nil

    def findDefaultValue(param: ParamSymbol): String =
      val matchingType = matchingTypesInScope(param.info)
      if matchingType.size == 1 then s":${matchingType.head}"
      else if matchingType.size > 1 then s"|???,${matchingType.mkString(",")}|"
      else ":???"

    def fillAllFields(): List[CompletionValue] =
      val suffix = "autofill"
      def shouldShow =
        allParams.exists(param => param.name.startsWith(prefix))
      def isExplicitlyCalled = suffix.startsWith(prefix)
      def hasParamsToFill = allParams.count(!_.symbol.is(Flags.HasDefault)) > 1
      if clientSupportsSnippets && argsAndParams.length == 1 && (shouldShow || isExplicitlyCalled) && hasParamsToFill
      then
        val editText = allParams.zipWithIndex
          .collect {
            case (param, index) if !param.symbol.is(Flags.HasDefault) =>
              s"${param.nameBackticked.replace("$", "$$")} = $${${index + 1}${findDefaultValue(param)}}"
          }
          .mkString(", ")
        val labelText = allParams
          .collect {
            case param if !param.symbol.is(Flags.HasDefault) =>
              s"${param.nameBackticked.replace("$", "$$")} = ???"
          }
          .mkString(", ")
        List(
          CompletionValue.Autofill(
            editText,
            labelText,
          )
        )
      else List.empty
      end if
    end fillAllFields

    def findPossibleDefaults(): List[CompletionValue] =
      params.flatMap { param =>
        val allMembers = matchingTypesInScope(param.info)
        allMembers.map { memberName =>
          val editText =
            param.nameBackticked + " = " + memberName + " "
          CompletionValue.namedArg(
            label = editText,
            param,
          )
        }
      }

    params.map(p =>
      CompletionValue.namedArg(
        s"${p.nameBackticked} = ",
        p,
      )
    ) ::: findPossibleDefaults() ::: fillAllFields()
  end contribute

end NamedArgCompletions<|MERGE_RESOLUTION|>--- conflicted
+++ resolved
@@ -16,15 +16,9 @@
 import dotty.tools.pc.IndexedContext
 import dotty.tools.pc.utils.InteractiveEnrichments.*
 import scala.annotation.tailrec
-<<<<<<< HEAD
-import dotty.tools.dotc.core.Denotations.Denotation
-import dotty.tools.dotc.core.Denotations.MultiDenotation
-import dotty.tools.dotc.core.Denotations.SingleDenotation
-=======
 import dotty.tools.pc.ApplyArgsExtractor
 import dotty.tools.pc.ParamSymbol
 import dotty.tools.pc.ApplyExtractor
->>>>>>> efb6ce75
 
 object NamedArgCompletions:
 
@@ -79,122 +73,11 @@
         case Literal(Constant(null)) => true // nullLiteral
         case _ => false
 
-<<<<<<< HEAD
-    def collectArgss(a: Apply): List[List[Tree]] =
-      def stripContextFuntionArgument(argument: Tree): List[Tree] =
-        argument match
-          case Block(List(d: DefDef), _: Closure) =>
-            d.rhs match
-              case app: Apply =>
-                app.args
-              case b @ Block(List(_: DefDef), _: Closure) =>
-                stripContextFuntionArgument(b)
-              case _ => Nil
-          case v => List(v)
-
-      val args = a.args.flatMap(stripContextFuntionArgument)
-      a.fun match
-        case app: Apply => collectArgss(app) :+ args
-        case _ => List(args)
-    end collectArgss
-
-    val method = apply.fun
-
-    val argss = collectArgss(apply)
-
-    def fallbackFindApply(sym: Symbol) =
-      sym.info.member(nme.apply) match
-        case NoDenotation => Nil
-        case den => List(den.symbol)
-
-    // fallback for when multiple overloaded methods match the supplied args
-    def fallbackFindMatchingMethods() =
-      def matchingMethodsSymbols(
-          method: Tree
-      ): List[Symbol] =
-        method match
-          case Ident(name) => indexedContext.findSymbol(name).getOrElse(Nil)
-          case Select(This(_), name) => indexedContext.findSymbol(name).getOrElse(Nil)
-          case sel @ Select(from, name) =>
-            val symbol = from.symbol
-            val ownerSymbol =
-              if symbol.is(Method) && symbol.owner.isClass then
-                Some(symbol.owner)
-              else Try(symbol.info.classSymbol).toOption
-            ownerSymbol.map(sym =>  sym.info.member(name)).collect{
-              case single: SingleDenotation => List(single.symbol)
-              case multi: MultiDenotation => multi.allSymbols
-            }.getOrElse(Nil)
-          case Apply(fun, _) => matchingMethodsSymbols(fun)
-          case _ => Nil
-      val matchingMethods =
-        for
-          potentialMatch <- matchingMethodsSymbols(method)
-          if potentialMatch.is(Flags.Method) &&
-                potentialMatch.vparamss.length >= argss.length &&
-                Try(potentialMatch.isAccessibleFrom(apply.symbol.info)).toOption
-                  .getOrElse(false) &&
-                potentialMatch.vparamss
-                  .zip(argss)
-                  .reverse
-                  .zipWithIndex
-                  .forall { case (pair, index) =>
-                    FuzzyArgMatcher(potentialMatch.tparams)
-                      .doMatch(allArgsProvided = index != 0, ident)
-                      .tupled(pair)
-                    }
-        yield potentialMatch
-      matchingMethods
-    end fallbackFindMatchingMethods
-
-    val matchingMethods: List[Symbols.Symbol] =
-      if method.symbol.paramSymss.nonEmpty then
-        val allArgsAreSupplied =
-          val vparamss = method.symbol.vparamss
-          vparamss.length == argss.length && vparamss
-            .zip(argss)
-            .lastOption
-            .exists { case (baseParams, baseArgs) =>
-              baseArgs.length == baseParams.length
-            }
-        // ```
-        //  m(arg : Int)
-        //  m(arg : Int, anotherArg : Int)
-        //  m(a@@)
-        // ```
-        // complier will choose the first `m`, so we need to manually look for the other one
-        if allArgsAreSupplied then
-          val foundPotential = fallbackFindMatchingMethods()
-          if foundPotential.contains(method.symbol) then foundPotential
-          else method.symbol :: foundPotential
-        else List(method.symbol)
-      else if method.symbol.is(Method) || method.symbol == NoSymbol then
-        fallbackFindMatchingMethods()
-      else fallbackFindApply(method.symbol)
-      end if
-    end matchingMethods
-
-    val allParams = matchingMethods.flatMap { methodSym =>
-      val vparamss = methodSym.vparamss
-
-      // get params and args we are interested in
-      // e.g.
-      // in the following case, the interesting args and params are
-      // - params: [apple, banana]
-      // - args: [apple, b]
-      // ```
-      // def curry(x: Int)(apple: String, banana: String) = ???
-      // curry(1)(apple = "test", b@@)
-      // ```
-      val (baseParams0, baseArgs) =
-        vparamss.zip(argss).lastOption.getOrElse((Nil, Nil))
-=======
     val argsAndParams = ApplyArgsExtractor.getArgsAndParams(
       Some(indexedContext),
       apply,
       ident.span
     )
->>>>>>> efb6ce75
 
     val allParams = argsAndParams.flatMap { case (baseArgs, baseParams) =>
       val args = baseArgs.filterNot( a => a == ident || isUselessLiteral(a))
