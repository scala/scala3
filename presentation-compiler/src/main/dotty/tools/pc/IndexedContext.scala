package dotty.tools.pc

import scala.annotation.tailrec
import scala.util.control.NonFatal

import dotty.tools.dotc.core.Contexts.*
import dotty.tools.dotc.core.Denotations.PreDenotation
import dotty.tools.dotc.core.Denotations.SingleDenotation
import dotty.tools.dotc.core.Flags.*
import dotty.tools.dotc.core.NameOps.*
import dotty.tools.dotc.core.Names.*
import dotty.tools.dotc.core.Scopes.EmptyScope
import dotty.tools.dotc.core.Symbols.*
import dotty.tools.dotc.core.Types.*
import dotty.tools.dotc.interactive.Completion
import dotty.tools.dotc.interactive.Interactive
import dotty.tools.dotc.typer.ImportInfo
import dotty.tools.dotc.util.SourcePosition
import dotty.tools.pc.IndexedContext.Result
import dotty.tools.pc.utils.InteractiveEnrichments.*

sealed trait IndexedContext:
  given ctx: Context
  def scopeSymbols: List[Symbol]
  def rename(sym: Symbol): Option[String]
<<<<<<< HEAD
  def findSymbol(name: Name): Option[List[Symbol]]
  def findSymbolInLocalScope(name: String): Option[List[Symbol]]

  final def lookupSym(sym: Symbol): Result =
    def all(symbol: Symbol): Set[Symbol] = Set(symbol, symbol.companionModule, symbol.companionClass, symbol.companion).filter(_ != NoSymbol)
    val isRelated = all(sym) ++ all(sym.dealiasType)
    findSymbol(sym.name) match
=======
  def findSymbol(name: Name, fromPrefix: Option[Type] = None): Option[List[Symbol]]
  def findSymbolInLocalScope(name: String): Option[List[Symbol]]

  final def lookupSym(sym: Symbol, fromPrefix: Option[Type] = None): Result =
    def all(symbol: Symbol): Set[Symbol] = Set(symbol, symbol.companionModule, symbol.companionClass, symbol.companion).filter(_ != NoSymbol)
    val isRelated = all(sym) ++ all(sym.dealiasType)
    findSymbol(sym.name, fromPrefix) match
>>>>>>> efb6ce75
      case Some(symbols) if symbols.exists(isRelated) => Result.InScope
      case Some(symbols) if symbols.exists(isTermAliasOf(_, sym)) => Result.InScope
      case Some(symbols) if symbols.map(_.dealiasType).exists(isRelated) => Result.InScope
      case Some(symbols) if symbols.nonEmpty && symbols.forall(_.isStale) => Result.Missing
      case Some(symbols) if symbols.exists(rename(_).isEmpty) => Result.Conflict
      case Some(symbols) => Result.InScope
      case _ => Result.Missing
  end lookupSym

  final def hasRename(sym: Symbol, as: String): Boolean =
    rename(sym) match
      case Some(v) =>
        v == as
      case None => false

  // detects import scope aliases like
  // object Predef:
  //   val Nil = scala.collection.immutable.Nil
  private def isTermAliasOf(termAlias: Symbol, queriedSym: Symbol): Boolean =
    termAlias.isTerm && (
      queriedSym.info match
        case clz: ClassInfo => clz.appliedRef =:= termAlias.info.resultType
        case _ => false
    )

  @tailrec
  final def toplevelClashes(sym: Symbol, inImportScope: Boolean): Boolean =
    if sym == NoSymbol || sym.owner == NoSymbol || sym.owner.isRoot then
      val possibleConflictingSymbols = findSymbolInLocalScope(sym.name.show)
      // if it's import scope we only care about toplevel conflicts, not any clashes inside objects etc.
      val symbolClashes = if inImportScope then
        // It's toplevel if it's parent is a package
        possibleConflictingSymbols.filter(_.exists(_.owner.is(Package)))
      else
        possibleConflictingSymbols
      symbolClashes match
        case Some(symbols) if !symbols.contains(sym) => true
        case _ => false
    else toplevelClashes(sym.owner, inImportScope)

end IndexedContext

object IndexedContext:

  def apply(pos: SourcePosition)(using Context): IndexedContext =
    ctx match
      case NoContext => Empty
      case _ => LazyWrapper(pos)(using ctx)

  case object Empty extends IndexedContext:
    given ctx: Context = NoContext
<<<<<<< HEAD
    def findSymbol(name: Name): Option[List[Symbol]] = None
=======
    def findSymbol(name: Name, fromPrefix: Option[Type]): Option[List[Symbol]] = None
>>>>>>> efb6ce75
    def findSymbolInLocalScope(name: String): Option[List[Symbol]] = None
    def scopeSymbols: List[Symbol] = List.empty
    def rename(sym: Symbol): Option[String] = None

  class LazyWrapper(pos: SourcePosition)(using val ctx: Context) extends IndexedContext:

    val completionContext = Completion.scopeContext(pos)
    val names: Map[String, Seq[SingleDenotation]] = completionContext.names.toList.groupBy(_._1.show).map{
      case (name, denotations) =>
        val denots = denotations.flatMap(_._2)
        val nonRoot = denots.filter(!_.symbol.owner.isRoot)
        val (importedByDefault, conflictingValue) = denots.partition(denot => Interactive.isImportedByDefault(denot.symbol))
        if importedByDefault.nonEmpty && conflictingValue.nonEmpty then
          name.trim -> conflictingValue
        else
          name.trim -> nonRoot
    }
    val renames = completionContext.renames

    def defaultScopes(name: Name): Option[List[Symbol]] =
      List(defn.ScalaPredefModuleClass, defn.ScalaPackageClass, defn.JavaLangPackageClass)
        .map(_.membersNamed(name))
        .collect { case denot if denot.exists => denot.first.symbol }
        .toList match
        case Nil => None
        case list => Some(list)

    override def findSymbolInLocalScope(name: String): Option[List[Symbol]] =
      names.get(name).map(_.map(_.symbol).toList).filter(_.nonEmpty)
<<<<<<< HEAD
    def findSymbol(name: Name): Option[List[Symbol]] =
      names
        .get(name.show)
        .map(_.map(_.symbol).toList)
        .orElse(defaultScopes(name))
=======
    def findSymbol(name: Name, fromPrefix: Option[Type]): Option[List[Symbol]] =
      names
        .get(name.show)
        .map { denots =>
          def skipThisType(tp: Type): Type = tp match
            case ThisType(prefix) => skipThisType(prefix)
            case _ => tp

          val filteredDenots = fromPrefix match
            case Some(prefix) =>
              val target = skipThisType(prefix)
              denots.filter { denot =>
                denot.prefix == NoPrefix ||
                (denot.prefix match
                  case tref: TermRef =>
                    tref.termSymbol.info <:< target
                  case otherPrefix =>
                    otherPrefix <:< target
                )
              }
            case None => denots

          filteredDenots.map(_.symbol).toList
        }
        .orElse(defaultScopes(name)).filter(_.nonEmpty)
>>>>>>> efb6ce75

    def scopeSymbols: List[Symbol] =
      names.values.flatten.map(_.symbol).toList

    def rename(sym: Symbol): Option[String] =
      renames.get(sym).orElse(renames.get(sym.companion)).map(_.decoded)

  end LazyWrapper

  enum Result:
    case InScope, Conflict, Missing
    def exists: Boolean = this match
      case InScope | Conflict => true
      case Missing => false


end IndexedContext<|MERGE_RESOLUTION|>--- conflicted
+++ resolved
@@ -23,15 +23,6 @@
   given ctx: Context
   def scopeSymbols: List[Symbol]
   def rename(sym: Symbol): Option[String]
-<<<<<<< HEAD
-  def findSymbol(name: Name): Option[List[Symbol]]
-  def findSymbolInLocalScope(name: String): Option[List[Symbol]]
-
-  final def lookupSym(sym: Symbol): Result =
-    def all(symbol: Symbol): Set[Symbol] = Set(symbol, symbol.companionModule, symbol.companionClass, symbol.companion).filter(_ != NoSymbol)
-    val isRelated = all(sym) ++ all(sym.dealiasType)
-    findSymbol(sym.name) match
-=======
   def findSymbol(name: Name, fromPrefix: Option[Type] = None): Option[List[Symbol]]
   def findSymbolInLocalScope(name: String): Option[List[Symbol]]
 
@@ -39,7 +30,6 @@
     def all(symbol: Symbol): Set[Symbol] = Set(symbol, symbol.companionModule, symbol.companionClass, symbol.companion).filter(_ != NoSymbol)
     val isRelated = all(sym) ++ all(sym.dealiasType)
     findSymbol(sym.name, fromPrefix) match
->>>>>>> efb6ce75
       case Some(symbols) if symbols.exists(isRelated) => Result.InScope
       case Some(symbols) if symbols.exists(isTermAliasOf(_, sym)) => Result.InScope
       case Some(symbols) if symbols.map(_.dealiasType).exists(isRelated) => Result.InScope
@@ -91,11 +81,7 @@
 
   case object Empty extends IndexedContext:
     given ctx: Context = NoContext
-<<<<<<< HEAD
-    def findSymbol(name: Name): Option[List[Symbol]] = None
-=======
     def findSymbol(name: Name, fromPrefix: Option[Type]): Option[List[Symbol]] = None
->>>>>>> efb6ce75
     def findSymbolInLocalScope(name: String): Option[List[Symbol]] = None
     def scopeSymbols: List[Symbol] = List.empty
     def rename(sym: Symbol): Option[String] = None
@@ -125,13 +111,6 @@
 
     override def findSymbolInLocalScope(name: String): Option[List[Symbol]] =
       names.get(name).map(_.map(_.symbol).toList).filter(_.nonEmpty)
-<<<<<<< HEAD
-    def findSymbol(name: Name): Option[List[Symbol]] =
-      names
-        .get(name.show)
-        .map(_.map(_.symbol).toList)
-        .orElse(defaultScopes(name))
-=======
     def findSymbol(name: Name, fromPrefix: Option[Type]): Option[List[Symbol]] =
       names
         .get(name.show)
@@ -157,7 +136,6 @@
           filteredDenots.map(_.symbol).toList
         }
         .orElse(defaultScopes(name)).filter(_.nonEmpty)
->>>>>>> efb6ce75
 
     def scopeSymbols: List[Symbol] =
       names.values.flatten.map(_.symbol).toList
