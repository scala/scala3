--- conflicted
+++ resolved
@@ -319,23 +319,6 @@
       implicit ct: Context
   ): Option[SourcePosition] =
     val name = df.name.toString().stripSuffix("$")
-<<<<<<< HEAD
-    val endMarkerLine =
-      sourceText.slice(df.span.start, df.span.end).split('\n').last
-    val index = endMarkerLine.length() - name.length()
-    if index < 0 then None
-    else
-      val (possiblyEndMarker, possiblyEndMarkerName) =
-        endMarkerLine.splitAt(index)
-      Option.when(
-        possiblyEndMarkerName == name &&
-          endMarkerRegex.matches(possiblyEndMarker)
-      )(
-        pos
-          .withStart(df.span.end - name.length())
-          .withEnd(df.span.end)
-      )
-=======
     val lines = sourceText.slice(df.span.start, df.span.end).split('\n')
 
     if lines.nonEmpty then
@@ -354,7 +337,6 @@
             .withEnd(df.span.end)
         )
     else None
->>>>>>> efb6ce75
   end getPosition
 end EndMarker
 
