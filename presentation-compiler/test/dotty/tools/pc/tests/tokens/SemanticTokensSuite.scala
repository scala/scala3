package dotty.tools.pc.tests.tokens

import dotty.tools.pc.base.BaseSemanticTokensSuite
import java.nio.file.Path

import org.junit.Test

class SemanticTokensSuite extends BaseSemanticTokensSuite:
  // -preview required for `for-comprehension` test
  override protected def scalacOptions(classpath: Seq[Path]): Seq[String] =
    super.scalacOptions(classpath) ++ Seq("-preview")

  @Test def `class, object, var, val(readonly), method, type, parameter, String(single-line)` =
    check(
      s"""|package <<example>>/*namespace*/
          |
          |class <<Test>>/*class*/{
          |
          |  var <<wkStr>>/*variable,definition*/ = "Dog-"
          |  val <<nameStr>>/*variable,definition,readonly*/ = "Jack"
          |
          |  def <<Main>>/*method,definition*/={
          |
          |    val <<preStr>>/*variable,definition,readonly*/= "I am "
          |    var <<postStr>>/*variable,definition*/= "in a house. "
          |    <<wkStr>>/*variable*/=<<nameStr>>/*variable,readonly*/ <<+>>/*method*/ "Cat-"
          |
          |    <<testC>>/*class*/.<<bc>>/*method*/(<<preStr>>/*variable,readonly*/
          |      <<+>>/*method*/ <<wkStr>>/*variable*/
          |      <<+>>/*method*/ <<preStr>>/*variable,readonly*/)
          |  }
          |}
          |
          |object <<testC>>/*class*/{
          |
          |  def <<bc>>/*method,definition*/(<<msg>>/*parameter,declaration,readonly*/:<<String>>/*type*/)={
          |    <<println>>/*method*/(<<msg>>/*parameter,readonly*/)
          |  }
          |}
          |""".stripMargin
    )

  @Test def `metals-6823` =
      check(
        s"""|package <<example>>/*namespace*/
            |
            | @<<main>>/*class*/ def <<main1>>/*method,definition*/(): <<Unit>>/*class,abstract*/ =
            |     val <<array>>/*variable,definition,readonly*/ = <<Array>>/*class*/(1, 2, 3)
            |     <<println>>/*method*/(<<array>>/*variable,readonly*/)
            |
            |@<<main>>/*class*/ def <<main2>>/*method,definition*/(): <<Unit>>/*class,abstract*/ =
            |   val <<list>>/*variable,definition,readonly*/ = <<List>>/*class*/(1, 2, 3)
            |   <<println>>/*method*/(<<list>>/*variable,readonly*/)
            |
            |@<<main>>/*class*/ def <<main3>>/*method,definition*/(): <<Unit>>/*class,abstract*/ =
            |   val <<list>>/*variable,definition,readonly*/ = <<List>>/*class*/(1, 2, 3)
            |   <<println>>/*method*/(<<list>>/*variable,readonly*/)
            |""".stripMargin
      )

  @Test def `Comment(Single-Line, Multi-Line)` =
    check(
      s"""|package <<example>>/*namespace*/
          |
          |object <<Main>>/*class*/{
          |
          |   /**
          |   * Test of Comment Block
          |   */  val <<x>>/*variable,definition,readonly*/ = 1
          |
          |  def <<add>>/*method,definition*/(<<a>>/*parameter,declaration,readonly*/ : <<Int>>/*class,abstract*/) = {
          |    // Single Line Comment
          |    <<a>>/*parameter,readonly*/ <<+>>/*method*/ 1 // com = 1
          |  }
          |}
          |""".stripMargin
    )

  @Test def `number literal, Static` =
    check(
      s"""|package <<example>>/*namespace*/
          |
          |object <<ab>>/*class*/ {
          |  var  <<iVar>>/*variable,definition*/:<<Int>>/*class,abstract*/ = 1
          |  val  <<iVal>>/*variable,definition,readonly*/:<<Double>>/*class,abstract*/ = 4.94065645841246544e-324d
          |  val  <<fVal>>/*variable,definition,readonly*/:<<Float>>/*class,abstract*/ = 1.40129846432481707e-45
          |  val  <<lVal>>/*variable,definition,readonly*/:<<Long>>/*class,abstract*/ = 9223372036854775807L
          |}
          |
          |object <<sample10>>/*class*/ {
          |  def <<main>>/*method,definition*/(<<args>>/*parameter,declaration,readonly*/: <<Array>>/*class*/[<<String>>/*type*/]) ={
          |    <<println>>/*method*/(
          |      (<<ab>>/*class*/.<<iVar>>/*variable*/ <<+>>/*method*/ <<ab>>/*class*/.<<iVal>>/*variable,readonly*/).<<toString>>/*method*/
          |    )
          |  }
          |}
          |""".stripMargin
    )

  @Test def `abstract(modifier), trait, type parameter` =
    check(
      s"""|
          |package <<a>>/*namespace*/.<<b>>/*namespace*/
          |object <<Sample5>>/*class*/ {
          |
          |  type <<PP>>/*type,definition*/ = <<Int>>/*class,abstract*/
          |  def <<main>>/*method,definition*/(<<args>>/*parameter,declaration,readonly*/: <<Array>>/*class*/[<<String>>/*type*/]) ={
          |      val <<itr>>/*variable,definition,readonly*/ = new <<IntIterator>>/*class*/(5)
          |      var <<str>>/*variable,definition*/ = <<itr>>/*variable,readonly*/.<<next>>/*method*/().<<toString>>/*method*/ <<+>>/*method*/ ","
          |          <<str>>/*variable*/ += <<itr>>/*variable,readonly*/.<<next>>/*method*/().<<toString>>/*method*/
          |      <<println>>/*method*/("count:"<<+>>/*method*/<<str>>/*variable*/)
          |  }
          |
          |  trait <<Iterator>>/*interface,abstract*/[<<A>>/*typeParameter,definition,abstract*/] {
          |    def <<next>>/*method,declaration*/(): <<A>>/*typeParameter,abstract*/
          |  }
          |
          |  abstract class <<hasLogger>>/*class,abstract*/ {
          |    def <<log>>/*method,definition*/(<<str>>/*parameter,declaration,readonly*/:<<String>>/*type*/) = {<<println>>/*method*/(<<str>>/*parameter,readonly*/)}
          |  }
          |
          |  class <<IntIterator>>/*class*/(<<to>>/*variable,declaration,readonly*/: <<Int>>/*class,abstract*/)
          |  extends <<hasLogger>>/*class,abstract*/ with <<Iterator>>/*interface,abstract*/[<<Int>>/*class,abstract*/]  {
          |    private var <<current>>/*variable,definition*/ = 0
          |    override def <<next>>/*method,definition*/(): <<Int>>/*class,abstract*/ = {
          |      if (<<current>>/*variable*/ <<<>>/*method*/ <<to>>/*variable,readonly*/) {
          |        <<log>>/*method*/("main")
          |        val <<t>>/*variable,definition,readonly*/ = <<current>>/*variable*/
          |        <<current>>/*variable*/ = <<current>>/*variable*/ <<+>>/*method*/ 1
          |        <<t>>/*variable,readonly*/
          |      } else 0
          |    }
          |  }
          |}
          |
          |
          |""".stripMargin
    )

  @Test def `deprecated` =
    check(
      s"""|package <<example>>/*namespace*/
          |object <<sample9>>/*class*/ {
          |  @<<deprecated>>/*class*/("this method will be removed", "FooLib 12.0")
          |  def <<oldMethod>>/*method,definition,deprecated*/(<<x>>/*parameter,declaration,readonly*/: <<Int>>/*class,abstract*/) = <<x>>/*parameter,readonly*/
          |
          |  def <<main>>/*method,definition*/(<<args>>/*parameter,declaration,readonly*/: <<Array>>/*class*/[<<String>>/*type*/]) ={
          |    val <<str>>/*variable,definition,readonly*/ = <<oldMethod>>/*method,deprecated*/(2).<<toString>>/*method*/
          |     <<println>>/*method*/("Hello, world!"<<+>>/*method*/ <<str>>/*variable,readonly*/)
          |  }
          |}
          |""".stripMargin
    )

  @Test def `import(Out of File)` =
    check(
      s"""|package <<example>>/*namespace*/
          |
          |import <<scala>>/*namespace*/.<<collection>>/*namespace*/.<<immutable>>/*namespace*/.<<SortedSet>>/*class*/
          |
          |object <<sample3>>/*class*/ {
          |
          |  def <<sorted1>>/*method,definition*/(<<x>>/*parameter,declaration,readonly*/: <<Int>>/*class,abstract*/)
          |     = <<SortedSet>>/*class*/(<<x>>/*parameter,readonly*/)
          |}
          |
          |""".stripMargin
    )

  @Test def `anonymous-class` =
    check(
      s"""|package <<example>>/*namespace*/
          |object <<A>>/*class*/ {
          |  trait <<Methodable>>/*interface,abstract*/[<<T>>/*typeParameter,definition,abstract*/] {
          |    def <<method>>/*method,declaration*/(<<asf>>/*parameter,declaration,readonly*/: <<T>>/*typeParameter,abstract*/): <<Int>>/*class,abstract*/
          |  }
          |
          |  abstract class <<Alp>>/*class,abstract*/(<<alp>>/*variable,declaration,readonly*/: <<Int>>/*class,abstract*/) extends <<Methodable>>/*interface,abstract*/[<<String>>/*type*/] {
          |    def <<method>>/*method,definition*/(<<adf>>/*parameter,declaration,readonly*/: <<String>>/*type*/) = 123
          |  }
          |  val <<a>>/*variable,definition,readonly*/ = new <<Alp>>/*class,abstract*/(<<alp>>/*parameter,readonly*/ = 10) {
          |    override def <<method>>/*method,definition*/(<<adf>>/*parameter,declaration,readonly*/: <<String>>/*type*/): <<Int>>/*class,abstract*/ = 321
          |  }
          |}""".stripMargin
    )

  @Test def `import-rename` =
    check(
      s"""|package <<example>>/*namespace*/
          |
          |import <<util>>/*namespace*/.{<<Failure>>/*class*/ => <<NoBad>>/*class*/}
          |
          |class <<Imports>>/*class*/ {
          |  // rename reference
          |  <<NoBad>>/*class*/(null)
          |}""".stripMargin
    )

  @Test def `pattern-match` =
    check(
      s"""|package <<example>>/*namespace*/
          |
          |class <<Imports>>/*class*/ {
          |
          |  val <<a>>/*variable,definition,readonly*/ = <<Option>>/*class*/(<<Option>>/*class*/(""))
          |  <<a>>/*variable,readonly*/ match {
          |    case <<Some>>/*class*/(<<Some>>/*class*/(<<b>>/*variable,definition,readonly*/)) => <<b>>/*variable,readonly*/
          |    case <<Some>>/*class*/(<<b>>/*variable,definition,readonly*/) => <<b>>/*variable,readonly*/
          |    case <<other>>/*variable,definition,readonly*/ =>
          |  }
          |}""".stripMargin
    )

  @Test def `pattern-match-value` =
    check(
      s"""|package <<example>>/*namespace*/
          |
          |object <<A>>/*class*/ {
          |  val <<x>>/*variable,definition,readonly*/ = <<List>>/*class*/(1,2,3)
          |  val <<s>>/*variable,definition,readonly*/ = <<Some>>/*class*/(1)
          |  val <<Some>>/*class*/(<<s1>>/*variable,definition,readonly*/) = <<s>>/*variable,readonly*/
          |  val <<Some>>/*class*/(<<s2>>/*variable,definition,readonly*/) = <<s>>/*variable,readonly*/
          |}
          |""".stripMargin
    )

  @Test def `enum` =
    check(
      """|package <<example>>/*namespace*/
         |
         |enum <<FooEnum>>/*enum,abstract*/:
         |  case <<Bar>>/*enum*/, <<Baz>>/*enum*/
         |object <<FooEnum>>/*class*/
         |""".stripMargin
    )

  @Test def `enum1` =
    check(
      """|package <<example>>/*namespace*/
         |
         |enum <<FooEnum>>/*enum,abstract*/:
         |  case <<A>>/*enum*/(<<a>>/*variable,declaration,readonly*/: <<Int>>/*class,abstract*/)
         |  case <<B>>/*enum*/(<<a>>/*variable,declaration,readonly*/: <<Int>>/*class,abstract*/, <<b>>/*variable,declaration,readonly*/: <<Int>>/*class,abstract*/)
         |  case <<C>>/*enum*/(<<a>>/*variable,declaration,readonly*/: <<Int>>/*class,abstract*/, <<b>>/*variable,declaration,readonly*/: <<Int>>/*class,abstract*/, <<c>>/*variable,declaration,readonly*/: <<Int>>/*class,abstract*/)
         |
         |""".stripMargin
    )

  // Issue: Sequential parameters are not highlighted
  // https://github.com/scalameta/metals/issues/4985
  @Test def `named-arguments` =
    check(
      s"""|package <<example>>/*namespace*/
          |
          |def <<m>>/*method,definition*/(<<xs>>/*parameter,declaration,readonly*/: <<Int>>/*class,abstract*/*) = <<xs>>/*parameter,readonly*/.<<map>>/*method*/(<<_>>/*parameter,readonly*/ <<+>>/*method*/ 1)
          |val <<a>>/*variable,definition,readonly*/ = <<m>>/*method*/(xs = 1,2,3)
          |""".stripMargin
    )

  // Issue: Structural types are not highlighted
  // https://github.com/scalameta/metals/issues/4984
  @Test def `structural-types` =
    check(
      s"""|package <<example>>/*namespace*/
          |
          |import <<reflect>>/*namespace*/.<<Selectable>>/*class*/.<<reflectiveSelectable>>/*method*/
          |
          |object <<StructuralTypes>>/*class*/:
          |  type <<User>>/*type,definition*/ = {
          |    def <<name>>/*method,declaration*/: <<String>>/*type*/
          |    def <<age>>/*method,declaration*/: <<Int>>/*class,abstract*/
          |  }
          |
          |  val <<user>>/*variable,definition,readonly*/ = null.<<asInstanceOf>>/*method*/[<<User>>/*type*/]
          |  <<user>>/*variable,readonly*/.<<name>>/*method*/
          |  <<user>>/*variable,readonly*/.<<age>>/*method*/
          |
          |  val <<V>>/*variable,definition,readonly*/: <<Object>>/*class*/ {
          |    def <<scalameta>>/*method,declaration*/: <<String>>/*type*/
          |  } = new:
          |    def <<scalameta>>/*method,definition*/ = "4.0"
          |  <<V>>/*variable,readonly*/.<<scalameta>>/*method*/
          |end <<StructuralTypes>>/*class,definition*/
          |""".stripMargin
    )

  @Test def `vars` =
    check(
      s"""|package <<example>>/*namespace*/
          |
          |object <<A>>/*class*/ {
          |  val <<a>>/*variable,definition,readonly*/ = 1
          |  var <<b>>/*variable,definition*/ = 2
          |  val <<c>>/*variable,definition,readonly*/ = <<List>>/*class*/(1,<<a>>/*variable,readonly*/,<<b>>/*variable*/)
          |  <<b>>/*variable*/ = <<a>>/*variable,readonly*/
          |""".stripMargin
    )

  @Test def `predef` =
    check(
      """
        |object <<Main>>/*class*/ {
        |val <<a>>/*variable,definition,readonly*/ = <<List>>/*class*/(1,2,3)
        |val <<y>>/*variable,definition,readonly*/ = <<Vector>>/*class*/(1,2)
        |val <<z>>/*variable,definition,readonly*/ = <<Set>>/*class*/(1,2,3)
        |val <<w>>/*variable,definition,readonly*/ = <<Right>>/*class*/(1)
        |}""".stripMargin
    )

  @Test def `predef1` =
    check(
      """
        |object <<Main>>/*class*/ {
        |  val <<a>>/*variable,definition,readonly*/ = <<List>>/*class*/(1,2,3)
        |  val <<y>>/*class,definition*/ = <<List>>/*class*/
        |  val <<z>>/*class,definition*/ = <<scala>>/*namespace*/.<<collection>>/*namespace*/.<<immutable>>/*namespace*/.<<List>>/*class*/
        |}
        |""".stripMargin
    )

  @Test def `val-object` =
    check(
      """
        |case class <<X>>/*class*/(<<a>>/*variable,declaration,readonly*/: <<Int>>/*class,abstract*/)
        |object <<X>>/*class*/
        |
        |object <<Main>>/*class*/ {
        |  val <<x>>/*class,definition*/ = <<X>>/*class*/
        |  val <<y>>/*variable,definition,readonly*/ = <<X>>/*class*/(1)
        |}
        |""".stripMargin
    )

  @Test def `case-class` =
    check(
      """|case class <<Foo>>/*class*/(<<i>>/*variable,declaration,readonly*/: <<Int>>/*class,abstract*/, <<j>>/*variable,declaration,readonly*/: <<Int>>/*class,abstract*/)
         |
         |object <<A>>/*class*/ {
         |  val <<f>>/*variable,definition,readonly*/ = <<Foo>>/*class*/(1,2)
         |}
         |""".stripMargin
    )

  @Test def `import-selector` =
    check(
      """|package <<a>>/*namespace*/
         |
         |import <<a>>/*namespace*/.<<Tag>>/*class*/.<<@@>>/*type*/
         |
         |object <<A>>/*class*/ {
         |  case class <<B>>/*class*/(<<c>>/*variable,declaration,readonly*/: <<Int>>/*class,abstract*/)
         |}
         |
         |object <<Tag>>/*class*/ {
         |  type <<@@>>/*type,definition*/ = <<Int>>/*class,abstract*/
         |}
         |""".stripMargin
    )

  @Test def `main-annot` =
    check(
      """|@<<main>>/*class*/ def <<main>>/*method,definition*/(<<args>>/*parameter,declaration,readonly*/: <<Array>>/*class*/[<<String>>/*type*/]): <<Unit>>/*class,abstract*/ = ()
         |""".stripMargin
    )

  // When for-comprehension includes line with `=`, we get `scala.x$1`, `scala.x$2` symbols on `foo`.
  // Both `scala` and `x$#` have position on `foo`, and we don't want to highlight it as a `scala` package,
  // so we need `namespace` to have lower priority than `variable`.
  @Test def `for-comprehension` =
    check(
      """|package <<example>>/*namespace*/
         |
         |object <<B>>/*class*/ {
         |  val <<a>>/*variable,definition,readonly*/ = for {
         |    <<foo>>/*parameter,declaration,readonly*/ <- <<List>>/*class*/("a", "b", "c")
         |    <<_>>/*class,abstract*/ = <<println>>/*method*/("print!")
         |  } yield <<foo>>/*parameter,readonly*/
         |}
         |""".stripMargin
    )

  @Test def `named-arg-backtick` =
    check(
        """|object <<Main>>/*class*/ {
           |  def <<foo>>/*method,definition*/(<<`type`>>/*parameter,declaration,readonly*/: <<String>>/*type*/): <<String>>/*type*/ = <<`type`>>/*parameter,readonly*/
           |  val <<x>>/*variable,definition,readonly*/ = <<foo>>/*method*/(
           |    <<`type`>>/*parameter,readonly*/ = "abc"
           |  )
           |}
          |""".stripMargin,
    )

  @Test def `end-marker` =
    check(
        """|def <<foo>>/*method,definition*/ =
           |  1
           |end <<foo>>/*method,definition*/
           |""".stripMargin,
    )

  @Test def `constructor` =
    check(
      """
        |object <<Bar>>/*class*/ {
        |  class <<Abc>>/*class*/[<<T>>/*typeParameter,definition,abstract*/](<<a>>/*variable,declaration,readonly*/: <<T>>/*typeParameter,abstract*/)
        |}
        |
        |object <<O>>/*class*/ {
        |  val <<x>>/*variable,definition,readonly*/ = new <<Bar>>/*class*/.<<Abc>>/*class*/(2)
        |  val <<y>>/*variable,definition,readonly*/ = new <<Bar>>/*class*/.<<Abc>>/*class*/[<<Int>>/*class,abstract*/](2)
        |  val <<z>>/*variable,definition,readonly*/ = <<Bar>>/*class*/.<<Abc>>/*class*/(2)
        |  val <<w>>/*variable,definition,readonly*/ = <<Bar>>/*class*/.<<Abc>>/*class*/[<<Int>>/*class,abstract*/](2)
        |}""".stripMargin
    )

  @Test def `constructor1` =
    check(
      """
        |object <<Main>>/*class*/ {
        |  class <<Abc>>/*class*/[<<T>>/*typeParameter,definition,abstract*/](<<abc>>/*variable,declaration,readonly*/: <<T>>/*typeParameter,abstract*/)
        |  object <<Abc>>/*class*/
        |  val <<x>>/*variable,definition,readonly*/ = new <<Abc>>/*class*/(123)
        |}""".stripMargin
    )

  @Test def `constructor2` =
    check(
      """
        |object <<Main>>/*class*/ {
        |  class <<Abc>>/*class*/[<<T>>/*typeParameter,definition,abstract*/](<<abc>>/*variable,declaration,readonly*/: <<T>>/*typeParameter,abstract*/)
        |  object <<Abc>>/*class*/ {
        |    def <<apply>>/*method,definition*/[<<T>>/*typeParameter,definition,abstract*/](<<abc>>/*parameter,declaration,readonly*/: <<T>>/*typeParameter,abstract*/, <<bde>>/*parameter,declaration,readonly*/: <<T>>/*typeParameter,abstract*/) = new <<Abc>>/*class*/(<<abc>>/*parameter,readonly*/)
        |  }
        |  val <<x>>/*variable,definition,readonly*/ = <<Abc>>/*class*/(123, 456)
        |}""".stripMargin
    )

  @Test def `i5977` =
    check(
      """
        |sealed trait <<ExtensionProvider>>/*interface,abstract*/ {
        |  extension [<<A>>/*typeParameter,definition,abstract*/] (<<self>>/*parameter,declaration,readonly*/: <<A>>/*typeParameter,abstract*/) {
        |    def <<typeArg>>/*method,declaration*/[<<B>>/*typeParameter,definition,abstract*/]: <<B>>/*typeParameter,abstract*/
        |    def <<inferredTypeArg>>/*method,declaration*/[<<C>>/*typeParameter,definition,abstract*/](<<value>>/*parameter,declaration,readonly*/: <<C>>/*typeParameter,abstract*/): <<C>>/*typeParameter,abstract*/
        |}
        |
        |object <<Repro>>/*class*/ {
        |  def <<usage>>/*method,definition*/[<<A>>/*typeParameter,definition,abstract*/](<<f>>/*parameter,declaration,readonly*/: <<ExtensionProvider>>/*interface,abstract*/ ?=> <<A>>/*typeParameter,abstract*/ => <<Any>>/*class,abstract*/): <<Any>>/*class,abstract*/ = <<???>>/*method*/
        |
        |  <<usage>>/*method*/[<<Int>>/*class,abstract*/](<<_>>/*parameter,readonly*/.<<inferredTypeArg>>/*method*/("str"))
        |  <<usage>>/*method*/[<<Int>>/*class,abstract*/](<<_>>/*parameter,readonly*/.<<inferredTypeArg>>/*method*/[<<String>>/*type*/]("str"))
        |  <<usage>>/*method*/[<<Option>>/*class,abstract*/[<<Int>>/*class,abstract*/]](<<_>>/*parameter,readonly*/.<<typeArg>>/*method*/[<<Some>>/*class*/[<<Int>>/*class,abstract*/]].<<value>>/*variable,readonly*/.<<inferredTypeArg>>/*method*/("str"))
        |  <<usage>>/*method*/[<<Option>>/*class,abstract*/[<<Int>>/*class,abstract*/]](<<_>>/*parameter,readonly*/.<<typeArg>>/*method*/[<<Some>>/*class*/[<<Int>>/*class,abstract*/]].<<value>>/*variable,readonly*/.<<inferredTypeArg>>/*method*/[<<String>>/*type*/]("str"))
        |}
        |""".stripMargin
    )

  @Test def `local-object-with-end-i7246` =
   check(
      """|def <<bar>>/*method,definition*/ =
         |  object <<foo>>/*class*/:
         |    def <<aaa>>/*method,definition*/ = <<???>>/*method*/
         |  end <<foo>>/*class,definition*/
         |""".stripMargin
<<<<<<< HEAD
   )
=======
   )

  @Test def i7256 =
    check(
      """|object <<Test>>/*class*/:
         |  def <<methodA>>/*method,definition*/: <<Unit>>/*class,abstract*/ = <<???>>/*method*/
         |export <<Test>>/*class*/.<<methodA>>/*method*/
         |""".stripMargin
    )
>>>>>>> efb6ce75
<|MERGE_RESOLUTION|>--- conflicted
+++ resolved
@@ -462,9 +462,6 @@
          |    def <<aaa>>/*method,definition*/ = <<???>>/*method*/
          |  end <<foo>>/*class,definition*/
          |""".stripMargin
-<<<<<<< HEAD
-   )
-=======
    )
 
   @Test def i7256 =
@@ -473,5 +470,4 @@
          |  def <<methodA>>/*method,definition*/: <<Unit>>/*class,abstract*/ = <<???>>/*method*/
          |export <<Test>>/*class*/.<<methodA>>/*method*/
          |""".stripMargin
-    )
->>>>>>> efb6ce75
+    )