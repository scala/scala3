--- conflicted
+++ resolved
@@ -745,8 +745,6 @@
       "name: String".hover
     )
 
-<<<<<<< HEAD
-=======
 
   @Test def `named-tuples3`: Unit =
     check(
@@ -788,7 +786,6 @@
       "def test(x: (path : String, num : Int)): (path : String, num : Int, line : Int)".hover
     )
 
->>>>>>> efb6ce75
   @Test def `value-of`: Unit =
     check(
       """|enum Foo(val key: String) {
@@ -801,8 +798,6 @@
          |
          |""".stripMargin,
          "def valueOf($name: String): Foo".hover
-<<<<<<< HEAD
-=======
     )
 
   @Test def `i7460` =
@@ -819,5 +814,4 @@
          |def m = Macros7460.bar.sub@@string(2, 4)
          |""".stripMargin,
          "def substring(x$0: Int, x$1: Int): String".hover
->>>>>>> efb6ce75
     )