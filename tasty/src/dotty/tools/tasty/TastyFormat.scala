package dotty.tools.tasty

/************************************************************
Notation:

We use BNF notation. Terminal symbols start with at least two
consecutive upper case letters. Each terminal is represented as a
single byte tag. Non-terminals are mixed case. Prefixes of the form
lower case letter*_ are for explanation of semantic content only, they
can be dropped without changing the grammar.

Micro-syntax:
```none
  LongInt       = Digit* StopDigit        -- big endian 2's complement, value fits in a Long w/o overflow
  Int           = LongInt                 -- big endian 2's complement, fits in an Int w/o overflow
  Nat           = LongInt                 -- non-negative value, fits in an Int without overflow
  Digit         = 0 | ... | 127
  StopDigit     = 128 | ... | 255         -- value = digit - 128
  Utf8          = Nat UTF8-CodePoint*
```

Macro-format:
```none
  File          = Header majorVersion_Nat minorVersion_Nat experimentalVersion_Nat VersionString UUID
                  nameTable_Length Name* Section*
  Header        = 0x5CA1AB1F
  UUID          = Byte*16                 -- random UUID
  VersionString = Utf8                    -- string that represents the compiler that produced the TASTy

  Section       = NameRef Length Bytes
  Length        = Nat                     -- length of rest of entry in bytes

  Name          = UTF8              Utf8
                  QUALIFIED         Length qualified_NameRef selector_NameRef               -- A.B
                  EXPANDED          Length qualified_NameRef selector_NameRef               -- A$$B, semantically a NameKinds.ExpandedName
                  EXPANDPREFIX      Length qualified_NameRef selector_NameRef               -- A$B, prefix of expanded name, see NamedKinds.ExpandPrefixName

                  UNIQUE            Length separator_NameRef uniqid_Nat underlying_NameRef? -- Unique name A<separator><number>
                  DEFAULTGETTER     Length underlying_NameRef index_Nat                     -- DefaultGetter$<number>

                  SUPERACCESSOR     Length underlying_NameRef                               -- super$A
                  INLINEACCESSOR    Length underlying_NameRef                               -- inline$A
                  OBJECTCLASS       Length underlying_NameRef                               -- A$  (name of the module class for module A)
                  BODYRETAINER      Length underlying_NameRef                               -- A$retainedBody

                  SIGNED            Length original_NameRef resultSig_NameRef ParamSig*     -- name + signature
                  TARGETSIGNED      Length original_NameRef target_NameRef resultSig_NameRef ParamSig*

  ParamSig      = Int // If negative, the absolute value represents the length of a type parameter section
                      // If positive, this is a NameRef for the fully qualified name of a term parameter.

  NameRef       = Nat                    // ordinal number of name in name table, starting from 1.
  Utf8Ref       = Nat                    // ordinal number of UTF8 in name table, starting from 1.
```

Note: Unqualified names in the name table are strings. The context decides whether a name is
a type-name or a term-name. The same string can represent both.


Standard-Section: "ASTs" TopLevelStat*
```none
  TopLevelStat  = PACKAGE        Length Path TopLevelStat*                         -- package path { topLevelStats }
                  Stat

  Stat          = Term
                  ValOrDefDef
                  TYPEDEF        Length NameRef (type_Term | Template) Modifier*   -- modifiers type name (= type | bounds)  |  modifiers class name template
                  IMPORT         Length qual_Term Selector*                        -- import qual selectors
                  EXPORT         Length qual_Term Selector*                        -- export qual selectors
  ValOrDefDef   = VALDEF         Length NameRef type_Term rhs_Term? Modifier*      -- modifiers val name : type (= rhs)?
                  DEFDEF         Length NameRef Param* returnType_Term rhs_Term?
                                        Modifier*                                  -- modifiers def name [typeparams] paramss : returnType (= rhs)?
  Selector      = IMPORTED              name_NameRef                               -- name, "_" for normal wildcards, "" for given wildcards
                  RENAMED               to_NameRef                                 -- => name
                  BOUNDED               type_Term                                  -- type bound

  TypeParam     = TYPEPARAM      Length NameRef type_Term Modifier*                -- modifiers name bounds
  TermParam     = PARAM          Length NameRef type_Term Modifier*                -- modifiers name : type.
                  EMPTYCLAUSE                                                      -- an empty parameter clause ()
                  SPLITCLAUSE                                                      -- splits two non-empty parameter clauses of the same kind
  Param         = TypeParam
                  TermParam
  Template      = TEMPLATE       Length TypeParam* TermParam* parent_Term* Self?
                                        EndParents? Stat*                          -- [typeparams] paramss extends parents { self => stats }, where Stat* always starts with the primary constructor.
  Self          = SELFDEF               selfName_NameRef selfType_Term             -- selfName : selfType
  EndParents    = SPLITCLAUSE                                                      -- explicitly end the template header, e.g. if there is no primary constructor

  Term          = Path                                                             -- Paths represent both types and terms
                  IDENT                 NameRef Type                               -- Used when term ident’s type is not a TermRef
                  SELECT                possiblySigned_NameRef qual_Term           -- qual.name
                  SELECTin       Length possiblySigned_NameRef qual_Term owner_Type -- qual.name, referring to a symbol declared in owner that has the given signature (see note below)
                  QUALTHIS              typeIdent_Tree                             -- id.this, different from THIS in that it contains a qualifier ident with position.
                  NEW                   clsType_Term                               -- new cls
                  ELIDED                exprType_Type                              -- elided expression of the given type
                  THROW                 throwableExpr_Term                         -- throw throwableExpr
                  NAMEDARG              paramName_NameRef arg_Term                 -- paramName = arg
                  APPLY          Length fn_Term arg_Term*                          -- fn(args)
                  APPLYsigpoly   Length fn_Term meth_Type arg_Term*                -- The application of a signature-polymorphic method
                  TYPEAPPLY      Length fn_Term arg_Type*                          -- fn[args]
                  SUPER          Length this_Term mixinTypeIdent_Tree?             -- super[mixin]
                  TYPED          Length expr_Term ascriptionType_Term              -- expr: ascription
                  ASSIGN         Length lhs_Term rhs_Term                          -- lhs = rhs
                  BLOCK          Length expr_Term Stat*                            -- { stats; expr }
                  INLINED        Length expr_Term call_Term? ValOrDefDef*          -- Inlined code from call, with given body `expr` and given bindings
                  LAMBDA         Length meth_Term target_Type?                     -- Closure over method `f` of type `target` (omitted id `target` is a function type)
                  IF             Length [INLINE] cond_Term then_Term else_Term     -- inline? if cond then thenPart else elsePart
                  MATCH          Length (IMPLICIT | [INLINE] sel_Term) CaseDef*    -- (inline? sel | implicit) match caseDefs
                  TRY            Length expr_Term CaseDef* finalizer_Term?         -- try expr catch {casdeDef} (finally finalizer)?
                  RETURN         Length meth_ASTRef expr_Term?                     -- return expr?,  `methASTRef` is method from which is returned
                  WHILE          Length cond_Term body_Term                        -- while cond do body
                  REPEATED       Length elem_Type elem_Term*                       -- Varargs argument of type `elem`
                  SELECTouter    Length levels_Nat qual_Term underlying_Type       -- Follow `levels` outer links, starting from `qual`, with given `underlying` type
    -- patterns:
                  BIND           Length boundName_NameRef patType_Type pat_Term    -- name @ pat, wherev `patType` is the type of the bound symbol
                  ALTERNATIVE    Length alt_Term*                                  -- alt1 | ... | altn   as a pattern
                  UNAPPLY        Length fun_Term ImplicitArg* pat_Type pat_Term*   -- Unapply node `fun(_: pat_Type)(implicitArgs)` flowing into patterns `pat`.
    -- type trees:
                  IDENTtpt              NameRef Type                               -- Used for all type idents
                  SELECTtpt             NameRef qual_Term                          -- qual.name
                  SINGLETONtpt          ref_Term                                   -- ref.type
                  REFINEDtpt     Length underlying_Term refinement_Stat*           -- underlying {refinements}
                  APPLIEDtpt     Length tycon_Term arg_Term*                       -- tycon [args]
                  LAMBDAtpt      Length TypeParam* body_Term                       -- [TypeParams] => body
                  TYPEBOUNDStpt  Length low_Term high_Term?                        -- >: low <: high
                  ANNOTATEDtpt   Length underlying_Term fullAnnotation_Term        -- underlying @ annotation
                  MATCHtpt       Length bound_Term? sel_Term CaseDef*              -- sel match { CaseDef } where `bound` is optional upper bound of all rhs
                  BYNAMEtpt             underlying_Term                            -- => underlying
                  SHAREDterm            term_ASTRef                                -- Link to previously serialized term
<<<<<<< HEAD
=======
    -- pickled quote trees:                                                        -- These trees can only appear in pickled quotes. They will never be in a TASTy file.
                  EXPLICITtpt           tpt_Term                                   -- Tag for a type tree that in a context where it is not explicitly known that this tree is a type.
>>>>>>> a92a4639
                  HOLE           Length idx_Nat tpe_Type arg_Tree*                 -- Splice hole with index `idx`, the type of the hole `tpe`, type and term arguments of the hole `arg`s


  CaseDef       = CASEDEF        Length pat_Term rhs_Tree guard_Tree?              -- case pat if guard => rhs
  ImplicitArg   = IMPLICITARG           arg_Term                                   -- implicit unapply argument

  ASTRef        = Nat                                                              -- Byte position in AST payload

  Path          = Constant
                  TERMREFdirect         sym_ASTRef                                 -- A reference to a local symbol (without a prefix). Reference is to definition node of symbol.
                  TERMREFsymbol         sym_ASTRef qual_Type                       -- A reference `qual.sym` to a local member with prefix `qual`
                  TERMREFpkg            fullyQualified_NameRef                     -- A reference to a package member with given fully qualified name
                  TERMREF               possiblySigned_NameRef qual_Type           -- A reference `qual.name` to a non-local member
                  TERMREFin      Length possiblySigned_NameRef qual_Type owner_Type -- A reference `qual.name` referring to a non-local symbol declared in owner that has the given signature (see note below)
                  THIS                  clsRef_Type                                -- cls.this
                  RECthis               recType_ASTRef                             -- The `this` in a recursive refined type `recType`.
                  SHAREDtype            path_ASTRef                                -- link to previously serialized path

  Constant      = UNITconst                                                        -- ()
                  FALSEconst                                                       -- false
                  TRUEconst                                                        -- true
                  BYTEconst             Int                                        -- A byte number
                  SHORTconst            Int                                        -- A short number
                  CHARconst             Nat                                        -- A character
                  INTconst              Int                                        -- An int number
                  LONGconst             LongInt                                    -- A long number
                  FLOATconst            Int                                        -- A float number
                  DOUBLEconst           LongInt                                    -- A double number
                  STRINGconst           NameRef                                    -- A string literal
                  NULLconst                                                        -- null
                  CLASSconst            Type                                       -- classOf[Type]

  Type          = Path                                                             -- Paths represent both types and terms
                  TYPEREFdirect         sym_ASTRef                                 -- A reference to a local symbol (without a prefix). Reference is to definition node of symbol.
                  TYPEREFsymbol         sym_ASTRef qual_Type                       -- A reference `qual.sym` to a local member with prefix `qual`
                  TYPEREFpkg            fullyQualified_NameRef                     -- A reference to a package member with given fully qualified name
                  TYPEREF               NameRef qual_Type                          -- A reference `qual.name` to a non-local member
                  TYPEREFin      Length NameRef qual_Type namespace_Type           -- A reference `qual.name` to a non-local member that's private in `namespace`.
                  RECtype               parent_Type                                -- A wrapper for recursive refined types
                  SUPERtype      Length this_Type underlying_Type                  -- A super type reference to `underlying`
                  REFINEDtype    Length refinement_NameRef underlying_Type info_Type -- underlying { refinement_name : info }
                  APPLIEDtype    Length tycon_Type arg_Type*                       -- tycon[args]
                  TYPEBOUNDS     Length lowOrAlias_Type high_Type? Variance*       -- = alias or >: low <: high, possibly with variances of lambda parameters
                  ANNOTATEDtype  Length underlying_Type annotation_Term            -- underlying @ annotation
                  ANDtype        Length left_Type right_Type                       -- left & right
                  ORtype         Length left_Type right_Type                       -- lefgt | right
                  MATCHtype      Length bound_Type sel_Type case_Type*             -- sel match {cases} with optional upper `bound`
                  MATCHCASEtype  Length pat_type rhs_Type                          -- match cases are MATCHCASEtypes or TYPELAMBDAtypes over MATCHCASEtypes
                  BIND           Length boundName_NameRef bounds_Type Modifier*    -- boundName @ bounds,  for type-variables defined in a type pattern
                  BYNAMEtype            underlying_Type                            -- => underlying
                  PARAMtype      Length binder_ASTRef paramNum_Nat                 -- A reference to parameter # paramNum in lambda type `binder`
                  POLYtype       Length result_Type TypesNames                     -- A polymorphic method type `[TypesNames]result`, used in refinements
                  METHODtype     Length result_Type TypesNames Modifier*           -- A method type `(Modifier* TypesNames)result`, needed for refinements, with optional modifiers for the parameters
                  TYPELAMBDAtype Length result_Type TypesNames                     -- A type lambda `[TypesNames] => result`
                  SHAREDtype            type_ASTRef                                -- link to previously serialized type
  TypesNames    = TypeName*
  TypeName      = typeOrBounds_ASTRef paramName_NameRef                            -- (`termName`: `type`)  or  (`typeName` `bounds`)

  Modifier      = PRIVATE                                                          -- private
                  PROTECTED                                                        -- protected
                  PRIVATEqualified     qualifier_Type                              -- private[qualifier]    (to be dropped(?)
                  PROTECTEDqualified   qualifier_Type                              -- protecred[qualifier]  (to be dropped(?)
                  ABSTRACT                                                         -- abstract
                  FINAL                                                            -- final
                  SEALED                                                           -- sealed
                  CASE                                                             -- case  (for classes or objects)
                  IMPLICIT                                                         -- implicit
                  GIVEN                                                            -- given
                  ERASED                                                           -- erased
                  LAZY                                                             -- lazy
                  OVERRIDE                                                         -- override
                  OPAQUE                                                           -- opaque, also used for classes containing opaque aliases
                  INLINE                                                           -- inline
                  MACRO                                                            -- Inline method containing toplevel splices
                  INLINEPROXY                                                      -- Symbol of binding with an argument to an inline method as rhs (TODO: do we still need this?)
                  STATIC                                                           -- Mapped to static Java member
                  OBJECT                                                           -- An object or its class
                  TRAIT                                                            -- A trait
                  ENUM                                                             -- A enum class or enum case
                  LOCAL                                                            -- private[this] or protected[this], used in conjunction with PRIVATE or PROTECTED
                  SYNTHETIC                                                        -- Generated by Scala compiler
                  ARTIFACT                                                         -- To be tagged Java Synthetic
                  MUTABLE                                                          -- A var
                  FIELDaccessor                                                    -- A getter or setter (note: the corresponding field is not serialized)
                  CASEaccessor                                                     -- A getter for a case class parameter
                  COVARIANT                                                        -- A type parameter marked “+”
                  CONTRAVARIANT                                                    -- A type parameter marked “-”
                  HASDEFAULT                                                       -- Parameter with default arg; method with default parameters (default arguments are separate methods with DEFAULTGETTER names)
                  STABLE                                                           -- Method that is assumed to be stable, i.e. its applications are legal paths
                  EXTENSION                                                        -- An extension method
                  PARAMsetter                                                      -- The setter part `x_=` of a var parameter `x` which itself is pickled as a PARAM
                  PARAMalias                                                       -- Parameter is alias of a superclass parameter
                  EXPORTED                                                         -- An export forwarder
                  OPEN                                                             -- an open class
                  INVISIBLE                                                        -- invisible during typechecking
                  Annotation

  Variance      = STABLE                                                           -- invariant
                | COVARIANT
                | CONTRAVARIANT

  Annotation    = ANNOTATION     Length tycon_Type fullAnnotation_Term             -- An annotation, given (class) type of constructor, and full application tree
```

Note: The signature of a SELECTin or TERMREFin node is the signature of the selected symbol,
      not the signature of the reference. The latter undergoes an asSeenFrom but the former
      does not.

Note: Tree tags are grouped into 5 categories that determine what follows, and thus allow to compute the size of the tagged tree in a generic way.
```none
  Tree Category 1 (tags 1-59)   :  tag
  Tree Category 2 (tags 60-89)  :  tag Nat
  Tree Category 3 (tags 90-109) :  tag AST
  Tree Category 4 (tags 110-127):  tag Nat AST
  Tree Category 5 (tags 128-255):  tag Length <payload>
```

Standard-Section: "Positions" LinesSizes Assoc*
```none
  LinesSizes    = Nat Nat*                 // Number of lines followed by the size of each line not counting the trailing `\n`

  Assoc         = Header offset_Delta? offset_Delta? point_Delta?
                | SOURCE nameref_Int
  Header        = addr_Delta +              // in one Nat: difference of address to last recorded node << 3 +
                  hasStartDiff +            // one bit indicating whether there follows a start address delta << 2
                  hasEndDiff +              // one bit indicating whether there follows an end address delta << 1
                  hasPoint                  // one bit indicating whether the new position has a point (i.e ^ position)
                                            // Nodes which have the same positions as their parents are omitted.
                                            // offset_Deltas give difference of start/end offset wrt to the
                                            // same offset in the previously recorded node (or 0 for the first recorded node)
  Delta         = Int                       // Difference between consecutive offsets,
  SOURCE        = 4                         // Impossible as header, since addr_Delta = 0 implies that we refer to the
                                            // same tree as the previous one, but then hasStartDiff = 1 implies that
                                            // the tree's range starts later than the range of itself.
```

All elements of a position section are serialized as Ints


Standard Section: "Comments" Comment*
```none
  Comment       = Utf8 LongInt              // Raw comment's bytes encoded as UTF-8, followed by the comment's coordinates.
```

Standard Section: "Attributes" Attribute*
```none
  Attribute     = SCALA2STANDARDLIBRARYattr
                  EXPLICITNULLSattr
                  CAPTURECHECKEDattr
                  WITHPUREFUNSattr
                  JAVAattr
                  OUTLINEattr
                  SOURCEFILEattr Utf8Ref
```
Attribute tags cannot be repeated in an attribute section. Attributes are ordered by the tag ordinal.

Note: Attribute tags are grouped into categories that determine what follows, and thus allow to compute the size of the tagged tree in a generic way.
      Unassigned categories can be used to extend and existing category or to add new kinds of attributes
```none
  Attribute Category 1 (tags 1-32)  :  tag
  Attribute Category 2 (tags 33-128): // not assigned yet
  Attribute Category 3 (tags 129-160):  tag Utf8Ref
  Attribute Category 4 (tags 161-255): // not assigned yet
```

**************************************************************************************/

object TastyFormat {

  /** The first four bytes of a TASTy file, followed by four values:
    * - `MajorVersion: Int` - see definition in `TastyFormat`
    * - `MinorVersion: Int` - see definition in `TastyFormat`
    * - `ExperimentalVersion: Int` - see definition in `TastyFormat`
    * - `ToolingVersion: String` - arbitrary length string representing the tool that produced the TASTy.
    */
  final val header: Array[Int] = Array(0x5C, 0xA1, 0xAB, 0x1F)

  /** Natural number. Each increment of the `MajorVersion` begins a
   *  new series of backward compatible TASTy versions.
   *
   *  A TASTy file in either the preceeding or succeeding series is
   *  incompatible with the current value.
   */
  final val MajorVersion: Int = 28

  /** Natural number. Each increment of the `MinorVersion`, within
   *  a series declared by the `MajorVersion`, breaks forward
   *  compatibility, but remains backwards compatible, with all
   *  preceeding `MinorVersion`.
   */
<<<<<<< HEAD
  final val MinorVersion: Int = 3
=======
  final val MinorVersion: Int = 4
>>>>>>> a92a4639

  /** Natural Number. The `ExperimentalVersion` allows for
   *  experimentation with changes to TASTy without committing
   *  to any guarantees of compatibility.
   *
   *  A zero value indicates that the TASTy version is from a
   *  stable, final release.
   *
   *  A strictly positive value indicates that the TASTy
   *  version is experimental. An experimental TASTy file
   *  can only be read by a tool with the same version.
   *  However, tooling with an experimental TASTy version
   *  is able to read final TASTy documents if the file's
   *  `MinorVersion` is strictly less than the current value.
   */
  final val ExperimentalVersion: Int = 0

  /**This method implements a binary relation (`<:<`) between two TASTy versions.
   *
   * We label the lhs `file` and rhs `compiler`.
   * if `file <:< compiler` then the TASTy file is valid to be read.
   *
   * A TASTy version, e.g. `v := 28.0-3` is composed of three fields:
   *   - v.major == 28
   *   - v.minor == 0
   *   - v.experimental == 3
   *
   * TASTy versions have a partial order, for example,
   * `a <:< b` and `b <:< a` are both false if
   *   - `a` and `b` have different `major` fields.
   *   - `a` and `b` have the same `major` & `minor` fields,
   *     but different `experimental` fields, both non-zero.
   *
   * A TASTy version with a zero value for its `experimental` field
   * is considered to be stable. Files with a stable TASTy version
   * can be read by a compiler with an unstable TASTy version,
   * (where the compiler's TASTy version has a higher `minor` field).
   *
   * A compiler with a stable TASTy version can never read a file
   * with an unstable TASTy version.
   *
   * We follow the given algorithm:
   *
   * ```
   * (fileMajor, fileMinor, fileExperimental) match
   *   case (`compilerMajor`, `compilerMinor`, `compilerExperimental`) => true // full equality
   *   case (`compilerMajor`, minor, 0) if minor < compilerMinor       => true // stable backwards compatibility
   *   case _                                                          => false
   * ```
   * @syntax markdown
   */
  def isVersionCompatible(
    fileMajor: Int,
    fileMinor: Int,
    fileExperimental: Int,
    compilerMajor: Int,
    compilerMinor: Int,
    compilerExperimental: Int
  ): Boolean = (
    fileMajor == compilerMajor &&
      (  fileMinor == compilerMinor && fileExperimental == compilerExperimental // full equality
      || fileMinor <  compilerMinor && fileExperimental == 0 // stable backwards compatibility
    )
  )

  final val ASTsSection = "ASTs"
  final val PositionsSection = "Positions"
  final val CommentsSection = "Comments"
  final val AttributesSection = "Attributes"

  /** Tags used to serialize names, should update [[TastyFormat$.nameTagToString]] if a new constant is added */
  class NameTags {
    final val UTF8 = 1               // A simple name in UTF8 encoding.

    final val QUALIFIED = 2          // A fully qualified name `<prefix>.<suffix>`.

    final val EXPANDED = 3           // An expanded name `<prefix>$$<suffix>`,
                                     // used by Scala-2 for private names.

    final val EXPANDPREFIX = 4       // An expansion prefix `<prefix>$<suffix>`,
                                     // used by Scala-2 for private names.

    final val UNIQUE = 10            // A unique name `<name>$<num>` where `<num>`
                                     // is used only once for each `<name>`.

    final val DEFAULTGETTER = 11     // The name `<meth-name>$default$<param-num>`
                                     // of a default getter that returns a default argument.

    final val SUPERACCESSOR = 20     // The name of a super accessor `super$name` created by SuperAccesors.

    final val INLINEACCESSOR = 21    // The name of an inline accessor `inline$name`

    final val BODYRETAINER = 22      // The name of a synthetic method that retains the runtime
                                     // body of an inline method

    final val OBJECTCLASS = 23       // The name of an object class (or: module class) `<name>$`.

    final val SIGNED = 63            // A pair of a name and a signature, used to identify
                                     // possibly overloaded methods.

    final val TARGETSIGNED = 62      // A triple of a name, a targetname and a signature, used to identify
                                     // possibly overloaded methods that carry a @targetName annotation.

    // TODO swap SIGNED and TARGETSIGNED codes on next major version bump
  }
  object NameTags extends NameTags

  /**Should be kept in sync with [[NameTags]]. Converts constants to a String representing their identifier,
   * or NotANameTag(tag) if unrecognised.
   *
   * For debugging purposes when unpickling names in a TASTy file.
   */
  def nameTagToString(tag: Int) = {
    import NameTags._
    tag match {
      case UTF8 => "UTF8"
      case QUALIFIED => "QUALIFIED"
      case EXPANDED => "EXPANDED"
      case EXPANDPREFIX => "EXPANDPREFIX"
      case UNIQUE => "UNIQUE"
      case DEFAULTGETTER => "DEFAULTGETTER"
      case SUPERACCESSOR => "SUPERACCESSOR"
      case INLINEACCESSOR => "INLINEACCESSOR"
      case BODYRETAINER => "BODYRETAINER"
      case OBJECTCLASS => "OBJECTCLASS"
      case SIGNED => "SIGNED"
      case TARGETSIGNED => "TARGETSIGNED"
      case id => s"NotANameTag($id)"
    }
  }

  // Position header

  final val SOURCE = 4

  // AST tags

  // Tree Cat. 1:    tag
  final val firstSimpleTreeTag = UNITconst
  // final val ??? = 1
  final val UNITconst = 2
  final val FALSEconst = 3
  final val TRUEconst = 4
  final val NULLconst = 5
  final val PRIVATE = 6
  // final val ??? = 7
  final val PROTECTED = 8
  final val ABSTRACT = 9
  final val FINAL = 10
  final val SEALED = 11
  final val CASE = 12
  final val IMPLICIT = 13
  final val LAZY = 14
  final val OVERRIDE = 15
  final val INLINEPROXY = 16
  final val INLINE = 17
  final val STATIC = 18
  final val OBJECT = 19
  final val TRAIT = 20
  final val ENUM = 21
  final val LOCAL = 22
  final val SYNTHETIC = 23
  final val ARTIFACT = 24
  final val MUTABLE = 25
  final val FIELDaccessor = 26
  final val CASEaccessor = 27
  final val COVARIANT = 28
  final val CONTRAVARIANT = 29
  // final val ??? = 30
  final val HASDEFAULT = 31
  final val STABLE = 32
  final val MACRO = 33
  final val ERASED = 34
  final val OPAQUE = 35
  final val EXTENSION = 36
  final val GIVEN = 37
  final val PARAMsetter = 38
  final val EXPORTED = 39
  final val OPEN = 40
  final val PARAMalias = 41
  final val TRANSPARENT = 42
  final val INFIX = 43
  final val INVISIBLE = 44
  final val EMPTYCLAUSE = 45
  final val SPLITCLAUSE = 46

  // Tree Cat. 2:    tag Nat
  final val firstNatTreeTag = SHAREDterm
  final val SHAREDterm = 60
  final val SHAREDtype = 61
  final val TERMREFdirect = 62
  final val TYPEREFdirect = 63
  final val TERMREFpkg = 64
  final val TYPEREFpkg = 65
  final val RECthis = 66
  final val BYTEconst = 67
  final val SHORTconst = 68
  final val CHARconst = 69
  final val INTconst = 70
  final val LONGconst = 71
  final val FLOATconst = 72
  final val DOUBLEconst = 73
  final val STRINGconst = 74
  final val IMPORTED = 75
  final val RENAMED = 76

  // Tree Cat. 3:    tag AST
  final val firstASTTreeTag = THIS
  final val THIS = 90
  final val QUALTHIS = 91
  final val CLASSconst = 92
  final val BYNAMEtype = 93
  final val BYNAMEtpt = 94
  final val NEW = 95
  final val THROW = 96
  final val IMPLICITarg = 97
  final val PRIVATEqualified = 98
  final val PROTECTEDqualified = 99
  final val RECtype = 100
  final val SINGLETONtpt = 101
  final val BOUNDED = 102
  final val EXPLICITtpt = 103
  final val ELIDED = 104


  // Tree Cat. 4:    tag Nat AST
  final val firstNatASTTreeTag = IDENT
  final val IDENT = 110
  final val IDENTtpt = 111
  final val SELECT = 112
  final val SELECTtpt = 113
  final val TERMREFsymbol = 114
  final val TERMREF = 115
  final val TYPEREFsymbol = 116
  final val TYPEREF = 117
  final val SELFDEF = 118
  final val NAMEDARG = 119

  // Tree Cat. 5:    tag Length ...
  final val firstLengthTreeTag = PACKAGE
  final val PACKAGE = 128
  final val VALDEF = 129
  final val DEFDEF = 130
  final val TYPEDEF = 131
  final val IMPORT = 132
  final val TYPEPARAM = 133
  final val PARAM = 134
  // final val ??? = 135
  final val APPLY = 136
  final val TYPEAPPLY = 137
  final val TYPED = 138
  final val ASSIGN = 139
  final val BLOCK = 140
  final val IF = 141
  final val LAMBDA = 142
  final val MATCH = 143
  final val RETURN = 144
  final val WHILE = 145
  final val TRY = 146
  final val INLINED = 147
  final val SELECTouter = 148
  final val REPEATED = 149
  final val BIND = 150
  final val ALTERNATIVE = 151
  final val UNAPPLY = 152
  final val ANNOTATEDtype = 153
  final val ANNOTATEDtpt = 154
  final val CASEDEF = 155
  final val TEMPLATE = 156
  final val SUPER = 157
  final val SUPERtype = 158
  final val REFINEDtype = 159
  final val REFINEDtpt = 160
  final val APPLIEDtype = 161
  final val APPLIEDtpt = 162
  final val TYPEBOUNDS = 163
  final val TYPEBOUNDStpt = 164
  final val ANDtype = 165
  // final val ??? = 166
  final val ORtype = 167
  // final val ??? = 168
  final val POLYtype = 169
  final val TYPELAMBDAtype = 170
  final val LAMBDAtpt = 171
  final val PARAMtype = 172
  final val ANNOTATION = 173
  final val TERMREFin = 174
  final val TYPEREFin = 175
  final val SELECTin = 176
  final val EXPORT = 177
  // final val ??? = 178
  // final val ??? = 179
  final val METHODtype = 180
  final val APPLYsigpoly = 181

  final val MATCHtype = 190
  final val MATCHtpt = 191
  final val MATCHCASEtype = 192

  final val HOLE = 255

  // Attributes tags

  // Attribute Category 1 (tags 1-32)  :  tag
  def isBooleanAttrTag(tag: Int): Boolean = 1 <= tag && tag <= 32
  final val SCALA2STANDARDLIBRARYattr = 1
  final val EXPLICITNULLSattr = 2
  final val CAPTURECHECKEDattr = 3
  final val WITHPUREFUNSattr = 4
  final val JAVAattr = 5
  final val OUTLINEattr = 6

  // Attribute Category 2 (tags 33-128): unassigned

  // Attribute Category 3 (tags 129-160):  tag Utf8Ref
  def isStringAttrTag(tag: Int): Boolean = 129 <= tag && tag <= 160
  final val SOURCEFILEattr = 129

  // Attribute Category 4 (tags 161-255): unassigned

  // end of Attributes tags


  /** Useful for debugging */
  def isLegalTag(tag: Int): Boolean =
    firstSimpleTreeTag <= tag && tag <= SPLITCLAUSE ||
    firstNatTreeTag <= tag && tag <= RENAMED ||
    firstASTTreeTag <= tag && tag <= BOUNDED ||
    firstNatASTTreeTag <= tag && tag <= NAMEDARG ||
    firstLengthTreeTag <= tag && tag <= MATCHCASEtype ||
    tag == HOLE

  def isParamTag(tag: Int): Boolean = tag == PARAM || tag == TYPEPARAM

  def isModifierTag(tag: Int): Boolean = tag match {
    case PRIVATE
       | PROTECTED
       | ABSTRACT
       | FINAL
       | SEALED
       | CASE
       | IMPLICIT
       | GIVEN
       | ERASED
       | LAZY
       | OVERRIDE
       | INLINE
       | INLINEPROXY
       | MACRO
       | OPAQUE
       | STATIC
       | OBJECT
       | TRAIT
       | TRANSPARENT
       | INFIX
       | ENUM
       | LOCAL
       | SYNTHETIC
       | ARTIFACT
       | MUTABLE
       | FIELDaccessor
       | CASEaccessor
       | COVARIANT
       | CONTRAVARIANT
       | HASDEFAULT
       | STABLE
       | EXTENSION
       | PARAMsetter
       | PARAMalias
       | EXPORTED
       | OPEN
       | INVISIBLE
       | ANNOTATION
       | PRIVATEqualified
       | PROTECTEDqualified => true
    case _ => false
  }

  def isTypeTreeTag(tag: Int): Boolean = tag match {
    case IDENTtpt
       | SELECTtpt
       | SINGLETONtpt
       | REFINEDtpt
       | APPLIEDtpt
       | LAMBDAtpt
       | TYPEBOUNDStpt
       | ANNOTATEDtpt
       | BYNAMEtpt
       | MATCHtpt
       | EXPLICITtpt
       | BIND => true
    case _ => false
  }

  def astTagToString(tag: Int): String = tag match {
    case UNITconst => "UNITconst"
    case FALSEconst => "FALSEconst"
    case TRUEconst => "TRUEconst"
    case NULLconst => "NULLconst"
    case PRIVATE => "PRIVATE"
    case PROTECTED => "PROTECTED"
    case ABSTRACT => "ABSTRACT"
    case FINAL => "FINAL"
    case SEALED => "SEALED"
    case CASE => "CASE"
    case IMPLICIT => "IMPLICIT"
    case ERASED => "ERASED"
    case LAZY => "LAZY"
    case OVERRIDE => "OVERRIDE"
    case INLINE => "INLINE"
    case INLINEPROXY => "INLINEPROXY"
    case MACRO => "MACRO"
    case OPAQUE => "OPAQUE"
    case STATIC => "STATIC"
    case OBJECT => "OBJECT"
    case TRAIT => "TRAIT"
    case TRANSPARENT => "TRANSPARENT"
    case INFIX => "INFIX"
    case ENUM => "ENUM"
    case LOCAL => "LOCAL"
    case SYNTHETIC => "SYNTHETIC"
    case ARTIFACT => "ARTIFACT"
    case MUTABLE => "MUTABLE"
    case FIELDaccessor => "FIELDaccessor"
    case CASEaccessor => "CASEaccessor"
    case COVARIANT => "COVARIANT"
    case CONTRAVARIANT => "CONTRAVARIANT"
    case HASDEFAULT => "HASDEFAULT"
    case STABLE => "STABLE"
    case EXTENSION => "EXTENSION"
    case GIVEN => "GIVEN"
    case PARAMsetter => "PARAMsetter"
    case EXPORTED => "EXPORTED"
    case OPEN => "OPEN"
    case INVISIBLE => "INVISIBLE"
    case PARAMalias => "PARAMalias"
    case EMPTYCLAUSE => "EMPTYCLAUSE"
    case SPLITCLAUSE => "SPLITCLAUSE"

    case SHAREDterm => "SHAREDterm"
    case SHAREDtype => "SHAREDtype"
    case TERMREFdirect => "TERMREFdirect"
    case TYPEREFdirect => "TYPEREFdirect"
    case TERMREFpkg => "TERMREFpkg"
    case TYPEREFpkg => "TYPEREFpkg"
    case RECthis => "RECthis"
    case BYTEconst => "BYTEconst"
    case SHORTconst => "SHORTconst"
    case CHARconst => "CHARconst"
    case INTconst => "INTconst"
    case LONGconst => "LONGconst"
    case FLOATconst => "FLOATconst"
    case DOUBLEconst => "DOUBLEconst"
    case STRINGconst => "STRINGconst"
    case RECtype => "RECtype"

    case IDENT => "IDENT"
    case IDENTtpt => "IDENTtpt"
    case SELECT => "SELECT"
    case SELECTtpt => "SELECTtpt"
    case TERMREFsymbol => "TERMREFsymbol"
    case TERMREF => "TERMREF"
    case TYPEREFsymbol => "TYPEREFsymbol"
    case TYPEREF => "TYPEREF"

    case PACKAGE => "PACKAGE"
    case VALDEF => "VALDEF"
    case DEFDEF => "DEFDEF"
    case TYPEDEF => "TYPEDEF"
    case IMPORT => "IMPORT"
    case EXPORT => "EXPORT"
    case TYPEPARAM => "TYPEPARAM"
    case PARAM => "PARAM"
    case IMPORTED => "IMPORTED"
    case RENAMED => "RENAMED"
    case BOUNDED => "BOUNDED"
    case APPLY => "APPLY"
    case TYPEAPPLY => "TYPEAPPLY"
    case APPLYsigpoly => "APPLYsigpoly"
    case NEW => "NEW"
    case THROW => "THROW"
    case TYPED => "TYPED"
    case NAMEDARG => "NAMEDARG"
    case ASSIGN => "ASSIGN"
    case BLOCK => "BLOCK"
    case IF => "IF"
    case LAMBDA => "LAMBDA"
    case MATCH => "MATCH"
    case RETURN => "RETURN"
    case WHILE => "WHILE"
    case INLINED => "INLINED"
    case SELECTouter => "SELECTouter"
    case TRY => "TRY"
    case REPEATED => "REPEATED"
    case BIND => "BIND"
    case ALTERNATIVE => "ALTERNATIVE"
    case UNAPPLY => "UNAPPLY"
    case ANNOTATEDtype => "ANNOTATEDtype"
    case ANNOTATEDtpt => "ANNOTATEDtpt"
    case CASEDEF => "CASEDEF"
    case IMPLICITarg => "IMPLICITarg"
    case TEMPLATE => "TEMPLATE"
    case SELFDEF => "SELFDEF"
    case THIS => "THIS"
    case QUALTHIS => "QUALTHIS"
    case SUPER => "SUPER"
    case CLASSconst => "CLASSconst"
    case SINGLETONtpt => "SINGLETONtpt"
    case SUPERtype => "SUPERtype"
    case TERMREFin => "TERMREFin"
    case TYPEREFin => "TYPEREFin"
    case SELECTin => "SELECTin"

    case REFINEDtype => "REFINEDtype"
    case REFINEDtpt => "REFINEDtpt"
    case APPLIEDtype => "APPLIEDtype"
    case APPLIEDtpt => "APPLIEDtpt"
    case TYPEBOUNDS => "TYPEBOUNDS"
    case TYPEBOUNDStpt => "TYPEBOUNDStpt"
    case ANDtype => "ANDtype"
    case ORtype => "ORtype"
    case BYNAMEtype => "BYNAMEtype"
    case BYNAMEtpt => "BYNAMEtpt"
    case POLYtype => "POLYtype"
    case METHODtype => "METHODtype"
    case TYPELAMBDAtype => "TYPELAMBDAtype"
    case LAMBDAtpt => "LAMBDAtpt"
    case MATCHtype => "MATCHtype"
    case MATCHCASEtype => "MATCHCASEtype"
    case MATCHtpt => "MATCHtpt"
    case PARAMtype => "PARAMtype"
    case ANNOTATION => "ANNOTATION"
    case PRIVATEqualified => "PRIVATEqualified"
    case PROTECTEDqualified => "PROTECTEDqualified"
    case EXPLICITtpt => "EXPLICITtpt"
    case ELIDED => "ELIDED"
    case HOLE => "HOLE"
  }

  def attributeTagToString(tag: Int): String = tag match {
    case SCALA2STANDARDLIBRARYattr => "SCALA2STANDARDLIBRARYattr"
    case EXPLICITNULLSattr => "EXPLICITNULLSattr"
    case CAPTURECHECKEDattr => "CAPTURECHECKEDattr"
    case WITHPUREFUNSattr => "WITHPUREFUNSattr"
    case JAVAattr => "JAVAattr"
    case OUTLINEattr => "OUTLINEattr"
    case SOURCEFILEattr => "SOURCEFILEattr"
  }

  /** @return If non-negative, the number of leading references (represented as nats) of a length/trees entry.
   *          If negative, minus the number of leading non-reference trees.
   */
  def numRefs(tag: Int): Int = tag match {
    case VALDEF | DEFDEF | TYPEDEF | TYPEPARAM | PARAM | NAMEDARG | RETURN | BIND |
         SELFDEF | REFINEDtype | TERMREFin | TYPEREFin | SELECTin | HOLE => 1
    case RENAMED | PARAMtype => 2
    case POLYtype | TYPELAMBDAtype | METHODtype => -1
    case _ => 0
  }
}<|MERGE_RESOLUTION|>--- conflicted
+++ resolved
@@ -126,11 +126,8 @@
                   MATCHtpt       Length bound_Term? sel_Term CaseDef*              -- sel match { CaseDef } where `bound` is optional upper bound of all rhs
                   BYNAMEtpt             underlying_Term                            -- => underlying
                   SHAREDterm            term_ASTRef                                -- Link to previously serialized term
-<<<<<<< HEAD
-=======
     -- pickled quote trees:                                                        -- These trees can only appear in pickled quotes. They will never be in a TASTy file.
                   EXPLICITtpt           tpt_Term                                   -- Tag for a type tree that in a context where it is not explicitly known that this tree is a type.
->>>>>>> a92a4639
                   HOLE           Length idx_Nat tpe_Type arg_Tree*                 -- Splice hole with index `idx`, the type of the hole `tpe`, type and term arguments of the hole `arg`s
 
 
@@ -321,11 +318,7 @@
    *  compatibility, but remains backwards compatible, with all
    *  preceeding `MinorVersion`.
    */
-<<<<<<< HEAD
   final val MinorVersion: Int = 3
-=======
-  final val MinorVersion: Int = 4
->>>>>>> a92a4639
 
   /** Natural Number. The `ExperimentalVersion` allows for
    *  experimentation with changes to TASTy without committing
