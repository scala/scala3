// scalac: -Wunused:all

import collection.mutable.{Map => MutMap} // error
import collection.mutable.Set // error

class A {
  import collection.mutable.{Map => MutMap} // OK
  private val a = 1 // error
  val b = 2 // OK

  /* This goes around the trivial method detection */
  val default_int = 12

  val someMap = MutMap()

  private def c1 = 2 // error
  private def c2 = 2 // OK
  def c3 = c2

  def d1(using x:Int): Int = default_int // error
  def d2(using x:Int): Int = x // OK

  def e1(x: Int) = default_int // error
  def e2(x: Int) = x // OK
  def f =
    val x = 1 // error
    def f = 2 // error
    val y = 3 // OK
    def g = 4 // OK
    y + g

  // todo : uncomment once patvars is fixed
  // def g(x: Int): Int = x match
  //   case x:1 => 0 // ?error
  //   case x:2 => x // ?OK
  //   case _ => 1 // ?OK
}

/* ---- CHECK scala.annotation.unused ---- */
package foo.test.scala.annotation:
  import annotation.unused // OK

  /* This goes around the trivial method detection */
  val default_int = 12

  def a1(a: Int) = a // OK
  def a2(a: Int) = default_int // error
  def a3(@unused a: Int) = default_int //OK

  def b1 =
    def f = 1 // error
    1

  def b2 =
    def f = 1 // OK
    f

  def b3 =
    @unused def f = 1 // OK
    1

  object Foo:
    private def a = 1 // error
    private def b = 2 // OK
    @unused private def c = 3 // OK

    def other = b

package foo.test.companionprivate:
  class A:
    import A.b // OK
    def a = b // OK

  object A:
    private def b = c // OK
    def c = List(1,2,3) // OK

<<<<<<< HEAD
package foo.test.i16678:
  def foo(func: Int => String, value: Int): String = func(value) // OK

  def run = 
    println(foo(number => number.toString, value = 5)) // OK
    println(foo(number => "<number>", value = 5)) // error
    println(foo(func = number => "<number>", value = 5)) // error
    println(foo(func = number => number.toString, value = 5)) // OK
    println(foo(func = _.toString, value = 5)) // OK
=======
package foo.test.possibleclasses:
  case class AllCaseClass(
    k: Int, // OK
    private val y: Int // OK /* Kept as it can be taken from pattern */
  )(
    s: Int, // error /* But not these */
    val t: Int, // OK
    private val z: Int // error
  )       

  case class AllCaseUsed(
    k: Int, // OK
    private val y: Int // OK
  )(
    s: Int, // OK
    val t: Int, // OK
    private val z: Int // OK
  ) {
    def a = k + y + s + t + z
  }

  class AllClass(
    k: Int, // error
    private val y: Int // error
  )(
    s: Int, // error
    val t: Int, // OK
    private val z: Int // error
  )      

  class AllUsed(
    k: Int, // OK
    private val y: Int // OK
  )(
    s: Int, // OK
    val t: Int, // OK
    private val z: Int // OK
  ) {
    def a = k + y + s + t + z
  } 

package foo.test.from.i16675:
  case class PositiveNumber private (i: Int) // OK
  object PositiveNumber:
    def make(i: Int): Option[PositiveNumber] = //OK 
      Option.when(i >= 0)(PositiveNumber(i)) // OK
>>>>>>> d99d9bfc
<|MERGE_RESOLUTION|>--- conflicted
+++ resolved
@@ -75,7 +75,6 @@
     private def b = c // OK
     def c = List(1,2,3) // OK
 
-<<<<<<< HEAD
 package foo.test.i16678:
   def foo(func: Int => String, value: Int): String = func(value) // OK
 
@@ -85,7 +84,7 @@
     println(foo(func = number => "<number>", value = 5)) // error
     println(foo(func = number => number.toString, value = 5)) // OK
     println(foo(func = _.toString, value = 5)) // OK
-=======
+    
 package foo.test.possibleclasses:
   case class AllCaseClass(
     k: Int, // OK
@@ -131,5 +130,4 @@
   case class PositiveNumber private (i: Int) // OK
   object PositiveNumber:
     def make(i: Int): Option[PositiveNumber] = //OK 
-      Option.when(i >= 0)(PositiveNumber(i)) // OK
->>>>>>> d99d9bfc
+      Option.when(i >= 0)(PositiveNumber(i)) // OK