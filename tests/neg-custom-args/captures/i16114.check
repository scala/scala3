-- Error: tests/neg-custom-args/captures/i16114.scala:18:13 ------------------------------------------------------------
18 |      expect[Cap^] {  // error
   |             ^^^^
   |             Type variable T of method expect cannot be instantiated to Cap^ since
   |             that type captures the root capability `cap`.
<<<<<<< HEAD
=======
   |
   |             where:    ^ refers to the universal root capability
>>>>>>> efb6ce75
-- Error: tests/neg-custom-args/captures/i16114.scala:24:13 ------------------------------------------------------------
24 |      expect[Cap^] { // error
   |             ^^^^
   |             Type variable T of method expect cannot be instantiated to Cap^ since
   |             that type captures the root capability `cap`.
<<<<<<< HEAD
=======
   |
   |             where:    ^ refers to the universal root capability
>>>>>>> efb6ce75
-- Error: tests/neg-custom-args/captures/i16114.scala:30:13 ------------------------------------------------------------
30 |      expect[Cap^] {  // error
   |             ^^^^
   |             Type variable T of method expect cannot be instantiated to Cap^ since
   |             that type captures the root capability `cap`.
   |
   |             where:    ^ refers to the universal root capability
-- Error: tests/neg-custom-args/captures/i16114.scala:36:13 ------------------------------------------------------------
36 |      expect[Cap^](io) // error
   |             ^^^^
   |             Type variable T of method expect cannot be instantiated to Cap^ since
   |             that type captures the root capability `cap`.
   |
   |             where:    ^ refers to the universal root capability
-- Error: tests/neg-custom-args/captures/i16114.scala:39:13 ------------------------------------------------------------
39 |      expect[Cap^] { // error
   |             ^^^^
<<<<<<< HEAD
   |             Type variable T of method expect cannot be instantiated to box Cap^ since
   |             that type captures the root capability `cap`.
=======
   |             Type variable T of method expect cannot be instantiated to Cap^ since
   |             that type captures the root capability `cap`.
   |
   |             where:    ^ refers to the universal root capability
>>>>>>> efb6ce75
<|MERGE_RESOLUTION|>--- conflicted
+++ resolved
@@ -3,21 +3,15 @@
    |             ^^^^
    |             Type variable T of method expect cannot be instantiated to Cap^ since
    |             that type captures the root capability `cap`.
-<<<<<<< HEAD
-=======
    |
    |             where:    ^ refers to the universal root capability
->>>>>>> efb6ce75
 -- Error: tests/neg-custom-args/captures/i16114.scala:24:13 ------------------------------------------------------------
 24 |      expect[Cap^] { // error
    |             ^^^^
    |             Type variable T of method expect cannot be instantiated to Cap^ since
    |             that type captures the root capability `cap`.
-<<<<<<< HEAD
-=======
    |
    |             where:    ^ refers to the universal root capability
->>>>>>> efb6ce75
 -- Error: tests/neg-custom-args/captures/i16114.scala:30:13 ------------------------------------------------------------
 30 |      expect[Cap^] {  // error
    |             ^^^^
@@ -35,12 +29,7 @@
 -- Error: tests/neg-custom-args/captures/i16114.scala:39:13 ------------------------------------------------------------
 39 |      expect[Cap^] { // error
    |             ^^^^
-<<<<<<< HEAD
-   |             Type variable T of method expect cannot be instantiated to box Cap^ since
-   |             that type captures the root capability `cap`.
-=======
    |             Type variable T of method expect cannot be instantiated to Cap^ since
    |             that type captures the root capability `cap`.
    |
-   |             where:    ^ refers to the universal root capability
->>>>>>> efb6ce75
+   |             where:    ^ refers to the universal root capability