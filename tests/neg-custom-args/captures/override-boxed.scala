
class A

<<<<<<< HEAD
def test(x: Any^{cap}) =
=======
def test(x: Any^) =
>>>>>>> a92a4639
  abstract class Getter:
    def get(): A^{x}
  class PolyGetter[T <: A^{x}] extends Getter:
    override def get(): T = ??? // error<|MERGE_RESOLUTION|>--- conflicted
+++ resolved
@@ -1,11 +1,7 @@
 
 class A
 
-<<<<<<< HEAD
-def test(x: Any^{cap}) =
-=======
 def test(x: Any^) =
->>>>>>> a92a4639
   abstract class Getter:
     def get(): A^{x}
   class PolyGetter[T <: A^{x}] extends Getter:
