import caps.use;
import caps.consume
class File:
  def write(): Unit = ???

def usingFile[T](f: File^ => T): T = ???

type Proc = () => Unit

class Ref[T](init: T):
  private var x: T = init
  def get: T = x
  def set(y: T) = { x = y }

def runAll0(@use xs: List[Proc]): Unit =
  var cur: List[() ->{xs*} Unit] = xs
  while cur.nonEmpty do
    val next: () ->{xs*} Unit = cur.head
    next()
    cur = cur.tail: List[() ->{xs*} Unit]

  usingFile: f => // error
    cur = (() => f.write()) :: Nil

def runAll1(@use xs: List[Proc]): Unit =
  val cur = Ref[List[() ->{xs*} Unit]](xs)  // OK, by revised VAR
  while cur.get.nonEmpty do
    val next: () ->{xs*} Unit = cur.get.head
    next()
    cur.set(cur.get.tail: List[() ->{xs*} Unit])

  usingFile: f => // error
    cur.set:
      (() => f.write()) :: Nil

def runAll2(@consume xs: List[Proc]): Unit =
<<<<<<< HEAD
  var cur: List[Proc] = xs   // error
=======
  var cur: List[Proc] = xs
>>>>>>> efb6ce75
  while cur.nonEmpty do
    val next: () => Unit = cur.head   // was error, now OK
    next()
    cur = cur.tail

def runAll3(xs: List[Proc]): Unit =
  val cur = Ref[List[Proc]](xs) // error
  while cur.get.nonEmpty do
    val next: () => Unit = cur.get.head // error
    next()
    cur.set(cur.get.tail: List[Proc]) // error

class Id[-A,  +B >: A]():
  def apply(a: A): B = a

def test =
  val id: Id[Proc, Proc] = new Id[Proc, () -> Unit] // error
  usingFile: f =>
    id(() => f.write()) // was error

def attack2 =
  val id: File^ -> File^ = x => x // error
    // val id: File^ -> File^{fresh}

<<<<<<< HEAD
  val leaked = usingFile[File^{id*}]: f => // error // error
=======
  val leaked = usingFile[File^{id*}]: f => // now ok
>>>>>>> efb6ce75
    val f1: File^{id*} = id(f)
    f1

def attack3 =
  val id: (x: File^) -> File^ = x => x // error
    // val id: File^ -> EX C.File^C

<<<<<<< HEAD
  val leaked = usingFile[File^{id*}]: f => // error // error
=======
  val leaked = usingFile[File^{id*}]: f => // error
>>>>>>> efb6ce75
    val f1: File^{id*} = id(f)
    f1

class List[+A]:
  def head: A = ???
  def tail: List[A] = ???
  def map[B](f: A => B): List[B] = ???
  def nonEmpty: Boolean = ???

extension [A](x: A) def :: (xs: List[A]): List[A] = ???

object Nil extends List[Nothing]

def compose1[A, B, C](f: A => B, g: B => C): A ->{f, g} C =
  z => g(f(z))

def mapCompose[A](ps: List[(A => A, A => A)]): List[A ->{ps*} A] =
  ps.map((x, y) => compose1(x, y)) // error

def mapCompose2[A](@use ps: List[(A => A, A => A)]): List[A ->{ps*} A] =
  ps.map((x, y) => compose1(x, y)) // error<|MERGE_RESOLUTION|>--- conflicted
+++ resolved
@@ -34,11 +34,7 @@
       (() => f.write()) :: Nil
 
 def runAll2(@consume xs: List[Proc]): Unit =
-<<<<<<< HEAD
-  var cur: List[Proc] = xs   // error
-=======
   var cur: List[Proc] = xs
->>>>>>> efb6ce75
   while cur.nonEmpty do
     val next: () => Unit = cur.head   // was error, now OK
     next()
@@ -63,11 +59,7 @@
   val id: File^ -> File^ = x => x // error
     // val id: File^ -> File^{fresh}
 
-<<<<<<< HEAD
-  val leaked = usingFile[File^{id*}]: f => // error // error
-=======
   val leaked = usingFile[File^{id*}]: f => // now ok
->>>>>>> efb6ce75
     val f1: File^{id*} = id(f)
     f1
 
@@ -75,11 +67,7 @@
   val id: (x: File^) -> File^ = x => x // error
     // val id: File^ -> EX C.File^C
 
-<<<<<<< HEAD
-  val leaked = usingFile[File^{id*}]: f => // error // error
-=======
   val leaked = usingFile[File^{id*}]: f => // error
->>>>>>> efb6ce75
     val f1: File^{id*} = id(f)
     f1
 
