--- conflicted
+++ resolved
@@ -9,10 +9,6 @@
 22 |    r.setV(g) // error
    |           ^
    |           Found:    (x: String) ->{cap3} String
-<<<<<<< HEAD
-   |           Required: (x: String) -> String
-=======
    |           Required: String -> String
->>>>>>> efb6ce75
    |
    | longer explanation available when compiling with `-explain`