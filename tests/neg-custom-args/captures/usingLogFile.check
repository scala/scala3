<<<<<<< HEAD
-- Error: tests/neg-custom-args/captures/usingLogFile.scala:23:27 ------------------------------------------------------
23 |  val later = usingLogFile { f => () => f.write(0) } // error
   |                           ^^^^^^^^^^^^^^^^^^^^^^^^^
   |                           {f} () -> Unit cannot be box-converted to box ? () -> Unit
   |                           since one of their capture sets contains the root capability `*`
-- Error: tests/neg-custom-args/captures/usingLogFile.scala:29:9 -------------------------------------------------------
29 |  later2.x()  // error
   |  ^^^^^^^^
   |  The expression's type box {*} () -> Unit is not allowed to capture the root capability `*`.
   |  This usually means that a capability persists longer than its allowed lifetime.
=======
>>>>>>> d6cc1010
-- Error: tests/neg-custom-args/captures/usingLogFile.scala:33:2 -------------------------------------------------------
33 |  later3() // error
   |  ^^^^^^
   |  box {*} () -> Unit cannot be box-converted to a type that can be selected or applied
   |  since one of their capture sets contains the root capability `*`
-- Error: tests/neg-custom-args/captures/usingLogFile.scala:37:9 -------------------------------------------------------
37 |  later4.x() // error
   |  ^^^^^^^^
   |  The expression's type box {*} () -> Unit is not allowed to capture the root capability `*`.
   |  This usually means that a capability persists longer than its allowed lifetime.
-- Error: tests/neg-custom-args/captures/usingLogFile.scala:23:6 -------------------------------------------------------
23 |  val later = usingLogFile { f => () => f.write(0) } // error
   |  ^^^^^^^^^^^^^^^^^^^^^^^^^^^^^^^^^^^^^^^^^^^^^^^^^^
   |  Non-local value later cannot have an inferred type
   |  {x$0} () -> Unit
   |  with non-empty capture set {x$0}.
   |  The type needs to be declared explicitly.
-- Error: tests/neg-custom-args/captures/usingLogFile.scala:29:9 -------------------------------------------------------
29 |  later2.x()  // error
   |  ^^^^^^^^
   |  The expression's type box {x$0, *} () -> Unit is not allowed to capture the root capability `*`.
   |  This usually means that a capability persists longer than its allowed lifetime.
-- Error: tests/neg-custom-args/captures/usingLogFile.scala:47:6 -------------------------------------------------------
47 |  val later = usingLogFile { f => () => f.write(0) } // error
<<<<<<< HEAD
   |                           ^^^^^^^^^^^^^^^^^^^^^^^^^
   |                           {f} () -> Unit cannot be box-converted to box ? () -> Unit
   |                           since one of their capture sets contains the root capability `*`
-- Error: tests/neg-custom-args/captures/usingLogFile.scala:62:33 ------------------------------------------------------
62 |    val later = usingFile("out", f => (y: Int) => xs.foreach(x => f.write(x + y))) // error
   |                                 ^^^^^^^^^^^^^^^^^^^^^^^^^^^^^^^^^^^^^^^^^^^^^^^^
   |                                 {f} (x$0: Int) -> Unit cannot be box-converted to box ? (x$0: Int) -> Unit
   |                                 since one of their capture sets contains the root capability `*`
-- Error: tests/neg-custom-args/captures/usingLogFile.scala:71:37 ------------------------------------------------------
71 |    val later = usingFile("logfile", usingLogger(_, l => () => l.log("test"))) // error
   |                                     ^^^^^^^^^^^^^^^^^^^^^^^^^^^^^^^^^^^^^^^^
   |                                     {_$1} () -> Unit cannot be box-converted to box ? () -> Unit
   |                                     since one of their capture sets contains the root capability `*`
=======
   |  ^^^^^^^^^^^^^^^^^^^^^^^^^^^^^^^^^^^^^^^^^^^^^^^^^^
   |  Non-local value later cannot have an inferred type
   |  {x$0} () -> Unit
   |  with non-empty capture set {x$0}.
   |  The type needs to be declared explicitly.
-- Error: tests/neg-custom-args/captures/usingLogFile.scala:62:25 ------------------------------------------------------
62 |    val later = usingFile("out", f => (y: Int) => xs.foreach(x => f.write(x + y))) // error
   |                ^^^^^^^^^^^^^^^^^^^^^^^^^^^^^^^^^^^^^^^^^^^^^^^^^^^^^^^^^^^^^^^^^^
   |        The expression's type box {x$0, *} (x$0: Int) -> Unit is not allowed to capture the root capability `*`.
   |        This usually means that a capability persists longer than its allowed lifetime.
-- Error: tests/neg-custom-args/captures/usingLogFile.scala:71:25 ------------------------------------------------------
71 |    val later = usingFile("logfile", usingLogger(_, l => () => l.log("test"))) // error
   |                ^^^^^^^^^^^^^^^^^^^^^^^^^^^^^^^^^^^^^^^^^^^^^^^^^^^^^^^^^^^^^^
   |                The expression's type box {x$0, *} () -> Unit is not allowed to capture the root capability `*`.
   |                This usually means that a capability persists longer than its allowed lifetime.
>>>>>>> d6cc1010
<|MERGE_RESOLUTION|>--- conflicted
+++ resolved
@@ -1,16 +1,3 @@
-<<<<<<< HEAD
--- Error: tests/neg-custom-args/captures/usingLogFile.scala:23:27 ------------------------------------------------------
-23 |  val later = usingLogFile { f => () => f.write(0) } // error
-   |                           ^^^^^^^^^^^^^^^^^^^^^^^^^
-   |                           {f} () -> Unit cannot be box-converted to box ? () -> Unit
-   |                           since one of their capture sets contains the root capability `*`
--- Error: tests/neg-custom-args/captures/usingLogFile.scala:29:9 -------------------------------------------------------
-29 |  later2.x()  // error
-   |  ^^^^^^^^
-   |  The expression's type box {*} () -> Unit is not allowed to capture the root capability `*`.
-   |  This usually means that a capability persists longer than its allowed lifetime.
-=======
->>>>>>> d6cc1010
 -- Error: tests/neg-custom-args/captures/usingLogFile.scala:33:2 -------------------------------------------------------
 33 |  later3() // error
    |  ^^^^^^
@@ -35,21 +22,6 @@
    |  This usually means that a capability persists longer than its allowed lifetime.
 -- Error: tests/neg-custom-args/captures/usingLogFile.scala:47:6 -------------------------------------------------------
 47 |  val later = usingLogFile { f => () => f.write(0) } // error
-<<<<<<< HEAD
-   |                           ^^^^^^^^^^^^^^^^^^^^^^^^^
-   |                           {f} () -> Unit cannot be box-converted to box ? () -> Unit
-   |                           since one of their capture sets contains the root capability `*`
--- Error: tests/neg-custom-args/captures/usingLogFile.scala:62:33 ------------------------------------------------------
-62 |    val later = usingFile("out", f => (y: Int) => xs.foreach(x => f.write(x + y))) // error
-   |                                 ^^^^^^^^^^^^^^^^^^^^^^^^^^^^^^^^^^^^^^^^^^^^^^^^
-   |                                 {f} (x$0: Int) -> Unit cannot be box-converted to box ? (x$0: Int) -> Unit
-   |                                 since one of their capture sets contains the root capability `*`
--- Error: tests/neg-custom-args/captures/usingLogFile.scala:71:37 ------------------------------------------------------
-71 |    val later = usingFile("logfile", usingLogger(_, l => () => l.log("test"))) // error
-   |                                     ^^^^^^^^^^^^^^^^^^^^^^^^^^^^^^^^^^^^^^^^
-   |                                     {_$1} () -> Unit cannot be box-converted to box ? () -> Unit
-   |                                     since one of their capture sets contains the root capability `*`
-=======
    |  ^^^^^^^^^^^^^^^^^^^^^^^^^^^^^^^^^^^^^^^^^^^^^^^^^^
    |  Non-local value later cannot have an inferred type
    |  {x$0} () -> Unit
@@ -64,5 +36,4 @@
 71 |    val later = usingFile("logfile", usingLogger(_, l => () => l.log("test"))) // error
    |                ^^^^^^^^^^^^^^^^^^^^^^^^^^^^^^^^^^^^^^^^^^^^^^^^^^^^^^^^^^^^^^
    |                The expression's type box {x$0, *} () -> Unit is not allowed to capture the root capability `*`.
-   |                This usually means that a capability persists longer than its allowed lifetime.
->>>>>>> d6cc1010
+   |                This usually means that a capability persists longer than its allowed lifetime.