-- [E007] Type Mismatch Error: tests/neg-custom-args/captures/simple-using.scala:8:15 ----------------------------------
8 |  usingLogFile { f => () => f.write(2) } // error
  |               ^^^^^^^^^^^^^^^^^^^^^^^^^
<<<<<<< HEAD
  |               Found:    (f: java.io.FileOutputStream^) ->? box () ->{f} Unit
  |               Required: (f: java.io.FileOutputStream^) ->{fresh} box () ->? Unit
  |
  |               Note that reference f.type
  |               cannot be included in outer capture set ?
=======
  |Found:    (f: java.io.FileOutputStream^?) ->? () ->{f} Unit
  |Required: java.io.FileOutputStream^ => () ->? Unit
  |
  |where:    => refers to a fresh root capability created in method test when checking argument to parameter op of method usingLogFile
  |          ^  refers to the universal root capability
  |
  |Note that reference f.type
  |cannot be included in outer capture set ?
>>>>>>> efb6ce75
  |
  | longer explanation available when compiling with `-explain`<|MERGE_RESOLUTION|>--- conflicted
+++ resolved
@@ -1,13 +1,6 @@
 -- [E007] Type Mismatch Error: tests/neg-custom-args/captures/simple-using.scala:8:15 ----------------------------------
 8 |  usingLogFile { f => () => f.write(2) } // error
   |               ^^^^^^^^^^^^^^^^^^^^^^^^^
-<<<<<<< HEAD
-  |               Found:    (f: java.io.FileOutputStream^) ->? box () ->{f} Unit
-  |               Required: (f: java.io.FileOutputStream^) ->{fresh} box () ->? Unit
-  |
-  |               Note that reference f.type
-  |               cannot be included in outer capture set ?
-=======
   |Found:    (f: java.io.FileOutputStream^?) ->? () ->{f} Unit
   |Required: java.io.FileOutputStream^ => () ->? Unit
   |
@@ -16,6 +9,5 @@
   |
   |Note that reference f.type
   |cannot be included in outer capture set ?
->>>>>>> efb6ce75
   |
   | longer explanation available when compiling with `-explain`