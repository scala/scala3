--- conflicted
+++ resolved
@@ -1,49 +1,29 @@
 -- [E007] Type Mismatch Error: tests/neg-custom-args/captures/depfun-reach.scala:12:27 ---------------------------------
 12 |    List(() => op.foreach((f,g) => { f(); g() })) // error (???)
    |                           ^^^^^^^^^^^^^^^^^^^^
-<<<<<<< HEAD
-   |                           Found:    (x$1: (box () ->? Unit, box () ->? Unit)^?) ->? Unit
-   |                           Required: (x$1: (box () ->{op*} Unit, box () ->{op*} Unit)) => Unit
-=======
    |Found:    (x$1: (() ->? Unit, () ->? Unit)^?) ->? Unit
    |Required: ((() ->{op*} Unit, () ->{op*} Unit)) => Unit
    |
    |where:    => refers to a fresh root capability created in anonymous function of type (): Unit when checking argument to parameter op of method foreach
->>>>>>> efb6ce75
    |
    | longer explanation available when compiling with `-explain`
 -- [E007] Type Mismatch Error: tests/neg-custom-args/captures/depfun-reach.scala:19:4 ----------------------------------
 19 |    op // error
    |    ^^
-<<<<<<< HEAD
-   |    Found:    (op : (xs: List[(X, box () ->{io} Unit)]) => List[box () ->{xs*} Unit])
-   |    Required: (xs: List[(X, box () ->{io} Unit)]) => List[() -> Unit]
-=======
    |    Found:    (op : (xs: List[(X, () ->{io} Unit)]) => List[() ->{xs*} Unit])
    |    Required: (xs: List[(X, () ->{io} Unit)]) =>² List[() -> Unit]
    |
    |    where:    =>  refers to a fresh root capability in the type of parameter op
    |              =>² refers to a fresh root capability in the result type of method foo
->>>>>>> efb6ce75
    |
    | longer explanation available when compiling with `-explain`
 -- [E007] Type Mismatch Error: tests/neg-custom-args/captures/depfun-reach.scala:26:60 ---------------------------------
 26 |  val b: (xs: List[() ->{io} Unit]) => List[() ->{} Unit] = a // error
    |                                                            ^
-<<<<<<< HEAD
-   |                                     Found:    (a : (xs: List[box () ->{io} Unit]) => List[box () ->{xs*} Unit])
-   |                                     Required: (xs: List[box () ->{io} Unit]) => List[() -> Unit]
-=======
    |                                          Found:    (a : (xs: List[() ->{io} Unit]) => List[() ->{xs*} Unit])
    |                                          Required: (xs: List[() ->{io} Unit]) =>² List[() -> Unit]
    |
    |                                          where:    =>  refers to a fresh root capability in the type of value a
    |                                                    =>² refers to a fresh root capability in the type of value b
->>>>>>> efb6ce75
    |
-   | longer explanation available when compiling with `-explain`
--- Error: tests/neg-custom-args/captures/depfun-reach.scala:18:17 ------------------------------------------------------
-18 |               : (xs: List[(X, () ->{io} Unit)]) => List[() ->{} Unit] = // error
-   |                 ^^^^^^^^^^^^^^^^^^^^^^^^^^^^^^^^^^^^^^^^^^^^^^^^^^^^^
-   |Separation failure: method foo's result type (xs: List[(X, box () ->{io} Unit)]) => List[() -> Unit] hides parameter op.
-   |The parameter needs to be annotated with @consume to allow this.+   | longer explanation available when compiling with `-explain`