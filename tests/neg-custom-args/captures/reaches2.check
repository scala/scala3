-- Error: tests/neg-custom-args/captures/reaches2.scala:10:10 ----------------------------------------------------------
10 |  ps.map((x, y) => compose1(x, y)) // error // error // error
   |          ^
   |          Local reach capability ps* leaks into capture scope of method mapCompose.
   |          To allow this, the parameter ps should be declared with a @use annotation
-- Error: tests/neg-custom-args/captures/reaches2.scala:10:13 ----------------------------------------------------------
10 |  ps.map((x, y) => compose1(x, y)) // error // error // error
   |             ^
   |             Local reach capability ps* leaks into capture scope of method mapCompose.
   |             To allow this, the parameter ps should be declared with a @use annotation
-- Error: tests/neg-custom-args/captures/reaches2.scala:10:28 ----------------------------------------------------------
10 |  ps.map((x, y) => compose1(x, y)) // error // error // error
   |                            ^
<<<<<<< HEAD
   |                            Separation failure: argument of type  A ->{x} A
   |                            to method compose1: [A, B, C](f: A => B, g: B => C): A ->{f, g} C
   |                            corresponds to capture-polymorphic formal parameter f of type  box A^? => box A^?
   |                            and hides capabilities  {x}.
   |                            Some of these overlap with the captures of the second argument with type  A ->{y} A.
   |
   |                              Hidden set of current argument        : {x}
   |                              Hidden footprint of current argument  : {x, ps*}
   |                              Capture set of second argument        : {y}
   |                              Footprint set of second argument      : {y, ps*}
   |                              The two sets overlap at               : {ps*}
=======
   |Separation failure: argument of type  A ->{x} A
   |to method compose1: [A, B, C](f: A => B, g: B => C): A ->{f, g} C
   |corresponds to capture-polymorphic formal parameter f of type  A^? => A^?
   |and hides capabilities  {x}.
   |Some of these overlap with the captures of the second argument with type  A ->{y} A.
   |
   |  Hidden set of current argument        : {x}
   |  Hidden footprint of current argument  : {x, ps*}
   |  Capture set of second argument        : {y}
   |  Footprint set of second argument      : {y, ps*}
   |  The two sets overlap at               : {ps*}
   |
   |where:    => refers to a fresh root capability created in anonymous function of type (x$1: (A^? ->{ps*} A^?, A^? ->{ps*} A^?)^?): A^? ->{ps*} A^? when checking argument to parameter f of method compose1
>>>>>>> efb6ce75
<|MERGE_RESOLUTION|>--- conflicted
+++ resolved
@@ -11,19 +11,6 @@
 -- Error: tests/neg-custom-args/captures/reaches2.scala:10:28 ----------------------------------------------------------
 10 |  ps.map((x, y) => compose1(x, y)) // error // error // error
    |                            ^
-<<<<<<< HEAD
-   |                            Separation failure: argument of type  A ->{x} A
-   |                            to method compose1: [A, B, C](f: A => B, g: B => C): A ->{f, g} C
-   |                            corresponds to capture-polymorphic formal parameter f of type  box A^? => box A^?
-   |                            and hides capabilities  {x}.
-   |                            Some of these overlap with the captures of the second argument with type  A ->{y} A.
-   |
-   |                              Hidden set of current argument        : {x}
-   |                              Hidden footprint of current argument  : {x, ps*}
-   |                              Capture set of second argument        : {y}
-   |                              Footprint set of second argument      : {y, ps*}
-   |                              The two sets overlap at               : {ps*}
-=======
    |Separation failure: argument of type  A ->{x} A
    |to method compose1: [A, B, C](f: A => B, g: B => C): A ->{f, g} C
    |corresponds to capture-polymorphic formal parameter f of type  A^? => A^?
@@ -36,5 +23,4 @@
    |  Footprint set of second argument      : {y, ps*}
    |  The two sets overlap at               : {ps*}
    |
-   |where:    => refers to a fresh root capability created in anonymous function of type (x$1: (A^? ->{ps*} A^?, A^? ->{ps*} A^?)^?): A^? ->{ps*} A^? when checking argument to parameter f of method compose1
->>>>>>> efb6ce75
+   |where:    => refers to a fresh root capability created in anonymous function of type (x$1: (A^? ->{ps*} A^?, A^? ->{ps*} A^?)^?): A^? ->{ps*} A^? when checking argument to parameter f of method compose1