-- [E007] Type Mismatch Error: tests/neg-custom-args/captures/lazylists2.scala:18:4 ------------------------------------
18 |    final class Mapped extends LazyList[B]:  // error
   |    ^
<<<<<<< HEAD
   |    Found:    LazyList[B^?]^{f, xs}
=======
   |    Found:    LazyList[box B^?]^{f, xs}
>>>>>>> a92a4639
   |    Required: LazyList[B]^{f}
19 |      this: (Mapped^{xs, f}) =>
20 |      def isEmpty = false
21 |      def head: B = f(xs.head)
22 |      def tail: LazyList[B]^{this} = xs.tail.map(f)
23 |    new Mapped
   |
   | longer explanation available when compiling with `-explain`
-- [E007] Type Mismatch Error: tests/neg-custom-args/captures/lazylists2.scala:27:4 ------------------------------------
27 |    final class Mapped extends LazyList[B]:  // error
   |    ^
<<<<<<< HEAD
   |    Found:    LazyList[B^?]^{f, xs}
=======
   |    Found:    LazyList[box B^?]^{f, xs}
>>>>>>> a92a4639
   |    Required: LazyList[B]^{xs}
28 |      this: Mapped^{xs, f} =>
29 |      def isEmpty = false
30 |      def head: B = f(xs.head)
31 |      def tail: LazyList[B]^{this} = xs.tail.map(f)
32 |    new Mapped
   |
   | longer explanation available when compiling with `-explain`
-- Error: tests/neg-custom-args/captures/lazylists2.scala:40:20 --------------------------------------------------------
40 |      def head: B = f(xs.head)  // error
   |                    ^
   |(f : A => B) cannot be referenced here; it is not included in the allowed capture set {xs} of the self type of class Mapped
-- Error: tests/neg-custom-args/captures/lazylists2.scala:41:48 --------------------------------------------------------
41 |      def tail: LazyList[B]^{this}= xs.tail.map(f) // error
   |                                                ^
   |(f : A => B) cannot be referenced here; it is not included in the allowed capture set {xs} of the self type of class Mapped
-- [E007] Type Mismatch Error: tests/neg-custom-args/captures/lazylists2.scala:45:4 ------------------------------------
45 |    final class Mapped extends LazyList[B]:  // error
   |    ^
<<<<<<< HEAD
   |    Found:    LazyList[B^?]^{f, xs}
=======
   |    Found:    LazyList[box B^?]^{f, xs}
>>>>>>> a92a4639
   |    Required: LazyList[B]^{xs}
46 |      this: (Mapped^{xs, f}) =>
47 |      def isEmpty = false
48 |      def head: B = f(xs.head)
49 |      def tail: LazyList[B]^{xs, f} = xs.tail.map(f)
50 |    new Mapped
   |
   | longer explanation available when compiling with `-explain`
-- Error: tests/neg-custom-args/captures/lazylists2.scala:60:10 --------------------------------------------------------
60 |    class Mapped2 extends Mapped:  // error
   |    ^
   |    references {f, xs} are not all included in the allowed capture set {} of the self type of class Mapped2
61 |      this: Mapped =><|MERGE_RESOLUTION|>--- conflicted
+++ resolved
@@ -1,11 +1,7 @@
 -- [E007] Type Mismatch Error: tests/neg-custom-args/captures/lazylists2.scala:18:4 ------------------------------------
 18 |    final class Mapped extends LazyList[B]:  // error
    |    ^
-<<<<<<< HEAD
-   |    Found:    LazyList[B^?]^{f, xs}
-=======
    |    Found:    LazyList[box B^?]^{f, xs}
->>>>>>> a92a4639
    |    Required: LazyList[B]^{f}
 19 |      this: (Mapped^{xs, f}) =>
 20 |      def isEmpty = false
@@ -17,11 +13,7 @@
 -- [E007] Type Mismatch Error: tests/neg-custom-args/captures/lazylists2.scala:27:4 ------------------------------------
 27 |    final class Mapped extends LazyList[B]:  // error
    |    ^
-<<<<<<< HEAD
-   |    Found:    LazyList[B^?]^{f, xs}
-=======
    |    Found:    LazyList[box B^?]^{f, xs}
->>>>>>> a92a4639
    |    Required: LazyList[B]^{xs}
 28 |      this: Mapped^{xs, f} =>
 29 |      def isEmpty = false
@@ -41,11 +33,7 @@
 -- [E007] Type Mismatch Error: tests/neg-custom-args/captures/lazylists2.scala:45:4 ------------------------------------
 45 |    final class Mapped extends LazyList[B]:  // error
    |    ^
-<<<<<<< HEAD
-   |    Found:    LazyList[B^?]^{f, xs}
-=======
    |    Found:    LazyList[box B^?]^{f, xs}
->>>>>>> a92a4639
    |    Required: LazyList[B]^{xs}
 46 |      this: (Mapped^{xs, f}) =>
 47 |      def isEmpty = false
