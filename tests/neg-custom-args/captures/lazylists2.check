-- [E007] Type Mismatch Error: tests/neg-custom-args/captures/lazylists2.scala:18:4 ------------------------------------
18 |    final class Mapped extends LazyList[B]:  // error
   |    ^
   |    Found:    LazyList[B^?]^{f, xs}
   |    Required: LazyList[B]^{f}
19 |      this: (Mapped^{xs, f}) =>
20 |      def isEmpty = false
21 |      def head: B = f(xs.head)
22 |      def tail: LazyList[B]^{this} = xs.tail.map(f)
23 |    new Mapped
   |
   | longer explanation available when compiling with `-explain`
-- [E007] Type Mismatch Error: tests/neg-custom-args/captures/lazylists2.scala:27:4 ------------------------------------
27 |    final class Mapped extends LazyList[B]:  // error
   |    ^
   |    Found:    LazyList[B^?]^{f, xs}
   |    Required: LazyList[B]^{xs}
28 |      this: Mapped^{xs, f} =>
29 |      def isEmpty = false
30 |      def head: B = f(xs.head)
31 |      def tail: LazyList[B]^{this} = xs.tail.map(f)
32 |    new Mapped
   |
   | longer explanation available when compiling with `-explain`
-- Error: tests/neg-custom-args/captures/lazylists2.scala:40:20 --------------------------------------------------------
40 |      def head: B = f(xs.head)  // error
   |                    ^
   |(f : A => B) cannot be referenced here; it is not included in the allowed capture set {xs} of the self type of class Mapped
-- Error: tests/neg-custom-args/captures/lazylists2.scala:41:48 --------------------------------------------------------
41 |      def tail: LazyList[B]^{this}= xs.tail.map(f) // error
   |                                                ^
   |(f : A => B) cannot be referenced here; it is not included in the allowed capture set {xs} of the self type of class Mapped
-- [E007] Type Mismatch Error: tests/neg-custom-args/captures/lazylists2.scala:45:4 ------------------------------------
45 |    final class Mapped extends LazyList[B]:  // error
   |    ^
<<<<<<< HEAD
   |    Found:    {f, xs} LazyList[? B]
   |    Required: {xs} LazyList[B]
46 |      this: ({xs, f} Mapped) =>
47 |      def isEmpty = false
48 |      def head: B = f(xs.head)
49 |      def tail: {xs, f} LazyList[B] = xs.tail.map(f)
=======
   |    Found:    LazyList[B^?]^{f, xs}
   |    Required: LazyList[B]^{xs}
46 |      this: (Mapped^{xs, f}) =>
47 |      def isEmpty = false
48 |      def head: B = f(xs.head)
49 |      def tail: LazyList[B]^{xs, f} = xs.tail.map(f)
>>>>>>> 721e7c87
50 |    new Mapped
   |
   | longer explanation available when compiling with `-explain`
-- Error: tests/neg-custom-args/captures/lazylists2.scala:60:10 --------------------------------------------------------
60 |    class Mapped2 extends Mapped:  // error
   |    ^
   |    references {f, xs} are not all included in allowed capture set {} of the self type of class Mapped2
61 |      this: Mapped =><|MERGE_RESOLUTION|>--- conflicted
+++ resolved
@@ -33,21 +33,12 @@
 -- [E007] Type Mismatch Error: tests/neg-custom-args/captures/lazylists2.scala:45:4 ------------------------------------
 45 |    final class Mapped extends LazyList[B]:  // error
    |    ^
-<<<<<<< HEAD
-   |    Found:    {f, xs} LazyList[? B]
-   |    Required: {xs} LazyList[B]
-46 |      this: ({xs, f} Mapped) =>
-47 |      def isEmpty = false
-48 |      def head: B = f(xs.head)
-49 |      def tail: {xs, f} LazyList[B] = xs.tail.map(f)
-=======
    |    Found:    LazyList[B^?]^{f, xs}
    |    Required: LazyList[B]^{xs}
 46 |      this: (Mapped^{xs, f}) =>
 47 |      def isEmpty = false
 48 |      def head: B = f(xs.head)
 49 |      def tail: LazyList[B]^{xs, f} = xs.tail.map(f)
->>>>>>> 721e7c87
 50 |    new Mapped
    |
    | longer explanation available when compiling with `-explain`
