--- conflicted
+++ resolved
@@ -1,14 +1,6 @@
 -- Error: tests/neg-custom-args/captures/existential-mapping.scala:46:10 -----------------------------------------------
 46 |  val z2: (x: A^) => Array[C^] = ??? // error
    |          ^^^^^^^^^^^^^^^^^^^^
-<<<<<<< HEAD
-   |          Array[box C^] captures the root capability `cap` in invariant position.
-   |          This capability cannot be converted to an existential in the result type of a function.
--- [E007] Type Mismatch Error: tests/neg-custom-args/captures/existential-mapping.scala:9:25 ---------------------------
-9 |  val _:  (x: C^) -> C = x1 // error
-  |                         ^^
-  |                         Found:    (x1 : (x: C^) -> C^{localcap})
-=======
    |          Array[C^] captures the root capability `cap` in invariant position.
    |          This capability cannot be converted to an existential in the result type of a function.
    |
@@ -17,7 +9,6 @@
 9 |  val _:  (x: C^) -> C = x1 // error
   |                         ^^
   |                         Found:    (x1 : (x: C^) -> C^²)
->>>>>>> efb6ce75
   |                         Required: (x: C^) -> C
   |
   |                         where:    ^  refers to the universal root capability
@@ -27,11 +18,7 @@
 -- [E007] Type Mismatch Error: tests/neg-custom-args/captures/existential-mapping.scala:12:20 --------------------------
 12 |  val _:  C^ -> C = x2 // error
    |                    ^^
-<<<<<<< HEAD
-   |                    Found:    (x2 : C^ -> C^{fresh})
-=======
    |                    Found:    C^ -> C^{x2*}
->>>>>>> efb6ce75
    |                    Required: C^ -> C
    |
    |                    where:    ^ refers to the universal root capability
@@ -40,26 +27,17 @@
 -- [E007] Type Mismatch Error: tests/neg-custom-args/captures/existential-mapping.scala:15:30 --------------------------
 15 |  val _: A^ -> (x: C^) -> C = x3 // error
    |                              ^^
-<<<<<<< HEAD
-   |                              Found:    (x3 : A^ -> (x: C^) -> C^{localcap})
-   |                              Required: A^ -> (x: C^) -> C
-=======
    |                        Found:    (x3 : A^ -> (x: C^) -> C^²)
    |                        Required: A^ -> (x: C^) -> C
    |
    |                        where:    ^  refers to the universal root capability
    |                                  ^² refers to a root capability associated with the result type of (x: C^): C^²
->>>>>>> efb6ce75
    |
    | longer explanation available when compiling with `-explain`
 -- [E007] Type Mismatch Error: tests/neg-custom-args/captures/existential-mapping.scala:18:25 --------------------------
 18 |  val _: A^ -> C^ -> C = x4 // error
    |                         ^^
-<<<<<<< HEAD
-   |                         Found:    (x4 : A^ -> C^ -> C^{fresh})
-=======
    |                         Found:    A^ -> C^ -> C^{x4*}
->>>>>>> efb6ce75
    |                         Required: A^ -> C^ -> C
    |
    |                         where:    ^ refers to the universal root capability
@@ -68,41 +46,27 @@
 -- [E007] Type Mismatch Error: tests/neg-custom-args/captures/existential-mapping.scala:21:30 --------------------------
 21 |  val _: A^ -> (x: C^) -> C = x5 // error
    |                              ^^
-<<<<<<< HEAD
-   |                              Found:    (x5 : A^ -> (x: C^) -> C^{localcap})
-   |                              Required: A^ -> (x: C^) -> C
-=======
    |                        Found:    (x5 : A^ -> (x: C^) -> C^²)
    |                        Required: A^ -> (x: C^) -> C
    |
    |                        where:    ^  refers to the universal root capability
    |                                  ^² refers to a root capability associated with the result type of (x: C^): C^²
->>>>>>> efb6ce75
    |
    | longer explanation available when compiling with `-explain`
 -- [E007] Type Mismatch Error: tests/neg-custom-args/captures/existential-mapping.scala:24:30 --------------------------
 24 |  val _: A^ -> (x: C^) => C = x6 // error
    |                              ^^
-<<<<<<< HEAD
-   |                              Found:    (x6 : A^ -> (x: C^) ->{fresh} C^{localcap})
-   |                              Required: A^ -> (x: C^) ->{fresh} C
-=======
    |                        Found:    A^ -> (x: C^) ->{x6*} C^²
    |                        Required: A^ -> (x: C^) => C
    |
    |                        where:    => refers to a fresh root capability in the type of value _$6
    |                                  ^  refers to the universal root capability
    |                                  ^² refers to a root capability associated with the result type of (x: C^): C^²
->>>>>>> efb6ce75
    |
    | longer explanation available when compiling with `-explain`
 -- [E007] Type Mismatch Error: tests/neg-custom-args/captures/existential-mapping.scala:27:25 --------------------------
 27 |  val _:  (x: C^) => C = y1 // error
    |                         ^^
-<<<<<<< HEAD
-   |                         Found:    (y1 : (x: C^) ->{fresh} C^{localcap})
-   |                         Required: (x: C^) ->{fresh} C
-=======
    |                       Found:    (y1 : (x: C^) => C^²)
    |                       Required: (x: C^) =>² C
    |
@@ -110,19 +74,13 @@
    |                                 =>² refers to a fresh root capability in the type of value _$7
    |                                 ^   refers to the universal root capability
    |                                 ^²  refers to a root capability associated with the result type of (x: C^): C^²
->>>>>>> efb6ce75
    |
    | longer explanation available when compiling with `-explain`
 -- [E007] Type Mismatch Error: tests/neg-custom-args/captures/existential-mapping.scala:30:20 --------------------------
 30 |  val _:  C^ => C = y2 // error
    |                    ^^
-<<<<<<< HEAD
-   |                    Found:    (y2 : C^ ->{fresh} C^{fresh})
-   |                    Required: C^ ->{fresh} C
-=======
    |                    Found:    C^ ->{y2} C^{y2*}
    |                    Required: C^ => C
->>>>>>> efb6ce75
    |
    |                    where:    => refers to a fresh root capability in the type of value _$8
    |                              ^  refers to the universal root capability
@@ -131,10 +89,6 @@
 -- [E007] Type Mismatch Error: tests/neg-custom-args/captures/existential-mapping.scala:33:30 --------------------------
 33 |  val _: A^ => (x: C^) => C = y3 // error
    |                              ^^
-<<<<<<< HEAD
-   |                              Found:    (y3 : A^ ->{fresh} (x: C^) ->{fresh} C^{localcap})
-   |                              Required: A^ ->{fresh} (x: C^) ->{fresh} C
-=======
    |                       Found:    A^ ->{y3} (x: C^) ->{y3*} C^²
    |                       Required: A^ => (x: C^) =>² C
    |
@@ -142,32 +96,22 @@
    |                                 =>² refers to a fresh root capability in the type of value _$9
    |                                 ^   refers to the universal root capability
    |                                 ^²  refers to a root capability associated with the result type of (x: C^): C^²
->>>>>>> efb6ce75
    |
    | longer explanation available when compiling with `-explain`
 -- [E007] Type Mismatch Error: tests/neg-custom-args/captures/existential-mapping.scala:36:25 --------------------------
 36 |  val _: A^ => C^ => C = y4 // error
    |                         ^^
-<<<<<<< HEAD
-   |                         Found:    (y4 : A^ ->{fresh} C^ ->{fresh} C^{fresh})
-   |                         Required: A^ ->{fresh} C^ ->{fresh} C
-=======
    |                         Found:    A^ ->{y4} C^ ->{y4*} C^{y4*}
    |                         Required: A^ => C^ =>² C
    |
    |                         where:    =>  refers to a fresh root capability in the type of value _$10
    |                                   =>² refers to a fresh root capability in the type of value _$10
    |                                   ^   refers to the universal root capability
->>>>>>> efb6ce75
    |
    | longer explanation available when compiling with `-explain`
 -- [E007] Type Mismatch Error: tests/neg-custom-args/captures/existential-mapping.scala:39:30 --------------------------
 39 |  val _: A^ => (x: C^) -> C = y5 // error
    |                              ^^
-<<<<<<< HEAD
-   |                              Found:    (y5 : A^ ->{fresh} (x: C^) -> C^{localcap})
-   |                              Required: A^ ->{fresh} (x: C^) -> C
-=======
    |                       Found:    (y5 : A^ => (x: C^) -> C^²)
    |                       Required: A^ =>² (x: C^) -> C
    |
@@ -175,16 +119,11 @@
    |                                 =>² refers to a fresh root capability in the type of value _$11
    |                                 ^   refers to the universal root capability
    |                                 ^²  refers to a root capability associated with the result type of (x: C^): C^²
->>>>>>> efb6ce75
    |
    | longer explanation available when compiling with `-explain`
 -- [E007] Type Mismatch Error: tests/neg-custom-args/captures/existential-mapping.scala:42:30 --------------------------
 42 |  val _: A^ => (x: C^) => C = y6 // error
    |                              ^^
-<<<<<<< HEAD
-   |                              Found:    (y6 : A^ ->{fresh} (x: C^) ->{fresh} C^{localcap})
-   |                              Required: A^ ->{fresh} (x: C^) ->{fresh} C
-=======
    |                       Found:    A^ ->{y6} (x: C^) ->{y6*} C^²
    |                       Required: A^ => (x: C^) =>² C
    |
@@ -192,6 +131,5 @@
    |                                 =>² refers to a fresh root capability in the type of value _$12
    |                                 ^   refers to the universal root capability
    |                                 ^²  refers to a root capability associated with the result type of (x: C^): C^²
->>>>>>> efb6ce75
    |
    | longer explanation available when compiling with `-explain`