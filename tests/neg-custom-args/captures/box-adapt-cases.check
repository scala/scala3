--- conflicted
+++ resolved
@@ -1,29 +1,19 @@
 -- [E007] Type Mismatch Error: tests/neg-custom-args/captures/box-adapt-cases.scala:8:10 -------------------------------
 8 |  x.value(cap => cap.use())  // error, was OK
   |          ^^^^^^^^^^^^^^^^
-<<<<<<< HEAD
-  |          Found:    (cap: box Cap^?) => Int
-  |          Required: (cap: box Cap^) ->{fresh} Int
-=======
   |          Found:    (cap: Cap^?) => Int
   |          Required: Cap^ =>² Int
   |
   |          where:    =>  refers to the universal root capability
   |                    =>² refers to a fresh root capability created in method test1
   |                    ^   refers to the universal root capability
->>>>>>> efb6ce75
   |
   | longer explanation available when compiling with `-explain`
 -- [E007] Type Mismatch Error: tests/neg-custom-args/captures/box-adapt-cases.scala:15:10 ------------------------------
 15 |  x.value(cap => cap.use())  // error
    |          ^^^^^^^^^^^^^^^^
-<<<<<<< HEAD
-   |          Found:    (cap: box Cap^{io}) ->{io} Int
-   |          Required: (cap: box Cap^{io}) -> Int
-=======
    |          Found:    (cap: Cap^{io}) ->{io} Int
    |          Required: Cap^{io} -> Int
->>>>>>> efb6ce75
    |
    | longer explanation available when compiling with `-explain`
 -- [E007] Type Mismatch Error: tests/neg-custom-args/captures/box-adapt-cases.scala:29:10 ------------------------------
