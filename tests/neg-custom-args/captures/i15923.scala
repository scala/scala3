--- conflicted
+++ resolved
@@ -9,11 +9,6 @@
     result
   }
 
-<<<<<<< HEAD
-  val leak = withCap(cap => mkId(cap))  // error
-  leak { cap => cap.use() }
-}
-=======
   val leak = withCap(cap => mkId(cap)) // error
 }
 
@@ -31,5 +26,4 @@
 
     val leak = withCap(cap => mkId(cap))  // no error here since type aliases don't box
     leak { cap => cap.use() }
-  }
->>>>>>> efb6ce75
+  }