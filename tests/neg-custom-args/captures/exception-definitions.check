-- Error: tests/neg-custom-args/captures/exception-definitions.scala:3:8 -----------------------------------------------
3 |  self: Err^ => // error
  |        ^^^^
<<<<<<< HEAD
  |reference cap captured by this self type is not included in the allowed capture set {} of pure base class class Throwable
=======
  |        Err is a pure type, it makes no sense to add a capture set to it
>>>>>>> efb6ce75
-- Error: tests/neg-custom-args/captures/exception-definitions.scala:7:12 ----------------------------------------------
7 |    val x = c  // error
  |            ^
  |            reference (c : Any^) is not included in the allowed capture set {} of the self type of class Err2
-- Error: tests/neg-custom-args/captures/exception-definitions.scala:8:13 ----------------------------------------------
8 |  class Err3(c: Any^) extends Exception // error
  |             ^
  |       reference (Err3.this.c : Any^) is not included in the allowed capture set {} of the self type of class Err3<|MERGE_RESOLUTION|>--- conflicted
+++ resolved
@@ -1,11 +1,7 @@
 -- Error: tests/neg-custom-args/captures/exception-definitions.scala:3:8 -----------------------------------------------
 3 |  self: Err^ => // error
   |        ^^^^
-<<<<<<< HEAD
-  |reference cap captured by this self type is not included in the allowed capture set {} of pure base class class Throwable
-=======
   |        Err is a pure type, it makes no sense to add a capture set to it
->>>>>>> efb6ce75
 -- Error: tests/neg-custom-args/captures/exception-definitions.scala:7:12 ----------------------------------------------
 7 |    val x = c  // error
   |            ^
