--- conflicted
+++ resolved
@@ -27,13 +27,8 @@
     case _: Ex1 => ???
     case _: Ex2 => ???
 
-<<<<<<< HEAD
-  val b = try  // error
-    Cell(() => foo(1))//: Cell[box {ev} () => Unit] <: Cell[box {cap} () => Unit]
-=======
   val b = try // error
     Cell(() => foo(1))
->>>>>>> a92a4639
   catch
     case _: Ex1 => ???
     case _: Ex2 => ???
