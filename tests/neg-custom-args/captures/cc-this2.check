--- conflicted
+++ resolved
@@ -1,11 +1,4 @@
 
-<<<<<<< HEAD
--- Error: tests/neg-custom-args/captures/cc-this2/D_2.scala:2:6 --------------------------------------------------------
-2 |class D extends C: // error
-  |^
-  |reference (scala.caps.cap : Any) is not included in allowed capture set {} of pure base class class C
-3 |  this: D^ =>
-=======
 -- Error: tests/neg-custom-args/captures/cc-this2/D_2.scala:3:8 --------------------------------------------------------
 3 |  this: D^ => // error
   |        ^^
@@ -16,5 +9,4 @@
   |      illegal inheritance: self type D^ of class D does not conform to self type C
   |      of parent class C
   |
-  | longer explanation available when compiling with `-explain`
->>>>>>> a92a4639
+  | longer explanation available when compiling with `-explain`