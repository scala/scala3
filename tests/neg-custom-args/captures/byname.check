--- conflicted
+++ resolved
@@ -7,15 +7,10 @@
 -- [E007] Type Mismatch Error: tests/neg-custom-args/captures/byname.scala:10:6 ----------------------------------------
 10 |  h(f2())  // error
    |    ^^^^
-<<<<<<< HEAD
-   |    Found:    () ?->{cap1} Int ->{cap1} Int
-   |    Required: () ?=> Int ->{cap2} Int
-=======
    |Found:    () ?->{cap1} Int ->{cap1} Int
    |Required: () ?=> Int ->{cap2} Int
    |
    |where:    ?=> refers to a fresh root capability created in method test when checking argument to parameter ff of method h
->>>>>>> efb6ce75
    |
    | longer explanation available when compiling with `-explain`
 -- [E007] Type Mismatch Error: tests/neg-custom-args/captures/byname.scala:19:5 ----------------------------------------
