--- conflicted
+++ resolved
@@ -1,13 +1,6 @@
 -- [E007] Type Mismatch Error: tests/neg-custom-args/captures/leaking-iterators.scala:56:16 ----------------------------
 56 |  usingLogFile: log => // error
    |                ^
-<<<<<<< HEAD
-   |                Found:    (log: java.io.FileOutputStream^) ->? box cctest.Iterator[Int]^{log}
-   |                Required: (log: java.io.FileOutputStream^) ->{fresh} box cctest.Iterator[Int]^?
-   |
-   |                Note that reference log.type
-   |                cannot be included in outer capture set ?
-=======
    |Found:    (log: java.io.FileOutputStream^?) ->? cctest.Iterator[Int]^{log}
    |Required: java.io.FileOutputStream^ => cctest.Iterator[Int]^?
    |
@@ -16,7 +9,6 @@
    |
    |Note that reference log.type
    |cannot be included in outer capture set ?
->>>>>>> efb6ce75
 57 |    xs.iterator.map: x =>
 58 |      log.write(x)
 59 |      x * x
