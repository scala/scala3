-- [E007] Type Mismatch Error: tests/neg-custom-args/captures/gears-problem.scala:19:62 --------------------------------
19 |    val fut: Future[T]^{fs*} = collector.results.read().right.get // error
   |                               ^^^^^^^^^^^^^^^^^^^^^^^^^^^^^^^^^^
   |                               Found:    Future[T]^{collector.futures*}
   |                               Required: Future[T]^{fs*}
   |
   | longer explanation available when compiling with `-explain`
-- [E007] Type Mismatch Error: tests/neg-custom-args/captures/gears-problem.scala:24:34 --------------------------------
24 |    val fut2: Future[T]^{fs*} = r.get // error
   |                                ^^^^^
<<<<<<< HEAD
   |                                Found:    Future[box T^{}]^{collector.futures*}
=======
   |                                Found:    Future[T^{}]^{collector.futures*}
>>>>>>> efb6ce75
   |                                Required: Future[T]^{fs*}
   |
   | longer explanation available when compiling with `-explain`
there were 4 deprecation warnings; re-run with -deprecation for details<|MERGE_RESOLUTION|>--- conflicted
+++ resolved
@@ -8,11 +8,7 @@
 -- [E007] Type Mismatch Error: tests/neg-custom-args/captures/gears-problem.scala:24:34 --------------------------------
 24 |    val fut2: Future[T]^{fs*} = r.get // error
    |                                ^^^^^
-<<<<<<< HEAD
-   |                                Found:    Future[box T^{}]^{collector.futures*}
-=======
    |                                Found:    Future[T^{}]^{collector.futures*}
->>>>>>> efb6ce75
    |                                Required: Future[T]^{fs*}
    |
    | longer explanation available when compiling with `-explain`
