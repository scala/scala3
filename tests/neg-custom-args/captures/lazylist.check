--- conflicted
+++ resolved
@@ -8,13 +8,8 @@
 -- [E007] Type Mismatch Error: tests/neg-custom-args/captures/lazylist.scala:35:29 -------------------------------------
 35 |  val ref1c: LazyList[Int] = ref1 // error
    |                             ^^^^
-<<<<<<< HEAD
-   |                 Found:    (ref1 : lazylists.LazyCons[Int]{val xs: () ->{cap1} lazylists.LazyList[Int]^}^{cap1})
-   |                 Required: lazylists.LazyList[Int]
-=======
    |                Found:    (ref1 : lazylists.LazyCons[Int]{val xs: () ->{cap1} lazylists.LazyList[Int]^?}^{cap1})
    |                Required: lazylists.LazyList[Int]
->>>>>>> a92a4639
    |
    | longer explanation available when compiling with `-explain`
 -- [E007] Type Mismatch Error: tests/neg-custom-args/captures/lazylist.scala:37:36 -------------------------------------
