-- [E007] Type Mismatch Error: tests/neg-custom-args/captures/vars-simple.scala:15:9 -----------------------------------
15 |    a = (g: String => String)      // error
   |         ^^^^^^^^^^^^^^^^^^^
   |         Found:    String => String
   |         Required: String ->{cap1, cap2} String
   |
   |         where:    => refers to a fresh root capability created in method scope
   |
   | longer explanation available when compiling with `-explain`
-- [E007] Type Mismatch Error: tests/neg-custom-args/captures/vars-simple.scala:16:8 -----------------------------------
16 |    a = g  // error
   |        ^
   |        Found:    (x: String) ->{cap3} String
   |        Required: String ->{cap1, cap2} String
   |
   | longer explanation available when compiling with `-explain`
-- [E007] Type Mismatch Error: tests/neg-custom-args/captures/vars-simple.scala:17:12 ----------------------------------
17 |    b = List(g) // error
   |        ^^^^^^^
<<<<<<< HEAD
   |        Found:    List[box String ->{cap3} String]
   |        Required: List[box String ->{cap1, cap2} String]
=======
   |        Found:    List[String ->{cap3} String]
   |        Required: List[String ->{cap1, cap2} String]
>>>>>>> efb6ce75
   |
   | longer explanation available when compiling with `-explain`<|MERGE_RESOLUTION|>--- conflicted
+++ resolved
@@ -17,12 +17,7 @@
 -- [E007] Type Mismatch Error: tests/neg-custom-args/captures/vars-simple.scala:17:12 ----------------------------------
 17 |    b = List(g) // error
    |        ^^^^^^^
-<<<<<<< HEAD
-   |        Found:    List[box String ->{cap3} String]
-   |        Required: List[box String ->{cap1, cap2} String]
-=======
    |        Found:    List[String ->{cap3} String]
    |        Required: List[String ->{cap1, cap2} String]
->>>>>>> efb6ce75
    |
    | longer explanation available when compiling with `-explain`