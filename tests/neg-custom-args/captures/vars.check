<<<<<<< HEAD
-- Error: tests/neg-custom-args/captures/vars.scala:13:6 ---------------------------------------------------------------
13 |  var a: String => String = f // error
   |  ^^^^^^^^^^^^^^^^^^^^^^^^^^^
   |  Mutable variable a cannot have type box String => String since
   |  that type captures the root capability `cap`.
   |  This restriction serves to prevent local capabilities from escaping the scope where they are defined.
-- Error: tests/neg-custom-args/captures/vars.scala:14:6 ---------------------------------------------------------------
14 |  var b: List[String => String] = Nil // error
   |  ^^^^^^^^^^^^^^^^^^^^^^^^^^^^^^^^^^^
   |  Mutable variable b cannot have type List[String => String] since
   |  the part String => String of that type captures the root capability `cap`.
   |  This restriction serves to prevent local capabilities from escaping the scope where they are defined.
-- [E007] Type Mismatch Error: tests/neg-custom-args/captures/vars.scala:11:24 -----------------------------------------
11 |  val z2c: () -> Unit = z2  // error
   |                        ^^
   |                        Found:    () ->{z2} Unit
   |                        Required: () -> Unit
   |
   | longer explanation available when compiling with `-explain`
-- Error: tests/neg-custom-args/captures/vars.scala:32:2 ---------------------------------------------------------------
32 |  local { cap3 => // error
   |  ^^^^^
   |  Sealed type variable T cannot  be instantiated to box (x$0: String) => String since
   |  that type captures the root capability `cap`.
   |  This is often caused by a local capability in the body of method local
   |  leaking as part of its result.
=======
-- Error: tests/neg-custom-args/captures/vars.scala:22:14 --------------------------------------------------------------
22 |    a = x => g(x)      // error
   |             ^^^^
   |             reference (cap3 : Cap) is not included in the allowed capture set {cap1} of variable a
   |
   |             Note that reference (cap3 : Cap), defined in method scope
   |             cannot be included in outer capture set {cap1} of variable a which is associated with method test
-- [E007] Type Mismatch Error: tests/neg-custom-args/captures/vars.scala:23:8 ------------------------------------------
23 |    a = g      // error
   |        ^
   |        Found:    (x: String) ->{cap3} String
   |        Required: (x$0: String) ->{cap1} String
   |
   |        Note that reference (cap3 : Cap), defined in method scope
   |        cannot be included in outer capture set {cap1} of variable a which is associated with method test
   |
   | longer explanation available when compiling with `-explain`
-- [E007] Type Mismatch Error: tests/neg-custom-args/captures/vars.scala:25:12 -----------------------------------------
25 |    b = List(g) // error
   |        ^^^^^^^
   |        Found:    List[box (x$0: String) ->{cap3} String]
   |        Required: List[box String ->{cap1, cap2} String]
   |
   | longer explanation available when compiling with `-explain`
-- Error: tests/neg-custom-args/captures/vars.scala:34:2 ---------------------------------------------------------------
34 |  local { cap3 => // error
   |  ^^^^^
   |  local reference cap3 leaks into outer capture set of type parameter T of method local
>>>>>>> a92a4639
<|MERGE_RESOLUTION|>--- conflicted
+++ resolved
@@ -1,31 +1,3 @@
-<<<<<<< HEAD
--- Error: tests/neg-custom-args/captures/vars.scala:13:6 ---------------------------------------------------------------
-13 |  var a: String => String = f // error
-   |  ^^^^^^^^^^^^^^^^^^^^^^^^^^^
-   |  Mutable variable a cannot have type box String => String since
-   |  that type captures the root capability `cap`.
-   |  This restriction serves to prevent local capabilities from escaping the scope where they are defined.
--- Error: tests/neg-custom-args/captures/vars.scala:14:6 ---------------------------------------------------------------
-14 |  var b: List[String => String] = Nil // error
-   |  ^^^^^^^^^^^^^^^^^^^^^^^^^^^^^^^^^^^
-   |  Mutable variable b cannot have type List[String => String] since
-   |  the part String => String of that type captures the root capability `cap`.
-   |  This restriction serves to prevent local capabilities from escaping the scope where they are defined.
--- [E007] Type Mismatch Error: tests/neg-custom-args/captures/vars.scala:11:24 -----------------------------------------
-11 |  val z2c: () -> Unit = z2  // error
-   |                        ^^
-   |                        Found:    () ->{z2} Unit
-   |                        Required: () -> Unit
-   |
-   | longer explanation available when compiling with `-explain`
--- Error: tests/neg-custom-args/captures/vars.scala:32:2 ---------------------------------------------------------------
-32 |  local { cap3 => // error
-   |  ^^^^^
-   |  Sealed type variable T cannot  be instantiated to box (x$0: String) => String since
-   |  that type captures the root capability `cap`.
-   |  This is often caused by a local capability in the body of method local
-   |  leaking as part of its result.
-=======
 -- Error: tests/neg-custom-args/captures/vars.scala:22:14 --------------------------------------------------------------
 22 |    a = x => g(x)      // error
    |             ^^^^
@@ -53,5 +25,4 @@
 -- Error: tests/neg-custom-args/captures/vars.scala:34:2 ---------------------------------------------------------------
 34 |  local { cap3 => // error
    |  ^^^^^
-   |  local reference cap3 leaks into outer capture set of type parameter T of method local
->>>>>>> a92a4639
+   |  local reference cap3 leaks into outer capture set of type parameter T of method local