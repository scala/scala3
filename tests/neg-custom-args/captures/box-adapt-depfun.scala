--- conflicted
+++ resolved
@@ -15,11 +15,7 @@
   // should work when the expected type is a dependent function
 }
 
-<<<<<<< HEAD
-def test3(io: Cap^{cap}): Unit = {
-=======
 def test3(io: Cap^): Unit = {
->>>>>>> a92a4639
   type Id[X] = [T] -> (op: (x: X) ->{} T) -> T
 
   val x: Id[Cap^{io}] = ???
