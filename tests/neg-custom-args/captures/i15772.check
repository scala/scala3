--- conflicted
+++ resolved
@@ -1,24 +1,3 @@
-<<<<<<< HEAD
--- [E007] Type Mismatch Error: tests/neg-custom-args/captures/i15772.scala:20:49 ---------------------------------------
-20 |    val boxed1 : (({*} C) => Unit) -> Unit = box1(c)  // error
-   |                                             ^^^^^^^
-   |                                             Found:    {c} ({*} ({c} C{val arg: {*} C}) -> Unit) -> Unit
-   |                                             Required: (({*} C) => Unit) -> Unit
-   |
-   | longer explanation available when compiling with `-explain`
--- [E007] Type Mismatch Error: tests/neg-custom-args/captures/i15772.scala:27:38 ---------------------------------------
-27 |    val boxed2 : Observe[{*} C] = box2(c)  // error
-   |                                  ^^^^^^^
-   |                                  Found:    {c} ({*} ({c} C{val arg: {*} C}) -> Unit) -> Unit
-   |                                  Required: Observe[{*} C]
-   |
-   | longer explanation available when compiling with `-explain`
--- [E007] Type Mismatch Error: tests/neg-custom-args/captures/i15772.scala:33:37 ---------------------------------------
-33 |  val boxed2 : Observe[{*} C] = box2(c) // error
-   |                                     ^
-   |                                     Found:    {*} C
-   |                                     Required: box {*} C{val arg: ? C}
-=======
 -- [E007] Type Mismatch Error: tests/neg-custom-args/captures/i15772.scala:20:46 ---------------------------------------
 20 |    val boxed1 : ((C^) => Unit) -> Unit = box1(c)  // error
    |                                          ^^^^^^^
@@ -38,7 +17,6 @@
    |                             ^^^^^^^
    |                             Found:    (C{val arg: C^}^ => Unit) ->? Unit
    |                             Required: (C => Unit) => Unit
->>>>>>> 721e7c87
    |
    | longer explanation available when compiling with `-explain`
 -- [E007] Type Mismatch Error: tests/neg-custom-args/captures/i15772.scala:44:2 ----------------------------------------
