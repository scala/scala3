--- conflicted
+++ resolved
@@ -7,14 +7,6 @@
   | longer explanation available when compiling with `-explain`
 -- Error: tests/neg-custom-args/captures/eta.scala:6:20 ----------------------------------------------------------------
 6 |         bar( () => f )  // error
-<<<<<<< HEAD
-  |              ^^^^^^^
-  |              Found:    () ->{f} box () ->{f} Unit
-  |              Required: () -> box () ->? Unit
-  |
-  | longer explanation available when compiling with `-explain`
-=======
   |                    ^
   |                    (f : Proc^) cannot be referenced here; it is not included in the allowed capture set {}
-  |                    of an enclosing function literal with expected type () -> box () ->? Unit
->>>>>>> a92a4639
+  |                    of an enclosing function literal with expected type () -> box () ->? Unit