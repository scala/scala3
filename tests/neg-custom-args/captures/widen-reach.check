--- conflicted
+++ resolved
@@ -3,13 +3,6 @@
   |                  ^^^^^^^^
   |                  Type variable T of trait Foo cannot be instantiated to IO^ since
   |                  that type captures the root capability `cap`.
-<<<<<<< HEAD
--- [E007] Type Mismatch Error: tests/neg-custom-args/captures/widen-reach.scala:9:24 -----------------------------------
-9 |  val foo: IO^ -> IO^ = x => x // error // error
-  |                        ^^^^^^
-  |                        Found:    (x: IO^) ->? IO^{x}
-  |                        Required: (x: IO^) -> IO^{fresh}
-=======
   |
   |                  where:    ^ refers to the universal root capability
 -- [E007] Type Mismatch Error: tests/neg-custom-args/captures/widen-reach.scala:9:24 -----------------------------------
@@ -20,7 +13,6 @@
   |
   |                        where:    ^  refers to the universal root capability
   |                                  ^² refers to a fresh root capability in the type of value foo
->>>>>>> efb6ce75
   |
   | longer explanation available when compiling with `-explain`
 -- Error: tests/neg-custom-args/captures/widen-reach.scala:13:26 -------------------------------------------------------
@@ -32,11 +24,4 @@
 14 |  val y3: IO^ -> IO^{x*} = y1.foo  // error
    |                           ^^^^^^
    |                           Local reach capability x* leaks into capture scope of method test.
-   |                           To allow this, the parameter x should be declared with a @use annotation
--- [E164] Declaration Error: tests/neg-custom-args/captures/widen-reach.scala:9:6 --------------------------------------
-9 |  val foo: IO^ -> IO^ = x => x // error // error
-  |      ^
-  |      error overriding value foo in trait Foo of type IO^ -> box IO^;
-  |        value foo of type IO^ -> IO^ has incompatible type
-  |
-  | longer explanation available when compiling with `-explain`+   |                           To allow this, the parameter x should be declared with a @use annotation