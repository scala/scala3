-- [E007] Type Mismatch Error: tests/neg-custom-args/captures/effect-swaps-explicit.scala:64:8 -------------------------
63 |      Result:
64 |        Future: // error, type mismatch
   |      ^
   |      Found:    Result.Ok[Future[T^?]^{fr, contextual$1}]
   |      Required: Result[Future[T], Nothing]
65 |          fr.await.ok
   |--------------------------------------------------------------------------------------------------------------------
   |Inline stack trace
   |- - - - - - - - - - - - - - - - - - - - - - - - - - - - - - - - - - - - - - - - - - - - - - - - - - - - - - - - - -
   |This location contains code that was inlined from effect-swaps-explicit.scala:41
41 |    boundary(Ok(body))
   |             ^^^^^^^^
    --------------------------------------------------------------------------------------------------------------------
   |
   | longer explanation available when compiling with `-explain`
-- [E007] Type Mismatch Error: tests/neg-custom-args/captures/effect-swaps-explicit.scala:69:10 ------------------------
69 |          Future: fut ?=> // error, type mismatch
   |          ^
<<<<<<< HEAD
   |Found:    (contextual$9: boundary.Label[box Result[box Future[box T^?]^?, box E^?]^?]^) ?->{fr, async}
   |  box Future[box T^?]^{fr, contextual$9}
   |Required: (contextual$9: boundary.Label[Result[box Future[box T^?]^?, box E^?]]^) ?->{fresh} box Future[box T^?]^?
=======
   |Found:    (contextual$9: boundary.Label[Result[Future[T^?]^?, E^?]^?]^?) ?->{fr, async} Future[T^?]^{fr, contextual$9}
   |Required: (boundary.Label[Result[Future[T^?]^?, E^?]]^) ?=> Future[T^?]^?
   |
   |where:    ?=> refers to a fresh root capability created in method fail4 when checking argument to parameter body of method make
   |          ^   refers to the universal root capability
>>>>>>> efb6ce75
   |
   |Note that reference contextual$9.type
   |cannot be included in outer capture set ?
70 |            fr.await.ok
   |
   | longer explanation available when compiling with `-explain`
-- [E007] Type Mismatch Error: tests/neg-custom-args/captures/effect-swaps-explicit.scala:73:35 ------------------------
73 |        Result.make[Future[T], E]: lbl ?=> // error: type mismatch
   |                                   ^
<<<<<<< HEAD
   |Found:    (lbl: boundary.Label[box Result[box Future[box T^?]^?, box E^?]^?]^) ?->{fr, async} Future[box T^?]^{fr, lbl}
   |Required: (lbl: boundary.Label[Result[Future[T], E]]^) ?->{fresh} Future[T]
=======
   |Found:    (lbl: boundary.Label[Result[Future[T^?]^?, E^?]^?]^?) ?->{fr, async} Future[T^?]^{fr, lbl}
   |Required: (boundary.Label[Result[Future[T], E]]^) ?=> Future[T]
   |
   |where:    ?=> refers to a fresh root capability created in method fail5 when checking argument to parameter body of method make
   |          ^   refers to the universal root capability
>>>>>>> efb6ce75
74 |          Future: fut ?=>
75 |            fr.await.ok
   |
   | longer explanation available when compiling with `-explain`<|MERGE_RESOLUTION|>--- conflicted
+++ resolved
@@ -17,17 +17,11 @@
 -- [E007] Type Mismatch Error: tests/neg-custom-args/captures/effect-swaps-explicit.scala:69:10 ------------------------
 69 |          Future: fut ?=> // error, type mismatch
    |          ^
-<<<<<<< HEAD
-   |Found:    (contextual$9: boundary.Label[box Result[box Future[box T^?]^?, box E^?]^?]^) ?->{fr, async}
-   |  box Future[box T^?]^{fr, contextual$9}
-   |Required: (contextual$9: boundary.Label[Result[box Future[box T^?]^?, box E^?]]^) ?->{fresh} box Future[box T^?]^?
-=======
    |Found:    (contextual$9: boundary.Label[Result[Future[T^?]^?, E^?]^?]^?) ?->{fr, async} Future[T^?]^{fr, contextual$9}
    |Required: (boundary.Label[Result[Future[T^?]^?, E^?]]^) ?=> Future[T^?]^?
    |
    |where:    ?=> refers to a fresh root capability created in method fail4 when checking argument to parameter body of method make
    |          ^   refers to the universal root capability
->>>>>>> efb6ce75
    |
    |Note that reference contextual$9.type
    |cannot be included in outer capture set ?
@@ -37,16 +31,11 @@
 -- [E007] Type Mismatch Error: tests/neg-custom-args/captures/effect-swaps-explicit.scala:73:35 ------------------------
 73 |        Result.make[Future[T], E]: lbl ?=> // error: type mismatch
    |                                   ^
-<<<<<<< HEAD
-   |Found:    (lbl: boundary.Label[box Result[box Future[box T^?]^?, box E^?]^?]^) ?->{fr, async} Future[box T^?]^{fr, lbl}
-   |Required: (lbl: boundary.Label[Result[Future[T], E]]^) ?->{fresh} Future[T]
-=======
    |Found:    (lbl: boundary.Label[Result[Future[T^?]^?, E^?]^?]^?) ?->{fr, async} Future[T^?]^{fr, lbl}
    |Required: (boundary.Label[Result[Future[T], E]]^) ?=> Future[T]
    |
    |where:    ?=> refers to a fresh root capability created in method fail5 when checking argument to parameter body of method make
    |          ^   refers to the universal root capability
->>>>>>> efb6ce75
 74 |          Future: fut ?=>
 75 |            fr.await.ok
    |
