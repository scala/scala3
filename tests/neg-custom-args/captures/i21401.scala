import language.experimental.captureChecking

trait IO:
  def println(s: String): Unit
def usingIO[R](op: IO^ => R): R = ???

case class Boxed[+T](unbox: T)

type Res = [R, X <: Boxed[IO^] -> R] -> (op: X) -> R
def mkRes(x: IO^): Res =
  [R, X <: Boxed[IO^] -> R] => (op: X) =>
    val op1: Boxed[IO^] -> R = op
    op1(Boxed[IO^](x)) // error
def test2() =
  val a = usingIO[IO^](x => x) // error // error
  val leaked: [R, X <: Boxed[IO^] -> R] -> (op: X) -> R = usingIO[Res](mkRes) // error
<<<<<<< HEAD
  val x: Boxed[IO^] = leaked[Boxed[IO^], Boxed[IO^] -> Boxed[IO^]](x => x) // error // error
=======
  val x: Boxed[IO^] = leaked[Boxed[IO^], Boxed[IO^] -> Boxed[IO^]](x => x) // error // error // error
>>>>>>> efb6ce75
  val y: IO^{x*} = x.unbox // was error
  y.println("boom")<|MERGE_RESOLUTION|>--- conflicted
+++ resolved
@@ -14,10 +14,6 @@
 def test2() =
   val a = usingIO[IO^](x => x) // error // error
   val leaked: [R, X <: Boxed[IO^] -> R] -> (op: X) -> R = usingIO[Res](mkRes) // error
-<<<<<<< HEAD
-  val x: Boxed[IO^] = leaked[Boxed[IO^], Boxed[IO^] -> Boxed[IO^]](x => x) // error // error
-=======
   val x: Boxed[IO^] = leaked[Boxed[IO^], Boxed[IO^] -> Boxed[IO^]](x => x) // error // error // error
->>>>>>> efb6ce75
   val y: IO^{x*} = x.unbox // was error
   y.println("boom")