-- Error: tests/neg-custom-args/captures/i21442.scala:10:13 ------------------------------------------------------------
10 |  val io = x.unbox // error: local reach capability {x*} leaks
   |           ^^^^^^^
   |           Local reach capability x.unbox* leaks into capture scope of method foo.
   |           To allow this, the parameter x should be declared with a @use annotation
-- Error: tests/neg-custom-args/captures/i21442.scala:17:10 ------------------------------------------------------------
17 |  val x1: Boxed[IO^] = x // error
   |          ^^^^^^^^^^
<<<<<<< HEAD
   |          Separation failure: value x1's type Boxed[box IO^] hides parameter x.
=======
   |          Separation failure: value x1's type Boxed[IO^] hides parameter x.
>>>>>>> efb6ce75
   |          The parameter needs to be annotated with @consume to allow this.<|MERGE_RESOLUTION|>--- conflicted
+++ resolved
@@ -6,9 +6,5 @@
 -- Error: tests/neg-custom-args/captures/i21442.scala:17:10 ------------------------------------------------------------
 17 |  val x1: Boxed[IO^] = x // error
    |          ^^^^^^^^^^
-<<<<<<< HEAD
-   |          Separation failure: value x1's type Boxed[box IO^] hides parameter x.
-=======
    |          Separation failure: value x1's type Boxed[IO^] hides parameter x.
->>>>>>> efb6ce75
    |          The parameter needs to be annotated with @consume to allow this.