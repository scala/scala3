--- conflicted
+++ resolved
@@ -6,12 +6,6 @@
 class Str
 
 def f(y: Cap, z: Cap) =
-<<<<<<< HEAD
-  def g(): C @retains(y, z) = ???
-  val ac: ((x: Cap) => Str @retains(x) => Str @retains(x)) = ???
-  val dc: ((Str^{y, z}) => Str^{y, z}) = ac(g()) // error // error: separatioon
-=======
   def g(): C @retains[y.type | z.type] = ???
   val ac: ((x: Cap) => Str @retains[x.type] => Str @retains[x.type]) = ???
-  val dc: ((Str^{y, z}) => Str^{y, z}) = ac(g()) // error
->>>>>>> efb6ce75
+  val dc: ((Str^{y, z}) => Str^{y, z}) = ac(g()) // error