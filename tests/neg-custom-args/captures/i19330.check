--- conflicted
+++ resolved
@@ -16,12 +16,9 @@
    |                   Found:    bar.T
    |                   Required: () => Logger^
    |
-<<<<<<< HEAD
-=======
    |                   where:    => refers to a fresh root capability in the type of value bad
    |                             ^  refers to a fresh root capability in the type of value bad
    |
->>>>>>> efb6ce75
    | longer explanation available when compiling with `-explain`
 -- Error: tests/neg-custom-args/captures/i19330.scala:16:14 ------------------------------------------------------------
 16 |    val t: () => Logger^ = () => l // error
