-- Warning: tests/init-global/neg/patmat-unapplySeq.scala:8:32 ---------------------------------------------------------
8 |  def apply(i: Int): Box = array(i)             
  |                           ^^^^^^^^
  |Reading mutable state of object A during initialization of object B.
<<<<<<< HEAD
  |Reading mutable state of other static objects is forbidden as it breaks initialization-time irrelevance. Calling trace: 
  |-> object B:	[ patmat-unapplySeq.scala:15 ]
  |   ^
  |-> case A(b) =>	[ patmat-unapplySeq.scala:17 ]
  |        ^^^^
  |-> def apply(i: Int): Box = array(i)	[ patmat-unapplySeq.scala:8 ]
  |                            ^^^^^^^^
No warnings can be incurred under -Werror.
=======
  |Reading mutable state of other static objects is forbidden as it breaks initialization-time irrelevance. Calling trace:
  |├── object B:	[ patmat-unapplySeq.scala:15 ]
  |│   ^
  |├── case A(b) =>	[ patmat-unapplySeq.scala:17 ]
  |│        ^^^^
  |└── def apply(i: Int): Box = array(i)             // error	[ patmat-unapplySeq.scala:8 ]
  |                             ^^^^^^^^
>>>>>>> 772be76d
<|MERGE_RESOLUTION|>--- conflicted
+++ resolved
@@ -2,21 +2,11 @@
 8 |  def apply(i: Int): Box = array(i)             
   |                           ^^^^^^^^
   |Reading mutable state of object A during initialization of object B.
-<<<<<<< HEAD
-  |Reading mutable state of other static objects is forbidden as it breaks initialization-time irrelevance. Calling trace: 
-  |-> object B:	[ patmat-unapplySeq.scala:15 ]
-  |   ^
-  |-> case A(b) =>	[ patmat-unapplySeq.scala:17 ]
-  |        ^^^^
-  |-> def apply(i: Int): Box = array(i)	[ patmat-unapplySeq.scala:8 ]
-  |                            ^^^^^^^^
-No warnings can be incurred under -Werror.
-=======
   |Reading mutable state of other static objects is forbidden as it breaks initialization-time irrelevance. Calling trace:
   |├── object B:	[ patmat-unapplySeq.scala:15 ]
   |│   ^
   |├── case A(b) =>	[ patmat-unapplySeq.scala:17 ]
   |│        ^^^^
-  |└── def apply(i: Int): Box = array(i)             // error	[ patmat-unapplySeq.scala:8 ]
+  |└── def apply(i: Int): Box = array(i)	[ patmat-unapplySeq.scala:8 ]
   |                             ^^^^^^^^
->>>>>>> 772be76d
+No warnings can be incurred under -Werror.