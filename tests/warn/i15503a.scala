//> using options -Wunused:imports -Wconf:origin=Suppressed.*:s

object FooUnused:
  import collection.mutable.Set // warn
  import collection.mutable.{Map => MutMap} // warn
  import collection.mutable._ // warn

object FooWildcardUnused:
  import collection.mutable._ // warn

object Foo:
  import collection.mutable.Set // OK
  import collection.mutable.{Map => MutMap} // OK

  val bar = Set() // OK
  val baz = MutMap() // OK

object FooWildcard:
  import collection.mutable._ // OK

  val bar = Set() // OK

object FooNestedUnused:
  import collection.mutable.Set // warn
  object Nested:
    def hello = 1

object FooNested:
  import collection.mutable.Set // OK
  object Nested:
    def hello = Set()

object FooGivenUnused:
  import SomeGivenImports.given // warn

object FooGiven:
  import SomeGivenImports.given // OK
  import SomeGivenImports._ // warn

  val foo = summon[Int]

/**
 * Import used as type name are considered
 * as used.
 *
 * Import here are only used as types, not as
 * Term
 */
object FooTypeName:
  import collection.mutable.Set // OK
  import collection.mutable.Map // OK
  import collection.mutable.Seq // OK
  import collection.mutable.ArrayBuilder // OK
  import collection.mutable.ListBuffer // warn

  def checkImplicit[A](using Set[A]) = ()
  def checkParamType[B](a: Map[B,B]): Seq[B] = ???
  def checkTypeParam[A] = ()

  checkTypeParam[ArrayBuilder[Int]]


object InlineChecks:
  object InlineFoo:
    import collection.mutable.Set // ok
    import collection.mutable.Map // warn
    inline def getSet = Set(1)

  object InlinedBar:
    import collection.mutable.Set // warn (don't be fooled by inline expansion)
    import collection.mutable.Map // warn
    val a = InlineFoo.getSet

object MacroChecks:
  object StringInterpol:
    import collection.mutable.Set // OK
    import collection.mutable.Map // OK
    println(s"This is a mutableSet : ${Set[Map[Int,Int]]()}")


object InnerMostCheck:
  import collection.mutable.* // warn
  def check =
    import collection.mutable.* //OK
    val a = Set(1)

object IgnoreExclusion:
  import collection.mutable.{Set => _} // OK
  import collection.mutable.{Map => _} // OK
  import collection.mutable.{ListBuffer} // warn
  def check =
    val a = Set(1)
    val b = Map(1 -> 2)
/**
  * Some given values for the test
  */
object SomeGivenImports:
  given Int = 0
  given String = "foo"

/* BEGIN : Check on packages*/
package nestedpackageimport:
  package p:
    class C
  package p:
    package q:
      import p.* // warn
      class U:
        def f = new C
package unnestedpackageimport:
  package p:
    class C
  package p.q:
    import p.* // nowarn
    class U:
      def f = new C

package redundancy:
  object redundant:
    def f = 42
  import redundancy.* // warn superseded by def in scope
  class R:
    def g = redundant.f

package testpackageimport:
  package a:
    val x: Int = 0

  package b:
    import a._ // warn


/* END : Check on packages*/

/* BEGIN : tests on meta-language features */
object TestGivenCoversionScala2:
  /* note: scala3 Conversion[U,T] do not require an import */
  import language.implicitConversions // OK

  implicit def doubleToInt(d:Double):Int = d.toInt

  def idInt(i:Int):Int = i
  val someInt = idInt(1.0)

object TestTailrecImport:
  import annotation.tailrec // OK
  @tailrec
  def fac(x:Int, acc:Int = 1): Int =
    if x == 0 then acc else fac(x - 1, acc * x)
/* END : tests on meta-language features */

/* BEGIN : tests on given import order */
object GivenImportOrderAtoB:
  class X
  class Y extends X
  object A { implicit val x: X = new X }
  object B { implicit val y: Y = new Y }
  class C {
    import A._ // warn
    import B._ // OK
    def t = implicitly[X]
  }

object GivenImportOrderBtoA:
  class X
  class Y extends X
  object A { implicit val x: X = new X }
  object B { implicit val y: Y = new Y }
  class C {
    import B._ // OK
    import A._ // warn
    def t = implicitly[X]
  }
/* END : tests on given import order */

/* Scala 2 implicits */
object Scala2ImplicitsGiven:
  object A:
    implicit val x: Int = 1
  object B:
    import A.given  // OK
    val b = summon[Int]
  object C:
    import A.given  // warn
    val b = 1
  object D:
    import A._  // OK
    val b = summon[Int]
  object E:
    import A._  // warn
    val b = 1
  object F:
    import A.x  // OK
    val b = summon[Int]
  object G:
    import A.x  // warn
    val b = 1

// -------------------------------------
object TestNewKeyword:
  object Foo:
    class Aa[T](val x: T)
  object Bar:
    import Foo.Aa // OK
    val v = 1
    val a = new Aa(v)

// -------------------------------------
object testAnnotatedType:
  import annotation.switch // OK
  val a = (??? : @switch) match
    case _ => ???


//-------------------------------------
package testImportsInImports:
  package a:
    package b:
      val x = 1
  package c:
    import a.b // OK
    import b.x // OK
    import b.x as z // OK
    val y = x + z

//-------------------------------------
package testOnOverloadedMethodsImports:
  package a:
    trait A
    trait B
    trait C:
      def foo(x: A):A = ???
      def foo(x: B):B = ???
  package b:
    object D extends a.C
  package c:
    import b.D.foo // warn
  package d:
    import b.D.foo // OK
    def bar = foo((??? : a.A))
  package e:
    import b.D.foo // OK
    def bar = foo((??? : a.B))
  package f:
    import b.D.foo // OK
    def bar = foo((??? : a.A))
    def baz = foo((??? : a.B))

//-------------------------------------
package foo.testing.rename.imports:
  import collection.mutable.{Set => MutSet1} // OK
  import collection.mutable.{Set => MutSet2} // OK
  import collection.mutable.{Set => MutSet3} // warn
  type A[X] = MutSet1[X]
  val a = MutSet2(1)

//-------------------------------------
package foo.testing.imports.precedence:
  import scala.collection.immutable.{BitSet => _, _} // warn
  import scala.collection.immutable.BitSet // OK
  def t = BitSet.empty

package foo.test.enums:
  enum A: // OK
    case B extends A // OK
    case C extends A // OK

package foo.test.typeapply.hklamdba.i16680:
  package foo:
    trait IO[A]

  package bar:
    import foo.IO // OK

    def f[F[_]]: String = "hello"
    def go = f[IO]

object Selections:
  def f(list: List[Int]): Int =
    import list.{head => first} // OK
    first

  def f2(list: List[Int]): Int =
    import list.head // OK
    head

  def f3(list: List[Int]): Int =
    import list.head // warn
    list.head

  object N:
    val ns: List[Int] = Nil

  def g(): Int =
    import N.ns // OK
    ns.head
end Selections

object `more nestings`:
  object Outer:
    object Inner:
      val thing = 42
      def j() =
        import Inner.thing // warn
        thing
      def k() =
        import Inner.thing // warn
        Inner.thing

  object Thing:
    object Inner:
      val thing = 42
      import Inner.thing // warn
      def j() =
        thing
      def k() =
        Inner.thing

object Suppressed:
  val suppressed = 42
object Suppressing:
  import Suppressed.* // no warn, see options
  def f = 42

package i22692:
  import javax.swing.*
  import javax.swing.event as swingEvent // no warn, regression test for warning in 3.6

  type b = AbstractButton
  type t = swingEvent.AncestorListener

package ancient:
  package p {
    class Bippo {
      def length: Int = 123
      class Tree
    }
  }

  package object p1 {
    import p._
    class A
    implicit class B(val s: String) { def bippy = s }
    val c: Bippo = new Bippo
    type D = String
  }
  package object p2 {
    import p._
    class A
    implicit class B(val s: String) { def bippy = s }
    val c: Bippo = new Bippo
    type D = Int
  }

  trait NoWarn {
    {
      import p1._ // no warn
      println("abc".bippy)
    }

    {
      import p1._ // no warn
      println(new A)
    }

    {
      import p1.B // no warn
      println("abc".bippy)
    }

    {
      import p1._ // no warn
      import c._  // no warn
      println(length)
    }

    {
      import p1._ // no warn
      import c._  // no warn
      val x: Tree = null
      println(x)
    }

    {
      import p1.D // no warn
      val x: D = null
      println(x)
    }
  }

  trait Warn {
    {
      import p1.A // warn
      println(123)
    }

    {
      import p1.{ A, B } // warn on A
      println("abc".bippy)
    }

    {
      import p1.{ A, B } //warn // warn on both
      println(123)
    }

    {
      import p1._ // no warn (technically this could warn, but not worth the effort to unroll unusedness transitively)
      import c._  // warn
      println(123)
    }

    {
      import p1._ // warn
      println(123)
    }

    {
      class Tree
      import p1._ // no warn
      import c._  // warn
      val x: Tree = null
      println(x)
    }

    {
      import p1.c._  // warn
      println(123)
    }
  }

  trait Nested {
    {
      import p1._   // warn
      trait Warn {
        import p2.*
        println(new A)
        println("abc".bippy)
      }
      println("")
    }

    {
      import p1._   // no warn
      trait NoWarn {
        import p2.B  // no warn
        println("abc".bippy)
        println(new A)
      }
      println(new NoWarn { })
    }

    {
      import p1.A   // warn
      trait Warn {
        import p2.A
        println(new A)
      }
      println(new Warn { })
    }
  }
<<<<<<< HEAD
end ancient
=======
end ancient

object `i22970 assign lhs was ignored`:
  object X:
    var global = 0
  object Main:
    import X.global // no warn
    def main(args: Array[String]): Unit =
      global = 1
>>>>>>> efb6ce75
<|MERGE_RESOLUTION|>--- conflicted
+++ resolved
@@ -459,9 +459,6 @@
       println(new Warn { })
     }
   }
-<<<<<<< HEAD
-end ancient
-=======
 end ancient
 
 object `i22970 assign lhs was ignored`:
@@ -470,5 +467,4 @@
   object Main:
     import X.global // no warn
     def main(args: Array[String]): Unit =
-      global = 1
->>>>>>> efb6ce75
+      global = 1