-- Error: tests/init/neg/promotion-segment3.scala:9:6 ------------------------------------------------------------------
9 |  bar(new B)  // error
  |      ^^^^^
  |Could not verify that the method argument is transitively initialized (Hot). It was found to be a non-transitively initialized (Warm) object of type (class B) { outer = the original object of type (class A) where initialization checking started }. Only transitively initialized arguments may be passed to methods (except constructors). Calling trace:
<<<<<<< HEAD
  |-> class A:	[ promotion-segment3.scala:2 ]
  |   ^
  |-> bar(new B)  // error	[ promotion-segment3.scala:9 ]
  |       ^^^^^
=======
  |├── class A:	[ promotion-segment3.scala:2 ]
  |│   ^
  |└── bar(new B)  // error	[ promotion-segment3.scala:9 ]
  |        ^^^^^
>>>>>>> a92a4639
  |
  |Promoting the value to transitively initialized (Hot) failed due to the following problem:
  |Promotion cancelled as the value contains inner class C.<|MERGE_RESOLUTION|>--- conflicted
+++ resolved
@@ -2,17 +2,10 @@
 9 |  bar(new B)  // error
   |      ^^^^^
   |Could not verify that the method argument is transitively initialized (Hot). It was found to be a non-transitively initialized (Warm) object of type (class B) { outer = the original object of type (class A) where initialization checking started }. Only transitively initialized arguments may be passed to methods (except constructors). Calling trace:
-<<<<<<< HEAD
-  |-> class A:	[ promotion-segment3.scala:2 ]
-  |   ^
-  |-> bar(new B)  // error	[ promotion-segment3.scala:9 ]
-  |       ^^^^^
-=======
   |├── class A:	[ promotion-segment3.scala:2 ]
   |│   ^
   |└── bar(new B)  // error	[ promotion-segment3.scala:9 ]
   |        ^^^^^
->>>>>>> a92a4639
   |
   |Promoting the value to transitively initialized (Hot) failed due to the following problem:
   |Promotion cancelled as the value contains inner class C.