-- Error: tests/init/neg/default-this.scala:9:8 ------------------------------------------------------------------------
9 |        compare() // error
  |        ^^^^^^^
  |Could not verify that the method argument is transitively initialized (Hot). It was found to be the original object of type (class B) where initialization checking started. Only transitively initialized arguments may be passed to methods (except constructors).
  |Non initialized field(s): value result. Calling trace:
<<<<<<< HEAD
  |-> class B extends A {	[ default-this.scala:6 ]
  |   ^
  |-> val result = updateThenCompare(5)	[ default-this.scala:11 ]
  |                ^^^^^^^^^^^^^^^^^^^^
  |-> def updateThenCompare(c: Int): Boolean = {	[ default-this.scala:7 ]
  |   ^
  |-> compare() // error	[ default-this.scala:9 ]
  |   ^^^^^^^
=======
  |├── class B extends A {	[ default-this.scala:6 ]
  |│   ^
  |├── val result = updateThenCompare(5)	[ default-this.scala:11 ]
  |│                ^^^^^^^^^^^^^^^^^^^^
  |├── def updateThenCompare(c: Int): Boolean = {	[ default-this.scala:7 ]
  |│   ^
  |└── compare() // error	[ default-this.scala:9 ]
  |    ^^^^^^^
>>>>>>> a92a4639
<|MERGE_RESOLUTION|>--- conflicted
+++ resolved
@@ -3,16 +3,6 @@
   |        ^^^^^^^
   |Could not verify that the method argument is transitively initialized (Hot). It was found to be the original object of type (class B) where initialization checking started. Only transitively initialized arguments may be passed to methods (except constructors).
   |Non initialized field(s): value result. Calling trace:
-<<<<<<< HEAD
-  |-> class B extends A {	[ default-this.scala:6 ]
-  |   ^
-  |-> val result = updateThenCompare(5)	[ default-this.scala:11 ]
-  |                ^^^^^^^^^^^^^^^^^^^^
-  |-> def updateThenCompare(c: Int): Boolean = {	[ default-this.scala:7 ]
-  |   ^
-  |-> compare() // error	[ default-this.scala:9 ]
-  |   ^^^^^^^
-=======
   |├── class B extends A {	[ default-this.scala:6 ]
   |│   ^
   |├── val result = updateThenCompare(5)	[ default-this.scala:11 ]
@@ -20,5 +10,4 @@
   |├── def updateThenCompare(c: Int): Boolean = {	[ default-this.scala:7 ]
   |│   ^
   |└── compare() // error	[ default-this.scala:9 ]
-  |    ^^^^^^^
->>>>>>> a92a4639
+  |    ^^^^^^^