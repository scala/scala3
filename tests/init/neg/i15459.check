--- conflicted
+++ resolved
@@ -3,18 +3,9 @@
   |          ^^^^
   |Could not verify that the method argument is transitively initialized (Hot). It was found to be the original object of type (class Sub) where initialization checking started. Only transitively initialized arguments may be passed to methods (except constructors).
   |Non initialized field(s): value b. Calling trace:
-<<<<<<< HEAD
-  |-> class Sub extends Sup:	[ i15459.scala:5 ]
-  |   ^
-  |-> class Sup:	[ i15459.scala:1 ]
-  |   ^
-  |-> println(this)  // error	[ i15459.scala:3 ]
-  |           ^^^^
-=======
   |├── class Sub extends Sup:	[ i15459.scala:5 ]
   |│   ^
   |├── class Sup:	[ i15459.scala:1 ]
   |│   ^
   |└── println(this)  // error	[ i15459.scala:3 ]
-  |            ^^^^
->>>>>>> a92a4639
+  |            ^^^^