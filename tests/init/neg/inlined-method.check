-- Error: tests/init/neg/inlined-method.scala:8:45 ---------------------------------------------------------------------
8 |    scala.runtime.Scala3RunTime.assertFailed(message) // error
  |                                             ^^^^^^^
  |Could not verify that the method argument is transitively initialized (Hot). It was found to be the original object of type (class InlineError) where initialization checking started. Only transitively initialized arguments may be passed to methods (except constructors).
  |Non initialized field(s): value v. Calling trace:
<<<<<<< HEAD
  |-> class InlineError {	[ inlined-method.scala:1 ]
  |   ^
  |-> Assertion.failAssert(this)	[ inlined-method.scala:2 ]
  |   ^^^^^^^^^^^^^^^^^^^^^^^^^^
  |-> scala.runtime.Scala3RunTime.assertFailed(message) // error	[ inlined-method.scala:8 ]
  |                                            ^^^^^^^
=======
  |├── class InlineError {	[ inlined-method.scala:1 ]
  |│   ^
  |├── Assertion.failAssert(this)	[ inlined-method.scala:2 ]
  |│   ^^^^^^^^^^^^^^^^^^^^^^^^^^
  |└── scala.runtime.Scala3RunTime.assertFailed(message) // error	[ inlined-method.scala:8 ]
  |                                             ^^^^^^^
>>>>>>> a92a4639
<|MERGE_RESOLUTION|>--- conflicted
+++ resolved
@@ -3,18 +3,9 @@
   |                                             ^^^^^^^
   |Could not verify that the method argument is transitively initialized (Hot). It was found to be the original object of type (class InlineError) where initialization checking started. Only transitively initialized arguments may be passed to methods (except constructors).
   |Non initialized field(s): value v. Calling trace:
-<<<<<<< HEAD
-  |-> class InlineError {	[ inlined-method.scala:1 ]
-  |   ^
-  |-> Assertion.failAssert(this)	[ inlined-method.scala:2 ]
-  |   ^^^^^^^^^^^^^^^^^^^^^^^^^^
-  |-> scala.runtime.Scala3RunTime.assertFailed(message) // error	[ inlined-method.scala:8 ]
-  |                                            ^^^^^^^
-=======
   |├── class InlineError {	[ inlined-method.scala:1 ]
   |│   ^
   |├── Assertion.failAssert(this)	[ inlined-method.scala:2 ]
   |│   ^^^^^^^^^^^^^^^^^^^^^^^^^^
   |└── scala.runtime.Scala3RunTime.assertFailed(message) // error	[ inlined-method.scala:8 ]
-  |                                             ^^^^^^^
->>>>>>> a92a4639
+  |                                             ^^^^^^^