--- conflicted
+++ resolved
@@ -1,11 +1,7 @@
 -- Error: tests/init/neg/closureLeak.scala:11:14 -----------------------------------------------------------------------
 11 |    l.foreach(a => a.addX(this)) // error
    |              ^^^^^^^^^^^^^^^^^
-<<<<<<< HEAD
-   |              Cannot prove that the value is fully initialized. May only use initialized value as arguments.
-=======
-   |             Cannot prove that the value is fully-initialized. Only initialized values may be used as arguments.
->>>>>>> ef25672e
+   |             Cannot prove that the value is fully initialized. Only initialized values may be used as arguments.
    |
    |             The unsafe promotion may cause the following problem:
    |             Cannot prove that the value is fully initialized. Only initialized values may be used as arguments.