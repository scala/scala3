--- conflicted
+++ resolved
@@ -3531,13 +3531,8 @@
 Uri => Synthetic.scala
 Text => empty
 Language => Scala
-<<<<<<< HEAD
-Symbols => 52 entries
-Occurrences => 137 entries
-=======
 Symbols => 62 entries
 Occurrences => 165 entries
->>>>>>> c33db50d
 Synthetics => 39 entries
 
 Symbols:
