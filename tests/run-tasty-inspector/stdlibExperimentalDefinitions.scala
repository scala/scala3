import scala.quoted.*
import scala.tasty.inspector.*
import scala.language.experimental.erasedDefinitions

val experimentalDefinitionInLibrary = Set(

  // README
  // - Definitions should be grouped under a language feature or API
  // - API definitions that must be stabilized at the same time should be added in the same line
  // - Language definitions are assumed to be stabilized all at once unless stated otherwise


  //// New feature: Safe Exceptions
  // Can be stabilized when safe exceptions language feature is stabilized.
  "scala.CanThrow",
  "scala.unsafeExceptions", "scala.unsafeExceptions$",
  "scala.runtime.$throws$package$.$throws",

  //// New feature: Tupled Functions
  // Can be stabilized when language feature is stabilized.
  // Needs user feedback.
  // Needs generalization to polymorphic types (at least proof of concept that shows that that design is compatible).
  "scala.runtime.TupledFunctions",
  "scala.runtime.TupledFunctions$",
  "scala.util.TupledFunction",
  "scala.util.TupledFunction$",

  //// New feature: capture checking
  "scala.annotation.capability",
  "scala.annotation.retains",
  "scala.annotation.retainsByName",
  "scala.annotation.retainsCap",
  "scala.annotation.retainsArg",
  "scala.Pure",
  "scala.caps",
  "scala.caps$",

  //// New feature: into
  "scala.annotation.into",
  "scala.annotation.internal.$into",

  //// New feature: @publicInBinary
  "scala.annotation.publicInBinary",

  //// New feature: Macro annotations
  "scala.annotation.MacroAnnotation",

  //// New feature: -Ysafe-init-global
  "scala.annotation.init",
  "scala.annotation.init$",
  "scala.annotation.init$.widen",
  "scala.annotation.init$.region",

  //// New APIs: Quotes
  // Can be stabilized in 3.5.0 (unsure) or later
  "scala.quoted.Quotes.reflectModule.CompilationInfoModule.XmacroSettings",
  // Cant be stabilized yet.
  // Need newClass variant that can add constructor parameters.
  // Need experimental annotation macros to check that design works.
  "scala.quoted.Quotes.reflectModule.ClassDefModule.apply",
  "scala.quoted.Quotes.reflectModule.ClassDefModule.module",
  "scala.quoted.Quotes.reflectModule.SymbolModule.newClass",
  "scala.quoted.Quotes.reflectModule.SymbolModule.newModule",
  "scala.quoted.Quotes.reflectModule.SymbolModule.freshName",
  "scala.quoted.Quotes.reflectModule.SymbolMethods.info",
  // Added for 3.6.0, stabilize after feedback.
  "scala.quoted.Quotes.reflectModule.SymbolModule.newBoundedType",
  "scala.quoted.Quotes.reflectModule.SymbolModule.newTypeAlias",

  // New feature: functions with erased parameters.
  // Need erasedDefinitions enabled.
  "scala.quoted.Quotes.reflectModule.MethodTypeMethods.erasedParams",
  "scala.quoted.Quotes.reflectModule.MethodTypeMethods.hasErasedParams",
  "scala.quoted.Quotes.reflectModule.TermParamClauseMethods.erasedArgs",
  "scala.quoted.Quotes.reflectModule.TermParamClauseMethods.hasErasedArgs",

  // New feature: fromNullable for explicit nulls
  "scala.Predef$.fromNullable",

  // New feature: named tuples
  "scala.NamedTuple",
  "scala.NamedTuple$",
  "scala.NamedTupleDecomposition",
  "scala.NamedTupleDecomposition$",

  // New feature: modularity
  "scala.Precise",
  "scala.annotation.internal.WitnessNames",
<<<<<<< HEAD
  "scala.compiletime.package$package$.deferred",
  "scala.runtime.stdLibPatches.Predef$.is",
=======
  "scala.runtime.stdLibPatches.Predef$.is",

  // New feature: functions with erased parameters.
  // Need quotedPatternsWithPolymorphicFunctions enabled.
  "scala.quoted.runtime.Patterns$.higherOrderHoleWithTypes",

  // New feature: SIP 57 - runtimeChecked replacement of @unchecked
  "scala.Predef$.runtimeChecked", "scala.annotation.internal.RuntimeChecked"
>>>>>>> c33db50d
)


@main def Test = {
  val inspector = new Inspector {
    def inspect(using Quotes)(tastys: List[Tasty[quotes.type]]): Unit = {
      import quotes.reflect.*
      val experimentalAnnot = Symbol.requiredClass("scala.annotation.experimental")
      object AccumulateExperimentalDefs extends TreeAccumulator[Set[Symbol]]:
        def foldTree(expDefs: Set[Symbol], tree: Tree)(owner: Symbol): Set[Symbol] =
          tree match
            case tree: Definition if tree.symbol.hasAnnotation(experimentalAnnot) => foldOverTree(expDefs + tree.symbol, tree)(owner)
            case _ => foldOverTree(expDefs, tree)(owner)

      val experimentalDefinitionsSyms = tastys.foldLeft(Set.empty[Symbol]) { (acc, tasty) =>
        AccumulateExperimentalDefs.foldTree(acc, tasty.ast)(Symbol.spliceOwner)
      }
      val experimentalDefinitions = experimentalDefinitionsSyms.map(_.fullName)
      val missingFromList = experimentalDefinitions -- experimentalDefinitionInLibrary
      val missingInLibrary =  experimentalDefinitionInLibrary -- experimentalDefinitions
      assert(missingFromList.isEmpty,
        s"""Failed @experimental definitions check
         |
         |Found @experimental definition in library not listed:
         |${missingFromList.toSeq.sorted.mkString("\n")}
         |
         |If added new experimental definitions to the library, add them to the list in tests/run-tasty-inspector/stdlibExperimentalDefinitions.scala
         |
         |Test only: sbt "scala3-bootstrapped/testCompilation tests/run-tasty-inspector/stdlibExperimentalDefinitions.scala"
         |""".stripMargin
      )
      assert(missingInLibrary.isEmpty,
        s"""Failed @experimental definitions check
          |
          |Listed @experimental definition was not found in the library
          |${missingInLibrary.toSeq.sorted.mkString("\n")}
          |
          |If experimental definition was removed or stabilized, remove from the list in tests/run-tasty-inspector/stdlibExperimentalDefinitions.scala
          |
          |Test only: sbt "scala3-bootstrapped/testCompilation tests/run-tasty-inspector/stdlibExperimentalDefinitions.scala"
          |""".stripMargin
        )
    }
  }

   // Artefact of the current test infrastructure
  // TODO improve infrastructure to avoid needing this code on each test
  val libJarClasspath = dotty.tools.dotc.util.ClasspathFromClassloader(this.getClass.getClassLoader).split(java.io.File.pathSeparator).find(x => x.contains("scala3-library-bootstrapped") && x.endsWith(".jar")).get

  TastyInspector.inspectTastyFilesInJar(libJarClasspath)(inspector)
}<|MERGE_RESOLUTION|>--- conflicted
+++ resolved
@@ -86,10 +86,6 @@
   // New feature: modularity
   "scala.Precise",
   "scala.annotation.internal.WitnessNames",
-<<<<<<< HEAD
-  "scala.compiletime.package$package$.deferred",
-  "scala.runtime.stdLibPatches.Predef$.is",
-=======
   "scala.runtime.stdLibPatches.Predef$.is",
 
   // New feature: functions with erased parameters.
@@ -98,7 +94,6 @@
 
   // New feature: SIP 57 - runtimeChecked replacement of @unchecked
   "scala.Predef$.runtimeChecked", "scala.annotation.internal.RuntimeChecked"
->>>>>>> c33db50d
 )
 
 
