import language.experimental.captureChecking

type Cell[+T] = [K] -> (T => K) -> K

def cell[T](x: T): Cell[T] =
  [K] => (k: T => K) => k(x)

def get[T](c: Cell[T]): T = c[T](identity)

def map[A, B](c: Cell[A])(f: A => B): Cell[B]
  = c[Cell[B]]((x: A) => cell(f(x)))

def pureMap[A, B](c: Cell[A])(f: A -> B): Cell[B]
  = c[Cell[B]]((x: A) => cell(f(x)))

def lazyMap[A, B](c: Cell[A])(f: A => B): () ->{f} Cell[B]
  = () => c[Cell[B]]((x: A) => cell(f(x)))

trait IO:
  def print(s: String): Unit

<<<<<<< HEAD
def test(io: IO^{cap}) =
=======
def test(io: IO^) =
>>>>>>> a92a4639

  val loggedOne: () ->{io} Int = () => { io.print("1"); 1 }

  val c: Cell[() ->{io} Int]
      = cell[() ->{io} Int](loggedOne)

  val g = (f: () ->{io} Int) =>
    val x = f(); io.print(" + ")
    val y = f(); io.print(s" = ${x + y}")

  val r = lazyMap[() ->{io} Int, Unit](c)(f => g(f))
  val r2 = lazyMap[() ->{io} Int, Unit](c)(g)
  val r3 = lazyMap(c)(g)
  val _ = r()
  val _ = r2()
  val _ = r3()<|MERGE_RESOLUTION|>--- conflicted
+++ resolved
@@ -19,11 +19,7 @@
 trait IO:
   def print(s: String): Unit
 
-<<<<<<< HEAD
-def test(io: IO^{cap}) =
-=======
 def test(io: IO^) =
->>>>>>> a92a4639
 
   val loggedOne: () ->{io} Int = () => { io.print("1"); 1 }
 
