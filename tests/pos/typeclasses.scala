--- conflicted
+++ resolved
@@ -31,11 +31,7 @@
 
 object Instances extends Common:
 
-<<<<<<< HEAD
-  given intOrd: (Int is Ord) with
-=======
   given intOrd: Int is Ord:
->>>>>>> c33db50d
     type Self = Int
     extension (x: Int)
       def compareTo(y: Int) =
@@ -43,11 +39,7 @@
         else if x > y then +1
         else 0
 
-<<<<<<< HEAD
-  given listOrd[T](using ord: T is Ord): (List[T] is Ord) with
-=======
   given listOrd: [T] => (ord: T is Ord) => List[T] is Ord:
->>>>>>> c33db50d
     extension (xs: List[T]) def compareTo(ys: List[T]): Int = (xs, ys) match
       case (Nil, Nil) => 0
       case (Nil, _) => -1
@@ -57,11 +49,7 @@
         if (fst != 0) fst else xs1.compareTo(ys1)
   end listOrd
 
-<<<<<<< HEAD
-  given listMonad: (List is Monad) with
-=======
   given listMonad: List is Monad:
->>>>>>> c33db50d
     extension [A](xs: List[A]) def flatMap[B](f: A => List[B]): List[B] =
       xs.flatMap(f)
     def pure[A](x: A): List[A] =
@@ -72,11 +60,7 @@
 
   //given [Ctx] => Reader[Ctx] is Monad as readerMonad:
 
-<<<<<<< HEAD
-  given readerMonad[Ctx]: (Reader[Ctx] is Monad) with
-=======
   given readerMonad: [Ctx] => Reader[Ctx] is Monad:
->>>>>>> c33db50d
     extension [A](r: Ctx => A) def flatMap[B](f: A => Ctx => B): Ctx => B =
       ctx => f(r(ctx))(ctx)
     def pure[A](x: A): Ctx => A =
@@ -148,11 +132,7 @@
 */
 
 // Implement the `Animal` trait for `Sheep`.
-<<<<<<< HEAD
-given (Sheep is Animal) with
-=======
 given Sheep is Animal:
->>>>>>> c33db50d
   def apply(name: String) = Sheep(name)
   extension (self: Self)
     def name: String = self.name
