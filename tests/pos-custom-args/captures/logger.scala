import annotation.capability
import language.experimental.saferExceptions

@capability class FileSystem

class Logger(using fs: FileSystem):
  def log(s: String): Unit = ???

def test(using fs: FileSystem) =
  val l: Logger^{fs} = Logger(using fs)
  l.log("hello world!")
  val xs: LazyList[Int]^{l} =
    LazyList.from(1)
      .map { i =>
        l.log(s"computing elem # $i")
        i * i
      }

trait LazyList[+A]:
  def isEmpty: Boolean
  def head: A
  def tail: LazyList[A]^{this}

object LazyNil extends LazyList[Nothing]:
  def isEmpty: Boolean = true
  def head = ???
  def tail = ???

final class LazyCons[+T](val x: T, val xs: () => LazyList[T]^) extends LazyList[T]:
  def isEmpty = false
  def head = x
  def tail: LazyList[T]^{this} = xs()
end LazyCons

extension [A](x: A)
  def #::(xs1: => LazyList[A]^): LazyList[A]^{xs1} =
    LazyCons(x, () => xs1)

extension [A](xs: LazyList[A]^)
  def map[B](f: A => B): LazyList[B]^{xs, f} =
    if xs.isEmpty then LazyNil
    else f(xs.head) #:: xs.tail.map(f)

object LazyList:
  def from(start: Int): LazyList[Int] =
    start #:: from(start + 1)

class Pair[+A, +B](x: A, y: B):
  def fst: A = x
  def snd: B = y

def test2(ct: CanThrow[Exception], fs: FileSystem) =
  def x: Int ->{ct} String = ???
  def y: Logger^{fs} = ???
<<<<<<< HEAD
  def p = Pair(x, y)
=======
  def p = Pair[Int ->{ct} String, Logger^{fs}](x, y)
  def p3 = Pair(x, y)
>>>>>>> a92a4639
  def f = () => p.fst


/*
  val l1: Int => String = ???
  val l2: Object^{c} = ???
  val pd = () => Pair(l1, l2)
  val p2: Pair[Int => String, Object]^{c} = pd()
  val hd = () => p2.fst

*/<|MERGE_RESOLUTION|>--- conflicted
+++ resolved
@@ -52,12 +52,8 @@
 def test2(ct: CanThrow[Exception], fs: FileSystem) =
   def x: Int ->{ct} String = ???
   def y: Logger^{fs} = ???
-<<<<<<< HEAD
-  def p = Pair(x, y)
-=======
   def p = Pair[Int ->{ct} String, Logger^{fs}](x, y)
   def p3 = Pair(x, y)
->>>>>>> a92a4639
   def f = () => p.fst
 
 
