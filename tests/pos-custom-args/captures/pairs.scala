//class CC
//type Cap = CC^
@annotation.capability class Cap

object Generic:

  class Pair[+A, +B](x: A, y: B):
    def fst: A = x
    def snd: B = y

  def test(c: Cap, d: Cap) =
    def f(x: Cap): Unit = if c == x then ()
    def g(x: Cap): Unit = if d == x then ()
    val p = Pair(f, g)
    val x1 = p.fst
<<<<<<< HEAD
    val x1c: Cap ->{c} Unit = x1
    val y1 = p.snd
    val y1c: Cap ->{d} Unit = y1

object Monomorphic:

  class Pair(x: Cap => Unit, y: Cap => Unit):
    def fst: Cap ->{x} Unit = x
    def snd: Cap ->{y} Unit = y

  def test(c: Cap, d: Cap) =
    def f(x: Cap): Unit = if c == x then ()
    def g(x: Cap): Unit = if d == x then ()
    val p = Pair(f, g)
    val x1 = p.fst
    val x1c: Cap ->{c} Unit = x1
    val y1 = p.snd
    val y1c: Cap ->{d} Unit = y1
=======
    val x1c: Cap^ ->{c} Unit = x1
    val y1 = p.snd
    val y1c: Cap^ ->{d} Unit = y1
>>>>>>> a92a4639
<|MERGE_RESOLUTION|>--- conflicted
+++ resolved
@@ -13,27 +13,6 @@
     def g(x: Cap): Unit = if d == x then ()
     val p = Pair(f, g)
     val x1 = p.fst
-<<<<<<< HEAD
-    val x1c: Cap ->{c} Unit = x1
-    val y1 = p.snd
-    val y1c: Cap ->{d} Unit = y1
-
-object Monomorphic:
-
-  class Pair(x: Cap => Unit, y: Cap => Unit):
-    def fst: Cap ->{x} Unit = x
-    def snd: Cap ->{y} Unit = y
-
-  def test(c: Cap, d: Cap) =
-    def f(x: Cap): Unit = if c == x then ()
-    def g(x: Cap): Unit = if d == x then ()
-    val p = Pair(f, g)
-    val x1 = p.fst
-    val x1c: Cap ->{c} Unit = x1
-    val y1 = p.snd
-    val y1c: Cap ->{d} Unit = y1
-=======
     val x1c: Cap^ ->{c} Unit = x1
     val y1 = p.snd
-    val y1c: Cap^ ->{d} Unit = y1
->>>>>>> a92a4639
+    val y1c: Cap^ ->{d} Unit = y1