--- conflicted
+++ resolved
@@ -14,11 +14,7 @@
 
 final class LzyCons[+A](hd: A, tl: () => LzyList[A]^) extends LzyList[A]:
   private var forced = false
-<<<<<<< HEAD
-  private var cache: LzyList[A]^{this} = uninitialized
-=======
   private var cache: LzyList[A @uncheckedCaptures]^{this} = uninitialized
->>>>>>> a92a4639
   private def force =
     if !forced then { cache = tl(); forced = true }
     cache
