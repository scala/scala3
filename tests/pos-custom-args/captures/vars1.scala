import caps.unsafe.*
<<<<<<< HEAD
=======
import annotation.unchecked.uncheckedCaptures
>>>>>>> 721e7c87

object Test:
  type ErrorHandler = (Int, String) => Unit

  @uncheckedCaptures
  var defaultIncompleteHandler: ErrorHandler = ???
  @uncheckedCaptures
  var incompleteHandler: ErrorHandler = defaultIncompleteHandler
  val x = incompleteHandler.unsafeUnbox
  val _ : ErrorHandler = x
  val _ = x(1, "a")

  def defaultIncompleteHandler1(): ErrorHandler = ???
  val defaultIncompleteHandler2: ErrorHandler = ???
<<<<<<< HEAD
  var incompleteHandler1: ErrorHandler = defaultIncompleteHandler1().unsafeBox
  var incompleteHandler2: ErrorHandler = defaultIncompleteHandler2.unsafeBox
  private var incompleteHandler7 = defaultIncompleteHandler1().unsafeBox
  private var incompleteHandler8 = defaultIncompleteHandler2.unsafeBox

  incompleteHandler1 = defaultIncompleteHandler2.unsafeBox
  incompleteHandler1 = defaultIncompleteHandler2.unsafeBox
  val saved = incompleteHandler1.unsafeUnbox
=======
  @uncheckedCaptures
  var incompleteHandler1: ErrorHandler = defaultIncompleteHandler1()
  @uncheckedCaptures
  var incompleteHandler2: ErrorHandler = defaultIncompleteHandler2
  @uncheckedCaptures
  private var incompleteHandler7 = defaultIncompleteHandler1()
  @uncheckedCaptures
  private var incompleteHandler8 = defaultIncompleteHandler2

  incompleteHandler1 = defaultIncompleteHandler2
  incompleteHandler1 = defaultIncompleteHandler2
  val saved = incompleteHandler1

>>>>>>> 721e7c87
<|MERGE_RESOLUTION|>--- conflicted
+++ resolved
@@ -1,8 +1,5 @@
 import caps.unsafe.*
-<<<<<<< HEAD
-=======
 import annotation.unchecked.uncheckedCaptures
->>>>>>> 721e7c87
 
 object Test:
   type ErrorHandler = (Int, String) => Unit
@@ -17,16 +14,6 @@
 
   def defaultIncompleteHandler1(): ErrorHandler = ???
   val defaultIncompleteHandler2: ErrorHandler = ???
-<<<<<<< HEAD
-  var incompleteHandler1: ErrorHandler = defaultIncompleteHandler1().unsafeBox
-  var incompleteHandler2: ErrorHandler = defaultIncompleteHandler2.unsafeBox
-  private var incompleteHandler7 = defaultIncompleteHandler1().unsafeBox
-  private var incompleteHandler8 = defaultIncompleteHandler2.unsafeBox
-
-  incompleteHandler1 = defaultIncompleteHandler2.unsafeBox
-  incompleteHandler1 = defaultIncompleteHandler2.unsafeBox
-  val saved = incompleteHandler1.unsafeUnbox
-=======
   @uncheckedCaptures
   var incompleteHandler1: ErrorHandler = defaultIncompleteHandler1()
   @uncheckedCaptures
@@ -40,4 +27,3 @@
   incompleteHandler1 = defaultIncompleteHandler2
   val saved = incompleteHandler1
 
->>>>>>> 721e7c87
