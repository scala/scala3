<<<<<<< HEAD
import caps.unsafe.*
=======
import annotation.unchecked.uncheckedCaptures
>>>>>>> 721e7c87
def test =
  @uncheckedCaptures
  var finalizeActions = collection.mutable.ListBuffer[() => Unit]()
  val action = finalizeActions.remove(0)

<|MERGE_RESOLUTION|>--- conflicted
+++ resolved
@@ -1,8 +1,4 @@
-<<<<<<< HEAD
-import caps.unsafe.*
-=======
 import annotation.unchecked.uncheckedCaptures
->>>>>>> 721e7c87
 def test =
   @uncheckedCaptures
   var finalizeActions = collection.mutable.ListBuffer[() => Unit]()
