--- conflicted
+++ resolved
@@ -1,11 +1,6 @@
 import annotation.unchecked.uncheckedCaptures
 def test =
-<<<<<<< HEAD
-  @uncheckedCaptures
-  var finalizeActions = collection.mutable.ListBuffer[() => Unit]()
-=======
   val finalizeActionsInit = collection.mutable.ListBuffer[(() => Unit) @uncheckedCaptures]()
   var finalizeActions = finalizeActionsInit
->>>>>>> a92a4639
   val action = finalizeActions.remove(0)
 
