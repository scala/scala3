package dotty.tools
object test {

<<<<<<< HEAD
  val x = caps.unsafe.unsafeBox
=======
  val x = caps.cap
>>>>>>> 721e7c87

}<|MERGE_RESOLUTION|>--- conflicted
+++ resolved
@@ -1,10 +1,6 @@
 package dotty.tools
 object test {
 
-<<<<<<< HEAD
-  val x = caps.unsafe.unsafeBox
-=======
   val x = caps.cap
->>>>>>> 721e7c87
 
 }