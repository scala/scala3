--- conflicted
+++ resolved
@@ -74,8 +74,6 @@
  
 3
-<<<<<<< HEAD
-=======
 currying/test.scala
 <empty>
 Test$
@@ -94,7 +92,6 @@
  
 4
->>>>>>> 22193a39
 currying/test.scala
 <empty>
 Test$
@@ -112,11 +109,7 @@
 println(f1(0)(1)(2))
  
-<<<<<<< HEAD
-4
-=======
 5
->>>>>>> 22193a39
 currying/test.scala
 <empty>
 Test$
@@ -134,11 +127,7 @@
 f1(0)(1)(2)
  
-<<<<<<< HEAD
-5
-=======
 6
->>>>>>> 22193a39
 currying/test.scala
 <empty>
 Test$
@@ -156,8 +145,61 @@
 println(f2(0)(1)(2))
  
-<<<<<<< HEAD
-6
+7
+currying/test.scala
+<empty>
+Test$
+Object
+<empty>.Test$
+main
+310
+321
+12
+apply
+Apply
+false
+0
+false
+f2(0)(1)(2)
++
+8
+currying/test.scala
+<empty>
+Test$
+Object
+<empty>.Test$
+main
+310
+318
+12
+apply
+Apply
+false
+0
+false
+f2(0)(1)
++
+9
+currying/test.scala
+<empty>
+Test$
+Object
+<empty>.Test$
+main
+310
+315
+12
+apply
+Apply
+false
+0
+false
+f2(0)
++
+10
 currying/test.scala
 <empty>
 Test$
@@ -175,102 +217,7 @@
 f2
  
-=======
->>>>>>> 22193a39
-7
-currying/test.scala
-<empty>
-Test$
-Object
-<empty>.Test$
-main
-310
-321
-12
-apply
-Apply
-false
-0
-false
-f2(0)(1)(2)
--
-8
-currying/test.scala
-<empty>
-Test$
-Object
-<empty>.Test$
-main
-310
-318
-12
-apply
-Apply
-false
-0
-false
-f2(0)(1)
--
-9
-currying/test.scala
-<empty>
-Test$
-Object
-<empty>.Test$
-main
-310
-315
-12
-apply
-Apply
-false
-0
-false
-f2(0)
--
-10
-currying/test.scala
-<empty>
-Test$
-Object
-<empty>.Test$
-main
-310
-312
-12
-f2
-Ident
-false
-0
-false
-f2
--
 11
-<<<<<<< HEAD
-currying/test.scala
-<empty>
-Test$
-Object
-<empty>.Test$
-main
-335
-337
-13
-g1
-Ident
-false
-0
-false
-g1
--
-12
-=======
->>>>>>> 22193a39
 currying/test.scala
 <empty>
 Test$
@@ -288,11 +235,7 @@
 println(g1(using 0)(using 1)(using 2))
  
-<<<<<<< HEAD
-13
-=======
-12
->>>>>>> 22193a39
+12
 currying/test.scala
 <empty>
 Test$
@@ -310,11 +253,7 @@
 g1(using 0)(using 1)(using 2)
  
-<<<<<<< HEAD
-14
-=======
 13
->>>>>>> 22193a39
 currying/test.scala
 <empty>
 Test$
@@ -332,11 +271,7 @@
 println(g2(using 0)(using 1)(using 2))
  
-<<<<<<< HEAD
-15
-=======
 14
->>>>>>> 22193a39
 currying/test.scala
 <empty>
 Test$
@@ -354,11 +289,7 @@
 g2(using 0)(using 1)(using 2)
  
-<<<<<<< HEAD
-16
-=======
 15
->>>>>>> 22193a39
 currying/test.scala
 <empty>
 Test$
