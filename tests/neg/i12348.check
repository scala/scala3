--- conflicted
+++ resolved
@@ -1,9 +1,4 @@
 -- [E040] Syntax Error: tests/neg/i12348.scala:2:16 --------------------------------------------------------------------
 2 |  given inline x: Int = 0 // error
-<<<<<<< HEAD
-  |               ^
-  |               'with' expected, but identifier found
-=======
   |                ^
-  |                an identifier expected, but ':' found
->>>>>>> c33db50d
+  |                an identifier expected, but ':' found