--- conflicted
+++ resolved
@@ -11,11 +11,7 @@
    |                             value f is not a member of T.
    |                             An extension method was tried, but could not be fully constructed:
    |
-<<<<<<< HEAD
-   |                                 Test.f[G[T]](x)(given_Stuff)
-=======
    |                                 Test.f[G[T]](x)
->>>>>>> 721e7c87
    |
    |                                 failed with:
    |
