--- conflicted
+++ resolved
@@ -1,8 +1,4 @@
-<<<<<<< HEAD
--- Error: tests/neg/i7613.scala:10:16 ----------------------------------------------------------------------------------
-=======
 -- [E172] Type Error: tests/neg/i7613.scala:10:16 ----------------------------------------------------------------------
->>>>>>> d6cc1010
 10 |  new BazLaws[A] {}  // error
    |                ^
    |            No given instance of type Baz[A] was found for parameter x$1 of constructor BazLaws in trait BazLaws