((q: scala.quoted.Quotes) ?=> {
  val a: scala.quoted.Expr[scala.Int] = scala.quoted.runtime.Expr.quote[scala.Int](4).apply(using q)
<<<<<<< HEAD
  ((q2: scala.quoted.Quotes) ?=> ((evidence$2: scala.quoted.Quotes) ?=> a).apply(using q2))
=======
  ((q2: scala.quoted.Quotes) ?=> ((contextual$2: scala.quoted.Quotes) ?=> a).apply(using q2))
>>>>>>> a92a4639
}.apply(using q))<|MERGE_RESOLUTION|>--- conflicted
+++ resolved
@@ -1,8 +1,4 @@
 ((q: scala.quoted.Quotes) ?=> {
   val a: scala.quoted.Expr[scala.Int] = scala.quoted.runtime.Expr.quote[scala.Int](4).apply(using q)
-<<<<<<< HEAD
-  ((q2: scala.quoted.Quotes) ?=> ((evidence$2: scala.quoted.Quotes) ?=> a).apply(using q2))
-=======
   ((q2: scala.quoted.Quotes) ?=> ((contextual$2: scala.quoted.Quotes) ?=> a).apply(using q2))
->>>>>>> a92a4639
 }.apply(using q))