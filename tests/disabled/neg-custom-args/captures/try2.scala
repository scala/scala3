--- conflicted
+++ resolved
@@ -5,11 +5,7 @@
 @ability erased val canThrow: * = ???
 
 class CanThrow[E <: Exception] extends Retains[canThrow.type]
-<<<<<<< HEAD
-type Top  = Any @retains(caps.cap)
-=======
 type Top  = Any @retains[caps.cap.type]
->>>>>>> efb6ce75
 
 infix type throws[R, E <: Exception] = (erased CanThrow[E]) ?=> R
 
