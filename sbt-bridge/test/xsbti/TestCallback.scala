// Taken from https://github.com/sbt/zinc/blob/aa1c04f445092e87f76aaceee4da61ea0724419e/internal/zinc-testing/src/main/scala/xsbti/TestCallback.scala
package xsbti

import java.io.File
import java.nio.file.Path
import scala.collection.mutable.ArrayBuffer
import xsbti.VirtualFileRef
import xsbti.api.ClassLike
import xsbti.api.DependencyContext
import DependencyContext._
import java.{util => ju}
import ju.Optional

class TestCallback extends AnalysisCallback2 {
  case class TestUsedName(name: String, scopes: ju.EnumSet[UseScope])

  val classDependencies = new ArrayBuffer[(String, String, DependencyContext)]
  val binaryDependencies =
    new ArrayBuffer[(Path, String, String, VirtualFileRef, DependencyContext)]
  val productClassesToSources =
    scala.collection.mutable.Map.empty[Path, VirtualFileRef]
  val usedNamesAndScopes = scala.collection.mutable.Map
    .empty[String, Set[TestUsedName]]
    .withDefaultValue(Set.empty)
  val classNames = scala.collection.mutable.Map
    .empty[VirtualFileRef, Set[(String, String)]]
    .withDefaultValue(Set.empty)
  val apis: scala.collection.mutable.Map[VirtualFileRef, Seq[ClassLike]] =
    scala.collection.mutable.Map.empty

  def usedNames = usedNamesAndScopes.view.mapValues(_.map(_.name)).toMap

  override def startSource(source: File): Unit = ???
  override def startSource(source: VirtualFile): Unit = {
    assert(
      !apis.contains(source),
      s"startSource can be called only once per source file: $source"
    )
    apis(source) = Seq.empty
  }
  override def startSource(source: VirtualFile): Unit = ???

  override def binaryDependency(
      binary: File,
      name: String,
      fromClassName: String,
      source: File,
      context: DependencyContext
  ): Unit = ???
  override def binaryDependency(
      binary: Path,
      name: String,
      fromClassName: String,
      source: VirtualFileRef,
      context: DependencyContext
  ): Unit = {
    binaryDependencies += ((binary, name, fromClassName, source, context))
  }
  override def binaryDependency(binary: Path, name: String, fromClassName: String, source: VirtualFileRef, context: DependencyContext): Unit = ???

<<<<<<< HEAD
  override def generatedNonLocalClass(source: File,
                             module: File,
                             binaryClassName: String,
                             srcClassName: String): Unit = {
    products += ((source, module))
    classNames(source) += ((srcClassName, binaryClassName))
=======
  override def generatedNonLocalClass(
      source: File,
      module: File,
      binaryClassName: String,
      srcClassName: String
  ): Unit = ???

  override def generatedNonLocalClass(
      sourceFile: VirtualFileRef,
      classFile: Path,
      binaryClassName: String,
      srcClassName: String
  ): Unit = {
    productClassesToSources += ((classFile, sourceFile))
    classNames(sourceFile) += ((srcClassName, binaryClassName))
>>>>>>> a92a4639
    ()
  }
  override def generatedNonLocalClass(source: VirtualFileRef, module: Path, binaryClassName: String, srcClassName: String): Unit = ???

<<<<<<< HEAD
  override def generatedLocalClass(source: File, module: File): Unit = {
    products += ((source, module))
    ()
  }
  override def generatedLocalClass(source: VirtualFileRef, module: Path): Unit = ???

  override def classDependency(onClassName: String, sourceClassName: String, context: DependencyContext): Unit = {
    if (onClassName != sourceClassName) classDependencies += ((onClassName, sourceClassName, context))
=======
  override def generatedLocalClass(source: File, module: File): Unit = ???
  override def generatedLocalClass(
      sourceFile: VirtualFileRef,
      classFile: Path
  ): Unit = {
    productClassesToSources += ((classFile, sourceFile))
    ()
  }

  override def classDependency(
      onClassName: String,
      sourceClassName: String,
      context: DependencyContext
  ): Unit = {
    if (onClassName != sourceClassName)
      classDependencies += ((onClassName, sourceClassName, context))
>>>>>>> a92a4639
  }

  override def usedName(
      className: String,
      name: String,
      scopes: ju.EnumSet[UseScope]
  ): Unit = {
    usedNamesAndScopes(className) += TestUsedName(name, scopes)
  }

<<<<<<< HEAD
  override def api(source: File, classApi: ClassLike): Unit = {
    apis(source) = classApi +: apis(source)
  }
  override def api(source: VirtualFileRef, classApi: ClassLike): Unit = ???

  override def problem(category: String, pos: xsbti.Position, message: String, severity: xsbti.Severity, reported: Boolean): Unit = ()
=======
  override def api(source: File, classApi: ClassLike): Unit = ???
  override def api(source: VirtualFileRef, classApi: ClassLike): Unit = {
    apis(source) = classApi +: apis(source)
  }

  override def problem(
      category: String,
      pos: xsbti.Position,
      message: String,
      severity: xsbti.Severity,
      reported: Boolean
  ): Unit = ()
  override def problem2(
      category: String,
      pos: Position,
      msg: String,
      severity: Severity,
      reported: Boolean,
      rendered: Optional[String],
      diagnosticCode: Optional[xsbti.DiagnosticCode],
      diagnosticRelatedInformation: ju.List[xsbti.DiagnosticRelatedInformation],
      actions: ju.List[xsbti.Action]
  ): Unit = ()
>>>>>>> a92a4639
  override def dependencyPhaseCompleted(): Unit = ()
  override def apiPhaseCompleted(): Unit = ()
  override def enabled(): Boolean = true

  override def mainClass(source: File, className: String): Unit = ()
  override def mainClass(source: VirtualFileRef, className: String): Unit = ???

  override def classesInOutputJar(): java.util.Set[String] = ???
<<<<<<< HEAD
  override def getPickleJarPair(): java.util.Optional[xsbti.T2[Path, Path]] = ???
=======
  override def getPickleJarPair(): java.util.Optional[xsbti.T2[Path, Path]] =
    ???
>>>>>>> a92a4639
  override def isPickleJava(): Boolean = ???
}

object TestCallback {
  case class ExtractedClassDependencies(
      memberRef: Map[String, Set[String]],
      inheritance: Map[String, Set[String]],
      localInheritance: Map[String, Set[String]]
  )
  object ExtractedClassDependencies {
    def fromPairs(
        memberRefPairs: collection.Seq[(String, String)],
        inheritancePairs: collection.Seq[(String, String)],
        localInheritancePairs: collection.Seq[(String, String)]
    ): ExtractedClassDependencies = {
      ExtractedClassDependencies(
        pairsToMultiMap(memberRefPairs),
        pairsToMultiMap(inheritancePairs),
        pairsToMultiMap(localInheritancePairs)
      )
    }

<<<<<<< HEAD
    private def pairsToMultiMap[A, B](pairs: collection.Seq[(A, B)]): Map[A, Set[B]] = {
      pairs.groupBy(_._1).view.mapValues(values => values.map(_._2).toSet)
        .toMap.withDefaultValue(Set.empty)
=======
    private def pairsToMultiMap[A, B](
        pairs: collection.Seq[(A, B)]
    ): Map[A, Set[B]] = {
      pairs
        .groupBy(_._1)
        .view
        .mapValues(values => values.map(_._2).toSet)
        .toMap
        .withDefaultValue(Set.empty)
>>>>>>> a92a4639
    }
  }
}<|MERGE_RESOLUTION|>--- conflicted
+++ resolved
@@ -38,7 +38,6 @@
     )
     apis(source) = Seq.empty
   }
-  override def startSource(source: VirtualFile): Unit = ???
 
   override def binaryDependency(
       binary: File,
@@ -56,16 +55,7 @@
   ): Unit = {
     binaryDependencies += ((binary, name, fromClassName, source, context))
   }
-  override def binaryDependency(binary: Path, name: String, fromClassName: String, source: VirtualFileRef, context: DependencyContext): Unit = ???
 
-<<<<<<< HEAD
-  override def generatedNonLocalClass(source: File,
-                             module: File,
-                             binaryClassName: String,
-                             srcClassName: String): Unit = {
-    products += ((source, module))
-    classNames(source) += ((srcClassName, binaryClassName))
-=======
   override def generatedNonLocalClass(
       source: File,
       module: File,
@@ -81,21 +71,9 @@
   ): Unit = {
     productClassesToSources += ((classFile, sourceFile))
     classNames(sourceFile) += ((srcClassName, binaryClassName))
->>>>>>> a92a4639
     ()
   }
-  override def generatedNonLocalClass(source: VirtualFileRef, module: Path, binaryClassName: String, srcClassName: String): Unit = ???
 
-<<<<<<< HEAD
-  override def generatedLocalClass(source: File, module: File): Unit = {
-    products += ((source, module))
-    ()
-  }
-  override def generatedLocalClass(source: VirtualFileRef, module: Path): Unit = ???
-
-  override def classDependency(onClassName: String, sourceClassName: String, context: DependencyContext): Unit = {
-    if (onClassName != sourceClassName) classDependencies += ((onClassName, sourceClassName, context))
-=======
   override def generatedLocalClass(source: File, module: File): Unit = ???
   override def generatedLocalClass(
       sourceFile: VirtualFileRef,
@@ -112,7 +90,6 @@
   ): Unit = {
     if (onClassName != sourceClassName)
       classDependencies += ((onClassName, sourceClassName, context))
->>>>>>> a92a4639
   }
 
   override def usedName(
@@ -123,14 +100,6 @@
     usedNamesAndScopes(className) += TestUsedName(name, scopes)
   }
 
-<<<<<<< HEAD
-  override def api(source: File, classApi: ClassLike): Unit = {
-    apis(source) = classApi +: apis(source)
-  }
-  override def api(source: VirtualFileRef, classApi: ClassLike): Unit = ???
-
-  override def problem(category: String, pos: xsbti.Position, message: String, severity: xsbti.Severity, reported: Boolean): Unit = ()
-=======
   override def api(source: File, classApi: ClassLike): Unit = ???
   override def api(source: VirtualFileRef, classApi: ClassLike): Unit = {
     apis(source) = classApi +: apis(source)
@@ -154,7 +123,6 @@
       diagnosticRelatedInformation: ju.List[xsbti.DiagnosticRelatedInformation],
       actions: ju.List[xsbti.Action]
   ): Unit = ()
->>>>>>> a92a4639
   override def dependencyPhaseCompleted(): Unit = ()
   override def apiPhaseCompleted(): Unit = ()
   override def enabled(): Boolean = true
@@ -163,12 +131,8 @@
   override def mainClass(source: VirtualFileRef, className: String): Unit = ???
 
   override def classesInOutputJar(): java.util.Set[String] = ???
-<<<<<<< HEAD
-  override def getPickleJarPair(): java.util.Optional[xsbti.T2[Path, Path]] = ???
-=======
   override def getPickleJarPair(): java.util.Optional[xsbti.T2[Path, Path]] =
     ???
->>>>>>> a92a4639
   override def isPickleJava(): Boolean = ???
 }
 
@@ -191,11 +155,6 @@
       )
     }
 
-<<<<<<< HEAD
-    private def pairsToMultiMap[A, B](pairs: collection.Seq[(A, B)]): Map[A, Set[B]] = {
-      pairs.groupBy(_._1).view.mapValues(values => values.map(_._2).toSet)
-        .toMap.withDefaultValue(Set.empty)
-=======
     private def pairsToMultiMap[A, B](
         pairs: collection.Seq[(A, B)]
     ): Map[A, Set[B]] = {
@@ -205,7 +164,6 @@
         .mapValues(values => values.map(_._2).toSet)
         .toMap
         .withDefaultValue(Set.empty)
->>>>>>> a92a4639
     }
   }
 }