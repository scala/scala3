package dotty.tools
package languageserver

import java.net.URI
import java.io._
import java.nio.file._
import java.util.concurrent.{CompletableFuture, ConcurrentHashMap}
import java.util.function.Function

import com.fasterxml.jackson.databind.ObjectMapper

import org.eclipse.lsp4j

import scala.collection._
import scala.collection.JavaConverters._
import scala.util.control.NonFatal
import scala.io.Codec

import dotc._
import ast.{Trees, tpd}
import core._, core.Decorators.{sourcePos => _, _}
import Comments._, Contexts._, Flags._, Names._, NameOps._, Symbols._, SymDenotations._, Trees._, Types._
import classpath.ClassPathEntries
import reporting._, reporting.diagnostic.{Message, MessageContainer, messages}
import typer.Typer
import util.{Set => _, _}
import interactive._, interactive.InteractiveDriver._
import Interactive.Include
import config.Printers.interactiv

import languageserver.config.ProjectConfig
import languageserver.worksheet.{Worksheet, WorksheetClient, WorksheetService}

import lsp4j.services._

/** An implementation of the Language Server Protocol for Dotty.
 *
 *  You should not have to directly this class, instead see `dotty.tools.languageserver.Main`.
 *
 *  For more information see:
 *  - The LSP is defined at https://github.com/Microsoft/language-server-protocol
 *  - This implementation is based on the LSP4J library: https://github.com/eclipse/lsp4j
 */
class DottyLanguageServer extends LanguageServer
    with TextDocumentService with WorkspaceService with WorksheetService { thisServer =>
  import ast.tpd._

  import DottyLanguageServer._
  import InteractiveDriver._

  import lsp4j.jsonrpc.{CancelChecker, CompletableFutures}
  import lsp4j.jsonrpc.messages.{Either => JEither}
  import lsp4j._


  private[this] var rootUri: String = _

  private[this] var myClient: WorksheetClient = _
  def client: WorksheetClient = myClient

  private[this] var myDrivers: mutable.Map[ProjectConfig, InteractiveDriver] = _

  private[this] var myDependentProjects: mutable.Map[ProjectConfig, mutable.Set[ProjectConfig]] = _

  def drivers: Map[ProjectConfig, InteractiveDriver] = thisServer.synchronized {
    if (myDrivers == null) {
      assert(rootUri != null, "`drivers` cannot be called before `initialize`")
      val configFile = new File(new URI(rootUri + '/' + IDE_CONFIG_FILE))
      val configs: List[ProjectConfig] = (new ObjectMapper).readValue(configFile, classOf[Array[ProjectConfig]]).toList

      val defaultFlags = List("-color:never" /*, "-Yplain-printer","-Yprint-pos"*/)

      myDrivers = new mutable.HashMap
      for (config <- configs) {
        implicit class updateDeco(ss: List[String]) {
          def update(pathKind: String, pathInfo: String) = {
            val idx = ss.indexOf(pathKind)
            val ss1 = if (idx >= 0) ss.take(idx) ++ ss.drop(idx + 2) else ss
            ss1 ++ List(pathKind, pathInfo)
          }
        }
        val settings =
          defaultFlags ++
          config.compilerArguments.toList
            .update("-d", config.classDirectory.getAbsolutePath)
            .update("-classpath", (config.classDirectory +: config.dependencyClasspath).mkString(File.pathSeparator))
            .update("-sourcepath", config.sourceDirectories.mkString(File.pathSeparator)) :+
          "-scansource"
        myDrivers(config) = new InteractiveDriver(settings)
      }
    }
    myDrivers
  }

  /** Restart all presentation compiler drivers, copying open files over */
  private def restart() = thisServer.synchronized {
    interactiv.println("restarting presentation compiler")
    val driverConfigs = for ((config, driver) <- myDrivers.toList) yield
      (config, new InteractiveDriver(driver.settings), driver.openedFiles)
    for ((config, driver, _) <- driverConfigs)
      myDrivers(config) = driver
    System.gc()
    for ((_, driver, opened) <- driverConfigs; (uri, source) <- opened)
      driver.run(uri, source)
    if (Memory.isCritical())
      println(s"WARNING: Insufficient memory to run Scala language server on these projects.")
  }

  private def checkMemory() =
    if (Memory.isCritical()) CompletableFutures.computeAsync { _ => restart() }

  /** The configuration of the project that owns `uri`. */
  def configFor(uri: URI): ProjectConfig = thisServer.synchronized {
    val config =
      drivers.keys.find(config => config.sourceDirectories.exists(sourceDir =>
        new File(uri.getPath).getCanonicalPath.startsWith(sourceDir.getCanonicalPath)))

    config.getOrElse {
      val config = drivers.keys.head
      // println(s"No configuration contains $uri as a source file, arbitrarily choosing ${config.id}")
      config
    }
  }

  /** The driver instance responsible for compiling `uri` */
  def driverFor(uri: URI): InteractiveDriver = {
    drivers(configFor(uri))
  }

  /** A mapping from project `p` to the set of projects that transitively depend on `p`. */
  def dependentProjects: Map[ProjectConfig, Set[ProjectConfig]] = thisServer.synchronized {
    if (myDependentProjects == null) {
      val idToConfig = drivers.keys.map(k => k.id -> k).toMap
      val allProjects = drivers.keySet

      def transitiveDependencies(config: ProjectConfig): Set[ProjectConfig] = {
        val dependencies = config.dependencies.map(idToConfig).toSet
        dependencies ++ dependencies.flatMap(transitiveDependencies)
      }

      myDependentProjects = new mutable.HashMap().withDefaultValue(mutable.Set.empty)
      for { project <- allProjects
            dependency <- transitiveDependencies(project) } {
        myDependentProjects(dependency) += project
      }
    }
    myDependentProjects
  }

  def connect(client: WorksheetClient): Unit = {
    myClient = client
  }

  override def exit(): Unit = {
    System.exit(0)
  }

  override def shutdown(): CompletableFuture[Object] = {
    CompletableFuture.completedFuture(new Object)
  }

  def computeAsync[R](fun: CancelChecker => R, synchronize: Boolean = true): CompletableFuture[R] =
    CompletableFutures.computeAsync { cancelToken =>
      // We do not support any concurrent use of the compiler currently.
      def computation(): R = {
        cancelToken.checkCanceled()
        checkMemory()
        try {
          fun(cancelToken)
        } catch {
          case NonFatal(ex) =>
            ex.printStackTrace
            throw ex
        }
      }
      if (synchronize)
        thisServer.synchronized { computation() }
      else
        computation()
    }

  override def initialize(params: InitializeParams) = computeAsync { cancelToken =>
    rootUri = params.getRootUri
    assert(rootUri != null)

    class DottyServerCapabilities(val worksheetRunProvider: Boolean = true) extends lsp4j.ServerCapabilities

    val c = new DottyServerCapabilities
    c.setTextDocumentSync(TextDocumentSyncKind.Full)
    c.setDocumentHighlightProvider(true)
    c.setDocumentSymbolProvider(true)
    c.setDefinitionProvider(true)
    c.setRenameProvider(true)
    c.setHoverProvider(true)
    c.setWorkspaceSymbolProvider(true)
    c.setReferencesProvider(true)
    c.setCompletionProvider(new CompletionOptions(
      /* resolveProvider = */ false,
      /* triggerCharacters = */ List(".").asJava))

    // Do most of the initialization asynchronously so that we can return early
    // from this method and thus let the client know our capabilities.
    CompletableFuture.supplyAsync(() => drivers)
      .exceptionally { (ex: Throwable) =>
        ex.printStackTrace
        sys.exit(1)
      }

    new InitializeResult(c)
  }

  override def didOpen(params: DidOpenTextDocumentParams): Unit = thisServer.synchronized {
    checkMemory()
    val document = params.getTextDocument
    val uri = new URI(document.getUri)
    val driver = driverFor(uri)
    val worksheetMode = isWorksheet(uri)

    val (text, positionMapper) =
      if (worksheetMode) (wrapWorksheet(document.getText), Some(toUnwrappedPosition _))
      else (document.getText, None)

    val diags = driver.run(uri, text)

    client.publishDiagnostics(new PublishDiagnosticsParams(
      document.getUri,
      diags.flatMap(diagnostic(_, positionMapper)(driver.currentCtx)).asJava))
  }

  override def didChange(params: DidChangeTextDocumentParams): Unit = {
    val document = params.getTextDocument
    val uri = new URI(document.getUri)
    val worksheetMode = isWorksheet(uri)

    thisServer.synchronized  {
      checkMemory()

      val driver = driverFor(uri)

      val change = params.getContentChanges.get(0)
      assert(change.getRange == null, "TextDocumentSyncKind.Incremental support is not implemented")

      val (text, positionMapper) =
        if (worksheetMode) (wrapWorksheet(change.getText), Some(toUnwrappedPosition _))
        else (change.getText, None)

      val diags = driver.run(uri, text)

      client.publishDiagnostics(new PublishDiagnosticsParams(
        document.getUri,
        diags.flatMap(diagnostic(_, positionMapper)(driver.currentCtx)).asJava))
    }
  }

  override def didClose(params: DidCloseTextDocumentParams): Unit = thisServer.synchronized {
    val document = params.getTextDocument
    val uri = new URI(document.getUri)

    driverFor(uri).close(uri)
  }

  override def didChangeConfiguration(params: DidChangeConfigurationParams): Unit =
    /*thisServer.synchronized*/ {}

  override def didChangeWatchedFiles(params: DidChangeWatchedFilesParams): Unit =
    /*thisServer.synchronized*/ {}

  override def didSave(params: DidSaveTextDocumentParams): Unit = {
    /*thisServer.synchronized*/ {}
  }

  // FIXME: share code with messages.NotAMember
  override def completion(params: CompletionParams) = computeAsync { cancelToken =>
    val uri = new URI(params.getTextDocument.getUri)
    val driver = driverFor(uri)
    implicit val ctx = driver.currentCtx

    val pos = sourcePosition(driver, uri, params.getPosition)
    val items = driver.compilationUnits.get(uri) match {
      case Some(unit) => Interactive.completions(pos)(ctx.fresh.setCompilationUnit(unit))._2
      case None => Nil
    }

    JEither.forRight(new CompletionList(
      /*isIncomplete = */ false, items.map(completionItem).asJava))
  }

  /** If cursor is on a reference, show its definition and all overriding definitions in
   *  the same source as the primary definition.
   *  If cursor is on a definition, show this definition together with all overridden
   *  and overriding definitions (in all sources).
   */
  override def definition(params: TextDocumentPositionParams) = computeAsync { cancelToken =>
    val uri = new URI(params.getTextDocument.getUri)
    val driver = driverFor(uri)
    implicit val ctx = driver.currentCtx

    val pos = sourcePosition(driver, uri, params.getPosition)
    val path = Interactive.pathTo(driver.openedTrees(uri), pos)

    val definitions = Interactive.findDefinitions(path, pos, driver).toList
    definitions.flatMap(d => location(d.namePos, positionMapperFor(d.source))).asJava
  }

  override def references(params: ReferenceParams) = computeAsync { cancelToken =>
    val uri = new URI(params.getTextDocument.getUri)
    val driver = driverFor(uri)
    implicit val ctx = driver.currentCtx

<<<<<<< HEAD
    val includes = {
      val includeDeclaration = params.getContext.isIncludeDeclaration
      Include.references | Include.overriding | (if (includeDeclaration) Include.definitions else 0)
    }

    val pos = sourcePosition(driver, uri, params.getPosition)
    val path = Interactive.pathTo(driver.openedTrees(uri), pos)

    // Find definitions of the symbol under the cursor, so that we can determine
    // what projects are worth exploring
    val definitions = Interactive.findDefinitions(path, driver)
    val projectsToInspect =
      if (definitions.isEmpty) {
        drivers.keySet
      } else {
        definitions.flatMap { definition =>
          val config = configFor(toUri(definition.pos.source))
          dependentProjects(config) + config
        }
      }

    val originalSymbol = Interactive.enclosingSourceSymbol(path)
    val symbolName = originalSymbol.name.sourceModuleName.toString
    val references = {
      // Collect the information necessary to look into each project separately: representation of
      // `originalSymbol` in this project, the context and correct Driver.
      val perProjectInfo = projectsToInspect.toList.map { config =>
        val remoteDriver = drivers(config)
        val ctx = remoteDriver.currentCtx
        val definition = Interactive.localize(originalSymbol, driver, remoteDriver)
        (remoteDriver, ctx, definition)
      }

      perProjectInfo.par.flatMap { (remoteDriver, ctx, definition) =>
        val trees = remoteDriver.sourceTreesContaining(symbolName)(ctx)
        Interactive.findTreesMatching(trees, includes, definition)(ctx)
      }
    }.toList

    references.flatMap(ref => location(ref.namePos, positionMapperFor(ref.source))).asJava
=======
    val uriTrees = driver.openedTrees(uri)
    val pos = sourcePosition(driver, uri, params.getPosition)
    val path = Interactive.pathTo(uriTrees, pos)
    val syms = Interactive.enclosingSourceSymbols(path, pos)

    syms.flatMap { sym =>
      // FIXME: this will search for references in all trees on the classpath, but we really
      // only need to look for trees in the target directory if the symbol is defined in the
      // current project
      val trees = driver.allTreesContaining(sym.name.sourceModuleName.toString)
      val includeDeclaration = params.getContext.isIncludeDeclaration
      val includes =
        Include.references | Include.overriding | Include.imports | Include.renamingImports |
          (if (includeDeclaration) Include.definitions else 0)
      val refs = Interactive.findTreesMatching(trees, includes, sym)

      refs.flatMap(ref => location(ref.namePos, positionMapperFor(ref.source)))
    }.distinct.asJava
>>>>>>> e16adcc2
  }

  override def rename(params: RenameParams) = computeAsync { cancelToken =>
    val uri = new URI(params.getTextDocument.getUri)
    val driver = driverFor(uri)
    implicit val ctx = driver.currentCtx

    val uriTrees = driver.openedTrees(uri)
    val pos = sourcePosition(driver, uri, params.getPosition)
    val path = Interactive.pathTo(uriTrees, pos)
    val syms = Interactive.enclosingSourceSymbols(path, pos)
    val newName = params.getNewName

    val refs =
      path match {
        // Selected a renaming in an import node
        case Thicket(_ :: (rename: Ident) :: Nil) :: (_: Import) :: rest if rename.pos.contains(pos.pos) =>
          Interactive.findTreesMatchingRenaming(rename.name, syms, uriTrees)

        // Selected a reference that has been renamed
        case (nameTree: NameTree) :: rest if Interactive.isRenamed(nameTree) =>
          Interactive.findTreesMatchingRenaming(nameTree.name, syms, uriTrees)

        case _ =>
          val includes =
            Include.references | Include.definitions | Include.linkedClass | Include.overriding | Include.imports

          syms.flatMap { sym =>
            val trees = driver.allTreesContaining(sym.name.sourceModuleName.toString)
            Interactive.findTreesMatching(trees, includes, sym)
          }
      }

    val changes =
      refs.groupBy(ref => toUri(ref.source).toString)
        .mapValues(refs =>
          refs.flatMap(ref =>
            range(ref.namePos, positionMapperFor(ref.source)).map(nameRange => new TextEdit(nameRange, newName))).distinct.asJava)

    new WorkspaceEdit(changes.asJava)
  }

  override def documentHighlight(params: TextDocumentPositionParams) = computeAsync { cancelToken =>
    val uri = new URI(params.getTextDocument.getUri)
    val driver = driverFor(uri)
    implicit val ctx = driver.currentCtx

    val pos = sourcePosition(driver, uri, params.getPosition)
    val uriTrees = driver.openedTrees(uri)
    val path = Interactive.pathTo(uriTrees, pos)
    val syms = Interactive.enclosingSourceSymbols(path, pos)
    val includes = Include.definitions | Include.references | Include.imports | Include.renamingImports

    syms.flatMap { sym =>
      val refs = Interactive.findTreesMatching(uriTrees, includes, sym)
      (for {
        ref <- refs
        nameRange <- range(ref.namePos, positionMapperFor(ref.source))
      } yield new DocumentHighlight(nameRange, DocumentHighlightKind.Read))
    }.distinct.asJava
  }

  override def hover(params: TextDocumentPositionParams) = computeAsync { cancelToken =>
    val uri = new URI(params.getTextDocument.getUri)
    val driver = driverFor(uri)
    implicit val ctx = driver.currentCtx

    val pos = sourcePosition(driver, uri, params.getPosition)
    val trees = driver.openedTrees(uri)
    val path = Interactive.pathTo(trees, pos)
    val tp = Interactive.enclosingType(trees, pos)
    val tpw = tp.widenTermRefExpr

    if (tp.isError || tpw == NoType) null // null here indicates that no response should be sent
    else {
      val symbol = Interactive.enclosingSourceSymbols(path, pos).headOption.orNull
      if (symbol == null) return null
      val docComment = ctx.docCtx.flatMap(_.docstring(symbol))
      val content = hoverContent(tpw.show, docComment)
      new Hover(content, null)
    }
  }

  override def documentSymbol(params: DocumentSymbolParams) = computeAsync { cancelToken =>
    val uri = new URI(params.getTextDocument.getUri)
    val driver = driverFor(uri)
    implicit val ctx = driver.currentCtx

    val uriTrees = driver.openedTrees(uri)

    val defs = Interactive.namedTrees(uriTrees, 0, _ => true)
    (for {
      d <- defs if !isWorksheetWrapper(d)
      info <- symbolInfo(d.tree.symbol, d.namePos, positionMapperFor(d.source))
    } yield JEither.forLeft(info)).asJava
  }

  override def symbol(params: WorkspaceSymbolParams) = computeAsync { cancelToken =>
    val query = params.getQuery

    drivers.values.toList.flatMap { driver =>
      implicit val ctx = driver.currentCtx

      val trees = driver.allTrees
      val defs = Interactive.namedTrees(trees, nameSubstring = query)
      defs.flatMap(d => symbolInfo(d.tree.symbol, d.namePos, positionMapperFor(d.source)))
    }.asJava
  }

  override def getTextDocumentService: TextDocumentService = this
  override def getWorkspaceService: WorkspaceService = this

  // Unimplemented features. If you implement one of them, you may need to add a
  // capability in `initialize`
  override def codeAction(params: CodeActionParams) = null
  override def codeLens(params: CodeLensParams) = null
  override def formatting(params: DocumentFormattingParams) = null
  override def rangeFormatting(params: DocumentRangeFormattingParams) = null
  override def onTypeFormatting(params: DocumentOnTypeFormattingParams) = null
  override def resolveCodeLens(params: CodeLens) = null
  override def resolveCompletionItem(params: CompletionItem) = null
  override def signatureHelp(params: TextDocumentPositionParams) = null
}

object DottyLanguageServer {
  /** Configuration file normally generated by sbt-dotty */
  final val IDE_CONFIG_FILE = ".dotty-ide.json"

  /** Convert an lsp4j.Position to a SourcePosition */
  def sourcePosition(driver: InteractiveDriver, uri: URI, pos: lsp4j.Position): SourcePosition = {
    val actualPosition =
      if (isWorksheet(uri)) toWrappedPosition(pos)
      else pos
    val source = driver.openedFiles(uri)
    if (source.exists) {
      val p = Positions.Position(source.lineToOffset(actualPosition.getLine) + actualPosition.getCharacter)
      new SourcePosition(source, p)
    }
    else NoSourcePosition
  }

  /** Convert a SourcePosition to an lsp4j.Range */
  def range(p: SourcePosition, positionMapper: Option[SourcePosition => SourcePosition] = None): Option[lsp4j.Range] =
    if (p.exists) {
      val mappedPosition = positionMapper.map(_(p)).getOrElse(p)
      Some(new lsp4j.Range(
        new lsp4j.Position(mappedPosition.startLine, mappedPosition.startColumn),
        new lsp4j.Position(mappedPosition.endLine, mappedPosition.endColumn)
      ))
    } else
      None

  /** Convert a SourcePosition to an lsp4.Location */
  def location(p: SourcePosition, positionMapper: Option[SourcePosition => SourcePosition] = None): Option[lsp4j.Location] =
    range(p, positionMapper).map(r => new lsp4j.Location(toUri(p.source).toString, r))

  /**
   * Convert a MessageContainer to an lsp4j.Diagnostic. The positions are transformed vy
   * `positionMapper`.
   */
  def diagnostic(mc: MessageContainer,
                 positionMapper: Option[SourcePosition => SourcePosition] = None
                )(implicit ctx: Context): Option[lsp4j.Diagnostic] =
    if (!mc.pos.exists)
      None // diagnostics without positions are not supported: https://github.com/Microsoft/language-server-protocol/issues/249
    else {
      def severity(level: Int): lsp4j.DiagnosticSeverity = {
        import interfaces.{Diagnostic => D}
        import lsp4j.{DiagnosticSeverity => DS}

        level match {
          case D.INFO =>
            DS.Information
          case D.WARNING =>
            DS.Warning
          case D.ERROR =>
            DS.Error
        }
      }

      val message = mc.contained()
      if (displayMessage(message, mc.pos.source)) {
        val code = message.errorId.errorNumber.toString
        range(mc.pos, positionMapper).map(r =>
            new lsp4j.Diagnostic(
              r, mc.message, severity(mc.level), /*source =*/ "", code))
      } else {
        None
      }
    }

  /**
   * Check whether `message` should be displayed in the IDE.
   *
   * Currently we only filter out the warning about pure expressions in statement position when they
   * are immediate children of the worksheet wrapper.
   *
   * @param message    The message to filter.
   * @param sourceFile The sourcefile from which `message` originates.
   * @return true if the message should be displayed in the IDE, false otherwise.
   */
  private def displayMessage(message: Message, sourceFile: SourceFile)(implicit ctx: Context): Boolean = {
    if (isWorksheet(sourceFile)) {
      message match {
        case messages.PureExpressionInStatementPosition(_, exprOwner) =>
          val ownerSym = if (exprOwner.isLocalDummy) exprOwner.owner else exprOwner
          !isWorksheetWrapper(ownerSym)
        case _ =>
          true
      }
    } else {
      true
    }
  }

  /** Does this URI represent a worksheet? */
  private def isWorksheet(uri: URI): Boolean =
    uri.toString.endsWith(".sc")

  /** Does this sourcefile represent a worksheet? */
  private def isWorksheet(sourcefile: SourceFile): Boolean =
    sourcefile.file.extension == "sc"

  /** Wrap the source of a worksheet inside an `object`. */
  private def wrapWorksheet(source: String): String =
    s"""object ${StdNames.nme.WorksheetWrapper} {
       |$source
       |}""".stripMargin

  /**
   * Map `position` in a wrapped worksheet to the same position in the unwrapped source.
   *
   * Because worksheet are wrapped in an `object`, the positions in the source are one line
   * above from what the compiler sees.
   *
   * @see wrapWorksheet
   * @param position The position as seen by the compiler (after wrapping)
   * @return The position in the actual source file (before wrapping).
   */
  private def toUnwrappedPosition(position: SourcePosition): SourcePosition = {
    new SourcePosition(position.source, position.pos, position.outer) {
      override def startLine: Int = position.startLine - 1
      override def endLine: Int = position.endLine - 1
    }
  }

  /**
   * Map `position` in an unwrapped worksheet to the same position in the wrapped source.
   *
   * Because worksheet are wrapped in an `object`, the positions in the source are one line
   * above from what the compiler sees.
   *
   * @see wrapWorksheet
   * @param position The position as seen by VSCode (before wrapping)
   * @return The position as seen by the compiler (after wrapping)
   */
  private def toWrappedPosition(position: lsp4j.Position): lsp4j.Position = {
    new lsp4j.Position(position.getLine + 1, position.getCharacter)
  }

  /**
   * Returns the position mapper necessary to unwrap positions for `sourcefile`. If `sourcefile` is
   * not a worksheet, no mapper is necessary. Otherwise, return `toUnwrappedPosition`.
   */
  private def positionMapperFor(sourcefile: SourceFile): Option[SourcePosition => SourcePosition] = {
    if (isWorksheet(sourcefile)) Some(toUnwrappedPosition _)
    else None
  }

  /**
   * Is `sourceTree` the wrapper object that we put around worksheet sources?
   *
   * @see wrapWorksheet
   */
  def isWorksheetWrapper(sourceTree: SourceTree)(implicit ctx: Context): Boolean = {
    isWorksheet(sourceTree.source) && isWorksheetWrapper(sourceTree.tree.symbol)
  }

  /**
   * Is this symbol the wrapper object that we put around worksheet sources?
   *
   * @see wrapWorksheet
   */
  def isWorksheetWrapper(symbol: Symbol)(implicit ctx: Context): Boolean = {
      symbol.name == StdNames.nme.WorksheetWrapper.moduleClassName &&
      symbol.owner == ctx.definitions.EmptyPackageClass
  }

  /** Create an lsp4j.CompletionItem from a Symbol */
  def completionItem(sym: Symbol)(implicit ctx: Context): lsp4j.CompletionItem = {
    def completionItemKind(sym: Symbol)(implicit ctx: Context): lsp4j.CompletionItemKind = {
      import lsp4j.{CompletionItemKind => CIK}

      if (sym.is(Package))
        CIK.Module // No CompletionItemKind.Package (https://github.com/Microsoft/language-server-protocol/issues/155)
      else if (sym.isConstructor)
        CIK.Constructor
      else if (sym.isClass)
        CIK.Class
      else if (sym.is(Mutable))
        CIK.Variable
      else if (sym.is(Method))
        CIK.Method
      else
        CIK.Field
    }

    val label = sym.name.show
    val item = new lsp4j.CompletionItem(label)
    item.setDetail(sym.info.widenTermRefExpr.show)
    item.setKind(completionItemKind(sym))
    item
  }

  private def hoverContent(typeInfo: String, comment: Option[Comment]): lsp4j.MarkupContent = {
    val markup = new lsp4j.MarkupContent
    markup.setKind("markdown")
    markup.setValue((
      comment.flatMap(_.expandedBody) match {
        case Some(comment) =>
          s"""```scala
             |$typeInfo
             |$comment
             |```"""
        case None =>
          s"""```scala
             |$typeInfo
             |```"""
      }).stripMargin)
    markup
  }

  /** Create an lsp4j.SymbolInfo from a Symbol and a SourcePosition */
  def symbolInfo(sym: Symbol, pos: SourcePosition, positionMapper: Option[SourcePosition => SourcePosition])(implicit ctx: Context): Option[lsp4j.SymbolInformation] = {
    def symbolKind(sym: Symbol)(implicit ctx: Context): lsp4j.SymbolKind = {
      import lsp4j.{SymbolKind => SK}

      if (sym.is(Package))
        SK.Package
      else if (sym.isConstructor)
        SK.Constructor
      else if (sym.isClass)
        SK.Class
      else if (sym.is(Mutable))
        SK.Variable
      else if (sym.is(Method))
        SK.Method
      else
        SK.Field
    }

    val name = sym.name.show
    val containerName =
      if (sym.owner.exists && !sym.owner.isEmptyPackage)
        sym.owner.name.show
      else
        null

    location(pos, positionMapper).map(l => new lsp4j.SymbolInformation(name, symbolKind(sym), l, containerName))
  }
}<|MERGE_RESOLUTION|>--- conflicted
+++ resolved
@@ -307,10 +307,10 @@
     val driver = driverFor(uri)
     implicit val ctx = driver.currentCtx
 
-<<<<<<< HEAD
     val includes = {
       val includeDeclaration = params.getContext.isIncludeDeclaration
-      Include.references | Include.overriding | (if (includeDeclaration) Include.definitions else 0)
+      Include.references | Include.overriding | Include.imports | Include.renamingImports |
+        (if (includeDeclaration) Include.definitions else 0)
     }
 
     val pos = sourcePosition(driver, uri, params.getPosition)
@@ -318,7 +318,7 @@
 
     // Find definitions of the symbol under the cursor, so that we can determine
     // what projects are worth exploring
-    val definitions = Interactive.findDefinitions(path, driver)
+    val definitions = Interactive.findDefinitions(path, pos, driver)
     val projectsToInspect =
       if (definitions.isEmpty) {
         drivers.keySet
@@ -329,45 +329,27 @@
         }
       }
 
-    val originalSymbol = Interactive.enclosingSourceSymbol(path)
-    val symbolName = originalSymbol.name.sourceModuleName.toString
+    val originalSymbols = Interactive.enclosingSourceSymbols(path, pos)
     val references = {
       // Collect the information necessary to look into each project separately: representation of
       // `originalSymbol` in this project, the context and correct Driver.
       val perProjectInfo = projectsToInspect.toList.map { config =>
         val remoteDriver = drivers(config)
         val ctx = remoteDriver.currentCtx
-        val definition = Interactive.localize(originalSymbol, driver, remoteDriver)
-        (remoteDriver, ctx, definition)
-      }
-
-      perProjectInfo.par.flatMap { (remoteDriver, ctx, definition) =>
-        val trees = remoteDriver.sourceTreesContaining(symbolName)(ctx)
-        Interactive.findTreesMatching(trees, includes, definition)(ctx)
+        val definitions = originalSymbols.map(Interactive.localize(_, driver, remoteDriver))
+        (remoteDriver, ctx, definitions)
+      }
+
+      perProjectInfo.flatMap { (remoteDriver, ctx, definitions) =>
+        definitions.flatMap { definition =>
+          val name = definition.name(ctx).sourceModuleName.toString
+          val trees = remoteDriver.sourceTreesContaining(name)(ctx)
+          Interactive.findTreesMatching(trees, includes, definition)(ctx)
+        }
       }
     }.toList
 
-    references.flatMap(ref => location(ref.namePos, positionMapperFor(ref.source))).asJava
-=======
-    val uriTrees = driver.openedTrees(uri)
-    val pos = sourcePosition(driver, uri, params.getPosition)
-    val path = Interactive.pathTo(uriTrees, pos)
-    val syms = Interactive.enclosingSourceSymbols(path, pos)
-
-    syms.flatMap { sym =>
-      // FIXME: this will search for references in all trees on the classpath, but we really
-      // only need to look for trees in the target directory if the symbol is defined in the
-      // current project
-      val trees = driver.allTreesContaining(sym.name.sourceModuleName.toString)
-      val includeDeclaration = params.getContext.isIncludeDeclaration
-      val includes =
-        Include.references | Include.overriding | Include.imports | Include.renamingImports |
-          (if (includeDeclaration) Include.definitions else 0)
-      val refs = Interactive.findTreesMatching(trees, includes, sym)
-
-      refs.flatMap(ref => location(ref.namePos, positionMapperFor(ref.source)))
-    }.distinct.asJava
->>>>>>> e16adcc2
+    references.flatMap(ref => location(ref.namePos, positionMapperFor(ref.source))).distinct.asJava
   }
 
   override def rename(params: RenameParams) = computeAsync { cancelToken =>
