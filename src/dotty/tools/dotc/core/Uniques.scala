package dotty.tools.dotc
package core

import Types._, Contexts._, util.Stats._, Hashable._, Names._
import util.HashSet

/** Defines operation `unique` for hash-consing types.
 *  Also defines specialized hash sets for hash consing uniques of a specific type.
 *  All sets offer a `enterIfNew` method which checks whether a type
 *  with the given parts exists already and creates a new one if not.
 */
object Uniques {

  private def recordCaching(tp: Type): Unit = recordCaching(tp.hash, tp.getClass)
  private def recordCaching(h: Int, clazz: Class[_]): Unit =
    if (h == NotCached) {
      record("uncached-types")
      record(s"uncached: $clazz")
    } else {
      record("cached-types")
      record(s"cached: $clazz")
    }

  def unique[T <: Type](tp: T)(implicit ctx: Context): T = {
    if (monitored) recordCaching(tp)
    if (tp.hash == NotCached) tp
    else if (monitored) {
      val size = ctx.uniques.size
      val result = ctx.uniques.findEntryOrUpdate(tp).asInstanceOf[T]
      if (ctx.uniques.size > size) record(s"fresh unique ${tp.getClass}")
      result
    } else ctx.uniques.findEntryOrUpdate(tp).asInstanceOf[T]
  } /* !!! DEBUG
  ensuring (
    result => tp.toString == result.toString || {
      println(s"cache mismatch; tp = $tp, cached = $result")
      false
    }
  )
 */

  final class NamedTypeUniques extends HashSet[NamedType](initialUniquesCapacity) with Hashable {
    override def hash(x: NamedType): Int = x.hash

    private def findPrevious(h: Int, prefix: Type, name: Name): NamedType = {
      var e = findEntryByHash(h)
      while (e != null) {
        if ((e.prefix eq prefix) && (e.name eq name)) return e
        e = nextEntryByHash(h)
      }
      e
    }

    def enterIfNew(prefix: Type, name: Name): NamedType = {
      val h = doHash(name, prefix)
      if (monitored) recordCaching(h, classOf[CachedTermRef])
      def newType =
        if (name.isTypeName) new CachedTypeRef(prefix, name.asTypeName, h)
        else new CachedTermRef(prefix, name.asTermName, h)
      if (h == NotCached) newType
      else {
        val r = findPrevious(h, prefix, name)
        if (r ne null) r else addEntryAfterScan(newType)
      }
    }
  }

  final class TypeAliasUniques extends HashSet[TypeAlias](initialUniquesCapacity) with Hashable {
    override def hash(x: TypeAlias): Int = x.hash

    private def findPrevious(h: Int, alias: Type, variance: Int): TypeAlias = {
      var e = findEntryByHash(h)
      while (e != null) {
<<<<<<< HEAD
        if ((e.lo eq lo) && (e.hi eq hi) && (e.variance == variance)) return e
=======
        if ((e.alias eq alias) && (e.variance == variance)) return e
>>>>>>> 185de64b
        e = nextEntryByHash(h)
      }
      e
    }

    def enterIfNew(alias: Type, variance: Int): TypeAlias = {
      val h = doHash(variance, alias)
      if (monitored) recordCaching(h, classOf[TypeAlias])
      def newAlias = new CachedTypeAlias(alias, variance, h)
      if (h == NotCached) newAlias
      else {
<<<<<<< HEAD
        val r = findPrevious(h, lo, hi, variance)
        if (r ne null) r
        else addEntryAfterScan(newBounds)
=======
        val r = findPrevious(h, alias, variance)
        if (r ne null) r
        else addEntryAfterScan(newAlias)
>>>>>>> 185de64b
      }
    }
  }

  final class RefinedUniques extends HashSet[RefinedType](initialUniquesCapacity) with Hashable {
    override val hashSeed = classOf[CachedRefinedType].hashCode // some types start life as CachedRefinedTypes, need to have same hash seed
    override def hash(x: RefinedType): Int = x.hash

    private def findPrevious(h: Int, parent: Type, refinedName: Name, refinedInfo: Type): RefinedType = {
      var e = findEntryByHash(h)
      while (e != null) {
        if ((e.parent eq parent) && (e.refinedName eq refinedName) && (e.refinedInfo eq refinedInfo))
          return e
        e = nextEntryByHash(h)
      }
      e
    }

    def enterIfNew(parent: Type, refinedName: Name, refinedInfo: Type): RefinedType = {
      val h = doHash(refinedName, refinedInfo, parent)
      def newType = new PreHashedRefinedType(parent, refinedName, refinedInfo, h)
      if (monitored) recordCaching(h, classOf[PreHashedRefinedType])
      if (h == NotCached) newType
      else {
        val r = findPrevious(h, parent, refinedName, refinedInfo)
        if (r ne null) r else addEntryAfterScan(newType)
      }
    }

    def enterIfNew(rt: RefinedType) = {
      if (monitored) recordCaching(rt)
      if (rt.hash == NotCached) rt
      else {
        val r = findPrevious(rt.hash, rt.parent, rt.refinedName, rt.refinedInfo)
        if (r ne null) r else addEntryAfterScan(rt)
      }
    }
  }
}<|MERGE_RESOLUTION|>--- conflicted
+++ resolved
@@ -71,11 +71,7 @@
     private def findPrevious(h: Int, alias: Type, variance: Int): TypeAlias = {
       var e = findEntryByHash(h)
       while (e != null) {
-<<<<<<< HEAD
-        if ((e.lo eq lo) && (e.hi eq hi) && (e.variance == variance)) return e
-=======
         if ((e.alias eq alias) && (e.variance == variance)) return e
->>>>>>> 185de64b
         e = nextEntryByHash(h)
       }
       e
@@ -87,15 +83,9 @@
       def newAlias = new CachedTypeAlias(alias, variance, h)
       if (h == NotCached) newAlias
       else {
-<<<<<<< HEAD
-        val r = findPrevious(h, lo, hi, variance)
-        if (r ne null) r
-        else addEntryAfterScan(newBounds)
-=======
         val r = findPrevious(h, alias, variance)
         if (r ne null) r
         else addEntryAfterScan(newAlias)
->>>>>>> 185de64b
       }
     }
   }
