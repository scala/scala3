--- conflicted
+++ resolved
@@ -324,11 +324,8 @@
   lazy val ScalaStrictFPAnnot            = ctx.requiredClass("scala.annotation.strictfp")
   lazy val ReadOnlyAnnot                 = ctx.requiredClass("dotty.readonly")
   lazy val MutableAnnot                  = ctx.requiredClass("dotty.mutable")
-<<<<<<< HEAD
-=======
   lazy val PolyReadAnnot                 = ctx.requiredClass("dotty.polyread")
   lazy val NonRepAnnot                   = ctx.requiredClass("dotty.nonrep")
->>>>>>> 185de64b
 
   // Annotation classes
   lazy val AliasAnnot = ctx.requiredClass("dotty.annotation.internal.Alias")
@@ -410,11 +407,7 @@
     def apply(elem: Type)(implicit ctx: Context) =
       if (ctx.erasedTypes) JavaArrayType(elem)
       else ArrayClass.typeRef.appliedTo(elem :: Nil)
-<<<<<<< HEAD
-    def unapply(tp: Type)(implicit ctx: Context) = tp.dealias match {
-=======
     def unapply(tp: Type)(implicit ctx: Context): Option[Type] = tp.dealias match {
->>>>>>> 185de64b
       case at: RefinedType if (at isRef ArrayClass) && at.argInfos.length == 1 => Some(at.argInfos.head)
       case _ => None
     }
