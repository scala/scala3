package dotty.communitybuild

import java.nio.file._
import java.io.{PrintWriter, File}
import java.nio.charset.StandardCharsets.UTF_8
import org.junit.{Ignore, Test}
import org.junit.Assert.{assertEquals, fail}
import org.junit.experimental.categories.Category

import CommunityBuildRunner.run

class TestCategory

given testRunner: CommunityBuildRunner with
  override def failWith(msg: String) = { fail(msg); ??? }

@Category(Array(classOf[TestCategory]))
class CommunityBuildTestA:
  @Test def izumiReflect = projects.izumiReflect.run()
  @Test def scalaSTM = projects.scalaSTM.run()
  @Test def scalatest = projects.scalatest.run()
  @Test def scalatestplusTestNG = projects.scalatestplusTestNG.run()
  // 'Sciss/Lucre' dependencies:
  // @Test def scissEqual      = projects.scissEqual     .run()
  // @Test def scissFingerTree = projects.scissFingerTree.run()
  // @Test def scissLog        = projects.scissLog       .run()
  // @Test def scissModel      = projects.scissModel     .run()
  // @Test def scissNumbers    = projects.scissNumbers   .run()
  // @Test def scissSerial     = projects.scissSerial    .run()
  // @Test def scissAsyncFile  = projects.scissAsyncFile .run()
  // @Test def scissSpan       = projects.scissSpan      .run()
  @Test def scissLucre = projects.scissLucre.run()
  @Test def zio = projects.zio.run()
end CommunityBuildTestA

@Category(Array(classOf[TestCategory]))
class CommunityBuildTestB:
  @Test def cats = projects.cats.run()
  @Test def catsEffect3 = projects.catsEffect3.run()
  @Test def catsMtl = projects.catsMtl.run()
  @Test def coop = projects.coop.run()
  @Test def discipline = projects.discipline.run()
  @Test def disciplineMunit = projects.disciplineMunit.run()
  @Test def disciplineSpecs2 = projects.disciplineSpecs2.run()
  @Test def fs2 = projects.fs2.run()
  @Test def monocle = projects.monocle.run()
  @Test def munit = projects.munit.run()
  @Test def munitCatsEffect = projects.munitCatsEffect.run()
  @Test def perspective = projects.perspective.run()
  @Test def scalacheckEffect = projects.scalacheckEffect.run()
  @Test def scodec = projects.scodec.run()
  @Test def scodecBits = projects.scodecBits.run()
  @Test def simulacrumScalafixAnnotations = projects.simulacrumScalafixAnnotations.run()
  @Test def spire = projects.spire.run()
  @Test def http4s = projects.http4s.run()
end CommunityBuildTestB

@Category(Array(classOf[TestCategory]))
class CommunityBuildTestC:
  @Test def akka = projects.akka.run()
  @Test def betterfiles = projects.betterfiles.run()
  @Test def cask = projects.cask.run()
  // Temporarily disabled until problem discovered in comments to #9449 is fixed
  // @Test def dottyCpsAsync = projects.dottyCpsAsync.run()
  @Test def effpi = projects.effpi.run()
  @Test def endpoints4s = projects.endpoints4s.run()
  @Test def fansi = projects.fansi.run()
  @Test def fastparse = projects.fastparse.run()
  @Test def geny = projects.geny.run()
  @Test def intent = projects.intent.run()
  @Test def jacksonModuleScala = projects.jacksonModuleScala.run()
  @Test def libretto = projects.libretto.run()
  @Test def minitest = projects.minitest.run()
  @Test def onnxScala = projects.onnxScala.run()
  @Test def oslib = projects.oslib.run()
  // @Test def oslibWatch = projects.oslibWatch.run()
  @Test def parboiled2 = projects.parboiled2.run()
  @Test def playJson = projects.playJson.run()
  @Test def pprint = projects.pprint.run()
  @Test def protoquill = projects.protoquill.run()
  @Test def requests = projects.requests.run()
  @Test def scalacheck = projects.scalacheck.run()
  @Test def scalaCollectionCompat = projects.scalaCollectionCompat.run()
  @Test def scalaJava8Compat = projects.scalaJava8Compat.run()
  @Test def scalap = projects.scalap.run()
  @Test def scalaParallelCollections = projects.scalaParallelCollections.run()
  @Test def scalaParserCombinators = projects.scalaParserCombinators.run()
  @Test def scalaPB = projects.scalaPB.run()
  @Test def scalatestplusScalacheck = projects.scalatestplusScalacheck.run()
  @Test def scalaXml = projects.scalaXml.run()
  @Test def scalaz = projects.scalaz.run()
  @Test def scas = projects.scas.run()
  @Test def sconfig = projects.sconfig.run()
  @Test def shapeless3 = projects.shapeless3.run()
  @Test def sourcecode = projects.sourcecode.run()
  @Test def specs2 = projects.specs2.run()

<<<<<<< HEAD
  @Test def stdLib213 = projects.stdLib213.run()
=======
>>>>>>> a92a4639
  @Test def ujson = projects.ujson.run()
  @Test def upickle = projects.upickle.run()
  @Test def utest = projects.utest.run()
  @Test def verify = projects.verify.run()
  @Test def xmlInterpolator = projects.xmlInterpolator.run()
end CommunityBuildTestC<|MERGE_RESOLUTION|>--- conflicted
+++ resolved
@@ -95,10 +95,7 @@
   @Test def sourcecode = projects.sourcecode.run()
   @Test def specs2 = projects.specs2.run()
 
-<<<<<<< HEAD
   @Test def stdLib213 = projects.stdLib213.run()
-=======
->>>>>>> a92a4639
   @Test def ujson = projects.ujson.run()
   @Test def upickle = projects.upickle.run()
   @Test def utest = projects.utest.run()
