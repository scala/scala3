--- conflicted
+++ resolved
@@ -791,7 +791,6 @@
     dependencies = () => List(cats, disciplineMunit)
   )
 
-<<<<<<< HEAD
   lazy val specs2 = SbtCommunityProject(
     project = "specs2",
     sbtTestCommand = "core/testOnly -- exclude ci",
@@ -805,16 +804,6 @@
     sbtPublishCommand = "publishLocal",
     dependencies = () => List(cats, disciplineMunit)
   )
-=======
-  lazy val http4s = SbtCommunityProject(
-    project = "http4s",
-    sbtTestCommand = "tests/test; server/test; client/test; ember-core/test; ember-server/test; ember-client/test; circe/test",
-    sbtPublishCommand = "publishLocal",
-    scalacOptions = SbtCommunityProject.scalacOptions.filter(_ != "-Ysafe-init"),
-    dependencies = () => List(cats, catsEffect3, fs2, disciplineMunit, scalacheckEffect)
-  )
-
->>>>>>> 53f5531e
 end projects
 
 lazy val forwardCompatMapping = Map[CommunityProject, CommunityProject](
