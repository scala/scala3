--- conflicted
+++ resolved
@@ -26,13 +26,8 @@
   cd "$saveddir"
 fi
 
-<<<<<<< HEAD
-source "$PROG_HOME/bin/common-shared"
-source "$PROG_HOME/bin/cli-common-platform"
-=======
 source "$PROG_HOME/libexec/common-shared"
 source "$PROG_HOME/libexec/cli-common-platform"
->>>>>>> c33db50d
 
 SCALA_VERSION=""
 # iterate through lines in VERSION_SRC
@@ -68,10 +63,7 @@
   "--cli-default-scala-version \"$SCALA_VERSION\"" \
   "-r \"$MVN_REPOSITORY\"" \
   "${scala_args[@]}"
-<<<<<<< HEAD
-=======
 
->>>>>>> c33db50d
 scala_exit_status=$?
 
 onExit